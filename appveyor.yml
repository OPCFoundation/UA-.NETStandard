
#---------------------------------#
#      general configuration      #
#---------------------------------#

# version format
<<<<<<< HEAD
version: 1.3.358.{build}-{branch}
=======
version: 1.4.369.{build}-{branch}
>>>>>>> 8c0291b5


# branches to build
branches:
  # whitelist
  only:
    - appveyor
  # blacklist
  except:
    - gh-pages

#---------------------------------#
#    environment configuration    #
#---------------------------------#

# Build worker image (VM template)
image: Visual Studio 2017

# scripts that are called at very beginning, before repo cloning
init:
  - git config --global core.autocrlf input

# clone directory
clone_folder: c:\projects\UA-.NetStandardLibrary

environment:
  matrix:
  - solution_name: "UA Core Library.sln"
    test_name: "void"
    param: ""
  - solution_name: "UA-NetStandard.sln"
    test_name: "void"
    param: ""
  - solution_name: "UA-NetStandard.sln"
    test_name: "void"
    param: "/p:NoHttps=true"
  - solution_name: "UA Global Discovery Server.sln"
    test_name: "SampleApplications/Samples/GDS/ClientTest/GlobalDiscoveryClientTest.csproj"
    param: ""
  - solution_name: "UA Universal Windows.sln"
    test_name: "void"
    param: ""
  - solution_name: "UA Quickstart Applications.sln"
    test_name: "void"
    param: ""
  - solution_name: "SampleApplications/Workshop/Aggregation/UA Aggregation.sln"
    test_name: "void"
    param: ""
  - solution_name: "SampleApplications/Workshop/Reference/UA Reference.sln"  
    test_name: "void"
    param: ""

# this is how to allow failing jobs in the matrix
matrix:
  fast_finish: true     # set this flag to immediately finish build once one of the jobs fails.

# scripts to run before build
before_build:
  - nuget restore "%solution_name%"

# scripts to run *after* solution is built and *before* automatic packaging occurs (web apps, NuGet packages, Azure Cloud Services)
before_package:

# scripts to run after build
after_build:

# to run your custom scripts instead of automatic MSBuild
build_script:
  - msbuild "%solution_name%" %param% /p:Configuration=Debug /logger:"C:\Program Files\AppVeyor\BuildAgent\Appveyor.MSBuildLogger.dll"
  - msbuild "%solution_name%" %param% /p:Configuration=Release /logger:"C:\Program Files\AppVeyor\BuildAgent\Appveyor.MSBuildLogger.dll"

# test 
test:

test_script:
  - if NOT "%test_name%" == "void" ( dotnet test "%test_name%" )
# TODO nunit3-console v3.6 cannot load csproj, enable when newer version is available
#  - if NOT "%test_name%" == "void" ( nunit3-console "%test_name%" --result=./myresults.xml;format=AppVeyor )
#  - $wc = New-Object 'System.Net.WebClient'
#  - $wc.UploadFile("https://ci.appveyor.com/api/testresults/nunit3/$($env:APPVEYOR_JOB_ID)", (Resolve-Path ./myresults.xml))

# build cache to preserve files/folders between builds
cache:
  - packages -> **\packages.config  

#---------------------------------#
#        global handlers          #
#---------------------------------#

# on successful build
on_success:
  - echo on_success

# on build failure
on_failure:
  - echo on_failure

# after build failure or success
on_finish:
  - echo on_finish

<|MERGE_RESOLUTION|>--- conflicted
+++ resolved
@@ -4,11 +4,7 @@
 #---------------------------------#
 
 # version format
-<<<<<<< HEAD
-version: 1.3.358.{build}-{branch}
-=======
 version: 1.4.369.{build}-{branch}
->>>>>>> 8c0291b5
 
 
 # branches to build
@@ -25,41 +21,26 @@
 #---------------------------------#
 
 # Build worker image (VM template)
-image: Visual Studio 2017
+image: Visual Studio 2019
 
 # scripts that are called at very beginning, before repo cloning
 init:
   - git config --global core.autocrlf input
 
 # clone directory
-clone_folder: c:\projects\UA-.NetStandardLibrary
+clone_folder: c:\projects\UA-.NetStandard
 
 environment:
   matrix:
   - solution_name: "UA Core Library.sln"
     test_name: "void"
     param: ""
-  - solution_name: "UA-NetStandard.sln"
+  - solution_name: "UA Reference.sln"
     test_name: "void"
     param: ""
-  - solution_name: "UA-NetStandard.sln"
+  - solution_name: "UA Reference.sln"
     test_name: "void"
     param: "/p:NoHttps=true"
-  - solution_name: "UA Global Discovery Server.sln"
-    test_name: "SampleApplications/Samples/GDS/ClientTest/GlobalDiscoveryClientTest.csproj"
-    param: ""
-  - solution_name: "UA Universal Windows.sln"
-    test_name: "void"
-    param: ""
-  - solution_name: "UA Quickstart Applications.sln"
-    test_name: "void"
-    param: ""
-  - solution_name: "SampleApplications/Workshop/Aggregation/UA Aggregation.sln"
-    test_name: "void"
-    param: ""
-  - solution_name: "SampleApplications/Workshop/Reference/UA Reference.sln"  
-    test_name: "void"
-    param: ""
 
 # this is how to allow failing jobs in the matrix
 matrix:
