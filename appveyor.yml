
#---------------------------------#
#      general configuration      #
#---------------------------------#

# version format
version: 0.2.0.{build}-{branch}


# branches to build
branches:
  # blacklist
  except:
    - gh-pages

#---------------------------------#
#    environment configuration    #
#---------------------------------#

# Build worker image (VM template)
image: Visual Studio 2017

# scripts that are called at very beginning, before repo cloning
init:
  - git config --global core.autocrlf input

# clone directory
clone_folder: c:\projects\UA-.NetStandardLibrary

# set clone depth
clone_depth: 5                      # clone entire repository history if not defined

environment:
  matrix:
  - solution_name: UA-NetStandard.sln
<<<<<<< HEAD
  - solution_name: "UA Global Discovery Server.sln"
=======
  - solution_name: "UA Universal Windows.sln"
>>>>>>> dc11496e
  - solution_name: "SampleApplications/Workshop/Aggregation/UA Aggregation.sln"
  - solution_name: "SampleApplications/Workshop/Reference/UA Reference.sln"  
  
# this is how to allow failing jobs in the matrix
matrix:
  fast_finish: false     # set this flag to immediately finish build once one of the jobs fails.

# scripts to run before build
before_build:
  - nuget restore "%solution_name%"

# scripts to run *after* solution is built and *before* automatic packaging occurs (web apps, NuGet packages, Azure Cloud Services)
before_package:

# scripts to run after build
after_build:

# to run your custom scripts instead of automatic MSBuild
build_script:
  - msbuild "%solution_name%" /p:Configuration=Debug /logger:"C:\Program Files\AppVeyor\BuildAgent\Appveyor.MSBuildLogger.dll"
  - msbuild "%solution_name%" /p:Configuration=Release /logger:"C:\Program Files\AppVeyor\BuildAgent\Appveyor.MSBuildLogger.dll"
  
# to disable automatic tests
test: off

#---------------------------------#
#        global handlers          #
#---------------------------------#

# on successful build
on_success:
  - echo on_success

# on build failure
on_failure:
  - echo on_failure

# after build failure or success
on_finish:
  - echo on_finish

<|MERGE_RESOLUTION|>--- conflicted
+++ resolved
@@ -33,11 +33,8 @@
 environment:
   matrix:
   - solution_name: UA-NetStandard.sln
-<<<<<<< HEAD
   - solution_name: "UA Global Discovery Server.sln"
-=======
   - solution_name: "UA Universal Windows.sln"
->>>>>>> dc11496e
   - solution_name: "SampleApplications/Workshop/Aggregation/UA Aggregation.sln"
   - solution_name: "SampleApplications/Workshop/Reference/UA Reference.sln"  
   
