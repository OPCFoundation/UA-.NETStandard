--- conflicted
+++ resolved
@@ -19,28 +19,16 @@
         <HttpsTargetFrameworks>net48;net462;netstandard2.0;netcoreapp3.1;net6.0</HttpsTargetFrameworks>
       </PropertyGroup>
     </When>
-<<<<<<< HEAD
     <!-- Visual Studio 2019, supports .NET Framework 4.8 and .NET Core 3.1 -->
     <When  Condition="'$(VisualStudioVersion)' == '16.0'">
       <PropertyGroup>
+        <AnalysisLevel>latest</AnalysisLevel>
         <AppTargetFrameworks>net5.0;netcoreapp3.1;net48</AppTargetFrameworks>
         <AppTargetFramework>netcoreapp3.1</AppTargetFramework>
-        <TestsTargetFrameworks>net48;netcoreapp2.1;netcoreapp3.1;net5.0</TestsTargetFrameworks>
+        <TestsTargetFrameworks>net48;netcoreapp3.1;net5.0</TestsTargetFrameworks>
         <LibTargetFrameworks>net48;netstandard2.0;netstandard2.1;net5.0</LibTargetFrameworks>
         <LibxTargetFrameworks>net48;netcoreapp2.1;netstandard2.1;net5.0</LibxTargetFrameworks>
         <HttpsTargetFrameworks>net48;netstandard2.0;netcoreapp3.1;net5.0</HttpsTargetFrameworks>
-=======
-    <!-- Visual Studio 2019, supports .NET Framework 4.6.2, 4.8 and .NET Core 3.1 -->
-    <When  Condition="'$(VisualStudioVersion)' == '16.0'">
-      <PropertyGroup>
-        <AnalysisLevel>latest</AnalysisLevel>
-        <AppTargetFrameworks>netcoreapp3.1;net48;net462</AppTargetFrameworks>
-        <AppTargetFramework>netcoreapp3.1</AppTargetFramework>
-        <TestsTargetFrameworks>net48;net462;netcoreapp3.1</TestsTargetFrameworks>
-        <LibTargetFrameworks>net48;net462;netstandard2.0;netstandard2.1</LibTargetFrameworks>
-        <LibxTargetFrameworks>net48;net462;netstandard2.1</LibxTargetFrameworks>
-        <HttpsTargetFrameworks>net48;net462;netstandard2.0;netcoreapp3.1</HttpsTargetFrameworks>
->>>>>>> 3e6166ab
       </PropertyGroup>
     </When>
     <!-- Visual Studio 2017 and earlier, support only .NET Framework 4.8 because .NET Core 2.x is end of life. -->
