--- conflicted
+++ resolved
@@ -87,11 +87,7 @@
         {
             try
             {
-<<<<<<< HEAD
-                encodeable = FuzzBinaryDecoderCore(memoryStream);
-=======
                 encodeable = FuzzBinaryDecoderCore(memoryStream, true);
->>>>>>> 7b68ff7a
                 serialized = BinaryEncoder.EncodeMessage(encodeable, messageContext);
             }
             catch
@@ -100,30 +96,8 @@
             }
         }
 
-<<<<<<< HEAD
-        // reencode the fuzzed object and see if they are indempotent
-        if (serialized != null)
-        {
-            using (var memoryStream = new MemoryStream(serialized))
-            {
-                IEncodeable encodeable2 = FuzzBinaryDecoderCore(memoryStream);
-                byte[] serialized2 = BinaryEncoder.EncodeMessage(encodeable2, messageContext);
-
-                if (!serialized.SequenceEqual(serialized2))
-                {
-                    throw new Exception("Indempotent encoding failed.");
-                }
-
-                if (!Utils.IsEqual(encodeable, encodeable2))
-                {
-                    throw new Exception("Indempotent encoding failed.");
-                }
-            }
-        }
-=======
         // reencode the fuzzed input and see if they are indempotent
         FuzzBinaryEncoderIndempotentCore(serialized, encodeable);
->>>>>>> 7b68ff7a
     }
 
     /// <summary>
@@ -173,11 +147,7 @@
         {
             try
             {
-<<<<<<< HEAD
-                encodeable = FuzzBinaryDecoderCore(memoryStream);
-=======
                 encodeable = FuzzBinaryDecoderCore(memoryStream, true);
->>>>>>> 7b68ff7a
                 serialized = BinaryEncoder.EncodeMessage(encodeable, messageContext);
             }
             catch
@@ -186,30 +156,8 @@
             }
         }
 
-<<<<<<< HEAD
-        // reencode the fuzzed object and see if they are indempotent
-        if (serialized != null)
-        {
-            using (var memoryStream = new MemoryStream(serialized))
-            {
-                IEncodeable encodeable2 = FuzzBinaryDecoderCore(memoryStream);
-                byte[] serialized2 = BinaryEncoder.EncodeMessage(encodeable2, messageContext);
-
-                if (!serialized.SequenceEqual(serialized2))
-                {
-                    throw new Exception("Indempotent decoding failed.");
-                }
-
-                if (!Utils.IsEqual(encodeable, encodeable2))
-                {
-                    throw new Exception("Indempotent encoding failed.");
-                }
-            }
-        }
-=======
         // reencode the fuzzed input and see if they are indempotent
         FuzzBinaryEncoderIndempotentCore(serialized, encodeable);
->>>>>>> 7b68ff7a
     }
 
     /// <summary>
@@ -244,8 +192,6 @@
 
             throw;
 
-<<<<<<< HEAD
-=======
         }
     }
 
@@ -278,7 +224,6 @@
                     throw new Exception(Utils.Format("Indempotent 3rd gen decoding failed. Type={0}.", encodeableTypeName));
                 }
             }
->>>>>>> 7b68ff7a
         }
     }
 }
