/* ========================================================================
 * Copyright (c) 2005-2020 The OPC Foundation, Inc. All rights reserved.
 *
 * OPC Foundation MIT License 1.00
 *
 * Permission is hereby granted, free of charge, to any person
 * obtaining a copy of this software and associated documentation
 * files (the "Software"), to deal in the Software without
 * restriction, including without limitation the rights to use,
 * copy, modify, merge, publish, distribute, sublicense, and/or sell
 * copies of the Software, and to permit persons to whom the
 * Software is furnished to do so, subject to the following
 * conditions:
 *
 * The above copyright notice and this permission notice shall be
 * included in all copies or substantial portions of the Software.
 * THE SOFTWARE IS PROVIDED "AS IS", WITHOUT WARRANTY OF ANY KIND,
 * EXPRESS OR IMPLIED, INCLUDING BUT NOT LIMITED TO THE WARRANTIES
 * OF MERCHANTABILITY, FITNESS FOR A PARTICULAR PURPOSE AND
 * NONINFRINGEMENT. IN NO EVENT SHALL THE AUTHORS OR COPYRIGHT
 * HOLDERS BE LIABLE FOR ANY CLAIM, DAMAGES OR OTHER LIABILITY,
 * WHETHER IN AN ACTION OF CONTRACT, TORT OR OTHERWISE, ARISING
 * FROM, OUT OF OR IN CONNECTION WITH THE SOFTWARE OR THE USE OR
 * OTHER DEALINGS IN THE SOFTWARE.
 *
 * The complete license agreement can be found here:
 * http://opcfoundation.org/License/MIT/1.00/
 * ======================================================================*/

using System;
using System.Collections;
using System.Collections.Generic;
using System.Diagnostics;
using System.IO;
using System.Linq;
using System.Security.Cryptography.X509Certificates;
using System.Threading;
using Opc.Ua.Bindings;
using static Opc.Ua.Utils;

namespace Opc.Ua.Server
{
    /// <summary>
    /// The standard implementation of a UA server.
    /// </summary>
    [System.Diagnostics.CodeAnalysis.SuppressMessage("Microsoft.Maintainability", "CA1506:AvoidExcessiveClassCoupling")]
    public partial class StandardServer : SessionServerBase
    {
        #region Constructors
        /// <summary>
        /// Initializes the object with default values.
        /// </summary>
        public StandardServer()
        {
            m_nodeManagerFactories = new List<INodeManagerFactory>();
        }
        #endregion

        #region IDisposable Members
        /// <summary>
        /// An overrideable version of the Dispose.
        /// </summary>
        /// <param name="disposing"><c>true</c> to release both managed and unmanaged resources; <c>false</c> to release only unmanaged resources.</param>
        [System.Diagnostics.CodeAnalysis.SuppressMessage("Microsoft.Usage", "CA2213:DisposableFieldsShouldBeDisposed", MessageId = "m_serverInternal"),
         System.Diagnostics.CodeAnalysis.SuppressMessage("Microsoft.Usage", "CA2213:DisposableFieldsShouldBeDisposed", MessageId = "m_registrationTimer"),
         System.Diagnostics.CodeAnalysis.SuppressMessage("Microsoft.Usage", "CA2213:DisposableFieldsShouldBeDisposed", MessageId = "m_configurationWatcher")]
        protected override void Dispose(bool disposing)
        {
            if (disposing)
            {
                // halt any outstanding timer.
                if (m_registrationTimer != null)
                {
                    Utils.SilentDispose(m_registrationTimer);
                    m_registrationTimer = null;
                }

                // close the watcher.
                if (m_configurationWatcher != null)
                {
                    Utils.SilentDispose(m_configurationWatcher);
                    m_configurationWatcher = null;
                }

                // close the server.
                if (m_serverInternal != null)
                {
                    Utils.SilentDispose(m_serverInternal);
                    m_serverInternal = null;
                }
            }

            base.Dispose(disposing);
        }
        #endregion

        #region IServer Methods
        /// <summary>
        /// Invokes the FindServers service.
        /// </summary>
        /// <param name="requestHeader">The request header.</param>
        /// <param name="endpointUrl">The endpoint URL.</param>
        /// <param name="localeIds">The locale ids.</param>
        /// <param name="serverUris">The server uris.</param>
        /// <param name="servers">List of Servers that meet criteria specified in the request.</param>
        /// <returns>
        /// Returns a <see cref="ResponseHeader"/> object
        /// </returns>
        public override ResponseHeader FindServers(
            RequestHeader requestHeader,
            string endpointUrl,
            StringCollection localeIds,
            StringCollection serverUris,
            out ApplicationDescriptionCollection servers)
        {
            servers = new ApplicationDescriptionCollection();

            ValidateRequest(requestHeader);

            lock (m_lock)
            {
                // parse the url provided by the client.
                IList<BaseAddress> baseAddresses = BaseAddresses;

                Uri parsedEndpointUrl = Utils.ParseUri(endpointUrl);

                if (parsedEndpointUrl != null)
                {
                    baseAddresses = FilterByEndpointUrl(parsedEndpointUrl, baseAddresses);
                }

                // check if nothing to do.
                if (baseAddresses.Count == 0)
                {
                    servers = new ApplicationDescriptionCollection();
                    return CreateResponse(requestHeader, StatusCodes.Good);
                }

                // build list of unique servers.
                Dictionary<string, ApplicationDescription> uniqueServers = new Dictionary<string, ApplicationDescription>();

                foreach (EndpointDescription description in GetEndpoints())
                {
                    ApplicationDescription server = description.Server;

                    // skip servers that have been processed.
                    if (uniqueServers.ContainsKey(server.ApplicationUri))
                    {
                        continue;
                    }

                    // check client is filtering by server uri.
                    if (serverUris != null && serverUris.Count > 0)
                    {
                        if (!serverUris.Contains(server.ApplicationUri))
                        {
                            continue;
                        }
                    }

                    // localize the application name if requested.
                    LocalizedText applicationName = server.ApplicationName;

                    if (localeIds != null && localeIds.Count > 0)
                    {
                        applicationName = m_serverInternal.ResourceManager.Translate(localeIds, applicationName);
                    }

                    // get the application description.
                    ApplicationDescription application = TranslateApplicationDescription(
                        parsedEndpointUrl,
                        server,
                        baseAddresses,
                        applicationName);

                    uniqueServers.Add(server.ApplicationUri, application);

                    // add to list of servers to return.
                    servers.Add(application);
                }
            }

            return CreateResponse(requestHeader, StatusCodes.Good);
        }

        /// <summary>
        /// Invokes the GetEndpoints service.
        /// </summary>
        /// <param name="requestHeader">The request header.</param>
        /// <param name="endpointUrl">The endpoint URL.</param>
        /// <param name="localeIds">The locale ids.</param>
        /// <param name="profileUris">The profile uris.</param>
        /// <param name="endpoints">The endpoints supported by the server.</param>
        /// <returns>
        /// Returns a <see cref="ResponseHeader"/> object
        /// </returns>
        public override ResponseHeader GetEndpoints(
            RequestHeader requestHeader,
            string endpointUrl,
            StringCollection localeIds,
            StringCollection profileUris,
            out EndpointDescriptionCollection endpoints)
        {
            endpoints = null;

            ValidateRequest(requestHeader);

            lock (m_lock)
            {
                // filter by profile.
                IList<BaseAddress> baseAddresses = FilterByProfile(profileUris, BaseAddresses);

                // get the descriptions.
                endpoints = GetEndpointDescriptions(
                    endpointUrl,
                    baseAddresses,
                    localeIds);
            }

            return CreateResponse(requestHeader, StatusCodes.Good);
        }

        /// <summary>
        /// Returns the endpoints that match the base address and endpoint url.
        /// </summary>
        protected EndpointDescriptionCollection GetEndpointDescriptions(
            string endpointUrl,
            IList<BaseAddress> baseAddresses,
            StringCollection localeIds)
        {
            EndpointDescriptionCollection endpoints = null;

            // parse the url provided by the client.
            Uri parsedEndpointUrl = Utils.ParseUri(endpointUrl);

            if (parsedEndpointUrl != null)
            {
                baseAddresses = FilterByEndpointUrl(parsedEndpointUrl, baseAddresses);
            }

            // check if nothing to do.
            if (baseAddresses.Count != 0)
            {
                // localize the application name if requested.
                LocalizedText applicationName = this.ServerDescription.ApplicationName;

                if (localeIds != null && localeIds.Count > 0)
                {
                    applicationName = m_serverInternal.ResourceManager.Translate(localeIds, applicationName);
                }

                // translate the application description.
                ApplicationDescription application = TranslateApplicationDescription(
                    parsedEndpointUrl,
                    base.ServerDescription,
                    baseAddresses,
                    applicationName);

                // translate the endpoint descriptions.
                endpoints = TranslateEndpointDescriptions(
                    parsedEndpointUrl,
                    baseAddresses,
                    this.Endpoints,
                    application);
            }

            return endpoints;
        }

        #region Report Audit Events
        /// <inheritdoc/>
        public override void ReportAuditOpenSecureChannelEvent(
            string globalChannelId,
            EndpointDescription endpointDescription,
            OpenSecureChannelRequest request,
            X509Certificate2 clientCertificate,
            Exception exception)
        {
            ServerInternal?.ReportAuditOpenSecureChannelEvent(globalChannelId, endpointDescription, request, clientCertificate, exception);
        }

        /// <inheritdoc/>
        public override void ReportAuditCloseSecureChannelEvent(
            string globalChannelId,
            Exception exception)
        {
            ServerInternal?.ReportAuditCloseSecureChannelEvent(globalChannelId, exception);
        }

        /// <inheritdoc/>
        public override void ReportAuditCertificateEvent(
            X509Certificate2 clientCertificate,
            Exception exception)
        {
            ServerInternal?.ReportAuditCertificateEvent(clientCertificate, exception);
        }
        #endregion Report Audit Events

        /// <summary>
        /// Invokes the CreateSession service.
        /// </summary>
        /// <param name="requestHeader">The request header.</param>
        /// <param name="clientDescription">Application description for the client application.</param>
        /// <param name="serverUri">The server URI.</param>
        /// <param name="endpointUrl">The endpoint URL.</param>
        /// <param name="sessionName">Name for the Session assigned by the client.</param>
        /// <param name="clientNonce">The client nonce.</param>
        /// <param name="clientCertificate">The client certificate.</param>
        /// <param name="requestedSessionTimeout">The requested session timeout.</param>
        /// <param name="maxResponseMessageSize">Size of the max response message.</param>
        /// <param name="sessionId">The unique public identifier assigned by the Server to the Session.</param>
        /// <param name="authenticationToken">The unique private identifier assigned by the Server to the Session.</param>
        /// <param name="revisedSessionTimeout">The revised session timeout.</param>
        /// <param name="serverNonce">The server nonce.</param>
        /// <param name="serverCertificate">The server certificate.</param>
        /// <param name="serverEndpoints">The server endpoints.</param>
        /// <param name="serverSoftwareCertificates">The server software certificates.</param>
        /// <param name="serverSignature">The server signature.</param>
        /// <param name="maxRequestMessageSize">Size of the max request message.</param>
        /// <returns>
        /// Returns a <see cref="ResponseHeader"/> object
        /// </returns>
        public override ResponseHeader CreateSession(
            RequestHeader requestHeader,
            ApplicationDescription clientDescription,
            string serverUri,
            string endpointUrl,
            string sessionName,
            byte[] clientNonce,
            byte[] clientCertificate,
            double requestedSessionTimeout,
            uint maxResponseMessageSize,
            out NodeId sessionId,
            out NodeId authenticationToken,
            out double revisedSessionTimeout,
            out byte[] serverNonce,
            out byte[] serverCertificate,
            out EndpointDescriptionCollection serverEndpoints,
            out SignedSoftwareCertificateCollection serverSoftwareCertificates,
            out SignatureData serverSignature,
            out uint maxRequestMessageSize)
        {
            sessionId = 0;
            revisedSessionTimeout = 0;
            serverNonce = null;
            serverCertificate = null;
            serverSoftwareCertificates = null;
            serverSignature = null;
            maxRequestMessageSize = (uint)MessageContext.MaxMessageSize;

            OperationContext context = ValidateRequest(requestHeader, RequestType.CreateSession);
            Session session = null;
            try
            {
                // check the server uri.
                if (!String.IsNullOrEmpty(serverUri))
                {
                    if (serverUri != this.Configuration.ApplicationUri)
                    {
                        throw new ServiceResultException(StatusCodes.BadServerUriInvalid);
                    }
                }

                bool requireEncryption = ServerBase.RequireEncryption(context?.ChannelContext?.EndpointDescription);

                if (!requireEncryption && clientCertificate != null)
                {
                    requireEncryption = true;
                }

                X509Certificate2Collection clientIssuerCertifficates = null;

                // validate client application instance certificate.
                X509Certificate2 parsedClientCertificate = null;

                if (requireEncryption && clientCertificate != null && clientCertificate.Length > 0)
                {
                    try
                    {
                        X509Certificate2Collection clientCertificateChain = Utils.ParseCertificateChainBlob(clientCertificate);
                        parsedClientCertificate = clientCertificateChain[0];

                        if (clientCertificateChain.Count > 1)
                        {
                            clientIssuerCertifficates = new X509Certificate2Collection();
                            for (int i = 1; i < clientCertificateChain.Count; i++)
                            {
                                clientIssuerCertifficates.Add(clientCertificateChain[i]);
                            }
                        }

                        if (context.SecurityPolicyUri != SecurityPolicies.None)
                        {
                            string certificateApplicationUri = X509Utils.GetApplicationUriFromCertificate(parsedClientCertificate);

                            // verify if applicationUri from ApplicationDescription matches the applicationUri in the client certificate.
                            if (!String.IsNullOrEmpty(certificateApplicationUri) &&
                                !String.IsNullOrEmpty(clientDescription.ApplicationUri) &&
                                certificateApplicationUri != clientDescription.ApplicationUri)
                            {
                                // report the AuditCertificateDataMismatch event for invalid uri
                                ServerInternal?.ReportAuditCertificateDataMismatchEvent(parsedClientCertificate, null, clientDescription.ApplicationUri, StatusCodes.BadCertificateUriInvalid);

                                throw ServiceResultException.Create(
                                    StatusCodes.BadCertificateUriInvalid,
                                    "The URI specified in the ApplicationDescription {0} does not match the URI in the Certificate: {1}.",
                                    clientDescription.ApplicationUri, certificateApplicationUri);
                            }

                            CertificateValidator.Validate(clientCertificateChain);
                        }
                    }
                    catch (Exception e)
                    {
                        // report audit event for client certificate
                        ReportAuditCertificateEvent(parsedClientCertificate, e);

                        OnApplicationCertificateError(clientCertificate, new ServiceResult(e));
                    }
                }

                // verify the nonce provided by the client.
                if (clientNonce != null)
                {
                    if (clientNonce.Length < m_minNonceLength)
                    {
                        throw new ServiceResultException(StatusCodes.BadNonceInvalid);
                    }

                    // ignore nonce if security policy set to none
                    if (context.SecurityPolicyUri == SecurityPolicies.None)
                    {
                        clientNonce = null;
                    }
                }

                // load the certificate for the security profile
                X509Certificate2 instanceCertificate = InstanceCertificateTypesProvider.GetInstanceCertificate(context.SecurityPolicyUri);

                // create the session.
                session = ServerInternal.SessionManager.CreateSession(
                    context,
                    instanceCertificate,
                    sessionName,
                    clientNonce,
                    clientDescription,
                    endpointUrl,
                    parsedClientCertificate,
                    clientIssuerCertifficates,
                    requestedSessionTimeout,
                    maxResponseMessageSize,
                    out sessionId,
                    out authenticationToken,
                    out serverNonce,
                    out revisedSessionTimeout);

                if (endpointUrl != null)
                {
                    try
                    {
                        // check the endpointurl
                        ConfiguredEndpoint configuredEndpoint = new ConfiguredEndpoint() {
                            EndpointUrl = new Uri(endpointUrl)
                        };

                        CertificateValidator.ValidateDomains(instanceCertificate, configuredEndpoint, true);
                    }
                    catch (ServiceResultException sre) when (sre.StatusCode == StatusCodes.BadCertificateHostNameInvalid)
                    {
                        Utils.LogWarning("Server - Client connects with an endpointUrl [{0}] which does not match Server hostnames.", endpointUrl);
                        ServerInternal.ReportAuditUrlMismatchEvent(context?.AuditEntryId, session, revisedSessionTimeout, endpointUrl);
                    }
                }

#if ECC_SUPPORT 
                var parameters = ExtensionObject.ToEncodeable(requestHeader.AdditionalHeader) as AdditionalParametersType;

                if (parameters != null)
                {
                    parameters = CreateSessionProcessAdditionalParameters(session, parameters);
                }
#endif
                lock (m_lock)
                {
                    // return the application instance certificate for the server.
                    if (requireEncryption)
                    {
                        // check if complete chain should be sent.
                        if (Configuration.SecurityConfiguration.SendCertificateChain)
                        {
<<<<<<< HEAD
                            serverCertificate = InstanceCertificateTypesProvider.LoadCertificateChainRawAsync(instanceCertificate).GetAwaiter().GetResult();
=======
                            serverCertificate = Utils.CreateCertificateChainBlob(InstanceCertificateChain);
>>>>>>> 3672ebef
                        }
                        else
                        {
                            serverCertificate = instanceCertificate.RawData;
                        }
                    }

                    // return the endpoints supported by the server.
                    serverEndpoints = GetEndpointDescriptions(endpointUrl, BaseAddresses, null);

                    // return the software certificates assigned to the server.
                    serverSoftwareCertificates = new SignedSoftwareCertificateCollection(ServerProperties.SoftwareCertificates);

                    // sign the nonce provided by the client.
                    serverSignature = null;

                    //  sign the client nonce (if provided).
                    if (parsedClientCertificate != null && clientNonce != null)
                    {
                        byte[] dataToSign = Utils.Append(parsedClientCertificate.RawData, clientNonce);
                        serverSignature = SecurityPolicies.Sign(instanceCertificate, context.SecurityPolicyUri, dataToSign);
                    }
                }

                lock (ServerInternal.DiagnosticsWriteLock)
                {
                    ServerInternal.ServerDiagnostics.CurrentSessionCount++;
                    ServerInternal.ServerDiagnostics.CumulatedSessionCount++;
                }

                Utils.LogInfo("Server - SESSION CREATED. SessionId={0}", sessionId);

                // report audit for successful create session
                ServerInternal.ReportAuditCreateSessionEvent(context?.AuditEntryId, session, revisedSessionTimeout);

                ResponseHeader responseHeader = CreateResponse(requestHeader, StatusCodes.Good);

#if ECC_SUPPORT 
                if (parameters != null)
                {
                    responseHeader.AdditionalHeader = new ExtensionObject(parameters);
                }
#endif

                return responseHeader;
            }
            catch (ServiceResultException e)
            {
                Utils.LogError("Server - SESSION CREATE failed. {0}", e.Message);

                // report the failed AuditCreateSessionEvent
                ServerInternal.ReportAuditCreateSessionEvent(context?.AuditEntryId, session, revisedSessionTimeout, e);

                if (session != null)
                {
                    ServerInternal.SessionManager.CloseSession(session.Id);
                }

                lock (ServerInternal.DiagnosticsWriteLock)
                {
                    ServerInternal.ServerDiagnostics.RejectedSessionCount++;
                    ServerInternal.ServerDiagnostics.RejectedRequestsCount++;

                    if (IsSecurityError(e.StatusCode))
                    {
                        ServerInternal.ServerDiagnostics.SecurityRejectedSessionCount++;
                        ServerInternal.ServerDiagnostics.SecurityRejectedRequestsCount++;
                    }
                }

                throw TranslateException((DiagnosticsMasks)requestHeader.ReturnDiagnostics, new StringCollection(), e);
            }
            finally
            {
                OnRequestComplete(context);
            }
        }

#if ECC_SUPPORT
        /// <summary>
        /// Process additional parameters during the ECC session creation and set the session's UserToken security policy
        /// </summary>
        /// <param name="session">The session</param>
        /// <param name="parameters">The additional parameters for the session</param>
        /// <returns>An AdditionalParametersType object containing the processed parameters</returns>
        protected virtual AdditionalParametersType CreateSessionProcessAdditionalParameters(Session session, AdditionalParametersType parameters)
        {
            AdditionalParametersType response = null;

            if (parameters != null && parameters.Parameters != null)
            {
                response = new AdditionalParametersType();

                foreach (var ii in parameters.Parameters)
                {
                    if (ii.Key == "ECDHPolicyUri")
                    {
                        var policyUri = ii.Value.ToString();

                        if (EccUtils.IsEccPolicy(policyUri))
                        {
                            session.SetEccUserTokenSecurityPolicy(policyUri);
                            var key = session.GetNewEccKey();
                            response.Parameters.Add(new KeyValuePair() { Key = "ECDHKey", Value = new ExtensionObject(key) });
                        }
                        else
                        {
                            response.Parameters.Add(new KeyValuePair() { Key = "ECDHKey", Value = StatusCodes.BadSecurityPolicyRejected });
                        }
                    }
                }
            }

            return response;
        }

        /// <summary>
        /// Process additional parameters during ECC session activation 
        /// </summary>
        /// <param name="session">The session</param>
        /// <param name="parameters">The additional parameters for the session</param>
        /// <returns>An AdditionalParametersType object containing the processed parameters</returns>
        protected virtual AdditionalParametersType ActivateSessionProcessAdditionalParameters(Session session, AdditionalParametersType parameters)
        {
            AdditionalParametersType response = null;

            var key = session.GetNewEccKey();

            if (key != null)
            {
                response = new AdditionalParametersType();
                response.Parameters.Add(new KeyValuePair() { Key = "ECDHKey", Value = new ExtensionObject(key) });
            }

            return response;
        }

#endif


        /// <summary>
        /// Invokes the ActivateSession service.
        /// </summary>
        /// <param name="requestHeader">The request header.</param>
        /// <param name="clientSignature">The client signature.</param>
        /// <param name="clientSoftwareCertificates">The client software certificates.</param>
        /// <param name="localeIds">The locale ids.</param>
        /// <param name="userIdentityToken">The user identity token.</param>
        /// <param name="userTokenSignature">The user token signature.</param>
        /// <param name="serverNonce">The server nonce.</param>
        /// <param name="results">The results.</param>
        /// <param name="diagnosticInfos">The diagnostic infos.</param>
        /// <returns>
        /// Returns a <see cref="ResponseHeader"/> object
        /// </returns>
        public override ResponseHeader ActivateSession(
            RequestHeader requestHeader,
            SignatureData clientSignature,
            SignedSoftwareCertificateCollection clientSoftwareCertificates,
            StringCollection localeIds,
            ExtensionObject userIdentityToken,
            SignatureData userTokenSignature,
            out byte[] serverNonce,
            out StatusCodeCollection results,
            out DiagnosticInfoCollection diagnosticInfos)
        {
            serverNonce = null;
            results = null;
            diagnosticInfos = null;

            OperationContext context = ValidateRequest(requestHeader, RequestType.ActivateSession);
            // validate client's software certificates.
            List<SoftwareCertificate> softwareCertificates = new List<SoftwareCertificate>();

            try
            {
                if (context?.SecurityPolicyUri != SecurityPolicies.None)
                {
                    bool diagnosticsExist = false;

                    if ((context.DiagnosticsMask & DiagnosticsMasks.OperationAll) != 0)
                    {
                        diagnosticInfos = new DiagnosticInfoCollection();
                    }

                    results = new StatusCodeCollection();
                    diagnosticInfos = new DiagnosticInfoCollection();

                    foreach (SignedSoftwareCertificate signedCertificate in clientSoftwareCertificates)
                    {
                        SoftwareCertificate softwareCertificate = null;

                        ServiceResult result = SoftwareCertificate.Validate(
                            CertificateValidator,
                            signedCertificate.CertificateData,
                            out softwareCertificate);

                        if (ServiceResult.IsBad(result))
                        {
                            results.Add(result.Code);

                            // add diagnostics if requested.
                            if ((context.DiagnosticsMask & DiagnosticsMasks.OperationAll) != 0)
                            {
                                DiagnosticInfo diagnosticInfo = ServerUtils.CreateDiagnosticInfo(ServerInternal, context, result);
                                diagnosticInfos.Add(diagnosticInfo);
                                diagnosticsExist = true;
                            }
                        }
                        else
                        {
                            softwareCertificates.Add(softwareCertificate);
                            results.Add(StatusCodes.Good);

                            // add diagnostics if requested.
                            if ((context.DiagnosticsMask & DiagnosticsMasks.OperationAll) != 0)
                            {
                                diagnosticInfos.Add(null);
                            }
                        }
                    }

                    if (!diagnosticsExist && diagnosticInfos != null)
                    {
                        diagnosticInfos.Clear();
                    }
                }

                // check if certificates meet the server's requirements.
                ValidateSoftwareCertificates(softwareCertificates);

                // activate the session.
                bool identityChanged = ServerInternal.SessionManager.ActivateSession(
                    context,
                    requestHeader.AuthenticationToken,
                    clientSignature,
                    softwareCertificates,
                    userIdentityToken,
                    userTokenSignature,
                    localeIds,
                    out serverNonce);

                if (identityChanged)
                {
                    // TBD - call Node Manager and Subscription Manager.
                }

                Session session = ServerInternal.SessionManager.GetSession(requestHeader.AuthenticationToken);
#if ECC_SUPPORT
                var parameters = ExtensionObject.ToEncodeable(requestHeader.AdditionalHeader) as AdditionalParametersType;
                parameters = ActivateSessionProcessAdditionalParameters(session, parameters);
#endif

                Utils.LogInfo("Server - SESSION ACTIVATED.");

                // report the audit event for session activate
                ServerInternal.ReportAuditActivateSessionEvent(context?.AuditEntryId, session, softwareCertificates);

                ResponseHeader responseHeader = CreateResponse(requestHeader, StatusCodes.Good);

#if ECC_SUPPORT
                if (parameters != null)
                {
                    responseHeader.AdditionalHeader = new ExtensionObject(parameters);
                }
#endif
                return responseHeader;
            }
            catch (ServiceResultException e)
            {
                Utils.LogInfo("Server - SESSION ACTIVATE failed. {0}", e.Message);

                // report the audit event for failed session activate
                Session session = ServerInternal.SessionManager.GetSession(requestHeader.AuthenticationToken);
                ServerInternal.ReportAuditActivateSessionEvent(context?.AuditEntryId, session, softwareCertificates, e);

                lock (ServerInternal.DiagnosticsWriteLock)
                {
                    ServerInternal.ServerDiagnostics.RejectedSessionCount++;
                    ServerInternal.ServerDiagnostics.RejectedRequestsCount++;

                    if (IsSecurityError(e.StatusCode))
                    {
                        ServerInternal.ServerDiagnostics.SecurityRejectedSessionCount++;
                        ServerInternal.ServerDiagnostics.SecurityRejectedRequestsCount++;
                    }
                }

                throw TranslateException((DiagnosticsMasks)requestHeader.ReturnDiagnostics, localeIds, e);
            }
            finally
            {
                OnRequestComplete(context);
            }
        }

        /// <summary>
        /// Returns whether the error is a security error.
        /// </summary>
        /// <param name="error">The error.</param>
        /// <returns>
        /// 	<c>true</c> if the error is one of the security errors, otherwise <c>false</c>.
        /// </returns>
        protected bool IsSecurityError(StatusCode error)
        {
            switch (error.CodeBits)
            {
                case StatusCodes.BadUserSignatureInvalid:
                case StatusCodes.BadUserAccessDenied:
                case StatusCodes.BadSecurityPolicyRejected:
                case StatusCodes.BadSecurityModeRejected:
                case StatusCodes.BadSecurityChecksFailed:
                case StatusCodes.BadSecureChannelTokenUnknown:
                case StatusCodes.BadSecureChannelIdInvalid:
                case StatusCodes.BadNoValidCertificates:
                case StatusCodes.BadIdentityTokenInvalid:
                case StatusCodes.BadIdentityTokenRejected:
                case StatusCodes.BadIdentityChangeNotSupported:
                case StatusCodes.BadCertificateUseNotAllowed:
                case StatusCodes.BadCertificateUriInvalid:
                case StatusCodes.BadCertificateUntrusted:
                case StatusCodes.BadCertificateTimeInvalid:
                case StatusCodes.BadCertificateRevoked:
                case StatusCodes.BadCertificateRevocationUnknown:
                case StatusCodes.BadCertificateIssuerUseNotAllowed:
                case StatusCodes.BadCertificateIssuerTimeInvalid:
                case StatusCodes.BadCertificateIssuerRevoked:
                case StatusCodes.BadCertificateIssuerRevocationUnknown:
                case StatusCodes.BadCertificateInvalid:
                case StatusCodes.BadCertificateHostNameInvalid:
                case StatusCodes.BadCertificatePolicyCheckFailed:
                case StatusCodes.BadApplicationSignatureInvalid:
                {
                    return true;
                }
            }

            return false;
        }

        /// <summary>
        /// Creates the response header.
        /// </summary>
        /// <param name="requestHeader">The object that contains description for the RequestHeader DataType.</param>
        /// <param name="exception">The exception used to create DiagnosticInfo assigned to the ServiceDiagnostics.</param>
        /// <returns>Returns a description for the ResponseHeader DataType. </returns>
        protected ResponseHeader CreateResponse(RequestHeader requestHeader, ServiceResultException exception)
        {
            ResponseHeader responseHeader = new ResponseHeader();

            responseHeader.ServiceResult = exception.StatusCode;

            responseHeader.Timestamp = DateTime.UtcNow;
            responseHeader.RequestHandle = requestHeader.RequestHandle;

            StringTable stringTable = new StringTable();
            responseHeader.ServiceDiagnostics = new DiagnosticInfo(exception, (DiagnosticsMasks)requestHeader.ReturnDiagnostics, true, stringTable);
            responseHeader.StringTable = stringTable.ToArray();

            return responseHeader;
        }

        /// <summary>
        /// Invokes the CloseSession service.
        /// </summary>
        /// <param name="requestHeader">The request header.</param>
        /// <param name="deleteSubscriptions">if set to <c>true</c> subscriptions are deleted.</param>
        /// <returns>
        /// Returns a <see cref="ResponseHeader"/> object
        /// </returns>
        public override ResponseHeader CloseSession(RequestHeader requestHeader, bool deleteSubscriptions)
        {
            OperationContext context = ValidateRequest(requestHeader, RequestType.CloseSession);

            try
            {
                Session session = ServerInternal.SessionManager.GetSession(requestHeader.AuthenticationToken);

                ServerInternal.CloseSession(context, context.Session.Id, deleteSubscriptions);

                // report the audit event for close session                
                ServerInternal.ReportAuditCloseSessionEvent(context.AuditEntryId, session, "Session/CloseSession");

                return CreateResponse(requestHeader, context.StringTable);
            }
            catch (ServiceResultException e)
            {
                lock (ServerInternal.DiagnosticsWriteLock)
                {
                    ServerInternal.ServerDiagnostics.RejectedRequestsCount++;

                    if (IsSecurityError(e.StatusCode))
                    {
                        ServerInternal.ServerDiagnostics.SecurityRejectedRequestsCount++;
                    }
                }

                throw TranslateException(context, e);
            }
            finally
            {
                OnRequestComplete(context);
            }
        }

        /// <summary>
        /// Invokes the Cancel service.
        /// </summary>
        /// <param name="requestHeader">The request header.</param>
        /// <param name="requestHandle">The request handle assigned to the request.</param>
        /// <param name="cancelCount">The number of cancelled requests.</param>
        /// <returns>
        /// Returns a <see cref="ResponseHeader"/> object
        /// </returns>
        public override ResponseHeader Cancel(
            RequestHeader requestHeader,
            uint requestHandle,
            out uint cancelCount)
        {
            cancelCount = 0;

            OperationContext context = ValidateRequest(requestHeader, RequestType.Cancel);

            try
            {
                m_serverInternal.RequestManager.CancelRequests(requestHandle, out cancelCount);

                return CreateResponse(requestHeader, context.StringTable);
            }
            catch (ServiceResultException e)
            {
                lock (ServerInternal.DiagnosticsWriteLock)
                {
                    ServerInternal.ServerDiagnostics.RejectedRequestsCount++;

                    if (IsSecurityError(e.StatusCode))
                    {
                        ServerInternal.ServerDiagnostics.SecurityRejectedRequestsCount++;
                    }
                }

                throw TranslateException(context, e);
            }
            finally
            {
                OnRequestComplete(context);
            }
        }

        /// <summary>
        /// Invokes the Browse service.
        /// </summary>
        /// <param name="requestHeader">The request header.</param>
        /// <param name="view">The view.</param>
        /// <param name="requestedMaxReferencesPerNode">The maximum number of references to return for each node.</param>
        /// <param name="nodesToBrowse">The list of nodes to browse.</param>
        /// <param name="results">The list of results for the passed starting nodes and filters.</param>
        /// <param name="diagnosticInfos">The diagnostic information for the results.</param>
        /// <returns>
        /// Returns a <see cref="ResponseHeader"/> object
        /// </returns>
        public override ResponseHeader Browse(
            RequestHeader requestHeader,
            ViewDescription view,
            uint requestedMaxReferencesPerNode,
            BrowseDescriptionCollection nodesToBrowse,
            out BrowseResultCollection results,
            out DiagnosticInfoCollection diagnosticInfos)
        {
            results = null;
            diagnosticInfos = null;

            OperationContext context = ValidateRequest(requestHeader, RequestType.Browse);

            try
            {
                ValidateOperationLimits(nodesToBrowse, OperationLimits.MaxNodesPerBrowse);

                m_serverInternal.NodeManager.Browse(
                    context,
                    view,
                    requestedMaxReferencesPerNode,
                    nodesToBrowse,
                    out results,
                    out diagnosticInfos);

                return CreateResponse(requestHeader, context.StringTable);
            }
            catch (ServiceResultException e)
            {
                lock (ServerInternal.DiagnosticsWriteLock)
                {
                    ServerInternal.ServerDiagnostics.RejectedRequestsCount++;

                    if (IsSecurityError(e.StatusCode))
                    {
                        ServerInternal.ServerDiagnostics.SecurityRejectedRequestsCount++;
                    }
                }

                throw TranslateException(context, e);
            }
            finally
            {
                OnRequestComplete(context);
            }
        }

        /// <summary>
        /// Invokes the BrowseNext service.
        /// </summary>
        /// <param name="requestHeader">The request header.</param>
        /// <param name="releaseContinuationPoints">if set to <c>true</c> the continuation points are released.</param>
        /// <param name="continuationPoints">A list of continuation points returned in a previous Browse or BrewseNext call.</param>
        /// <param name="results">The list of resulted references for browse.</param>
        /// <param name="diagnosticInfos">The diagnostic information for the results.</param>
        /// <returns>
        /// Returns a <see cref="ResponseHeader"/> object
        /// </returns>
        public override ResponseHeader BrowseNext(
            RequestHeader requestHeader,
            bool releaseContinuationPoints,
            ByteStringCollection continuationPoints,
            out BrowseResultCollection results,
            out DiagnosticInfoCollection diagnosticInfos)
        {
            results = null;
            diagnosticInfos = null;

            OperationContext context = ValidateRequest(requestHeader, RequestType.BrowseNext);

            try
            {
                ValidateOperationLimits(continuationPoints, OperationLimits.MaxNodesPerBrowse);

                m_serverInternal.NodeManager.BrowseNext(
                    context,
                    releaseContinuationPoints,
                    continuationPoints,
                    out results,
                    out diagnosticInfos);

                return CreateResponse(requestHeader, context.StringTable);
            }
            catch (ServiceResultException e)
            {
                lock (ServerInternal.DiagnosticsWriteLock)
                {
                    ServerInternal.ServerDiagnostics.RejectedRequestsCount++;

                    if (IsSecurityError(e.StatusCode))
                    {
                        ServerInternal.ServerDiagnostics.SecurityRejectedRequestsCount++;
                    }
                }

                throw TranslateException(context, e);
            }
            finally
            {
                OnRequestComplete(context);
            }
        }

        /// <summary>
        /// Invokes the RegisterNodes service.
        /// </summary>
        /// <param name="requestHeader">The request header.</param>
        /// <param name="nodesToRegister">The list of NodeIds to register.</param>
        /// <param name="registeredNodeIds">The list of NodeIds identifying the registered nodes. </param>
        /// <returns>
        /// Returns a <see cref="ResponseHeader"/> object
        /// </returns>
        public override ResponseHeader RegisterNodes(
            RequestHeader requestHeader,
            NodeIdCollection nodesToRegister,
            out NodeIdCollection registeredNodeIds)
        {
            registeredNodeIds = null;

            OperationContext context = ValidateRequest(requestHeader, RequestType.RegisterNodes);

            try
            {
                ValidateOperationLimits(nodesToRegister, OperationLimits.MaxNodesPerRegisterNodes);

                m_serverInternal.NodeManager.RegisterNodes(
                    context,
                    nodesToRegister,
                    out registeredNodeIds);

                return CreateResponse(requestHeader, context.StringTable);
            }
            catch (ServiceResultException e)
            {
                lock (ServerInternal.DiagnosticsWriteLock)
                {
                    ServerInternal.ServerDiagnostics.RejectedRequestsCount++;

                    if (IsSecurityError(e.StatusCode))
                    {
                        ServerInternal.ServerDiagnostics.SecurityRejectedRequestsCount++;
                    }
                }

                throw TranslateException(context, e);
            }
            finally
            {
                OnRequestComplete(context);
            }
        }

        /// <summary>
        /// Invokes the UnregisterNodes service.
        /// </summary>
        /// <param name="requestHeader">The request header.</param>
        /// <param name="nodesToUnregister">The list of NodeIds to unregister</param>
        /// <returns>
        /// Returns a <see cref="ResponseHeader"/> object
        /// </returns>
        public override ResponseHeader UnregisterNodes(RequestHeader requestHeader, NodeIdCollection nodesToUnregister)
        {
            OperationContext context = ValidateRequest(requestHeader, RequestType.UnregisterNodes);

            try
            {
                ValidateOperationLimits(nodesToUnregister, OperationLimits.MaxNodesPerRegisterNodes);

                m_serverInternal.NodeManager.UnregisterNodes(
                    context,
                    nodesToUnregister);

                return CreateResponse(requestHeader, context.StringTable);
            }
            catch (ServiceResultException e)
            {
                lock (ServerInternal.DiagnosticsWriteLock)
                {
                    ServerInternal.ServerDiagnostics.RejectedRequestsCount++;

                    if (IsSecurityError(e.StatusCode))
                    {
                        ServerInternal.ServerDiagnostics.SecurityRejectedRequestsCount++;
                    }
                }

                throw TranslateException(context, e);
            }
            finally
            {
                OnRequestComplete(context);
            }
        }

        /// <summary>
        /// Invokes the TranslateBrowsePathsToNodeIds service.
        /// </summary>
        /// <param name="requestHeader">The request header.</param>
        /// <param name="browsePaths">The list of browse paths for which NodeIds are being requested.</param>
        /// <param name="results">The list of results for the list of browse paths.</param>
        /// <param name="diagnosticInfos">The diagnostic information for the results.</param>
        /// <returns>
        /// Returns a <see cref="ResponseHeader"/> object
        /// </returns>
        public override ResponseHeader TranslateBrowsePathsToNodeIds(
            RequestHeader requestHeader,
            BrowsePathCollection browsePaths,
            out BrowsePathResultCollection results,
            out DiagnosticInfoCollection diagnosticInfos)
        {
            results = null;
            diagnosticInfos = null;

            OperationContext context = ValidateRequest(requestHeader, RequestType.TranslateBrowsePathsToNodeIds);

            try
            {
                ValidateOperationLimits(browsePaths, OperationLimits.MaxNodesPerTranslateBrowsePathsToNodeIds);

                foreach (BrowsePath bp in browsePaths)
                {
                    ValidateOperationLimits(bp.RelativePath.Elements.Count, OperationLimits.MaxNodesPerTranslateBrowsePathsToNodeIds);
                }

                m_serverInternal.NodeManager.TranslateBrowsePathsToNodeIds(
                    context,
                    browsePaths,
                    out results,
                    out diagnosticInfos);

                return CreateResponse(requestHeader, context.StringTable);
            }
            catch (ServiceResultException e)
            {
                lock (ServerInternal.DiagnosticsWriteLock)
                {
                    ServerInternal.ServerDiagnostics.RejectedRequestsCount++;

                    if (IsSecurityError(e.StatusCode))
                    {
                        ServerInternal.ServerDiagnostics.SecurityRejectedRequestsCount++;
                    }
                }

                throw TranslateException(context, e);
            }
            finally
            {
                OnRequestComplete(context);
            }
        }

        /// <summary>
        /// Invokes the Read service.
        /// </summary>
        /// <param name="requestHeader">The request header.</param>
        /// <param name="maxAge">The Maximum age of the value to be read in milliseconds.</param>
        /// <param name="timestampsToReturn">The type of timestamps to be returned for the requested Variables.</param>
        /// <param name="nodesToRead">The list of Nodes and their Attributes to read.</param>
        /// <param name="results">The list of returned Attribute values</param>
        /// <param name="diagnosticInfos">The diagnostic information for the results.</param>
        /// <returns>
        /// Returns a <see cref="ResponseHeader"/> object
        /// </returns>
        public override ResponseHeader Read(
            RequestHeader requestHeader,
            double maxAge,
            TimestampsToReturn timestampsToReturn,
            ReadValueIdCollection nodesToRead,
            out DataValueCollection results,
            out DiagnosticInfoCollection diagnosticInfos)
        {
            OperationContext context = ValidateRequest(requestHeader, RequestType.Read);

            try
            {
                ValidateOperationLimits(nodesToRead, OperationLimits.MaxNodesPerRead);

                m_serverInternal.NodeManager.Read(
                    context,
                    maxAge,
                    timestampsToReturn,
                    nodesToRead,
                    out results,
                    out diagnosticInfos);

                return CreateResponse(requestHeader, context.StringTable);
            }
            catch (ServiceResultException e)
            {
                lock (ServerInternal.DiagnosticsWriteLock)
                {
                    ServerInternal.ServerDiagnostics.RejectedRequestsCount++;

                    if (IsSecurityError(e.StatusCode))
                    {
                        ServerInternal.ServerDiagnostics.SecurityRejectedRequestsCount++;
                    }
                }

                ServerInternal.ReportAuditEvent(context, "Read", e);

                throw TranslateException(context, e);
            }
            finally
            {
                OnRequestComplete(context);
            }
        }

        /// <summary>
        /// Invokes the HistoryRead service.
        /// </summary>
        /// <param name="requestHeader">The request header.</param>
        /// <param name="historyReadDetails">The history read details.</param>
        /// <param name="timestampsToReturn">The timestamps to return.</param>
        /// <param name="releaseContinuationPoints">if set to <c>true</c> continuation points are released.</param>
        /// <param name="nodesToRead">The nodes to read.</param>
        /// <param name="results">The results.</param>
        /// <param name="diagnosticInfos">The diagnostic information for the results.</param>
        /// <returns>
        /// Returns a <see cref="ResponseHeader"/> object
        /// </returns>
        public override ResponseHeader HistoryRead(
            RequestHeader requestHeader,
            ExtensionObject historyReadDetails,
            TimestampsToReturn timestampsToReturn,
            bool releaseContinuationPoints,
            HistoryReadValueIdCollection nodesToRead,
            out HistoryReadResultCollection results,
            out DiagnosticInfoCollection diagnosticInfos)
        {
            OperationContext context = ValidateRequest(requestHeader, RequestType.HistoryRead);

            try
            {
                if (historyReadDetails?.Body is ReadEventDetails)
                {
                    ValidateOperationLimits(nodesToRead, OperationLimits.MaxNodesPerHistoryReadEvents);
                }
                else
                {
                    ValidateOperationLimits(nodesToRead, OperationLimits.MaxNodesPerHistoryReadData);
                }

                m_serverInternal.NodeManager.HistoryRead(
                    context,
                    historyReadDetails,
                    timestampsToReturn,
                    releaseContinuationPoints,
                    nodesToRead,
                    out results,
                    out diagnosticInfos);

                return CreateResponse(requestHeader, context.StringTable);
            }
            catch (ServiceResultException e)
            {
                lock (ServerInternal.DiagnosticsWriteLock)
                {
                    ServerInternal.ServerDiagnostics.RejectedRequestsCount++;

                    if (IsSecurityError(e.StatusCode))
                    {
                        ServerInternal.ServerDiagnostics.SecurityRejectedRequestsCount++;
                    }
                }

                ServerInternal.ReportAuditEvent(context, "HistoryRead", e);

                throw TranslateException(context, e);
            }
            finally
            {
                OnRequestComplete(context);
            }
        }

        /// <summary>
        /// Invokes the Write service.
        /// </summary>
        /// <param name="requestHeader">The request header.</param>
        /// <param name="nodesToWrite">The list of Nodes, Attributes, and values to write.</param>
        /// <param name="results">The list of write result status codes for each write operation.</param>
        /// <param name="diagnosticInfos">The diagnostic information for the results.</param>
        /// <returns>
        /// Returns a <see cref="ResponseHeader"/> object
        /// </returns>
        public override ResponseHeader Write(
            RequestHeader requestHeader,
            WriteValueCollection nodesToWrite,
            out StatusCodeCollection results,
            out DiagnosticInfoCollection diagnosticInfos)
        {
            OperationContext context = ValidateRequest(requestHeader, RequestType.Write);

            try
            {
                ValidateOperationLimits(nodesToWrite, OperationLimits.MaxNodesPerWrite);

                m_serverInternal.NodeManager.Write(
                    context,
                    nodesToWrite,
                    out results,
                    out diagnosticInfos);

                return CreateResponse(requestHeader, context.StringTable);
            }
            catch (ServiceResultException e)
            {
                lock (ServerInternal.DiagnosticsWriteLock)
                {
                    ServerInternal.ServerDiagnostics.RejectedRequestsCount++;

                    if (IsSecurityError(e.StatusCode))
                    {
                        ServerInternal.ServerDiagnostics.SecurityRejectedRequestsCount++;
                    }
                }

                throw TranslateException(context, e);
            }
            finally
            {
                OnRequestComplete(context);
            }
        }

        /// <summary>
        /// Invokes the HistoryUpdate service.
        /// </summary>
        /// <param name="requestHeader">The request header.</param>
        /// <param name="historyUpdateDetails">The details defined for the update.</param>
        /// <param name="results">The list of update results for the history update details.</param>
        /// <param name="diagnosticInfos">The diagnostic information for the results.</param>
        /// <returns>
        /// Returns a <see cref="ResponseHeader"/> object
        /// </returns>
        public override ResponseHeader HistoryUpdate(
            RequestHeader requestHeader,
            ExtensionObjectCollection historyUpdateDetails,
            out HistoryUpdateResultCollection results,
            out DiagnosticInfoCollection diagnosticInfos)
        {
            OperationContext context = ValidateRequest(requestHeader, RequestType.HistoryUpdate);

            try
            {
                // check only for BadNothingToDo here
                // MaxNodesPerHistoryUpdateEvents & MaxNodesPerHistoryUpdateData
                // must be checked in NodeManager (TODO)
                ValidateOperationLimits(historyUpdateDetails);

                m_serverInternal.NodeManager.HistoryUpdate(
                    context,
                    historyUpdateDetails,
                    out results,
                    out diagnosticInfos);

                return CreateResponse(requestHeader, context.StringTable);
            }
            catch (ServiceResultException e)
            {
                lock (ServerInternal.DiagnosticsWriteLock)
                {
                    ServerInternal.ServerDiagnostics.RejectedRequestsCount++;

                    if (IsSecurityError(e.StatusCode))
                    {
                        ServerInternal.ServerDiagnostics.SecurityRejectedRequestsCount++;
                    }
                }

                throw TranslateException(context, e);
            }
            finally
            {
                OnRequestComplete(context);
            }
        }

        /// <summary>
        /// Invokes the CreateSubscription service.
        /// </summary>
        /// <param name="requestHeader">The request header.</param>
        /// <param name="requestedPublishingInterval">The cyclic rate that the Subscription is being requested to return Notifications to the Client.</param>
        /// <param name="requestedLifetimeCount">The client-requested lifetime count for the Subscription</param>
        /// <param name="requestedMaxKeepAliveCount">The requested max keep alive count.</param>
        /// <param name="maxNotificationsPerPublish">The maximum number of notifications that the Client wishes to receive in a single Publish response.</param>
        /// <param name="publishingEnabled">If set to <c>true</c> publishing is enabled for the Subscription.</param>
        /// <param name="priority">The relative priority of the Subscription.</param>
        /// <param name="subscriptionId">The Server-assigned identifier for the Subscription.</param>
        /// <param name="revisedPublishingInterval">The actual publishing interval that the Server will use.</param>
        /// <param name="revisedLifetimeCount">The revised lifetime count.</param>
        /// <param name="revisedMaxKeepAliveCount">The revised max keep alive count.</param>
        /// <returns>
        /// Returns a <see cref="ResponseHeader"/> object
        /// </returns>
        public override ResponseHeader CreateSubscription(
            RequestHeader requestHeader,
            double requestedPublishingInterval,
            uint requestedLifetimeCount,
            uint requestedMaxKeepAliveCount,
            uint maxNotificationsPerPublish,
            bool publishingEnabled,
            byte priority,
            out uint subscriptionId,
            out double revisedPublishingInterval,
            out uint revisedLifetimeCount,
            out uint revisedMaxKeepAliveCount)
        {
            OperationContext context = ValidateRequest(requestHeader, RequestType.CreateSubscription);

            try
            {
                ServerInternal.SubscriptionManager.CreateSubscription(
                    context,
                    requestedPublishingInterval,
                    requestedLifetimeCount,
                    requestedMaxKeepAliveCount,
                    maxNotificationsPerPublish,
                    publishingEnabled,
                    priority,
                    out subscriptionId,
                    out revisedPublishingInterval,
                    out revisedLifetimeCount,
                    out revisedMaxKeepAliveCount);

                return CreateResponse(requestHeader, context.StringTable);
            }
            catch (ServiceResultException e)
            {
                lock (ServerInternal.DiagnosticsWriteLock)
                {
                    ServerInternal.ServerDiagnostics.RejectedRequestsCount++;

                    if (IsSecurityError(e.StatusCode))
                    {
                        ServerInternal.ServerDiagnostics.SecurityRejectedRequestsCount++;
                    }
                }

                throw TranslateException(context, e);
            }
            finally
            {
                OnRequestComplete(context);
            }
        }

        /// <summary>
        /// Invokes the TransferSubscriptions service.
        /// </summary>
        /// <param name="requestHeader">The request header.</param>
        /// <param name="subscriptionIds">The list of Subscriptions to transfer.</param>
        /// <param name="sendInitialValues">If the initial values should be sent.</param>
        /// <param name="results">The list of result StatusCodes for the Subscriptions to transfer.</param>
        /// <param name="diagnosticInfos">The diagnostic information for the results.</param>
        public override ResponseHeader TransferSubscriptions(
            RequestHeader requestHeader,
            UInt32Collection subscriptionIds,
            bool sendInitialValues,
            out TransferResultCollection results,
            out DiagnosticInfoCollection diagnosticInfos)
        {
            results = null;
            diagnosticInfos = null;

            OperationContext context = ValidateRequest(requestHeader, RequestType.TransferSubscriptions);

            try
            {
                ValidateOperationLimits(subscriptionIds);

                ServerInternal.SubscriptionManager.TransferSubscriptions(
                    context,
                    subscriptionIds,
                    sendInitialValues,
                    out results,
                    out diagnosticInfos);

                return CreateResponse(requestHeader, context.StringTable);
            }
            catch (ServiceResultException e)
            {
                lock (ServerInternal.DiagnosticsWriteLock)
                {
                    ServerInternal.ServerDiagnostics.RejectedRequestsCount++;

                    if (IsSecurityError(e.StatusCode))
                    {
                        ServerInternal.ServerDiagnostics.SecurityRejectedRequestsCount++;
                    }
                }

                throw TranslateException(context, e);
            }
            finally
            {
                OnRequestComplete(context);
            }
        }

        /// <summary>
        /// Invokes the DeleteSubscriptions service.
        /// </summary>
        /// <param name="requestHeader">The request header.</param>
        /// <param name="subscriptionIds">The list of Subscriptions to delete.</param>
        /// <param name="results">The list of result StatusCodes for the Subscriptions to delete.</param>
        /// <param name="diagnosticInfos">The diagnostic information for the results.</param>
        /// <returns>
        /// Returns a <see cref="ResponseHeader"/> object
        /// </returns>
        public override ResponseHeader DeleteSubscriptions(
            RequestHeader requestHeader,
            UInt32Collection subscriptionIds,
            out StatusCodeCollection results,
            out DiagnosticInfoCollection diagnosticInfos)
        {
            OperationContext context = ValidateRequest(requestHeader, RequestType.DeleteSubscriptions);

            try
            {
                ValidateOperationLimits(subscriptionIds);

                ServerInternal.SubscriptionManager.DeleteSubscriptions(
                    context,
                    subscriptionIds,
                    out results,
                    out diagnosticInfos);

                return CreateResponse(requestHeader, context.StringTable);
            }
            catch (ServiceResultException e)
            {
                lock (ServerInternal.DiagnosticsWriteLock)
                {
                    ServerInternal.ServerDiagnostics.RejectedRequestsCount++;

                    if (IsSecurityError(e.StatusCode))
                    {
                        ServerInternal.ServerDiagnostics.SecurityRejectedRequestsCount++;
                    }
                }

                throw TranslateException(context, e);
            }
            finally
            {
                OnRequestComplete(context);
            }
        }

        /// <summary>
        /// Invokes the Publish service.
        /// </summary>
        /// <param name="requestHeader">The request header.</param>
        /// <param name="subscriptionAcknowledgements">The list of acknowledgements for one or more Subscriptions.</param>
        /// <param name="subscriptionId">The subscription identifier.</param>
        /// <param name="availableSequenceNumbers">The available sequence numbers.</param>
        /// <param name="moreNotifications">If set to <c>true</c> the number of Notifications that were ready to be sent could not be sent in a single response.</param>
        /// <param name="notificationMessage">The NotificationMessage that contains the list of Notifications.</param>
        /// <param name="results">The list of results for the acknowledgements.</param>
        /// <param name="diagnosticInfos">The diagnostic information for the results.</param>
        /// <returns>
        /// Returns a <see cref="ResponseHeader"/> object
        /// </returns>
        public override ResponseHeader Publish(
            RequestHeader requestHeader,
            SubscriptionAcknowledgementCollection subscriptionAcknowledgements,
            out uint subscriptionId,
            out UInt32Collection availableSequenceNumbers,
            out bool moreNotifications,
            out NotificationMessage notificationMessage,
            out StatusCodeCollection results,
            out DiagnosticInfoCollection diagnosticInfos)
        {
            OperationContext context = ValidateRequest(requestHeader, RequestType.Publish);

            try
            {
                /*
                // check if there is an odd delay.
                if (DateTime.UtcNow > requestHeader.Timestamp.AddMilliseconds(100))
                {
                    Utils.LogTrace(m_eventId,
                        "WARNING. Unexpected delay receiving Publish request. Time={0:hh:mm:ss.fff}, ReceiveTime={1:hh:mm:ss.fff}",
                        DateTime.UtcNow,
                        requestHeader.Timestamp);
                }
                */

                Utils.LogTrace("PUBLISH #{0} RECEIVED. TIME={1:hh:mm:ss.fff}", requestHeader.RequestHandle, requestHeader.Timestamp);

                notificationMessage = ServerInternal.SubscriptionManager.Publish(
                    context,
                    subscriptionAcknowledgements,
                    null,
                    out subscriptionId,
                    out availableSequenceNumbers,
                    out moreNotifications,
                    out results,
                    out diagnosticInfos);

                /*
                if (notificationMessage != null)
                {
                    Utils.LogTrace(m_eventId, 
                        "PublishResponse: SubId={0} SeqNo={1}, PublishTime={2:mm:ss.fff}, Time={3:mm:ss.fff}",
                        subscriptionId,
                        notificationMessage.SequenceNumber,
                        notificationMessage.PublishTime,
                        DateTime.UtcNow);
                }
                */

                return CreateResponse(requestHeader, context.StringTable);
            }
            catch (ServiceResultException e)
            {
                lock (ServerInternal.DiagnosticsWriteLock)
                {
                    ServerInternal.ServerDiagnostics.RejectedRequestsCount++;

                    if (IsSecurityError(e.StatusCode))
                    {
                        ServerInternal.ServerDiagnostics.SecurityRejectedRequestsCount++;
                    }
                }

                throw TranslateException(context, e);
            }
            finally
            {
                OnRequestComplete(context);
            }
        }

        /// <summary>
        /// Begins an asynchronous publish operation.
        /// </summary>
        /// <param name="request">The request.</param>
        public virtual void BeginPublish(IEndpointIncomingRequest request)
        {
            PublishRequest input = (PublishRequest)request.Request;
            OperationContext context = ValidateRequest(input.RequestHeader, RequestType.Publish);

            try
            {
                AsyncPublishOperation operation = new AsyncPublishOperation(context, request, this);

                uint subscriptionId = 0;
                UInt32Collection availableSequenceNumbers = null;
                bool moreNotifications = false;
                NotificationMessage notificationMessage = null;
                StatusCodeCollection results = null;
                DiagnosticInfoCollection diagnosticInfos = null;

                notificationMessage = ServerInternal.SubscriptionManager.Publish(
                    context,
                    input.SubscriptionAcknowledgements,
                    operation,
                    out subscriptionId,
                    out availableSequenceNumbers,
                    out moreNotifications,
                    out results,
                    out diagnosticInfos);

                // request completed asynchronously.
                if (notificationMessage != null)
                {
                    OnRequestComplete(context);

                    operation.Response.ResponseHeader = CreateResponse(input.RequestHeader, context.StringTable);
                    operation.Response.SubscriptionId = subscriptionId;
                    operation.Response.AvailableSequenceNumbers = availableSequenceNumbers;
                    operation.Response.MoreNotifications = moreNotifications;
                    operation.Response.Results = results;
                    operation.Response.DiagnosticInfos = diagnosticInfos;
                    operation.Response.NotificationMessage = notificationMessage;

                    Utils.LogTrace("PUBLISH: #{0} Completed Synchronously", input.RequestHeader.RequestHandle);
                    request.OperationCompleted(operation.Response, null);
                }
            }
            catch (ServiceResultException e)
            {
                OnRequestComplete(context);

                lock (ServerInternal.DiagnosticsWriteLock)
                {
                    ServerInternal.ServerDiagnostics.RejectedRequestsCount++;

                    if (IsSecurityError(e.StatusCode))
                    {
                        ServerInternal.ServerDiagnostics.SecurityRejectedRequestsCount++;
                    }
                }

                throw TranslateException(context, e);
            }
        }

        /// <summary>
        /// Completes an asynchronous publish operation.
        /// </summary>
        /// <param name="request">The request.</param>
        public virtual void CompletePublish(IEndpointIncomingRequest request)
        {
            AsyncPublishOperation operation = (AsyncPublishOperation)request.Calldata;
            OperationContext context = operation.Context;

            try
            {
                if (ServerInternal.SubscriptionManager.CompletePublish(context, operation))
                {
                    operation.Response.ResponseHeader = CreateResponse(request.Request.RequestHeader, context.StringTable);
                    request.OperationCompleted(operation.Response, null);
                    OnRequestComplete(context);
                }
            }
            catch (ServiceResultException e)
            {
                OnRequestComplete(context);

                lock (ServerInternal.DiagnosticsWriteLock)
                {
                    ServerInternal.ServerDiagnostics.RejectedRequestsCount++;

                    if (IsSecurityError(e.StatusCode))
                    {
                        ServerInternal.ServerDiagnostics.SecurityRejectedRequestsCount++;
                    }
                }

                throw TranslateException(context, e);
            }
        }

        /// <summary>
        /// Invokes the Republish service.
        /// </summary>
        /// <param name="requestHeader">The request header.</param>
        /// <param name="subscriptionId">The subscription id.</param>
        /// <param name="retransmitSequenceNumber">The sequence number of a specific NotificationMessage to be republished.</param>
        /// <param name="notificationMessage">The requested NotificationMessage.</param>
        /// <returns>
        /// Returns a <see cref="ResponseHeader"/> object
        /// </returns>
        public override ResponseHeader Republish(
            RequestHeader requestHeader,
            uint subscriptionId,
            uint retransmitSequenceNumber,
            out NotificationMessage notificationMessage)
        {
            OperationContext context = ValidateRequest(requestHeader, RequestType.Republish);

            try
            {
                notificationMessage = ServerInternal.SubscriptionManager.Republish(
                    context,
                    subscriptionId,
                    retransmitSequenceNumber);

                return CreateResponse(requestHeader, context.StringTable);
            }
            catch (ServiceResultException e)
            {
                lock (ServerInternal.DiagnosticsWriteLock)
                {
                    ServerInternal.ServerDiagnostics.RejectedRequestsCount++;

                    if (IsSecurityError(e.StatusCode))
                    {
                        ServerInternal.ServerDiagnostics.SecurityRejectedRequestsCount++;
                    }
                }

                throw TranslateException(context, e);
            }
            finally
            {
                OnRequestComplete(context);
            }
        }

        /// <summary>
        /// Invokes the ModifySubscription service.
        /// </summary>
        /// <param name="requestHeader">The request header.</param>
        /// <param name="subscriptionId">The subscription id.</param>
        /// <param name="requestedPublishingInterval">The cyclic rate that the Subscription is being requested to return Notifications to the Client.</param>
        /// <param name="requestedLifetimeCount">The client-requested lifetime count for the Subscription.</param>
        /// <param name="requestedMaxKeepAliveCount">The requested max keep alive count.</param>
        /// <param name="maxNotificationsPerPublish">The maximum number of notifications that the Client wishes to receive in a single Publish response.</param>
        /// <param name="priority">The relative priority of the Subscription.</param>
        /// <param name="revisedPublishingInterval">The revised publishing interval.</param>
        /// <param name="revisedLifetimeCount">The revised lifetime count.</param>
        /// <param name="revisedMaxKeepAliveCount">The revised max keep alive count.</param>
        /// <returns>
        /// Returns a <see cref="ResponseHeader"/> object
        /// </returns>
        public override ResponseHeader ModifySubscription(
            RequestHeader requestHeader,
            uint subscriptionId,
            double requestedPublishingInterval,
            uint requestedLifetimeCount,
            uint requestedMaxKeepAliveCount,
            uint maxNotificationsPerPublish,
            byte priority,
            out double revisedPublishingInterval,
            out uint revisedLifetimeCount,
            out uint revisedMaxKeepAliveCount)
        {
            OperationContext context = ValidateRequest(requestHeader, RequestType.ModifySubscription);

            try
            {
                ServerInternal.SubscriptionManager.ModifySubscription(
                    context,
                    subscriptionId,
                    requestedPublishingInterval,
                    requestedLifetimeCount,
                    requestedMaxKeepAliveCount,
                    maxNotificationsPerPublish,
                    priority,
                    out revisedPublishingInterval,
                    out revisedLifetimeCount,
                    out revisedMaxKeepAliveCount);

                return CreateResponse(requestHeader, context.StringTable);
            }
            catch (ServiceResultException e)
            {
                lock (ServerInternal.DiagnosticsWriteLock)
                {
                    ServerInternal.ServerDiagnostics.RejectedRequestsCount++;

                    if (IsSecurityError(e.StatusCode))
                    {
                        ServerInternal.ServerDiagnostics.SecurityRejectedRequestsCount++;
                    }
                }

                throw TranslateException(context, e);
            }
            finally
            {
                OnRequestComplete(context);
            }
        }

        /// <summary>
        /// Invokes the SetPublishingMode service.
        /// </summary>
        /// <param name="requestHeader">The request header.</param>
        /// <param name="publishingEnabled">If set to <c>true</c> publishing of NotificationMessages is enabled for the Subscription.</param>
        /// <param name="subscriptionIds">The list of subscription ids.</param>
        /// <param name="results">The list of StatusCodes for the Subscriptions to enable/disable.</param>
        /// <param name="diagnosticInfos">The diagnostic information for the results.</param>
        /// <returns>
        /// Returns a <see cref="ResponseHeader"/> object
        /// </returns>
        public override ResponseHeader SetPublishingMode(
            RequestHeader requestHeader,
            bool publishingEnabled,
            UInt32Collection subscriptionIds,
            out StatusCodeCollection results,
            out DiagnosticInfoCollection diagnosticInfos)
        {
            OperationContext context = ValidateRequest(requestHeader, RequestType.SetPublishingMode);

            try
            {
                ValidateOperationLimits(subscriptionIds);

                ServerInternal.SubscriptionManager.SetPublishingMode(
                    context,
                    publishingEnabled,
                    subscriptionIds,
                    out results,
                    out diagnosticInfos);

                return CreateResponse(requestHeader, context.StringTable);
            }
            catch (ServiceResultException e)
            {
                lock (ServerInternal.DiagnosticsWriteLock)
                {
                    ServerInternal.ServerDiagnostics.RejectedRequestsCount++;

                    if (IsSecurityError(e.StatusCode))
                    {
                        ServerInternal.ServerDiagnostics.SecurityRejectedRequestsCount++;
                    }
                }

                throw TranslateException(context, e);
            }
            finally
            {
                OnRequestComplete(context);
            }
        }

        /// <summary>
        /// Invokes the SetTriggering service.
        /// </summary>
        /// <param name="requestHeader">The request header.</param>
        /// <param name="subscriptionId">The subscription id.</param>
        /// <param name="triggeringItemId">The id for the MonitoredItem used as the triggering item.</param>
        /// <param name="linksToAdd">The list of ids of the items to report that are to be added as triggering links.</param>
        /// <param name="linksToRemove">The list of ids of the items to report for the triggering links to be deleted.</param>
        /// <param name="addResults">The list of StatusCodes for the items to add.</param>
        /// <param name="addDiagnosticInfos">The list of diagnostic information for the links to add.</param>
        /// <param name="removeResults">The list of StatusCodes for the items to delete.</param>
        /// <param name="removeDiagnosticInfos">The list of diagnostic information for the links to delete.</param>
        /// <returns>
        /// Returns a <see cref="ResponseHeader"/> object
        /// </returns>
        public override ResponseHeader SetTriggering(
            RequestHeader requestHeader,
            uint subscriptionId,
            uint triggeringItemId,
            UInt32Collection linksToAdd,
            UInt32Collection linksToRemove,
            out StatusCodeCollection addResults,
            out DiagnosticInfoCollection addDiagnosticInfos,
            out StatusCodeCollection removeResults,
            out DiagnosticInfoCollection removeDiagnosticInfos)
        {
            addResults = null;
            addDiagnosticInfos = null;
            removeResults = null;
            removeDiagnosticInfos = null;

            OperationContext context = ValidateRequest(requestHeader, RequestType.SetTriggering);

            try
            {
                if ((linksToAdd == null || linksToAdd.Count == 0) && (linksToRemove == null || linksToRemove.Count == 0))
                {
                    throw new ServiceResultException(StatusCodes.BadNothingToDo);
                }

                int monitoredItemsCount = 0;
                monitoredItemsCount += (linksToAdd?.Count) ?? 0;
                monitoredItemsCount += (linksToRemove?.Count) ?? 0;
                ValidateOperationLimits(monitoredItemsCount, OperationLimits.MaxMonitoredItemsPerCall);

                ServerInternal.SubscriptionManager.SetTriggering(
                    context,
                    subscriptionId,
                    triggeringItemId,
                    linksToAdd,
                    linksToRemove,
                    out addResults,
                    out addDiagnosticInfos,
                    out removeResults,
                    out removeDiagnosticInfos);

                return CreateResponse(requestHeader, context.StringTable);
            }
            catch (ServiceResultException e)
            {
                lock (ServerInternal.DiagnosticsWriteLock)
                {
                    ServerInternal.ServerDiagnostics.RejectedRequestsCount++;

                    if (IsSecurityError(e.StatusCode))
                    {
                        ServerInternal.ServerDiagnostics.SecurityRejectedRequestsCount++;
                    }
                }

                throw TranslateException(context, e);
            }
            finally
            {
                OnRequestComplete(context);
            }
        }

        /// <summary>
        /// Invokes the CreateMonitoredItems service.
        /// </summary>
        /// <param name="requestHeader">The request header.</param>
        /// <param name="subscriptionId">The subscription id that will report notifications.</param>
        /// <param name="timestampsToReturn">The type of timestamps to be returned for the MonitoredItems.</param>
        /// <param name="itemsToCreate">The list of MonitoredItems to be created and assigned to the specified subscription</param>
        /// <param name="results">The list of results for the MonitoredItems to create.</param>
        /// <param name="diagnosticInfos">The diagnostic information for the results.</param>
        /// <returns>
        /// Returns a <see cref="ResponseHeader"/> object
        /// </returns>
        public override ResponseHeader CreateMonitoredItems(
            RequestHeader requestHeader,
            uint subscriptionId,
            TimestampsToReturn timestampsToReturn,
            MonitoredItemCreateRequestCollection itemsToCreate,
            out MonitoredItemCreateResultCollection results,
            out DiagnosticInfoCollection diagnosticInfos)
        {
            OperationContext context = ValidateRequest(requestHeader, RequestType.CreateMonitoredItems);

            try
            {
                ValidateOperationLimits(itemsToCreate, OperationLimits.MaxMonitoredItemsPerCall);

                ServerInternal.SubscriptionManager.CreateMonitoredItems(
                    context,
                    subscriptionId,
                    timestampsToReturn,
                    itemsToCreate,
                    out results,
                    out diagnosticInfos);

                return CreateResponse(requestHeader, context.StringTable);
            }
            catch (ServiceResultException e)
            {
                lock (ServerInternal.DiagnosticsWriteLock)
                {
                    ServerInternal.ServerDiagnostics.RejectedRequestsCount++;

                    if (IsSecurityError(e.StatusCode))
                    {
                        ServerInternal.ServerDiagnostics.SecurityRejectedRequestsCount++;
                    }
                }

                throw TranslateException(context, e);
            }
            finally
            {
                OnRequestComplete(context);
            }
        }

        /// <summary>
        /// Invokes the ModifyMonitoredItems service.
        /// </summary>
        /// <param name="requestHeader">The request header.</param>
        /// <param name="subscriptionId">The subscription id.</param>
        /// <param name="timestampsToReturn">The type of timestamps to be returned for the MonitoredItems.</param>
        /// <param name="itemsToModify">The list of MonitoredItems to modify.</param>
        /// <param name="results">The list of results for the MonitoredItems to modify.</param>
        /// <param name="diagnosticInfos">The diagnostic information for the results.</param>
        /// <returns>
        /// Returns a <see cref="ResponseHeader"/> object
        /// </returns>
        public override ResponseHeader ModifyMonitoredItems(
            RequestHeader requestHeader,
            uint subscriptionId,
            TimestampsToReturn timestampsToReturn,
            MonitoredItemModifyRequestCollection itemsToModify,
            out MonitoredItemModifyResultCollection results,
            out DiagnosticInfoCollection diagnosticInfos)
        {
            OperationContext context = ValidateRequest(requestHeader, RequestType.ModifyMonitoredItems);

            try
            {
                ValidateOperationLimits(itemsToModify, OperationLimits.MaxMonitoredItemsPerCall);

                ServerInternal.SubscriptionManager.ModifyMonitoredItems(
                    context,
                    subscriptionId,
                    timestampsToReturn,
                    itemsToModify,
                    out results,
                    out diagnosticInfos);

                return CreateResponse(requestHeader, context.StringTable);
            }
            catch (ServiceResultException e)
            {
                lock (ServerInternal.DiagnosticsWriteLock)
                {
                    ServerInternal.ServerDiagnostics.RejectedRequestsCount++;

                    if (IsSecurityError(e.StatusCode))
                    {
                        ServerInternal.ServerDiagnostics.SecurityRejectedRequestsCount++;
                    }
                }

                throw TranslateException(context, e);
            }
            finally
            {
                OnRequestComplete(context);
            }
        }

        /// <summary>
        /// Invokes the DeleteMonitoredItems service.
        /// </summary>
        /// <param name="requestHeader">The request header.</param>
        /// <param name="subscriptionId">The subscription id.</param>
        /// <param name="monitoredItemIds">The list of MonitoredItems to delete.</param>
        /// <param name="results">The list of results for the MonitoredItems to delete.</param>
        /// <param name="diagnosticInfos">The diagnostic information for the results.</param>
        /// <returns>
        /// Returns a <see cref="ResponseHeader"/> object
        /// </returns>
        public override ResponseHeader DeleteMonitoredItems(
            RequestHeader requestHeader,
            uint subscriptionId,
            UInt32Collection monitoredItemIds,
            out StatusCodeCollection results,
            out DiagnosticInfoCollection diagnosticInfos)
        {
            OperationContext context = ValidateRequest(requestHeader, RequestType.DeleteMonitoredItems);

            try
            {
                ValidateOperationLimits(monitoredItemIds, OperationLimits.MaxMonitoredItemsPerCall);

                ServerInternal.SubscriptionManager.DeleteMonitoredItems(
                    context,
                    subscriptionId,
                    monitoredItemIds,
                    out results,
                    out diagnosticInfos);

                return CreateResponse(requestHeader, context.StringTable);
            }
            catch (ServiceResultException e)
            {
                lock (ServerInternal.DiagnosticsWriteLock)
                {
                    ServerInternal.ServerDiagnostics.RejectedRequestsCount++;

                    if (IsSecurityError(e.StatusCode))
                    {
                        ServerInternal.ServerDiagnostics.SecurityRejectedRequestsCount++;
                    }
                }

                throw TranslateException(context, e);
            }
            finally
            {
                OnRequestComplete(context);
            }
        }

        /// <summary>
        /// Invokes the SetMonitoringMode service.
        /// </summary>
        /// <param name="requestHeader">The request header.</param>
        /// <param name="subscriptionId">The subscription id.</param>
        /// <param name="monitoringMode">The monitoring mode to be set for the MonitoredItems.</param>
        /// <param name="monitoredItemIds">The list of MonitoredItems to modify.</param>
        /// <param name="results">The list of results for the MonitoredItems to modify.</param>
        /// <param name="diagnosticInfos">The diagnostic information for the results.</param>
        /// <returns>
        /// Returns a <see cref="ResponseHeader"/> object
        /// </returns>
        public override ResponseHeader SetMonitoringMode(
            RequestHeader requestHeader,
            uint subscriptionId,
            MonitoringMode monitoringMode,
            UInt32Collection monitoredItemIds,
            out StatusCodeCollection results,
            out DiagnosticInfoCollection diagnosticInfos)
        {
            OperationContext context = ValidateRequest(requestHeader, RequestType.SetMonitoringMode);

            try
            {
                ValidateOperationLimits(monitoredItemIds, OperationLimits.MaxMonitoredItemsPerCall);

                ServerInternal.SubscriptionManager.SetMonitoringMode(
                    context,
                    subscriptionId,
                    monitoringMode,
                    monitoredItemIds,
                    out results,
                    out diagnosticInfos);

                return CreateResponse(requestHeader, context.StringTable);
            }
            catch (ServiceResultException e)
            {
                lock (ServerInternal.DiagnosticsWriteLock)
                {
                    ServerInternal.ServerDiagnostics.RejectedRequestsCount++;

                    if (IsSecurityError(e.StatusCode))
                    {
                        ServerInternal.ServerDiagnostics.SecurityRejectedRequestsCount++;
                    }
                }

                throw TranslateException(context, e);
            }
            finally
            {
                OnRequestComplete(context);
            }
        }

        /// <summary>
        /// Invokes the Call service.
        /// </summary>
        /// <param name="requestHeader">The request header.</param>
        /// <param name="methodsToCall">The methods to call.</param>
        /// <param name="results">The results.</param>
        /// <param name="diagnosticInfos">The diagnostic information for the results.</param>
        /// <returns>
        /// Returns a <see cref="ResponseHeader"/> object
        /// </returns>
        public override ResponseHeader Call(
            RequestHeader requestHeader,
            CallMethodRequestCollection methodsToCall,
            out CallMethodResultCollection results,
            out DiagnosticInfoCollection diagnosticInfos)
        {
            OperationContext context = ValidateRequest(requestHeader, RequestType.Call);

            try
            {
                ValidateOperationLimits(methodsToCall, OperationLimits.MaxNodesPerMethodCall);

                m_serverInternal.NodeManager.Call(
                    context,
                    methodsToCall,
                    out results,
                    out diagnosticInfos);

                return CreateResponse(requestHeader, context.StringTable);
            }
            catch (ServiceResultException e)
            {
                lock (ServerInternal.DiagnosticsWriteLock)
                {
                    ServerInternal.ServerDiagnostics.RejectedRequestsCount++;

                    if (IsSecurityError(e.StatusCode))
                    {
                        ServerInternal.ServerDiagnostics.SecurityRejectedRequestsCount++;
                    }
                }

                throw TranslateException(context, e);
            }
            finally
            {
                OnRequestComplete(context);
            }
        }
#endregion

#region Public Methods used by the Host Process
        /// <summary>
        /// The state object associated with the server.
        /// It provides the shared components for the Server.
        /// </summary>
        /// <value>The current instance.</value>
        public IServerInternal CurrentInstance
        {
            get
            {
                lock (m_lock)
                {
                    if (m_serverInternal == null)
                    {
                        throw new ServiceResultException(StatusCodes.BadServerHalted);
                    }

                    return m_serverInternal;
                }
            }
        }

        /// <summary>
        /// Returns the current status of the server.
        /// </summary>
        /// <returns>Returns a ServerStatusDataType object</returns>
        public ServerStatusDataType GetStatus()
        {
            lock (m_lock)
            {
                if (m_serverInternal == null)
                {
                    throw new ServiceResultException(StatusCodes.BadServerHalted);
                }

                return m_serverInternal.Status.Value;
            }
        }

        /// <summary>
        /// Registers the server with the discovery server.
        /// </summary>
        /// <returns>Boolean value.</returns>
        public bool RegisterWithDiscoveryServer()
        {
            ApplicationConfiguration configuration = new ApplicationConfiguration(base.Configuration);

            // use a dedicated certificate validator with the registration, but derive behavior from server config
            var registrationCertificateValidator = new CertificateValidationEventHandler(RegistrationValidator_CertificateValidation);
            configuration.CertificateValidator = new CertificateValidator();
            configuration.CertificateValidator.CertificateValidation += registrationCertificateValidator;
            configuration.CertificateValidator.Update(configuration.SecurityConfiguration).GetAwaiter().GetResult();

            try
            {
                // try each endpoint.
                if (m_registrationEndpoints != null)
                {
                    foreach (ConfiguredEndpoint endpoint in m_registrationEndpoints.Endpoints)
                    {
                        RegistrationClient client = null;
                        int i = 0;

                        while (i++ < 2)
                        {
                            try
                            {
                                // update from the server.
                                bool updateRequired = true;

                                lock (m_registrationLock)
                                {
                                    updateRequired = endpoint.UpdateBeforeConnect;
                                }

                                if (updateRequired)
                                {
                                    endpoint.UpdateFromServer();
                                }

                                lock (m_registrationLock)
                                {
                                    endpoint.UpdateBeforeConnect = false;
                                }

                                RequestHeader requestHeader = new RequestHeader();
                                requestHeader.Timestamp = DateTime.UtcNow;

                                // create the client.
                                var instanceCertificate = InstanceCertificateTypesProvider.GetInstanceCertificate(null);
                                client = RegistrationClient.Create(
                                    configuration,
                                    endpoint.Description,
                                    endpoint.Configuration,
                                    instanceCertificate);

                                client.OperationTimeout = 10000;

                                // register the server.
                                if (m_useRegisterServer2)
                                {
                                    ExtensionObjectCollection discoveryConfiguration = new ExtensionObjectCollection();
                                    StatusCodeCollection configurationResults = null;
                                    DiagnosticInfoCollection diagnosticInfos = null;
                                    MdnsDiscoveryConfiguration mdnsDiscoveryConfig = new MdnsDiscoveryConfiguration {
                                        ServerCapabilities = configuration.ServerConfiguration.ServerCapabilities,
                                        MdnsServerName = Utils.GetHostName()
                                    };
                                    ExtensionObject extensionObject = new ExtensionObject(mdnsDiscoveryConfig);
                                    discoveryConfiguration.Add(extensionObject);
                                    client.RegisterServer2(
                                        requestHeader,
                                        m_registrationInfo,
                                        discoveryConfiguration,
                                        out configurationResults,
                                        out diagnosticInfos);
                                }
                                else
                                {
                                    client.RegisterServer(requestHeader, m_registrationInfo);
                                }

                                m_registeredWithDiscoveryServer = m_registrationInfo.IsOnline;
                                return true;
                            }
                            catch (Exception e)
                            {
                                Utils.LogWarning("RegisterServer{0} failed for at: {1}. Exception={2}",
                                    m_useRegisterServer2 ? "2" : "", endpoint.EndpointUrl, e.Message);
                                m_useRegisterServer2 = !m_useRegisterServer2;
                            }
                            finally
                            {
                                if (client != null)
                                {
                                    try
                                    {
                                        client.Close();
                                        client = null;
                                    }
                                    catch (Exception e)
                                    {
                                        Utils.LogWarning("Could not cleanly close connection with LDS. Exception={0}", e.Message);
                                    }
                                }
                            }
                        }
                    }
                    // retry to start with RegisterServer2 if both failed
                    m_useRegisterServer2 = true;
                }
            }
            finally
            {
                if (configuration != null)
                {
                    configuration.CertificateValidator.CertificateValidation -= registrationCertificateValidator;
                }
            }
            m_registeredWithDiscoveryServer = false;
            return false;
        }

        /// <summary>
        /// Checks that the domains in the certificate match the current host.
        /// </summary>
        private void RegistrationValidator_CertificateValidation(CertificateValidator sender, CertificateValidationEventArgs e)
        {
            System.Net.IPAddress[] targetAddresses = Utils.GetHostAddresses(Utils.GetHostName());

            foreach (string domain in X509Utils.GetDomainsFromCertificate(e.Certificate))
            {
                System.Net.IPAddress[] actualAddresses = Utils.GetHostAddresses(domain);

                foreach (System.Net.IPAddress actualAddress in actualAddresses)
                {
                    foreach (System.Net.IPAddress targetAddress in targetAddresses)
                    {
                        if (targetAddress.Equals(actualAddress))
                        {
                            e.Accept = true;
                            return;
                        }
                    }
                }
            }
        }

        /// <summary>
        /// Registers the server endpoints with the LDS.
        /// </summary>
        /// <param name="state">The state.</param>
        private void OnRegisterServer(object state)
        {
            try
            {
                lock (m_registrationLock)
                {
                    // halt any outstanding timer.
                    if (m_registrationTimer != null)
                    {
                        m_registrationTimer.Dispose();
                        m_registrationTimer = null;
                    }
                }

                if (RegisterWithDiscoveryServer())
                {
                    // schedule next registration.
                    lock (m_registrationLock)
                    {
                        if (m_maxRegistrationInterval > 0)
                        {
                            m_registrationTimer = new Timer(
                                OnRegisterServer,
                                this,
                                m_maxRegistrationInterval,
                                Timeout.Infinite);

                            m_lastRegistrationInterval = m_minRegistrationInterval;
                            Utils.LogInfo("Register server succeeded. Registering again in {0} ms", m_maxRegistrationInterval);
                        }
                    }
                }
                else
                {
                    lock (m_registrationLock)
                    {
                        if (m_registrationTimer == null)
                        {
                            // calculate next registration attempt.
                            m_lastRegistrationInterval *= 2;

                            if (m_lastRegistrationInterval > m_maxRegistrationInterval)
                            {
                                m_lastRegistrationInterval = m_maxRegistrationInterval;
                            }

                            Utils.LogInfo("Register server failed. Trying again in {0} ms", m_lastRegistrationInterval);

                            // create timer.
                            m_registrationTimer = new Timer(OnRegisterServer, this, m_lastRegistrationInterval, Timeout.Infinite);
                        }
                    }
                }
            }
            catch (Exception e)
            {
                Utils.LogError(e, "Unexpected exception handling registration timer.");
            }
        }
#endregion

#region Protected Members used for Request Processing
        /// <summary>
        /// The synchronization object.
        /// </summary>
        protected object Lock => m_lock;

        /// <summary>
        /// The state object associated with the server.
        /// </summary>
        /// <value>The server internal data.</value>
        protected ServerInternalData ServerInternal
        {
            get
            {
                ServerInternalData serverInternal = m_serverInternal;

                if (serverInternal == null)
                {
                    throw new ServiceResultException(StatusCodes.BadServerHalted);
                }

                return serverInternal;
            }
        }

        /// <summary>
        /// Verifies that the request header is valid.
        /// </summary>
        /// <param name="requestHeader">The request header.</param>
        protected override void ValidateRequest(RequestHeader requestHeader)
        {
            // check for server error.
            ServiceResult error = ServerError;

            if (ServiceResult.IsBad(error))
            {
                throw new ServiceResultException(error);
            }

            // check server state.
            ServerInternalData serverInternal = m_serverInternal;

            if (serverInternal == null || !serverInternal.IsRunning)
            {
                throw new ServiceResultException(StatusCodes.BadServerHalted);
            }

            base.ValidateRequest(requestHeader);
        }

        /// <summary>
        /// Updates the server state.
        /// </summary>
        /// <param name="state">The state.</param>
        protected virtual void SetServerState(ServerState state)
        {
            lock (m_lock)
            {
                if (ServiceResult.IsBad(ServerError))
                {
                    throw new ServiceResultException(ServerError);
                }

                if (m_serverInternal == null)
                {
                    throw new ServiceResultException(StatusCodes.BadServerHalted);
                }

                LogInfo(TraceMasks.StartStop, "Server - Enter {0} state.", state.ToString());

                m_serverInternal.CurrentState = state;
            }
        }

        /// <summary>
        /// Reports an error during initialization after the base server object has been started.
        /// </summary>
        /// <param name="error">The error.</param>
        protected virtual void SetServerError(ServiceResult error)
        {
            lock (m_lock)
            {
                ServerError = error;
            }
        }

        /// <summary>
        /// Handles an error when validating the application instance certificate provided by a client.
        /// </summary>
        /// <param name="clientCertificate">The client certificate.</param>
        /// <param name="result">The result.</param>
        protected virtual void OnApplicationCertificateError(byte[] clientCertificate, ServiceResult result)
        {
            throw new ServiceResultException(result);
        }

        /// <summary>
        /// Inspects the software certificates provided by the server.
        /// </summary>
        /// <param name="softwareCertificates">The software certificates.</param>
        protected virtual void ValidateSoftwareCertificates(List<SoftwareCertificate> softwareCertificates)
        {
            // always accept valid certificates.
        }

        /// <summary>
        /// Verifies that the request header is valid.
        /// </summary>
        /// <param name="requestHeader">The request header.</param>
        /// <param name="requestType">Type of the request.</param>
        /// <returns></returns>
        protected virtual OperationContext ValidateRequest(RequestHeader requestHeader, RequestType requestType)
        {
            base.ValidateRequest(requestHeader);

            if (!ServerInternal.IsRunning)
            {
                throw new ServiceResultException(StatusCodes.BadServerHalted);
            }

            OperationContext context = ServerInternal.SessionManager.ValidateRequest(requestHeader, requestType);

            ServerUtils.EventLog.ServerCallNative(context.RequestType, context.RequestId);

            // notify the request manager.
            ServerInternal.RequestManager.RequestReceived(context);

            return context;
        }

        /// <summary>
        /// Validate operation limits.
        /// </summary>
        /// <param name="operation">A list of operations.</param>
        /// <param name="operationLimit">The operation limit property.</param>
        /// <exception cref="ServiceResultException">BadNothingToDo if list is null or empty.</exception>
        /// <exception cref="ServiceResultException">BadTooManyOperations if list is larger than operation limit property.</exception>
        protected void ValidateOperationLimits(IList operation, PropertyState<uint> operationLimit = null)
        {
            if (operation == null || operation.Count == 0)
            {
                throw new ServiceResultException(StatusCodes.BadNothingToDo);
            }
            ValidateOperationLimits(operation.Count, operationLimit);
        }

        /// <summary>
        /// Validate operation limits.
        /// </summary>
        /// <param name="count">A count of operations.</param>
        /// <param name="operationLimit">The operation limit property.</param>
        /// <exception cref="ServiceResultException">BadTooManyOperations if count is larger than operation limit property.</exception>
        protected void ValidateOperationLimits(int count, PropertyState<uint> operationLimit)
        {
            uint operationLimitValue = (operationLimit != null) ? operationLimit.Value : 0;
            if (operationLimitValue > 0 && count > operationLimitValue)
            {
                throw new ServiceResultException(StatusCodes.BadTooManyOperations);
            }
        }

        /// <summary>
        /// Translates an exception.
        /// </summary>
        /// <param name="context">The context.</param>
        /// <param name="e">The ServiceResultException e.</param>
        /// <returns>Returns an exception thrown when a UA defined error occurs, the return type is <seealso cref="ServiceResultException"/>.</returns>
        protected virtual ServiceResultException TranslateException(OperationContext context, ServiceResultException e)
        {
            IList<string> preferredLocales = null;

            if (context != null && context.Session != null)
            {
                preferredLocales = context.Session.PreferredLocales;
            }

            return TranslateException(context.DiagnosticsMask, preferredLocales, e);
        }

        /// <summary>
        /// Translates an exception.
        /// </summary>
        /// <param name="diagnosticsMasks">The fields to return.</param>
        /// <param name="preferredLocales">The preferred locales.</param>
        /// <param name="e">The ServiceResultException e.</param>
        /// <returns>Returns an exception thrown when a UA defined error occurs, the return type is <seealso cref="ServiceResultException"/>.</returns>
        protected virtual ServiceResultException TranslateException(DiagnosticsMasks diagnosticsMasks, IList<string> preferredLocales, ServiceResultException e)
        {
            if (e == null)
            {
                return null;
            }

            // check if inner result required.
            ServiceResult innerResult = null;

            if ((diagnosticsMasks & (DiagnosticsMasks.ServiceInnerDiagnostics | DiagnosticsMasks.ServiceInnerStatusCode)) != 0)
            {
                innerResult = e.InnerResult;
            }

            // check if translated text required.
            LocalizedText translatedText = null;

            if ((diagnosticsMasks & DiagnosticsMasks.ServiceLocalizedText) != 0)
            {
                translatedText = e.LocalizedText;
            }

            // create new result object.
            ServiceResult result = new ServiceResult(
                e.StatusCode,
                e.SymbolicId,
                e.NamespaceUri,
                translatedText,
                e.AdditionalInfo,
                innerResult);

            // translate result.
            result = m_serverInternal.ResourceManager.Translate(preferredLocales, result);
            return new ServiceResultException(result);
        }

        /// <summary>
        /// Translates a service result.
        /// </summary>
        /// <param name="diagnosticsMasks">The fields to return.</param>
        /// <param name="preferredLocales">The preferred locales.</param>
        /// <param name="result">The result.</param>
        /// <returns>Returns a class that combines the status code and diagnostic info structures.</returns>
        protected virtual ServiceResult TranslateResult(DiagnosticsMasks diagnosticsMasks, IList<string> preferredLocales, ServiceResult result)
        {
            if (result == null)
            {
                return null;
            }

            return m_serverInternal.ResourceManager.Translate(preferredLocales, result);
        }

        /// <summary>
        /// Verifies that the request header is valid.
        /// </summary>
        /// <param name="context">The operation context.</param>
        protected virtual void OnRequestComplete(OperationContext context)
        {
            lock (m_lock)
            {
                if (m_serverInternal == null)
                {
                    throw new ServiceResultException(StatusCodes.BadServerHalted);
                }

                m_serverInternal.RequestManager.RequestCompleted(context);
            }
        }
#endregion

#region Protected Members used for Initialization
        /// <summary>
        /// Raised when the configuration changes.
        /// </summary>
        /// <param name="sender">The sender.</param>
        /// <param name="args">The <see cref="Opc.Ua.ConfigurationWatcherEventArgs"/> instance containing the event data.</param>
        [System.Diagnostics.CodeAnalysis.SuppressMessage("Microsoft.Security", "CA2109:ReviewVisibleEventHandlers")]
        protected virtual async void OnConfigurationChanged(object sender, ConfigurationWatcherEventArgs args)
        {
            try
            {
                ApplicationConfiguration configuration = await ApplicationConfiguration.Load(
                    new FileInfo(args.FilePath),
                    Configuration.ApplicationType,
                    Configuration.GetType()).ConfigureAwait(false);

                OnUpdateConfiguration(configuration);
            }
            catch (Exception e)
            {
                Utils.LogError(e, "Could not load updated configuration file from: {0}", args);
            }
        }

        /// <summary>
        /// Called when the server configuration is changed on disk.
        /// </summary>
        /// <param name="configuration">The configuration.</param>
        /// <remarks>
        /// Servers are free to ignore changes if it is difficult/impossible to apply them without a restart.
        /// </remarks>
        protected override void OnUpdateConfiguration(ApplicationConfiguration configuration)
        {
            lock (m_lock)
            {
                // update security configuration.
                configuration.SecurityConfiguration.Validate();

                Configuration.SecurityConfiguration.TrustedIssuerCertificates = configuration.SecurityConfiguration.TrustedIssuerCertificates;
                Configuration.SecurityConfiguration.TrustedPeerCertificates = configuration.SecurityConfiguration.TrustedPeerCertificates;
                Configuration.SecurityConfiguration.RejectedCertificateStore = configuration.SecurityConfiguration.RejectedCertificateStore;

                Configuration.CertificateValidator.Update(Configuration.SecurityConfiguration).Wait();

                // update trace configuration.
                Configuration.TraceConfiguration = configuration.TraceConfiguration;

                if (Configuration.TraceConfiguration == null)
                {
                    Configuration.TraceConfiguration = new TraceConfiguration();
                }

                Configuration.TraceConfiguration.ApplySettings();
            }
        }

        /// <summary>
        /// Called before the server starts.
        /// </summary>
        /// <param name="configuration">The configuration.</param>
        protected override void OnServerStarting(ApplicationConfiguration configuration)
        {
            lock (m_lock)
            {
                base.OnServerStarting(configuration);

                // save minimum nonce length.
                m_minNonceLength = configuration.SecurityConfiguration.NonceLength;

                // try first RegisterServer2
                m_useRegisterServer2 = true;
            }
        }

        /// <summary>
        /// Creates the endpoints and creates the hosts.
        /// </summary>
        /// <param name="configuration">The configuration.</param>
        /// <param name="bindingFactory">The transport listener binding factory.</param>
        /// <param name="serverDescription">The server description.</param>
        /// <param name="endpoints">The endpoints.</param>
        /// <returns>
        /// Returns IList of a host for a UA service.
        /// </returns>
        protected override IList<ServiceHost> InitializeServiceHosts(
            ApplicationConfiguration configuration,
            TransportListenerBindings bindingFactory,
            out ApplicationDescription serverDescription,
            out EndpointDescriptionCollection endpoints)
        {
            serverDescription = null;
            endpoints = null;

            var hosts = new Dictionary<string, ServiceHost>();

            // ensure at least one security policy exists.
            if (configuration.ServerConfiguration.SecurityPolicies.Count == 0)
            {
                configuration.ServerConfiguration.SecurityPolicies.Add(new ServerSecurityPolicy());
            }

            // ensure at least one user token policy exists.
            if (configuration.ServerConfiguration.UserTokenPolicies.Count == 0)
            {
                UserTokenPolicy userTokenPolicy = new UserTokenPolicy();

                userTokenPolicy.TokenType = UserTokenType.Anonymous;
                userTokenPolicy.PolicyId = userTokenPolicy.TokenType.ToString();

                configuration.ServerConfiguration.UserTokenPolicies.Add(userTokenPolicy);
            }

            // set server description.
            serverDescription = new ApplicationDescription {
                ApplicationUri = configuration.ApplicationUri,
                ApplicationName = new LocalizedText("en-US", configuration.ApplicationName),
                ApplicationType = configuration.ApplicationType,
                ProductUri = configuration.ProductUri,
                DiscoveryUrls = GetDiscoveryUrls()
            };

            endpoints = new EndpointDescriptionCollection();
            IList<EndpointDescription> endpointsForHost = null;

            var baseAddresses = configuration.ServerConfiguration.BaseAddresses;
            var requiredSchemes = Utils.DefaultUriSchemes.Where(scheme => baseAddresses.Any(a => a.StartsWith(scheme, StringComparison.Ordinal)));

            foreach (var scheme in requiredSchemes)
            {
                var binding = bindingFactory.GetBinding(scheme);
                if (binding != null)
                {
                    endpointsForHost = binding.CreateServiceHost(
                        this,
                        hosts,
                        configuration,
                        configuration.ServerConfiguration.BaseAddresses,
                        serverDescription,
                        configuration.ServerConfiguration.SecurityPolicies,
                        InstanceCertificateTypesProvider
                        );
                    endpoints.AddRange(endpointsForHost);
                }
            }

            return new List<ServiceHost>(hosts.Values);
        }

        /// <summary>
        /// Creates an instance of the service host.
        /// </summary>
        public override ServiceHost CreateServiceHost(ServerBase server, params Uri[] addresses)
        {
            return new ServiceHost(this, typeof(SessionEndpoint), addresses);
        }

        /// <summary>
        /// Returns the service contract to use.
        /// </summary>
        protected override Type GetServiceContract()
        {
            return typeof(ISessionEndpoint);
        }

        /// <summary>
        /// Returns an instance of the endpoint to use.
        /// </summary>
        protected override EndpointBase GetEndpointInstance(ServerBase server)
        {
            return new SessionEndpoint(server);
        }

        /// <summary>
        /// Starts the server application.
        /// </summary>
        /// <param name="configuration">The configuration.</param>
        protected override void StartApplication(ApplicationConfiguration configuration)
        {
            base.StartApplication(configuration);

            lock (m_lock)
            {
                try
                {
                    Utils.LogInfo(TraceMasks.StartStop, "Server - Start application {0}.", configuration.ApplicationName);

                    // Setup the minimum nonce length
                    Nonce.SetMinNonceValue((uint)configuration.SecurityConfiguration.NonceLength);

                    // create the datastore for the instance.
                    m_serverInternal = new ServerInternalData(
                        ServerProperties,
                        configuration,
                        MessageContext,
                        new CertificateValidator(),
                        InstanceCertificateTypesProvider);

                    // create the manager responsible for providing localized string resources.                    
                    Utils.LogInfo(TraceMasks.StartStop, "Server - CreateResourceManager.");
                    ResourceManager resourceManager = CreateResourceManager(m_serverInternal, configuration);

                    // create the manager responsible for incoming requests.
                    Utils.LogInfo(TraceMasks.StartStop, "Server - CreateRequestManager.");
                    RequestManager requestManager = CreateRequestManager(m_serverInternal, configuration);

                    // create the master node manager.
                    Utils.LogInfo(TraceMasks.StartStop, "Server - CreateMasterNodeManager.");
                    MasterNodeManager masterNodeManager = CreateMasterNodeManager(m_serverInternal, configuration);

                    // add the node manager to the datastore.
                    m_serverInternal.SetNodeManager(masterNodeManager);

                    // put the node manager into a state that allows it to be used by other objects.
                    masterNodeManager.Startup();

                    // create the manager responsible for handling events.
                    Utils.LogInfo(TraceMasks.StartStop, "Server - CreateEventManager.");
                    EventManager eventManager = CreateEventManager(m_serverInternal, configuration);

                    // creates the server object.
                    m_serverInternal.CreateServerObject(
                        eventManager,
                        resourceManager,
                        requestManager);

                    // do any additional processing now that the node manager is up and running.
                    OnNodeManagerStarted(m_serverInternal);

                    // create the manager responsible for aggregates.
                    Utils.LogInfo(TraceMasks.StartStop, "Server - CreateAggregateManager.");
                    m_serverInternal.AggregateManager = CreateAggregateManager(m_serverInternal, configuration);

                    // start the session manager.
                    Utils.LogInfo(TraceMasks.StartStop, "Server - CreateSessionManager.");
                    SessionManager sessionManager = CreateSessionManager(m_serverInternal, configuration);
                    sessionManager.Startup();

                    // use event to trigger channel that should not be closed.
                    sessionManager.SessionChannelKeepAlive += SessionChannelKeepAliveEvent;

                    // start the subscription manager.
                    Utils.LogInfo(TraceMasks.StartStop, "Server - CreateSubscriptionManager.");
                    SubscriptionManager subscriptionManager = CreateSubscriptionManager(m_serverInternal, configuration);
                    subscriptionManager.Startup();

                    // add the session manager to the datastore.
                    m_serverInternal.SetSessionManager(sessionManager, subscriptionManager);

                    ServerError = null;

                    // setup registration information.
                    lock (m_registrationLock)
                    {
                        m_maxRegistrationInterval = configuration.ServerConfiguration.MaxRegistrationInterval;

                        ApplicationDescription serverDescription = ServerDescription;

                        m_registrationInfo = new RegisteredServer();
                        m_registrationInfo.ServerUri = serverDescription.ApplicationUri;
                        m_registrationInfo.ServerNames.Add(serverDescription.ApplicationName);
                        m_registrationInfo.ProductUri = serverDescription.ProductUri;
                        m_registrationInfo.ServerType = serverDescription.ApplicationType;
                        m_registrationInfo.GatewayServerUri = null;
                        m_registrationInfo.IsOnline = true;
                        m_registrationInfo.SemaphoreFilePath = null;

                        // add all discovery urls.
                        string computerName = Utils.GetHostName();

                        for (int ii = 0; ii < BaseAddresses.Count; ii++)
                        {
                            UriBuilder uri = new UriBuilder(BaseAddresses[ii].DiscoveryUrl);

                            if (String.Equals(uri.Host, "localhost", StringComparison.OrdinalIgnoreCase))
                            {
                                uri.Host = computerName;
                            }

                            m_registrationInfo.DiscoveryUrls.Add(uri.ToString());
                        }

                        // build list of registration endpoints.
                        m_registrationEndpoints = new ConfiguredEndpointCollection(configuration);

                        EndpointDescription endpoint = configuration.ServerConfiguration.RegistrationEndpoint;

                        if (endpoint == null)
                        {
                            endpoint = new EndpointDescription();
                            endpoint.EndpointUrl = Utils.Format(Utils.DiscoveryUrls[0], "localhost");
                            endpoint.SecurityLevel = ServerSecurityPolicy.CalculateSecurityLevel(MessageSecurityMode.SignAndEncrypt, SecurityPolicies.Basic256Sha256);
                            endpoint.SecurityMode = MessageSecurityMode.SignAndEncrypt;
                            endpoint.SecurityPolicyUri = SecurityPolicies.Basic256Sha256;
                            endpoint.Server.ApplicationType = ApplicationType.DiscoveryServer;
                        }

                        m_registrationEndpoints.Add(endpoint);

                        m_registeredWithDiscoveryServer = false;
                        m_minRegistrationInterval = 1000;
                        m_lastRegistrationInterval = m_minRegistrationInterval;

                        // start registration timer.
                        if (m_registrationTimer != null)
                        {
                            m_registrationTimer.Dispose();
                            m_registrationTimer = null;
                        }

                        if (m_maxRegistrationInterval > 0)
                        {
                            Utils.LogInfo(TraceMasks.StartStop, "Server - Registration Timer started.");
                            m_registrationTimer = new Timer(OnRegisterServer, this, m_minRegistrationInterval, Timeout.Infinite);
                        }
                    }

                    // set the server status as running.
                    SetServerState(ServerState.Running);

                    // all initialization is complete.
                    Utils.LogInfo(TraceMasks.StartStop, "Server - Started.");
                    OnServerStarted(m_serverInternal);

                    // monitor the configuration file.
                    if (!String.IsNullOrEmpty(configuration.SourceFilePath))
                    {
                        Utils.LogInfo(TraceMasks.StartStop, "Server - Configuration watcher started.");
                        m_configurationWatcher = new ConfigurationWatcher(configuration);
                        m_configurationWatcher.Changed += this.OnConfigurationChanged;
                    }

                    CertificateValidator.CertificateUpdate += OnCertificateUpdate;
                }
                catch (Exception e)
                {
                    var message = "Unexpected error starting application";
                    Utils.LogCritical(TraceMasks.StartStop, e, message);
                    m_serverInternal = null;
                    ServiceResult error = ServiceResult.Create(e, StatusCodes.BadInternalError, message);
                    ServerError = error;
                    throw new ServiceResultException(error);
                }
            }
        }

        /// <summary>
        /// Called before the server stops
        /// </summary>
        protected override void OnServerStopping()
        {
            Utils.LogInfo(TraceMasks.StartStop, "Server - Stopping.");

            ShutDownDelay();

            // halt any outstanding timer.
            lock (m_registrationLock)
            {
                if (m_registrationTimer != null)
                {
                    m_registrationTimer.Dispose();
                    m_registrationTimer = null;
                }
            }

            // attempt graceful shutdown the server.
            try
            {

                if (m_maxRegistrationInterval > 0 && m_registeredWithDiscoveryServer)
                {
                    // unregister from Discovery Server if registered before
                    m_registrationInfo.IsOnline = false;
                    RegisterWithDiscoveryServer();
                }

                lock (m_lock)
                {
                    if (m_serverInternal != null)
                    {
                        m_serverInternal.SessionManager.SessionChannelKeepAlive -= SessionChannelKeepAliveEvent;
                        m_serverInternal.SubscriptionManager.Shutdown();
                        m_serverInternal.SessionManager.Shutdown();
                        m_serverInternal.NodeManager.Shutdown();
                    }
                }
            }
            catch (Exception e)
            {
                ServerError = new ServiceResult(e);
            }
            finally
            {
                // ensure that everything is cleaned up.
                if (m_serverInternal != null)
                {
                    Utils.SilentDispose(m_serverInternal);
                    m_serverInternal = null;
                }
            }
        }

        /// <summary>
        /// Implements the server shutdown delay if session are connected.
        /// </summary>
        protected void ShutDownDelay()
        {
            try
            {
                // check for connected clients.
                IList<Session> currentessions = this.ServerInternal.SessionManager.GetSessions();

                if (currentessions.Count > 0)
                {
                    // provide some time for the connected clients to detect the shutdown state.
                    ServerInternal.Status.Value.ShutdownReason = new LocalizedText("en-US", "Application closed.");
                    ServerInternal.Status.Variable.ShutdownReason.Value = new LocalizedText("en-US", "Application closed.");
                    ServerInternal.Status.Value.State = ServerState.Shutdown;
                    ServerInternal.Status.Variable.State.Value = ServerState.Shutdown;
                    ServerInternal.Status.Variable.ClearChangeMasks(ServerInternal.DefaultSystemContext, true);

                    foreach (Session session in currentessions)
                    {
                        // raise close session audit event
                        ServerInternal.ReportAuditCloseSessionEvent(null, session, "Session/Terminated");
                    }

                    for (int timeTillShutdown = Configuration.ServerConfiguration.ShutdownDelay; timeTillShutdown > 0; timeTillShutdown--)
                    {
                        ServerInternal.Status.Value.SecondsTillShutdown = (uint)timeTillShutdown;
                        ServerInternal.Status.Variable.SecondsTillShutdown.Value = (uint)timeTillShutdown;
                        ServerInternal.Status.Variable.ClearChangeMasks(ServerInternal.DefaultSystemContext, true);

                        // exit if all client connections are closed.
                        var sessions = ServerInternal.SessionManager.GetSessions().Count;
                        if (sessions == 0)
                        {
                            break;
                        }

                        Utils.LogInfo(TraceMasks.StartStop, "{0} active sessions. Seconds until shutdown: {1}s", sessions, timeTillShutdown);

                        Thread.Sleep(1000);
                    }
                }
            }
            catch
            {
                // ignore error during shutdown procedure.
            }
        }

        /// <summary>
        /// Creates the request manager for the server.
        /// </summary>
        /// <param name="server">The server.</param>
        /// <param name="configuration">The configuration.</param>
        /// <returns>
        /// Returns an object that manages requests from within the server, return type is <seealso cref="RequestManager"/>.
        /// </returns>
        protected virtual RequestManager CreateRequestManager(IServerInternal server, ApplicationConfiguration configuration)
        {
            return new RequestManager(server);
        }

        /// <summary>
        /// Creates the aggregate manager used by the server.
        /// </summary>
        /// <param name="server">The server.</param>
        /// <param name="configuration">The application configuration.</param>
        /// <returns>The manager.</returns>
        protected virtual AggregateManager CreateAggregateManager(IServerInternal server, ApplicationConfiguration configuration)
        {
            AggregateManager manager = new AggregateManager(server);

            manager.RegisterFactory(ObjectIds.AggregateFunction_Interpolative, BrowseNames.AggregateFunction_Interpolative, Aggregators.CreateStandardCalculator);
            manager.RegisterFactory(ObjectIds.AggregateFunction_Average, BrowseNames.AggregateFunction_Average, Aggregators.CreateStandardCalculator);
            manager.RegisterFactory(ObjectIds.AggregateFunction_TimeAverage, BrowseNames.AggregateFunction_TimeAverage, Aggregators.CreateStandardCalculator);
            manager.RegisterFactory(ObjectIds.AggregateFunction_TimeAverage2, BrowseNames.AggregateFunction_TimeAverage2, Aggregators.CreateStandardCalculator);
            manager.RegisterFactory(ObjectIds.AggregateFunction_Total, BrowseNames.AggregateFunction_Total, Aggregators.CreateStandardCalculator);
            manager.RegisterFactory(ObjectIds.AggregateFunction_Total2, BrowseNames.AggregateFunction_Total2, Aggregators.CreateStandardCalculator);

            manager.RegisterFactory(ObjectIds.AggregateFunction_Minimum, BrowseNames.AggregateFunction_Minimum, Aggregators.CreateStandardCalculator);
            manager.RegisterFactory(ObjectIds.AggregateFunction_Maximum, BrowseNames.AggregateFunction_Maximum, Aggregators.CreateStandardCalculator);
            manager.RegisterFactory(ObjectIds.AggregateFunction_MinimumActualTime, BrowseNames.AggregateFunction_MinimumActualTime, Aggregators.CreateStandardCalculator);
            manager.RegisterFactory(ObjectIds.AggregateFunction_MaximumActualTime, BrowseNames.AggregateFunction_MaximumActualTime, Aggregators.CreateStandardCalculator);
            manager.RegisterFactory(ObjectIds.AggregateFunction_Range, BrowseNames.AggregateFunction_Range, Aggregators.CreateStandardCalculator);
            manager.RegisterFactory(ObjectIds.AggregateFunction_Minimum2, BrowseNames.AggregateFunction_Minimum2, Aggregators.CreateStandardCalculator);
            manager.RegisterFactory(ObjectIds.AggregateFunction_Maximum2, BrowseNames.AggregateFunction_Maximum2, Aggregators.CreateStandardCalculator);
            manager.RegisterFactory(ObjectIds.AggregateFunction_MinimumActualTime2, BrowseNames.AggregateFunction_MinimumActualTime2, Aggregators.CreateStandardCalculator);
            manager.RegisterFactory(ObjectIds.AggregateFunction_MaximumActualTime2, BrowseNames.AggregateFunction_MaximumActualTime2, Aggregators.CreateStandardCalculator);
            manager.RegisterFactory(ObjectIds.AggregateFunction_Range2, BrowseNames.AggregateFunction_Range2, Aggregators.CreateStandardCalculator);

            manager.RegisterFactory(ObjectIds.AggregateFunction_Count, BrowseNames.AggregateFunction_Count, Aggregators.CreateStandardCalculator);
            manager.RegisterFactory(ObjectIds.AggregateFunction_AnnotationCount, BrowseNames.AggregateFunction_AnnotationCount, Aggregators.CreateStandardCalculator);
            manager.RegisterFactory(ObjectIds.AggregateFunction_DurationInStateZero, BrowseNames.AggregateFunction_DurationInStateZero, Aggregators.CreateStandardCalculator);
            manager.RegisterFactory(ObjectIds.AggregateFunction_DurationInStateNonZero, BrowseNames.AggregateFunction_DurationInStateNonZero, Aggregators.CreateStandardCalculator);
            manager.RegisterFactory(ObjectIds.AggregateFunction_NumberOfTransitions, BrowseNames.AggregateFunction_NumberOfTransitions, Aggregators.CreateStandardCalculator);

            manager.RegisterFactory(ObjectIds.AggregateFunction_Start, BrowseNames.AggregateFunction_Start, Aggregators.CreateStandardCalculator);
            manager.RegisterFactory(ObjectIds.AggregateFunction_End, BrowseNames.AggregateFunction_End, Aggregators.CreateStandardCalculator);
            manager.RegisterFactory(ObjectIds.AggregateFunction_Delta, BrowseNames.AggregateFunction_Delta, Aggregators.CreateStandardCalculator);
            manager.RegisterFactory(ObjectIds.AggregateFunction_StartBound, BrowseNames.AggregateFunction_StartBound, Aggregators.CreateStandardCalculator);
            manager.RegisterFactory(ObjectIds.AggregateFunction_EndBound, BrowseNames.AggregateFunction_EndBound, Aggregators.CreateStandardCalculator);
            manager.RegisterFactory(ObjectIds.AggregateFunction_DeltaBounds, BrowseNames.AggregateFunction_DeltaBounds, Aggregators.CreateStandardCalculator);

            manager.RegisterFactory(ObjectIds.AggregateFunction_DurationGood, BrowseNames.AggregateFunction_DurationGood, Aggregators.CreateStandardCalculator);
            manager.RegisterFactory(ObjectIds.AggregateFunction_DurationBad, BrowseNames.AggregateFunction_DurationBad, Aggregators.CreateStandardCalculator);
            manager.RegisterFactory(ObjectIds.AggregateFunction_PercentGood, BrowseNames.AggregateFunction_PercentGood, Aggregators.CreateStandardCalculator);
            manager.RegisterFactory(ObjectIds.AggregateFunction_PercentBad, BrowseNames.AggregateFunction_PercentBad, Aggregators.CreateStandardCalculator);
            manager.RegisterFactory(ObjectIds.AggregateFunction_WorstQuality, BrowseNames.AggregateFunction_WorstQuality, Aggregators.CreateStandardCalculator);
            manager.RegisterFactory(ObjectIds.AggregateFunction_WorstQuality2, BrowseNames.AggregateFunction_WorstQuality2, Aggregators.CreateStandardCalculator);

            manager.RegisterFactory(ObjectIds.AggregateFunction_StandardDeviationPopulation, BrowseNames.AggregateFunction_StandardDeviationPopulation, Aggregators.CreateStandardCalculator);
            manager.RegisterFactory(ObjectIds.AggregateFunction_VariancePopulation, BrowseNames.AggregateFunction_VariancePopulation, Aggregators.CreateStandardCalculator);
            manager.RegisterFactory(ObjectIds.AggregateFunction_StandardDeviationSample, BrowseNames.AggregateFunction_StandardDeviationSample, Aggregators.CreateStandardCalculator);
            manager.RegisterFactory(ObjectIds.AggregateFunction_VarianceSample, BrowseNames.AggregateFunction_VarianceSample, Aggregators.CreateStandardCalculator);

            return manager;
        }

        /// <summary>
        /// Creates the resource manager for the server.
        /// </summary>
        /// <param name="server">The server.</param>
        /// <param name="configuration">The configuration.</param>
        /// <returns>Returns an object that manages access to localized resources, the return type is <seealso cref="ResourceManager"/>.</returns>
        protected virtual ResourceManager CreateResourceManager(IServerInternal server, ApplicationConfiguration configuration)
        {
            ResourceManager resourceManager = new ResourceManager(server, configuration);

            // load default text for all status codes.
            resourceManager.LoadDefaultText();

            return resourceManager;
        }

        /// <summary>
        /// Creates the master node manager for the server.
        /// </summary>
        /// <param name="server">The server.</param>
        /// <param name="configuration">The configuration.</param>
        /// <returns>Returns the master node manager for the server, the return type is <seealso cref="MasterNodeManager"/>.</returns>
        protected virtual MasterNodeManager CreateMasterNodeManager(IServerInternal server, ApplicationConfiguration configuration)
        {
            var nodeManagers = new List<INodeManager>();

            foreach (var nodeManagerFactory in m_nodeManagerFactories)
            {
                nodeManagers.Add(nodeManagerFactory.Create(server, configuration));
            }

            return new MasterNodeManager(server, configuration, null, nodeManagers.ToArray());
        }

        /// <summary>
        /// Creates the event manager for the server.
        /// </summary>
        /// <param name="server">The server.</param>
        /// <param name="configuration">The configuration.</param>
        /// <returns>Returns an object that manages all events raised within the server, the return type is <seealso cref="EventManager"/>.</returns>
        protected virtual EventManager CreateEventManager(IServerInternal server, ApplicationConfiguration configuration)
        {
            return new EventManager(server, (uint)configuration.ServerConfiguration.MaxEventQueueSize);
        }

        /// <summary>
        /// Creates the session manager for the server.
        /// </summary>
        /// <param name="server">The server.</param>
        /// <param name="configuration">The configuration.</param>
        /// <returns>Returns a generic session manager object for a server, the return type is <seealso cref="SessionManager"/>.</returns>
        protected virtual SessionManager CreateSessionManager(IServerInternal server, ApplicationConfiguration configuration)
        {
            return new SessionManager(server, configuration);
        }

        /// <summary>
        /// Creates the session manager for the server.
        /// </summary>
        /// <param name="server">The server.</param>
        /// <param name="configuration">The configuration.</param>
        /// <returns>Returns a generic session manager object for a server, the return type is <seealso cref="SubscriptionManager"/>.</returns>
        protected virtual SubscriptionManager CreateSubscriptionManager(IServerInternal server, ApplicationConfiguration configuration)
        {
            return new SubscriptionManager(server, configuration);
        }

        /// <summary>
        /// Called after the node managers have been started.
        /// </summary>
        /// <param name="server">The server.</param>
        protected virtual void OnNodeManagerStarted(IServerInternal server)
        {
            // may be overridden by the subclass.
        }

        /// <summary>
        /// Called after the server has been started.
        /// </summary>
        /// <param name="server">The server.</param>
        protected virtual void OnServerStarted(IServerInternal server)
        {
            // may be overridden by the subclass.
        }

        /// <summary>
        /// The node manager factories that are used on startup of the server.
        /// </summary>
        public IEnumerable<INodeManagerFactory> NodeManagerFactories => m_nodeManagerFactories;

        /// <summary>
        /// Add a node manager factory which is used on server start
        /// to instantiate the node manager in the server.
        /// </summary>
        /// <param name="nodeManagerFactory">The node manager factory used to create the NodeManager.</param>
        public virtual void AddNodeManager(INodeManagerFactory nodeManagerFactory)
        {
            m_nodeManagerFactories.Add(nodeManagerFactory);
        }

        /// <summary>
        /// Remove a node manager factory from the list of node managers.
        /// Does not remove a NodeManager from a running server,
        /// only removes the factory before the server starts.
        /// </summary>
        /// <param name="nodeManagerFactory">The node manager factory to remove.</param>
        public virtual void RemoveNodeManager(INodeManagerFactory nodeManagerFactory)
        {
            m_nodeManagerFactories.Remove(nodeManagerFactory);
        }
#endregion

        #region Private Methods
        /// <summary>
        /// Reacts to a session channel keep alive event to signal
        /// a listener channel that a session is still active.
        /// </summary>
        private void SessionChannelKeepAliveEvent(Session session, SessionEventReason reason)
        {
            Debug.Assert(reason == SessionEventReason.ChannelKeepAlive);

            string secureChannelId = session?.SecureChannelId;
            if (!string.IsNullOrEmpty(secureChannelId))
            {
                var transportListener = TransportListeners.FirstOrDefault(tl => secureChannelId.StartsWith(tl.ListenerId, StringComparison.Ordinal));
                transportListener?.UpdateChannelLastActiveTime(secureChannelId);
            }
        }
        #endregion

        #region Private Properties
        private OperationLimitsState OperationLimits => ServerInternal.ServerObject.ServerCapabilities.OperationLimits;
#endregion

#region Private Fields
        private readonly object m_lock = new object();
        private readonly object m_registrationLock = new object();
        private ServerInternalData m_serverInternal;
        private ConfigurationWatcher m_configurationWatcher;
        private ConfiguredEndpointCollection m_registrationEndpoints;
        private RegisteredServer m_registrationInfo;
        private Timer m_registrationTimer;
        private int m_minRegistrationInterval;
        private int m_maxRegistrationInterval;
        private int m_lastRegistrationInterval;
        private bool m_registeredWithDiscoveryServer;
        private int m_minNonceLength;
        private bool m_useRegisterServer2;
        private List<INodeManagerFactory> m_nodeManagerFactories;
        #endregion
    }
}<|MERGE_RESOLUTION|>--- conflicted
+++ resolved
@@ -368,7 +368,7 @@
                     requireEncryption = true;
                 }
 
-                X509Certificate2Collection clientIssuerCertifficates = null;
+                X509Certificate2Collection clientIssuerCertificates = null;
 
                 // validate client application instance certificate.
                 X509Certificate2 parsedClientCertificate = null;
@@ -382,10 +382,10 @@
 
                         if (clientCertificateChain.Count > 1)
                         {
-                            clientIssuerCertifficates = new X509Certificate2Collection();
+                            clientIssuerCertificates = new X509Certificate2Collection();
                             for (int i = 1; i < clientCertificateChain.Count; i++)
                             {
-                                clientIssuerCertifficates.Add(clientCertificateChain[i]);
+                                clientIssuerCertificates.Add(clientCertificateChain[i]);
                             }
                         }
 
@@ -446,7 +446,7 @@
                     clientDescription,
                     endpointUrl,
                     parsedClientCertificate,
-                    clientIssuerCertifficates,
+                    clientIssuerCertificates,
                     requestedSessionTimeout,
                     maxResponseMessageSize,
                     out sessionId,
@@ -486,13 +486,9 @@
                     if (requireEncryption)
                     {
                         // check if complete chain should be sent.
-                        if (Configuration.SecurityConfiguration.SendCertificateChain)
+                        if (InstanceCertificateTypesProvider.SendCertificateChain)
                         {
-<<<<<<< HEAD
-                            serverCertificate = InstanceCertificateTypesProvider.LoadCertificateChainRawAsync(instanceCertificate).GetAwaiter().GetResult();
-=======
-                            serverCertificate = Utils.CreateCertificateChainBlob(InstanceCertificateChain);
->>>>>>> 3672ebef
+                            serverCertificate = InstanceCertificateTypesProvider.LoadCertificateChainRaw(instanceCertificate);
                         }
                         else
                         {
@@ -2360,7 +2356,7 @@
             var registrationCertificateValidator = new CertificateValidationEventHandler(RegistrationValidator_CertificateValidation);
             configuration.CertificateValidator = new CertificateValidator();
             configuration.CertificateValidator.CertificateValidation += registrationCertificateValidator;
-            configuration.CertificateValidator.Update(configuration.SecurityConfiguration).GetAwaiter().GetResult();
+            configuration.CertificateValidator.UpdateAsync(configuration.SecurityConfiguration).GetAwaiter().GetResult();
 
             try
             {
@@ -2862,7 +2858,7 @@
                 Configuration.SecurityConfiguration.TrustedPeerCertificates = configuration.SecurityConfiguration.TrustedPeerCertificates;
                 Configuration.SecurityConfiguration.RejectedCertificateStore = configuration.SecurityConfiguration.RejectedCertificateStore;
 
-                Configuration.CertificateValidator.Update(Configuration.SecurityConfiguration).Wait();
+                Configuration.CertificateValidator.UpdateAsync(Configuration.SecurityConfiguration).Wait();
 
                 // update trace configuration.
                 Configuration.TraceConfiguration = configuration.TraceConfiguration;
