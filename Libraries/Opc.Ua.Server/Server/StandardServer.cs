/* ========================================================================
 * Copyright (c) 2005-2020 The OPC Foundation, Inc. All rights reserved.
 *
 * OPC Foundation MIT License 1.00
 *
 * Permission is hereby granted, free of charge, to any person
 * obtaining a copy of this software and associated documentation
 * files (the "Software"), to deal in the Software without
 * restriction, including without limitation the rights to use,
 * copy, modify, merge, publish, distribute, sublicense, and/or sell
 * copies of the Software, and to permit persons to whom the
 * Software is furnished to do so, subject to the following
 * conditions:
 *
 * The above copyright notice and this permission notice shall be
 * included in all copies or substantial portions of the Software.
 * THE SOFTWARE IS PROVIDED "AS IS", WITHOUT WARRANTY OF ANY KIND,
 * EXPRESS OR IMPLIED, INCLUDING BUT NOT LIMITED TO THE WARRANTIES
 * OF MERCHANTABILITY, FITNESS FOR A PARTICULAR PURPOSE AND
 * NONINFRINGEMENT. IN NO EVENT SHALL THE AUTHORS OR COPYRIGHT
 * HOLDERS BE LIABLE FOR ANY CLAIM, DAMAGES OR OTHER LIABILITY,
 * WHETHER IN AN ACTION OF CONTRACT, TORT OR OTHERWISE, ARISING
 * FROM, OUT OF OR IN CONNECTION WITH THE SOFTWARE OR THE USE OR
 * OTHER DEALINGS IN THE SOFTWARE.
 *
 * The complete license agreement can be found here:
 * http://opcfoundation.org/License/MIT/1.00/
 * ======================================================================*/

using System;
using System.Collections;
using System.Collections.Generic;
using System.Diagnostics;
using System.IO;
using System.Linq;
using System.Security.Cryptography.X509Certificates;
using System.Threading;
using System.Threading.Tasks;
using Microsoft.Extensions.Logging;
using Opc.Ua.Bindings;

namespace Opc.Ua.Server
{
    /// <summary>
    /// The standard implementation of a UA server.
    /// </summary>
    public class StandardServer : SessionServerBase
    {
        /// <summary>
        /// An overrideable version of the Dispose.
        /// </summary>
        /// <param name="disposing"><c>true</c> to release both managed
        /// and unmanaged resources;<c>false</c> to release only unmanaged
        /// resources.</param>
        protected override void Dispose(bool disposing)
        {
            if (disposing)
            {
                // halt any outstanding timer.
                if (m_registrationTimer != null)
                {
                    Utils.SilentDispose(m_registrationTimer);
                    m_registrationTimer = null;
                }

                // close the watcher.
                if (m_configurationWatcher != null)
                {
                    Utils.SilentDispose(m_configurationWatcher);
                    m_configurationWatcher = null;
                }

                // close the server.
                if (m_serverInternal != null)
                {
                    Utils.SilentDispose(m_serverInternal);
                    m_serverInternal = null;
                }
            }

            base.Dispose(disposing);
        }

        /// <summary>
        /// Invokes the FindServers service.
        /// </summary>
        /// <param name="requestHeader">The request header.</param>
        /// <param name="endpointUrl">The endpoint URL.</param>
        /// <param name="localeIds">The locale ids.</param>
        /// <param name="serverUris">The server uris.</param>
        /// <param name="servers">List of Servers that meet criteria specified in the request.</param>
        /// <returns>
        /// Returns a <see cref="ResponseHeader"/> object
        /// </returns>
        public override ResponseHeader FindServers(
            RequestHeader requestHeader,
            string endpointUrl,
            StringCollection localeIds,
            StringCollection serverUris,
            out ApplicationDescriptionCollection servers)
        {
            FindServersResponse response = FindServersAsync(requestHeader, endpointUrl, localeIds, serverUris, CancellationToken.None)
                .GetAwaiter().GetResult();

            servers = response.Servers;

            return response.ResponseHeader;
        }

        /// <summary>
        /// Invokes the FindServers service.
        /// </summary>
        /// <param name="requestHeader">The request header.</param>
        /// <param name="endpointUrl">The endpoint URL.</param>
        /// <param name="localeIds">The locale ids.</param>
        /// <param name="serverUris">The server uris.</param>
        /// <param name="ct">The cancellation token</param>
        /// <returns>
        /// Returns a <see cref="FindServersResponse"/> object
        /// </returns>
        public override async Task<FindServersResponse> FindServersAsync(
            RequestHeader requestHeader,
            string endpointUrl,
            StringCollection localeIds,
            StringCollection serverUris,
            CancellationToken ct)
        {
            ApplicationDescriptionCollection servers = [];

            ValidateRequest(requestHeader);

            await SemaphoreSlim.WaitAsync(ct).ConfigureAwait(false);
            try
            {
                // parse the url provided by the client.
                IList<BaseAddress> baseAddresses = BaseAddresses;

                Uri parsedEndpointUrl = Utils.ParseUri(endpointUrl);

                if (parsedEndpointUrl != null)
                {
                    baseAddresses = FilterByEndpointUrl(parsedEndpointUrl, baseAddresses);
                }

                // check if nothing to do.
                if (baseAddresses.Count == 0)
                {
                    servers = [];
                    return new FindServersResponse
                    {
                        ResponseHeader = CreateResponse(requestHeader, StatusCodes.Good),
                        Servers = servers
                    };
                }

                // build list of unique servers.
                var uniqueServers = new Dictionary<string, ApplicationDescription>();

                foreach (EndpointDescription description in GetEndpoints())
                {
                    ApplicationDescription server = description.Server;

                    // skip servers that have been processed.
                    if (uniqueServers.ContainsKey(server.ApplicationUri))
                    {
                        continue;
                    }

                    // check client is filtering by server uri.
                    if (serverUris != null &&
                        serverUris.Count > 0 &&
                        !serverUris.Contains(server.ApplicationUri))
                    {
                        continue;
                    }

                    // localize the application name if requested.
                    LocalizedText applicationName = server.ApplicationName;

                    if (localeIds != null && localeIds.Count > 0)
                    {
                        applicationName = m_serverInternal.ResourceManager
                            .Translate(localeIds, applicationName);
                    }

                    // get the application description.
                    ApplicationDescription application = TranslateApplicationDescription(
                        parsedEndpointUrl,
                        server,
                        baseAddresses,
                        applicationName);

                    uniqueServers.Add(server.ApplicationUri, application);

                    // add to list of servers to return.
                    servers.Add(application);
                }
            }
            finally
            {
                SemaphoreSlim.Release();
            }

            return new FindServersResponse
            {
                ResponseHeader = CreateResponse(requestHeader, StatusCodes.Good),
                Servers = servers
            };
        }

        /// <summary>
        /// Invokes the GetEndpoints service.
        /// </summary>
        /// <param name="requestHeader">The request header.</param>
        /// <param name="endpointUrl">The endpoint URL.</param>
        /// <param name="localeIds">The locale ids.</param>
        /// <param name="profileUris">The profile uris.</param>
        /// <param name="endpoints">The endpoints supported by the server.</param>
        /// <returns>
        /// Returns a <see cref="ResponseHeader"/> object
        /// </returns>
        public override ResponseHeader GetEndpoints(
            RequestHeader requestHeader,
            string endpointUrl,
            StringCollection localeIds,
            StringCollection profileUris,
            out EndpointDescriptionCollection endpoints)
        {
            endpoints = null;

            ValidateRequest(requestHeader);

            SemaphoreSlim.Wait();
            try
            {
                // filter by profile.
                IList<BaseAddress> baseAddresses = FilterByProfile(profileUris, BaseAddresses);

                // get the descriptions.
                endpoints = GetEndpointDescriptions(endpointUrl, baseAddresses, localeIds);
            }
            finally
            {
                SemaphoreSlim.Release();
            }

            return CreateResponse(requestHeader, StatusCodes.Good);
        }

        /// <summary>
        /// Invokes the GetEndpoints service.
        /// </summary>
        /// <param name="requestHeader">The request header.</param>
        /// <param name="endpointUrl">The endpoint URL.</param>
        /// <param name="localeIds">The locale ids.</param>
        /// <param name="profileUris">The profile uris.</param>
        /// <param name="ct">The cancellation token</param>
        /// <returns>
        /// Returns a <see cref="GetEndpointsResponse"/> object
        /// </returns>
        public override async Task<GetEndpointsResponse> GetEndpointsAsync(
            RequestHeader requestHeader,
            string endpointUrl,
            StringCollection localeIds,
            StringCollection profileUris,
            CancellationToken ct)
        {
            EndpointDescriptionCollection endpoints = null;

            ValidateRequest(requestHeader);

            await SemaphoreSlim.WaitAsync(ct).ConfigureAwait(false);
            try
            {
                // filter by profile.
                IList<BaseAddress> baseAddresses = FilterByProfile(profileUris, BaseAddresses);

                // get the descriptions.
                endpoints = GetEndpointDescriptions(endpointUrl, baseAddresses, localeIds);
            }
            finally
            {
                SemaphoreSlim.Release();
            }

            return new GetEndpointsResponse
            {
                ResponseHeader = CreateResponse(requestHeader, StatusCodes.Good),
                Endpoints = endpoints
            };
        }

        /// <summary>
        /// Returns the endpoints that match the base address and endpoint url.
        /// </summary>
        protected EndpointDescriptionCollection GetEndpointDescriptions(
            string endpointUrl,
            IList<BaseAddress> baseAddresses,
            StringCollection localeIds)
        {
            EndpointDescriptionCollection endpoints = null;

            // parse the url provided by the client.
            Uri parsedEndpointUrl = Utils.ParseUri(endpointUrl);

            if (parsedEndpointUrl != null)
            {
                baseAddresses = FilterByEndpointUrl(parsedEndpointUrl, baseAddresses);
            }

            // check if nothing to do.
            if (baseAddresses.Count != 0)
            {
                // localize the application name if requested.
                LocalizedText applicationName = ServerDescription.ApplicationName;

                if (localeIds != null && localeIds.Count > 0)
                {
                    applicationName = m_serverInternal.ResourceManager
                        .Translate(localeIds, applicationName);
                }

                // translate the application description.
                ApplicationDescription application = TranslateApplicationDescription(
                    parsedEndpointUrl,
                    ServerDescription,
                    baseAddresses,
                    applicationName);

                // translate the endpoint descriptions.
                endpoints = TranslateEndpointDescriptions(
                    parsedEndpointUrl,
                    baseAddresses,
                    Endpoints,
                    application);
            }

            return endpoints;
        }

        /// <inheritdoc/>
        public override void ReportAuditOpenSecureChannelEvent(
            string globalChannelId,
            EndpointDescription endpointDescription,
            OpenSecureChannelRequest request,
            X509Certificate2 clientCertificate,
            Exception exception)
        {
            ServerInternal?.ReportAuditOpenSecureChannelEvent(
                globalChannelId,
                endpointDescription,
                request,
                clientCertificate,
                exception,
                m_logger);
        }

        /// <inheritdoc/>
        public override void ReportAuditCloseSecureChannelEvent(
            string globalChannelId,
            Exception exception)
        {
            ServerInternal?.ReportAuditCloseSecureChannelEvent(globalChannelId, exception, m_logger);
        }

        /// <inheritdoc/>
        public override void ReportAuditCertificateEvent(
            X509Certificate2 clientCertificate,
            Exception exception)
        {
            ServerInternal?.ReportAuditCertificateEvent(clientCertificate, exception, m_logger);
        }

        /// <summary>
        /// Invokes the CreateSession service.
        /// </summary>
        /// <param name="requestHeader">The request header.</param>
        /// <param name="clientDescription">Application description for the client application.</param>
        /// <param name="serverUri">The server URI.</param>
        /// <param name="endpointUrl">The endpoint URL.</param>
        /// <param name="sessionName">Name for the Session assigned by the client.</param>
        /// <param name="clientNonce">The client nonce.</param>
        /// <param name="clientCertificate">The client certificate.</param>
        /// <param name="requestedSessionTimeout">The requested session timeout.</param>
        /// <param name="maxResponseMessageSize">Size of the max response message.</param>
        /// <param name="sessionId">The unique public identifier assigned by the Server to the Session.</param>
        /// <param name="authenticationToken">The unique private identifier assigned by the Server to the Session.</param>
        /// <param name="revisedSessionTimeout">The revised session timeout.</param>
        /// <param name="serverNonce">The server nonce.</param>
        /// <param name="serverCertificate">The server certificate.</param>
        /// <param name="serverEndpoints">The server endpoints.</param>
        /// <param name="serverSoftwareCertificates">The server software certificates.</param>
        /// <param name="serverSignature">The server signature.</param>
        /// <param name="maxRequestMessageSize">Size of the max request message.</param>
        /// <returns>
        /// Returns a <see cref="ResponseHeader"/> object
        /// </returns>
        public override ResponseHeader CreateSession(
            RequestHeader requestHeader,
            ApplicationDescription clientDescription,
            string serverUri,
            string endpointUrl,
            string sessionName,
            byte[] clientNonce,
            byte[] clientCertificate,
            double requestedSessionTimeout,
            uint maxResponseMessageSize,
            out NodeId sessionId,
            out NodeId authenticationToken,
            out double revisedSessionTimeout,
            out byte[] serverNonce,
            out byte[] serverCertificate,
            out EndpointDescriptionCollection serverEndpoints,
            out SignedSoftwareCertificateCollection serverSoftwareCertificates,
            out SignatureData serverSignature,
            out uint maxRequestMessageSize)
        {
            CreateSessionResponse response = CreateSessionAsync(
                requestHeader,
                clientDescription,
                serverUri,
                endpointUrl,
                sessionName,
                clientNonce,
                clientCertificate,
                requestedSessionTimeout,
                maxResponseMessageSize,
                CancellationToken.None)
                .GetAwaiter().GetResult();

            sessionId = response.SessionId;
            authenticationToken = response.AuthenticationToken;
            revisedSessionTimeout = response.RevisedSessionTimeout;
            serverNonce = response.ServerNonce;
            serverCertificate = response.ServerCertificate;
            serverEndpoints = response.ServerEndpoints;
            serverSoftwareCertificates = response.ServerSoftwareCertificates;
            serverSignature = response.ServerSignature;
            maxRequestMessageSize = response.MaxRequestMessageSize;

            return response.ResponseHeader;
        }

        /// <summary>
        /// Invokes the CreateSession service.
        /// </summary>
        /// <param name="requestHeader">The request header.</param>
        /// <param name="clientDescription">Application description for the client application.</param>
        /// <param name="serverUri">The server URI.</param>
        /// <param name="endpointUrl">The endpoint URL.</param>
        /// <param name="sessionName">Name for the Session assigned by the client.</param>
        /// <param name="clientNonce">The client nonce.</param>
        /// <param name="clientCertificate">The client certificate.</param>
        /// <param name="requestedSessionTimeout">The requested session timeout.</param>
        /// <param name="maxResponseMessageSize">Size of the max response message.</param>
        /// <param name="ct">The cancellation token</param>
        /// <returns>
        /// Returns a <see cref="CreateSessionResponse"/> object
        /// </returns>
        public override async Task<CreateSessionResponse> CreateSessionAsync(
            RequestHeader requestHeader,
            ApplicationDescription clientDescription,
            string serverUri,
            string endpointUrl,
            string sessionName,
            byte[] clientNonce,
            byte[] clientCertificate,
            double requestedSessionTimeout,
            uint maxResponseMessageSize,
            CancellationToken ct)
        {
            NodeId sessionId = 0;
            NodeId authenticationToken = null;
            double revisedSessionTimeout = 0;
            byte[] serverNonce = null;
            byte[] serverCertificate = null;
            EndpointDescriptionCollection serverEndpoints = null;
            SignedSoftwareCertificateCollection serverSoftwareCertificates = null;
            SignatureData serverSignature = null;
            uint maxRequestMessageSize = (uint)MessageContext.MaxMessageSize;

            OperationContext context = ValidateRequest(requestHeader, RequestType.CreateSession);
            ISession session = null;
            try
            {
                // check the server uri.
                if (!string.IsNullOrEmpty(serverUri) && serverUri != Configuration.ApplicationUri)
                {
                    throw new ServiceResultException(StatusCodes.BadServerUriInvalid);
                }

                bool requireEncryption = RequireEncryption(
                    context?.ChannelContext?.EndpointDescription);

                if (!requireEncryption && clientCertificate != null)
                {
                    requireEncryption = true;
                }

                X509Certificate2Collection clientIssuerCertificates = null;

                // validate client application instance certificate.
                X509Certificate2 parsedClientCertificate = null;

                if (requireEncryption && clientCertificate != null && clientCertificate.Length > 0)
                {
                    try
                    {
                        X509Certificate2Collection clientCertificateChain
                            = Utils.ParseCertificateChainBlob(
                                clientCertificate,
                                m_serverInternal.Telemetry);
                        parsedClientCertificate = clientCertificateChain[0];

                        if (clientCertificateChain.Count > 1)
                        {
                            clientIssuerCertificates = [];
                            for (int i = 1; i < clientCertificateChain.Count; i++)
                            {
                                clientIssuerCertificates.Add(clientCertificateChain[i]);
                            }
                        }

                        if (context.SecurityPolicyUri != SecurityPolicies.None)
                        {
                            string certificateApplicationUri = X509Utils
                                .GetApplicationUriFromCertificate(
                                    parsedClientCertificate);

                            // verify if applicationUri from ApplicationDescription matches the applicationUri in the client certificate.
                            if (!string.IsNullOrEmpty(certificateApplicationUri) &&
                                !string.IsNullOrEmpty(clientDescription.ApplicationUri) &&
                                certificateApplicationUri != clientDescription.ApplicationUri)
                            {
                                // report the AuditCertificateDataMismatch event for invalid uri
                                ServerInternal?.ReportAuditCertificateDataMismatchEvent(
                                    parsedClientCertificate,
                                    null,
                                    clientDescription.ApplicationUri,
                                    StatusCodes.BadCertificateUriInvalid,
                                    m_logger);

                                throw ServiceResultException.Create(
                                    StatusCodes.BadCertificateUriInvalid,
                                    "The URI specified in the ApplicationDescription {0} does not match the URI in the Certificate: {1}.",
                                    clientDescription.ApplicationUri,
                                    certificateApplicationUri);
                            }

                            CertificateValidator.Validate(clientCertificateChain);
                        }
                    }
                    catch (Exception e)
                    {
                        // report audit event for client certificate
                        ReportAuditCertificateEvent(parsedClientCertificate, e);

                        OnApplicationCertificateError(clientCertificate, new ServiceResult(e));
                    }
                }

                // verify the nonce provided by the client.
                if (clientNonce != null)
                {
                    if (clientNonce.Length < m_minNonceLength)
                    {
                        throw new ServiceResultException(StatusCodes.BadNonceInvalid);
                    }

                    // ignore nonce if security policy set to none
                    if (context.SecurityPolicyUri == SecurityPolicies.None)
                    {
                        clientNonce = null;
                    }
                }

                // load the certificate for the security profile
                X509Certificate2 instanceCertificate = InstanceCertificateTypesProvider
                    .GetInstanceCertificate(
                        context.SecurityPolicyUri);

                // create the session.
                CreateSessionResult result = await ServerInternal.SessionManager.CreateSessionAsync(
                        context,
                        instanceCertificate,
                        sessionName,
                        clientNonce,
                        clientDescription,
                        endpointUrl,
                        parsedClientCertificate,
                        clientIssuerCertificates,
                        requestedSessionTimeout,
                        maxResponseMessageSize,
                        ct)
                    .ConfigureAwait(false);

                session = result.Session;
                sessionId = result.SessionId;
                authenticationToken = result.AuthenticationToken;
                serverNonce = result.ServerNonce;
                revisedSessionTimeout = result.RevisedSessionTimeout;

                if (endpointUrl != null)
                {
                    try
                    {
                        // check the endpointurl
                        var configuredEndpoint = new ConfiguredEndpoint
                        {
                            EndpointUrl = new Uri(endpointUrl)
                        };

                        CertificateValidator.ValidateDomains(
                            instanceCertificate,
                            configuredEndpoint,
                            true);
                    }
                    catch (ServiceResultException sre)
                        when (sre.StatusCode == StatusCodes.BadCertificateHostNameInvalid)
                    {
                        m_logger.LogWarning(
                            "Server - Client connects with an endpointUrl [{EndpointUrl}] which does not match Server hostnames.",
                            endpointUrl);
                        ServerInternal.ReportAuditUrlMismatchEvent(
                            context?.AuditEntryId,
                            session,
                            revisedSessionTimeout,
                            endpointUrl,
                            m_logger);
                    }
                }
#if ECC_SUPPORT
                var parameters =
                    ExtensionObject.ToEncodeable(
                        requestHeader.AdditionalHeader) as AdditionalParametersType;

                if (parameters != null)
                {
                    parameters = CreateSessionProcessAdditionalParameters(session, parameters);
                }
#endif
                await SemaphoreSlim.WaitAsync(ct).ConfigureAwait(false);
                try
                {
                    // return the application instance certificate for the server.
                    if (requireEncryption)
                    {
                        // check if complete chain should be sent.
                        if (InstanceCertificateTypesProvider.SendCertificateChain)
                        {
                            serverCertificate = InstanceCertificateTypesProvider
                                .LoadCertificateChainRaw(
                                    instanceCertificate);
                        }
                        else
                        {
                            serverCertificate = instanceCertificate.RawData;
                        }
                    }

                    // return the endpoints supported by the server.
                    serverEndpoints = GetEndpointDescriptions(endpointUrl, BaseAddresses, null);

                    // return the software certificates assigned to the server.
                    serverSoftwareCertificates = [.. ServerProperties.SoftwareCertificates];

                    // sign the nonce provided by the client.
                    serverSignature = null;

                    //  sign the client nonce (if provided).
                    if (parsedClientCertificate != null && clientNonce != null)
                    {
                        byte[] dataToSign = Utils.Append(parsedClientCertificate.RawData, clientNonce);
                        serverSignature = SecurityPolicies.Sign(
                            instanceCertificate,
                            context.SecurityPolicyUri,
                            dataToSign);
                    }
                }
                finally
                {
                    SemaphoreSlim.Release();
                }

                lock (ServerInternal.DiagnosticsWriteLock)
                {
                    ServerInternal.ServerDiagnostics.CurrentSessionCount++;
                    ServerInternal.ServerDiagnostics.CumulatedSessionCount++;
                }

                m_logger.LogInformation("Server - SESSION CREATED. SessionId={SessionId}", sessionId);

                // report audit for successful create session
                ServerInternal.ReportAuditCreateSessionEvent(
                    context?.AuditEntryId,
                    session,
                    revisedSessionTimeout,
                    m_logger);

                ResponseHeader responseHeader = CreateResponse(requestHeader, StatusCodes.Good);

#if ECC_SUPPORT
                if (parameters != null)
                {
                    responseHeader.AdditionalHeader = new ExtensionObject(parameters);
                }
#endif
                return new CreateSessionResponse
                {
                    ResponseHeader = responseHeader,
                    SessionId = sessionId,
                    AuthenticationToken = authenticationToken,
                    RevisedSessionTimeout = revisedSessionTimeout,
                    ServerNonce = serverNonce,
                    ServerCertificate = serverCertificate,
                    ServerEndpoints = serverEndpoints,
                    ServerSoftwareCertificates = serverSoftwareCertificates,
                    ServerSignature = serverSignature,
                    MaxRequestMessageSize = maxRequestMessageSize
                };
            }
            catch (ServiceResultException e)
            {
                m_logger.LogError("Server - SESSION CREATE failed. {ErrorMessage}", e.Message);

                // report the failed AuditCreateSessionEvent
                ServerInternal.ReportAuditCreateSessionEvent(
                    context?.AuditEntryId,
                    session,
                    revisedSessionTimeout,
                    m_logger,
                    e);

                if (session != null)
                {
                    ServerInternal.SessionManager.CloseSession(session.Id);
                }

                lock (ServerInternal.DiagnosticsWriteLock)
                {
                    ServerInternal.ServerDiagnostics.RejectedSessionCount++;
                    ServerInternal.ServerDiagnostics.RejectedRequestsCount++;

                    if (IsSecurityError(e.StatusCode))
                    {
                        ServerInternal.ServerDiagnostics.SecurityRejectedSessionCount++;
                        ServerInternal.ServerDiagnostics.SecurityRejectedRequestsCount++;
                    }
                }

                throw TranslateException((DiagnosticsMasks)requestHeader.ReturnDiagnostics, [], e);
            }
            finally
            {
                OnRequestComplete(context);
            }
        }

#if ECC_SUPPORT
        /// <summary>
        /// Process additional parameters during the ECC session creation and set the session's UserToken security policy
        /// </summary>
        /// <param name="session">The session</param>
        /// <param name="parameters">The additional parameters for the session</param>
        /// <returns>An AdditionalParametersType object containing the processed parameters</returns>
        protected virtual AdditionalParametersType CreateSessionProcessAdditionalParameters(
            ISession session,
            AdditionalParametersType parameters)
        {
            AdditionalParametersType response = null;

            if (parameters != null && parameters.Parameters != null)
            {
                response = new AdditionalParametersType();

                foreach (KeyValuePair ii in parameters.Parameters)
                {
                    if (ii.Key == "ECDHPolicyUri")
                    {
                        string policyUri = ii.Value.ToString();

                        if (EccUtils.IsEccPolicy(policyUri))
                        {
                            session.SetEccUserTokenSecurityPolicy(policyUri);
                            EphemeralKeyType key = session.GetNewEccKey();
                            response.Parameters.Add(
                                new KeyValuePair
                                {
                                    Key = "ECDHKey",
                                    Value = new ExtensionObject(key)
                                });
                        }
                        else
                        {
                            response.Parameters.Add(
                                new KeyValuePair
                                {
                                    Key = "ECDHKey",
                                    Value = StatusCodes.BadSecurityPolicyRejected
                                });
                        }
                    }
                }
            }

            return response;
        }

        /// <summary>
        /// Process additional parameters during ECC session activation
        /// </summary>
        /// <param name="session">The session</param>
        /// <param name="parameters">The additional parameters for the session</param>
        /// <returns>An AdditionalParametersType object containing the processed parameters</returns>
        protected virtual AdditionalParametersType ActivateSessionProcessAdditionalParameters(
            ISession session,
            AdditionalParametersType parameters)
        {
            AdditionalParametersType response = null;

            EphemeralKeyType key = session.GetNewEccKey();

            if (key != null)
            {
                response = new AdditionalParametersType();
                response.Parameters
                    .Add(new KeyValuePair { Key = "ECDHKey", Value = new ExtensionObject(key) });
            }

            return response;
        }
#endif

        /// <summary>
        /// Invokes the ActivateSession service.
        /// </summary>
        /// <param name="requestHeader">The request header.</param>
        /// <param name="clientSignature">The client signature.</param>
        /// <param name="clientSoftwareCertificates">The client software certificates.</param>
        /// <param name="localeIds">The locale ids.</param>
        /// <param name="userIdentityToken">The user identity token.</param>
        /// <param name="userTokenSignature">The user token signature.</param>
        /// <param name="serverNonce">The server nonce.</param>
        /// <param name="results">The results.</param>
        /// <param name="diagnosticInfos">The diagnostic infos.</param>
        /// <returns>
        /// Returns a <see cref="ResponseHeader"/> object
        /// </returns>
        public override ResponseHeader ActivateSession(
            RequestHeader requestHeader,
            SignatureData clientSignature,
            SignedSoftwareCertificateCollection clientSoftwareCertificates,
            StringCollection localeIds,
            ExtensionObject userIdentityToken,
            SignatureData userTokenSignature,
            out byte[] serverNonce,
            out StatusCodeCollection results,
            out DiagnosticInfoCollection diagnosticInfos)
        {
            ActivateSessionResponse response = ActivateSessionAsync(
                requestHeader,
                clientSignature,
                clientSoftwareCertificates,
                localeIds,
                userIdentityToken,
                userTokenSignature,
                CancellationToken.None)
                .GetAwaiter().GetResult();

            serverNonce = response.ServerNonce;
            results = response.Results;
            diagnosticInfos = response.DiagnosticInfos;

            return response.ResponseHeader;
        }

        /// <summary>
        /// Invokes the ActivateSession service.
        /// </summary>
        /// <param name="requestHeader">The request header.</param>
        /// <param name="clientSignature">The client signature.</param>
        /// <param name="clientSoftwareCertificates">The client software certificates.</param>
        /// <param name="localeIds">The locale ids.</param>
        /// <param name="userIdentityToken">The user identity token.</param>
        /// <param name="userTokenSignature">The user token signature.</param>
        /// <param name="ct">The cancellationToken</param>
        /// <returns>
        /// Returns a <see cref="ActivateSessionResponse"/> object
        /// </returns>
        public override async Task<ActivateSessionResponse> ActivateSessionAsync(
            RequestHeader requestHeader,
            SignatureData clientSignature,
            SignedSoftwareCertificateCollection clientSoftwareCertificates,
            StringCollection localeIds,
            ExtensionObject userIdentityToken,
            SignatureData userTokenSignature,
            CancellationToken ct)
        {
            byte[] serverNonce = null;
            StatusCodeCollection results = null;
            DiagnosticInfoCollection diagnosticInfos = null;

            OperationContext context = ValidateRequest(requestHeader, RequestType.ActivateSession);
            // validate client's software certificates.
            var softwareCertificates = new List<SoftwareCertificate>();

            try
            {
                if (context?.SecurityPolicyUri != SecurityPolicies.None)
                {
                    bool diagnosticsExist = false;

                    if ((context.DiagnosticsMask & DiagnosticsMasks.OperationAll) != 0)
                    {
                        diagnosticInfos = [];
                    }

                    results = [];
                    diagnosticInfos = [];

                    foreach (SignedSoftwareCertificate signedCertificate in clientSoftwareCertificates)
                    {
                        ServiceResult result = SoftwareCertificate.Validate(
                            CertificateValidator,
                            signedCertificate.CertificateData,
                            m_serverInternal.Telemetry,
                            out SoftwareCertificate softwareCertificate);

                        if (ServiceResult.IsBad(result))
                        {
                            results.Add(result.Code);

                            // add diagnostics if requested.
                            if ((context.DiagnosticsMask & DiagnosticsMasks.OperationAll) != 0)
                            {
                                DiagnosticInfo diagnosticInfo = ServerUtils.CreateDiagnosticInfo(
                                    ServerInternal,
                                    context,
                                    result,
                                    m_logger);
                                diagnosticInfos.Add(diagnosticInfo);
                                diagnosticsExist = true;
                            }
                        }
                        else
                        {
                            softwareCertificates.Add(softwareCertificate);
                            results.Add(StatusCodes.Good);

                            // add diagnostics if requested.
                            if ((context.DiagnosticsMask & DiagnosticsMasks.OperationAll) != 0)
                            {
                                diagnosticInfos.Add(null);
                            }
                        }
                    }

                    if (!diagnosticsExist && diagnosticInfos != null)
                    {
                        diagnosticInfos.Clear();
                    }
                }

                // check if certificates meet the server's requirements.
                ValidateSoftwareCertificates(softwareCertificates);

                // activate the session.
                (bool identityChanged, serverNonce) = await ServerInternal.SessionManager.ActivateSessionAsync(
                        context,
                        requestHeader.AuthenticationToken,
                        clientSignature,
                        softwareCertificates,
                        userIdentityToken,
                        userTokenSignature,
                        localeIds,
                        ct)
                    .ConfigureAwait(false);

                if (identityChanged)
                {
                    // TBD - call Node Manager and Subscription Manager.
                }

                ISession session = ServerInternal.SessionManager
                    .GetSession(requestHeader.AuthenticationToken);
#if ECC_SUPPORT
                var parameters =
                    ExtensionObject.ToEncodeable(
                        requestHeader.AdditionalHeader) as AdditionalParametersType;
                parameters = ActivateSessionProcessAdditionalParameters(session, parameters);
#endif

                m_logger.LogInformation("Server - SESSION ACTIVATED.");

                // report the audit event for session activate
                ServerInternal.ReportAuditActivateSessionEvent(
                    m_logger,
                    context?.AuditEntryId,
                    session,
                    softwareCertificates);

                ResponseHeader responseHeader = CreateResponse(requestHeader, StatusCodes.Good);

#if ECC_SUPPORT
                if (parameters != null)
                {
                    responseHeader.AdditionalHeader = new ExtensionObject(parameters);
                }
#endif
                return new ActivateSessionResponse
                {
                    ResponseHeader = responseHeader,
                    ServerNonce = serverNonce,
                    Results = results,
                    DiagnosticInfos = diagnosticInfos
                };
            }
            catch (ServiceResultException e)
            {
                m_logger.LogInformation("Server - SESSION ACTIVATE failed. {ErrorMessage}", e.Message);

                // report the audit event for failed session activate
                ISession session = ServerInternal.SessionManager
                    .GetSession(requestHeader.AuthenticationToken);
                ServerInternal.ReportAuditActivateSessionEvent(
                    m_logger,
                    context?.AuditEntryId,
                    session,
                    softwareCertificates,
                    e);

                lock (ServerInternal.DiagnosticsWriteLock)
                {
                    ServerInternal.ServerDiagnostics.RejectedSessionCount++;
                    ServerInternal.ServerDiagnostics.RejectedRequestsCount++;

                    if (IsSecurityError(e.StatusCode))
                    {
                        ServerInternal.ServerDiagnostics.SecurityRejectedSessionCount++;
                        ServerInternal.ServerDiagnostics.SecurityRejectedRequestsCount++;
                    }
                }

                throw TranslateException(
                    (DiagnosticsMasks)requestHeader.ReturnDiagnostics,
                    localeIds,
                    e);
            }
            finally
            {
                OnRequestComplete(context);
            }
        }

        /// <summary>
        /// Returns whether the error is a security error.
        /// </summary>
        /// <param name="error">The error.</param>
        /// <returns>
        /// 	<c>true</c> if the error is one of the security errors, otherwise <c>false</c>.
        /// </returns>
        protected bool IsSecurityError(StatusCode error)
        {
            switch (error.CodeBits)
            {
                case StatusCodes.BadUserSignatureInvalid:
                case StatusCodes.BadUserAccessDenied:
                case StatusCodes.BadSecurityPolicyRejected:
                case StatusCodes.BadSecurityModeRejected:
                case StatusCodes.BadSecurityChecksFailed:
                case StatusCodes.BadSecureChannelTokenUnknown:
                case StatusCodes.BadSecureChannelIdInvalid:
                case StatusCodes.BadNoValidCertificates:
                case StatusCodes.BadIdentityTokenInvalid:
                case StatusCodes.BadIdentityTokenRejected:
                case StatusCodes.BadIdentityChangeNotSupported:
                case StatusCodes.BadCertificateUseNotAllowed:
                case StatusCodes.BadCertificateUriInvalid:
                case StatusCodes.BadCertificateUntrusted:
                case StatusCodes.BadCertificateTimeInvalid:
                case StatusCodes.BadCertificateRevoked:
                case StatusCodes.BadCertificateRevocationUnknown:
                case StatusCodes.BadCertificateIssuerUseNotAllowed:
                case StatusCodes.BadCertificateIssuerTimeInvalid:
                case StatusCodes.BadCertificateIssuerRevoked:
                case StatusCodes.BadCertificateIssuerRevocationUnknown:
                case StatusCodes.BadCertificateInvalid:
                case StatusCodes.BadCertificateHostNameInvalid:
                case StatusCodes.BadCertificatePolicyCheckFailed:
                case StatusCodes.BadApplicationSignatureInvalid:
                    return true;
                default:
                    return false;
            }
        }

        /// <summary>
        /// Creates the response header.
        /// </summary>
        /// <param name="requestHeader">The object that contains description for the RequestHeader DataType.</param>
        /// <param name="exception">The exception used to create DiagnosticInfo assigned to the ServiceDiagnostics.</param>
        /// <returns>Returns a description for the ResponseHeader DataType. </returns>
        protected ResponseHeader CreateResponse(
            RequestHeader requestHeader,
            ServiceResultException exception)
        {
            var responseHeader = new ResponseHeader
            {
                ServiceResult = exception.StatusCode,

                Timestamp = DateTime.UtcNow,
                RequestHandle = requestHeader.RequestHandle
            };

            var stringTable = new StringTable();
            responseHeader.ServiceDiagnostics = new DiagnosticInfo(
                exception,
                (DiagnosticsMasks)requestHeader.ReturnDiagnostics,
                true,
                stringTable,
                m_logger);
            responseHeader.StringTable = stringTable.ToArray();

            return responseHeader;
        }

        /// <summary>
        /// Invokes the CloseSession service.
        /// </summary>
        /// <param name="requestHeader">The request header.</param>
        /// <param name="deleteSubscriptions">if set to <c>true</c> subscriptions are deleted.</param>
        /// <returns>
        /// Returns a <see cref="ResponseHeader"/> object
        /// </returns>
        public override ResponseHeader CloseSession(
            RequestHeader requestHeader,
            bool deleteSubscriptions)
        {
            OperationContext context = ValidateRequest(requestHeader, RequestType.CloseSession);

            try
            {
                ISession session = ServerInternal.SessionManager
                    .GetSession(requestHeader.AuthenticationToken);

                ServerInternal.CloseSession(context, context.Session.Id, deleteSubscriptions);

                // report the audit event for close session
                ServerInternal.ReportAuditCloseSessionEvent(
                    context.AuditEntryId,
                    session,
                    m_logger,
                    "Session/CloseSession");

                return CreateResponse(requestHeader, context.StringTable);
            }
            catch (ServiceResultException e)
            {
                lock (ServerInternal.DiagnosticsWriteLock)
                {
                    ServerInternal.ServerDiagnostics.RejectedRequestsCount++;

                    if (IsSecurityError(e.StatusCode))
                    {
                        ServerInternal.ServerDiagnostics.SecurityRejectedRequestsCount++;
                    }
                }

                throw TranslateException(context, e);
            }
            finally
            {
                OnRequestComplete(context);
            }
        }

        /// <summary>
        /// Invokes the CloseSession service using a task based request.
        /// </summary>
        /// <param name="requestHeader">The request header.</param>
        /// <param name="deleteSubscriptions">if set to <c>true</c> subscriptions are deleted.</param>
        /// <param name="ct">The cancellation token.</param>
        public override async Task<CloseSessionResponse> CloseSessionAsync(
            RequestHeader requestHeader,
            bool deleteSubscriptions,
            CancellationToken ct)
        {
            OperationContext context = ValidateRequest(requestHeader, RequestType.CloseSession);
            try
            {
                ISession session = ServerInternal.SessionManager
                    .GetSession(requestHeader.AuthenticationToken);

                await ServerInternal.CloseSessionAsync(context, context.Session.Id, deleteSubscriptions, ct)
                    .ConfigureAwait(false);

                // report the audit event for close session
                ServerInternal.ReportAuditCloseSessionEvent(
                    context.AuditEntryId,
                    session,
                    "Session/CloseSession");

                return new CloseSessionResponse
                {
                    ResponseHeader = CreateResponse(requestHeader, context.StringTable)
                };
            }
            catch (ServiceResultException e)
            {
                lock (ServerInternal.DiagnosticsWriteLock)
                {
                    ServerInternal.ServerDiagnostics.RejectedRequestsCount++;
                    if (IsSecurityError(e.StatusCode))
                    {
                        ServerInternal.ServerDiagnostics.SecurityRejectedRequestsCount++;
                    }
                }
                throw TranslateException(context, e);
            }
            finally
            {
                OnRequestComplete(context);
            }
        }

        /// <summary>
        /// Invokes the Cancel service.
        /// </summary>
        /// <param name="requestHeader">The request header.</param>
        /// <param name="requestHandle">The request handle assigned to the request.</param>
        /// <param name="cancelCount">The number of cancelled requests.</param>
        /// <returns>
        /// Returns a <see cref="ResponseHeader"/> object
        /// </returns>
        public override ResponseHeader Cancel(
            RequestHeader requestHeader,
            uint requestHandle,
            out uint cancelCount)
        {
            cancelCount = 0;

            OperationContext context = ValidateRequest(requestHeader, RequestType.Cancel);

            try
            {
                m_serverInternal.RequestManager.CancelRequests(requestHandle, out cancelCount);

                return CreateResponse(requestHeader, context.StringTable);
            }
            catch (ServiceResultException e)
            {
                lock (ServerInternal.DiagnosticsWriteLock)
                {
                    ServerInternal.ServerDiagnostics.RejectedRequestsCount++;

                    if (IsSecurityError(e.StatusCode))
                    {
                        ServerInternal.ServerDiagnostics.SecurityRejectedRequestsCount++;
                    }
                }

                throw TranslateException(context, e);
            }
            finally
            {
                OnRequestComplete(context);
            }
        }

        /// <summary>
        /// Invokes the Browse service.
        /// </summary>
        /// <param name="requestHeader">The request header.</param>
        /// <param name="view">The view.</param>
        /// <param name="requestedMaxReferencesPerNode">The maximum number of references to return for each node.</param>
        /// <param name="nodesToBrowse">The list of nodes to browse.</param>
        /// <param name="results">The list of results for the passed starting nodes and filters.</param>
        /// <param name="diagnosticInfos">The diagnostic information for the results.</param>
        /// <returns>
        /// Returns a <see cref="ResponseHeader"/> object
        /// </returns>
        public override ResponseHeader Browse(
            RequestHeader requestHeader,
            ViewDescription view,
            uint requestedMaxReferencesPerNode,
            BrowseDescriptionCollection nodesToBrowse,
            out BrowseResultCollection results,
            out DiagnosticInfoCollection diagnosticInfos)
        {
            results = null;
            diagnosticInfos = null;

            OperationContext context = ValidateRequest(requestHeader, RequestType.Browse);

            try
            {
                ValidateOperationLimits(nodesToBrowse, OperationLimits.MaxNodesPerBrowse);

                m_serverInternal.NodeManager.Browse(
                    context,
                    view,
                    requestedMaxReferencesPerNode,
                    nodesToBrowse,
                    out results,
                    out diagnosticInfos);

                return CreateResponse(requestHeader, context.StringTable);
            }
            catch (ServiceResultException e)
            {
                lock (ServerInternal.DiagnosticsWriteLock)
                {
                    ServerInternal.ServerDiagnostics.RejectedRequestsCount++;

                    if (IsSecurityError(e.StatusCode))
                    {
                        ServerInternal.ServerDiagnostics.SecurityRejectedRequestsCount++;
                    }
                }

                throw TranslateException(context, e);
            }
            finally
            {
                OnRequestComplete(context);
            }
        }

        /// <summary>
        /// Invokes the Browse service using async Task based request.
        /// </summary>
        public override async Task<BrowseResponse> BrowseAsync(
            RequestHeader requestHeader,
            ViewDescription view,
            uint requestedMaxReferencesPerNode,
            BrowseDescriptionCollection nodesToBrowse,
            CancellationToken ct)
        {
            OperationContext context = ValidateRequest(requestHeader, RequestType.Browse);

            try
            {
                ValidateOperationLimits(nodesToBrowse, OperationLimits.MaxNodesPerBrowse);

                (BrowseResultCollection results, DiagnosticInfoCollection diagnosticInfos) =
                    await m_serverInternal.NodeManager.BrowseAsync(
                        context,
                        view,
                        requestedMaxReferencesPerNode,
                        nodesToBrowse,
                        ct)
                    .ConfigureAwait(false);

                return new BrowseResponse
                {
                    Results = results,
                    DiagnosticInfos = diagnosticInfos,
                    ResponseHeader = CreateResponse(requestHeader, context.StringTable)
                };
            }
            catch (ServiceResultException e)
            {
                lock (ServerInternal.DiagnosticsWriteLock)
                {
                    ServerInternal.ServerDiagnostics.RejectedRequestsCount++;

                    if (IsSecurityError(e.StatusCode))
                    {
                        ServerInternal.ServerDiagnostics.SecurityRejectedRequestsCount++;
                    }
                }

                throw TranslateException(context, e);
            }
            finally
            {
                OnRequestComplete(context);
            }
        }

        /// <summary>
        /// Invokes the BrowseNext service.
        /// </summary>
        /// <param name="requestHeader">The request header.</param>
        /// <param name="releaseContinuationPoints">if set to <c>true</c> the continuation points are released.</param>
        /// <param name="continuationPoints">A list of continuation points returned in a previous Browse or BrewseNext call.</param>
        /// <param name="results">The list of resulted references for browse.</param>
        /// <param name="diagnosticInfos">The diagnostic information for the results.</param>
        /// <returns>
        /// Returns a <see cref="ResponseHeader"/> object
        /// </returns>
        public override ResponseHeader BrowseNext(
            RequestHeader requestHeader,
            bool releaseContinuationPoints,
            ByteStringCollection continuationPoints,
            out BrowseResultCollection results,
            out DiagnosticInfoCollection diagnosticInfos)
        {
            results = null;
            diagnosticInfos = null;

            OperationContext context = ValidateRequest(requestHeader, RequestType.BrowseNext);

            try
            {
                ValidateOperationLimits(continuationPoints, OperationLimits.MaxNodesPerBrowse);

                m_serverInternal.NodeManager.BrowseNext(
                    context,
                    releaseContinuationPoints,
                    continuationPoints,
                    out results,
                    out diagnosticInfos);

                return CreateResponse(requestHeader, context.StringTable);
            }
            catch (ServiceResultException e)
            {
                lock (ServerInternal.DiagnosticsWriteLock)
                {
                    ServerInternal.ServerDiagnostics.RejectedRequestsCount++;

                    if (IsSecurityError(e.StatusCode))
                    {
                        ServerInternal.ServerDiagnostics.SecurityRejectedRequestsCount++;
                    }
                }

                throw TranslateException(context, e);
            }
            finally
            {
                OnRequestComplete(context);
            }
        }

        /// <summary>
        /// Invokes the BrowseNext service using async Task based request.
        /// </summary>
        public override async Task<BrowseNextResponse> BrowseNextAsync(
            RequestHeader requestHeader,
            bool releaseContinuationPoints,
            ByteStringCollection continuationPoints,
            CancellationToken ct)
        {
            OperationContext context = ValidateRequest(requestHeader, RequestType.BrowseNext);

            try
            {
                ValidateOperationLimits(continuationPoints, OperationLimits.MaxNodesPerBrowse);

                (BrowseResultCollection results, DiagnosticInfoCollection diagnosticInfos) =
                    await m_serverInternal.NodeManager.BrowseNextAsync(
                        context,
                        releaseContinuationPoints,
                        continuationPoints,
                        ct)
                    .ConfigureAwait(false);

                return new BrowseNextResponse
                {
                    Results = results,
                    DiagnosticInfos = diagnosticInfos,
                    ResponseHeader = CreateResponse(requestHeader, context.StringTable)
                };
            }
            catch (ServiceResultException e)
            {
                lock (ServerInternal.DiagnosticsWriteLock)
                {
                    ServerInternal.ServerDiagnostics.RejectedRequestsCount++;

                    if (IsSecurityError(e.StatusCode))
                    {
                        ServerInternal.ServerDiagnostics.SecurityRejectedRequestsCount++;
                    }
                }

                throw TranslateException(context, e);
            }
            finally
            {
                OnRequestComplete(context);
            }
        }

        /// <summary>
        /// Invokes the RegisterNodes service.
        /// </summary>
        /// <param name="requestHeader">The request header.</param>
        /// <param name="nodesToRegister">The list of NodeIds to register.</param>
        /// <param name="registeredNodeIds">The list of NodeIds identifying the registered nodes. </param>
        /// <returns>
        /// Returns a <see cref="ResponseHeader"/> object
        /// </returns>
        public override ResponseHeader RegisterNodes(
            RequestHeader requestHeader,
            NodeIdCollection nodesToRegister,
            out NodeIdCollection registeredNodeIds)
        {
            registeredNodeIds = null;

            OperationContext context = ValidateRequest(requestHeader, RequestType.RegisterNodes);

            try
            {
                ValidateOperationLimits(nodesToRegister, OperationLimits.MaxNodesPerRegisterNodes);

                m_serverInternal.NodeManager
                    .RegisterNodes(context, nodesToRegister, out registeredNodeIds);

                return CreateResponse(requestHeader, context.StringTable);
            }
            catch (ServiceResultException e)
            {
                lock (ServerInternal.DiagnosticsWriteLock)
                {
                    ServerInternal.ServerDiagnostics.RejectedRequestsCount++;

                    if (IsSecurityError(e.StatusCode))
                    {
                        ServerInternal.ServerDiagnostics.SecurityRejectedRequestsCount++;
                    }
                }

                throw TranslateException(context, e);
            }
            finally
            {
                OnRequestComplete(context);
            }
        }

        /// <summary>
        /// Invokes the UnregisterNodes service.
        /// </summary>
        /// <param name="requestHeader">The request header.</param>
        /// <param name="nodesToUnregister">The list of NodeIds to unregister</param>
        /// <returns>
        /// Returns a <see cref="ResponseHeader"/> object
        /// </returns>
        public override ResponseHeader UnregisterNodes(
            RequestHeader requestHeader,
            NodeIdCollection nodesToUnregister)
        {
            OperationContext context = ValidateRequest(requestHeader, RequestType.UnregisterNodes);

            try
            {
                ValidateOperationLimits(
                    nodesToUnregister,
                    OperationLimits.MaxNodesPerRegisterNodes);

                m_serverInternal.NodeManager.UnregisterNodes(context, nodesToUnregister);

                return CreateResponse(requestHeader, context.StringTable);
            }
            catch (ServiceResultException e)
            {
                lock (ServerInternal.DiagnosticsWriteLock)
                {
                    ServerInternal.ServerDiagnostics.RejectedRequestsCount++;

                    if (IsSecurityError(e.StatusCode))
                    {
                        ServerInternal.ServerDiagnostics.SecurityRejectedRequestsCount++;
                    }
                }

                throw TranslateException(context, e);
            }
            finally
            {
                OnRequestComplete(context);
            }
        }

        /// <summary>
        /// Invokes the TranslateBrowsePathsToNodeIds service.
        /// </summary>
        /// <param name="requestHeader">The request header.</param>
        /// <param name="browsePaths">The list of browse paths for which NodeIds are being requested.</param>
        /// <param name="results">The list of results for the list of browse paths.</param>
        /// <param name="diagnosticInfos">The diagnostic information for the results.</param>
        /// <returns>
        /// Returns a <see cref="ResponseHeader"/> object
        /// </returns>
        public override ResponseHeader TranslateBrowsePathsToNodeIds(
            RequestHeader requestHeader,
            BrowsePathCollection browsePaths,
            out BrowsePathResultCollection results,
            out DiagnosticInfoCollection diagnosticInfos)
        {
            results = null;
            diagnosticInfos = null;

            OperationContext context = ValidateRequest(
                requestHeader,
                RequestType.TranslateBrowsePathsToNodeIds);

            try
            {
                ValidateOperationLimits(
                    browsePaths,
                    OperationLimits.MaxNodesPerTranslateBrowsePathsToNodeIds);

                foreach (BrowsePath bp in browsePaths)
                {
                    ValidateOperationLimits(
                        bp.RelativePath.Elements.Count,
                        OperationLimits.MaxNodesPerTranslateBrowsePathsToNodeIds);
                }

                m_serverInternal.NodeManager.TranslateBrowsePathsToNodeIds(
                    context,
                    browsePaths,
                    out results,
                    out diagnosticInfos);

                return CreateResponse(requestHeader, context.StringTable);
            }
            catch (ServiceResultException e)
            {
                lock (ServerInternal.DiagnosticsWriteLock)
                {
                    ServerInternal.ServerDiagnostics.RejectedRequestsCount++;

                    if (IsSecurityError(e.StatusCode))
                    {
                        ServerInternal.ServerDiagnostics.SecurityRejectedRequestsCount++;
                    }
                }

                throw TranslateException(context, e);
            }
            finally
            {
                OnRequestComplete(context);
            }
        }

        /// <summary>
        /// Invokes the TranslateBrowsePathsToNodeIds service using async Task based request.
        /// </summary>
        public override async Task<TranslateBrowsePathsToNodeIdsResponse> TranslateBrowsePathsToNodeIdsAsync(
            RequestHeader requestHeader,
            BrowsePathCollection browsePaths,
            CancellationToken ct)
        {
            OperationContext context = ValidateRequest(
                requestHeader,
                RequestType.TranslateBrowsePathsToNodeIds);

            try
            {
                ValidateOperationLimits(
                    browsePaths,
                    OperationLimits.MaxNodesPerTranslateBrowsePathsToNodeIds);

                foreach (BrowsePath bp in browsePaths)
                {
                    ValidateOperationLimits(
                        bp.RelativePath.Elements.Count,
                        OperationLimits.MaxNodesPerTranslateBrowsePathsToNodeIds);
                }

                (BrowsePathResultCollection results, DiagnosticInfoCollection diagnosticInfos) =
                    await m_serverInternal.NodeManager.TranslateBrowsePathsToNodeIdsAsync(
                        context,
                        browsePaths,
                        ct)
                    .ConfigureAwait(false);

                return new TranslateBrowsePathsToNodeIdsResponse
                {
                    Results = results,
                    DiagnosticInfos = diagnosticInfos,
                    ResponseHeader = CreateResponse(requestHeader, context.StringTable)
                };
            }
            catch (ServiceResultException e)
            {
                lock (ServerInternal.DiagnosticsWriteLock)
                {
                    ServerInternal.ServerDiagnostics.RejectedRequestsCount++;

                    if (IsSecurityError(e.StatusCode))
                    {
                        ServerInternal.ServerDiagnostics.SecurityRejectedRequestsCount++;
                    }
                }

                throw TranslateException(context, e);
            }
            finally
            {
                OnRequestComplete(context);
            }
        }

        /// <summary>
        /// Invokes the Read service.
        /// </summary>
        /// <param name="requestHeader">The request header.</param>
        /// <param name="maxAge">The Maximum age of the value to be read in milliseconds.</param>
        /// <param name="timestampsToReturn">The type of timestamps to be returned for the requested Variables.</param>
        /// <param name="nodesToRead">The list of Nodes and their Attributes to read.</param>
        /// <param name="results">The list of returned Attribute values</param>
        /// <param name="diagnosticInfos">The diagnostic information for the results.</param>
        /// <returns>
        /// Returns a <see cref="ResponseHeader"/> object
        /// </returns>
        public override ResponseHeader Read(
            RequestHeader requestHeader,
            double maxAge,
            TimestampsToReturn timestampsToReturn,
            ReadValueIdCollection nodesToRead,
            out DataValueCollection results,
            out DiagnosticInfoCollection diagnosticInfos)
        {
            OperationContext context = ValidateRequest(requestHeader, RequestType.Read);

            try
            {
                ValidateOperationLimits(nodesToRead, OperationLimits.MaxNodesPerRead);

                m_serverInternal.NodeManager.Read(
                    context,
                    maxAge,
                    timestampsToReturn,
                    nodesToRead,
                    out results,
                    out diagnosticInfos);

                return CreateResponse(requestHeader, context.StringTable);
            }
            catch (ServiceResultException e)
            {
                lock (ServerInternal.DiagnosticsWriteLock)
                {
                    ServerInternal.ServerDiagnostics.RejectedRequestsCount++;

                    if (IsSecurityError(e.StatusCode))
                    {
                        ServerInternal.ServerDiagnostics.SecurityRejectedRequestsCount++;
                    }
                }

                ServerInternal.ReportAuditEvent(context, "Read", e, m_logger);

                throw TranslateException(context, e);
            }
            finally
            {
                OnRequestComplete(context);
            }
        }

        /// <summary>
        /// Invokes the Read service using async Task based request.
        /// </summary>
        public override async Task<ReadResponse> ReadAsync(
            RequestHeader requestHeader,
            double maxAge,
            TimestampsToReturn timestampsToReturn,
            ReadValueIdCollection nodesToRead,
            CancellationToken ct)
        {
            OperationContext context = ValidateRequest(requestHeader, RequestType.Read);

            try
            {
                ValidateOperationLimits(nodesToRead, OperationLimits.MaxNodesPerRead);

                (DataValueCollection results, DiagnosticInfoCollection diagnosticInfos) =
                    await m_serverInternal.NodeManager.ReadAsync(
                        context,
                        maxAge,
                        timestampsToReturn,
                        nodesToRead,
                        ct).ConfigureAwait(false);

                return new ReadResponse
                {
                    Results = results,
                    DiagnosticInfos = diagnosticInfos,
                    ResponseHeader = CreateResponse(requestHeader, context.StringTable)
                };
            }
            catch (ServiceResultException e)
            {
                lock (ServerInternal.DiagnosticsWriteLock)
                {
                    ServerInternal.ServerDiagnostics.RejectedRequestsCount++;

                    if (IsSecurityError(e.StatusCode))
                    {
                        ServerInternal.ServerDiagnostics.SecurityRejectedRequestsCount++;
                    }
                }

                ServerInternal.ReportAuditEvent(context, "Read", e, m_logger);

                throw TranslateException(context, e);
            }
            finally
            {
                OnRequestComplete(context);
            }
        }

        /// <summary>
        /// Invokes the HistoryRead service.
        /// </summary>
        /// <param name="requestHeader">The request header.</param>
        /// <param name="historyReadDetails">The history read details.</param>
        /// <param name="timestampsToReturn">The timestamps to return.</param>
        /// <param name="releaseContinuationPoints">if set to <c>true</c> continuation points are released.</param>
        /// <param name="nodesToRead">The nodes to read.</param>
        /// <param name="results">The results.</param>
        /// <param name="diagnosticInfos">The diagnostic information for the results.</param>
        /// <returns>
        /// Returns a <see cref="ResponseHeader"/> object
        /// </returns>
        public override ResponseHeader HistoryRead(
            RequestHeader requestHeader,
            ExtensionObject historyReadDetails,
            TimestampsToReturn timestampsToReturn,
            bool releaseContinuationPoints,
            HistoryReadValueIdCollection nodesToRead,
            out HistoryReadResultCollection results,
            out DiagnosticInfoCollection diagnosticInfos)
        {
            OperationContext context = ValidateRequest(requestHeader, RequestType.HistoryRead);

            try
            {
                if (historyReadDetails?.Body is ReadEventDetails)
                {
                    ValidateOperationLimits(
                        nodesToRead,
                        OperationLimits.MaxNodesPerHistoryReadEvents);
                }
                else
                {
                    ValidateOperationLimits(
                        nodesToRead,
                        OperationLimits.MaxNodesPerHistoryReadData);
                }

                m_serverInternal.NodeManager.HistoryRead(
                    context,
                    historyReadDetails,
                    timestampsToReturn,
                    releaseContinuationPoints,
                    nodesToRead,
                    out results,
                    out diagnosticInfos);

                return CreateResponse(requestHeader, context.StringTable);
            }
            catch (ServiceResultException e)
            {
                lock (ServerInternal.DiagnosticsWriteLock)
                {
                    ServerInternal.ServerDiagnostics.RejectedRequestsCount++;

                    if (IsSecurityError(e.StatusCode))
                    {
                        ServerInternal.ServerDiagnostics.SecurityRejectedRequestsCount++;
                    }
                }

                ServerInternal.ReportAuditEvent(context, "HistoryRead", e, m_logger);

                throw TranslateException(context, e);
            }
            finally
            {
                OnRequestComplete(context);
            }
        }

        /// <summary>
        /// Invokes the HistoryRead service using async Task based request.
        /// </summary>
        public override async Task<HistoryReadResponse> HistoryReadAsync(
            RequestHeader requestHeader,
            ExtensionObject historyReadDetails,
            TimestampsToReturn timestampsToReturn,
            bool releaseContinuationPoints,
            HistoryReadValueIdCollection nodesToRead,
            CancellationToken ct)
        {
            OperationContext context = ValidateRequest(requestHeader, RequestType.HistoryRead);

            try
            {
                if (historyReadDetails?.Body is ReadEventDetails)
                {
                    ValidateOperationLimits(
                        nodesToRead,
                        OperationLimits.MaxNodesPerHistoryReadEvents);
                }
                else
                {
                    ValidateOperationLimits(
                        nodesToRead,
                        OperationLimits.MaxNodesPerHistoryReadData);
                }

                (HistoryReadResultCollection results, DiagnosticInfoCollection diagnosticInfos) =
                    await m_serverInternal.NodeManager.HistoryReadAsync(
                        context,
                        historyReadDetails,
                        timestampsToReturn,
                        releaseContinuationPoints,
                        nodesToRead,
                        ct)
                    .ConfigureAwait(false);

                return new HistoryReadResponse
                {
                    Results = results,
                    DiagnosticInfos = diagnosticInfos,
                    ResponseHeader = CreateResponse(requestHeader, context.StringTable)
                };
            }
            catch (ServiceResultException e)
            {
                lock (ServerInternal.DiagnosticsWriteLock)
                {
                    ServerInternal.ServerDiagnostics.RejectedRequestsCount++;

                    if (IsSecurityError(e.StatusCode))
                    {
                        ServerInternal.ServerDiagnostics.SecurityRejectedRequestsCount++;
                    }
                }

                ServerInternal.ReportAuditEvent(context, "HistoryRead", e, m_logger);

                throw TranslateException(context, e);
            }
            finally
            {
                OnRequestComplete(context);
            }
        }

        /// <summary>
        /// Invokes the Write service.
        /// </summary>
        /// <param name="requestHeader">The request header.</param>
        /// <param name="nodesToWrite">The list of Nodes, Attributes, and values to write.</param>
        /// <param name="results">The list of write result status codes for each write operation.</param>
        /// <param name="diagnosticInfos">The diagnostic information for the results.</param>
        /// <returns>
        /// Returns a <see cref="ResponseHeader"/> object
        /// </returns>
        public override ResponseHeader Write(
            RequestHeader requestHeader,
            WriteValueCollection nodesToWrite,
            out StatusCodeCollection results,
            out DiagnosticInfoCollection diagnosticInfos)
        {
            OperationContext context = ValidateRequest(requestHeader, RequestType.Write);

            try
            {
                ValidateOperationLimits(nodesToWrite, OperationLimits.MaxNodesPerWrite);

                m_serverInternal.NodeManager
                    .Write(context, nodesToWrite, out results, out diagnosticInfos);

                return CreateResponse(requestHeader, context.StringTable);
            }
            catch (ServiceResultException e)
            {
                lock (ServerInternal.DiagnosticsWriteLock)
                {
                    ServerInternal.ServerDiagnostics.RejectedRequestsCount++;

                    if (IsSecurityError(e.StatusCode))
                    {
                        ServerInternal.ServerDiagnostics.SecurityRejectedRequestsCount++;
                    }
                }

                throw TranslateException(context, e);
            }
            finally
            {
                OnRequestComplete(context);
            }
        }

        /// <summary>
        /// Invokes the Write service using async Task based request.
        /// </summary>
        public override async Task<WriteResponse> WriteAsync(
            RequestHeader requestHeader,
            WriteValueCollection nodesToWrite,
            CancellationToken ct)
        {
            OperationContext context = ValidateRequest(requestHeader, RequestType.Write);

            try
            {
                ValidateOperationLimits(nodesToWrite, OperationLimits.MaxNodesPerWrite);

                (StatusCodeCollection results, DiagnosticInfoCollection diagnosticInfos) =
                    await m_serverInternal.NodeManager
                        .WriteAsync(context, nodesToWrite, ct)
                        .ConfigureAwait(false);

                return new WriteResponse
                {
                    Results = results,
                    DiagnosticInfos = diagnosticInfos,
                    ResponseHeader = CreateResponse(requestHeader, context.StringTable)
                };
            }
            catch (ServiceResultException e)
            {
                lock (ServerInternal.DiagnosticsWriteLock)
                {
                    ServerInternal.ServerDiagnostics.RejectedRequestsCount++;

                    if (IsSecurityError(e.StatusCode))
                    {
                        ServerInternal.ServerDiagnostics.SecurityRejectedRequestsCount++;
                    }
                }

                throw TranslateException(context, e);
            }
            finally
            {
                OnRequestComplete(context);
            }
        }

        /// <summary>
        /// Invokes the HistoryUpdate service.
        /// </summary>
        /// <param name="requestHeader">The request header.</param>
        /// <param name="historyUpdateDetails">The details defined for the update.</param>
        /// <param name="results">The list of update results for the history update details.</param>
        /// <param name="diagnosticInfos">The diagnostic information for the results.</param>
        /// <returns>
        /// Returns a <see cref="ResponseHeader"/> object
        /// </returns>
        public override ResponseHeader HistoryUpdate(
            RequestHeader requestHeader,
            ExtensionObjectCollection historyUpdateDetails,
            out HistoryUpdateResultCollection results,
            out DiagnosticInfoCollection diagnosticInfos)
        {
            OperationContext context = ValidateRequest(requestHeader, RequestType.HistoryUpdate);

            try
            {
                // check only for BadNothingToDo here
                // MaxNodesPerHistoryUpdateEvents & MaxNodesPerHistoryUpdateData
                // must be checked in NodeManager (TODO)
                ValidateOperationLimits(historyUpdateDetails);

                m_serverInternal.NodeManager.HistoryUpdate(
                    context,
                    historyUpdateDetails,
                    out results,
                    out diagnosticInfos);

                return CreateResponse(requestHeader, context.StringTable);
            }
            catch (ServiceResultException e)
            {
                lock (ServerInternal.DiagnosticsWriteLock)
                {
                    ServerInternal.ServerDiagnostics.RejectedRequestsCount++;

                    if (IsSecurityError(e.StatusCode))
                    {
                        ServerInternal.ServerDiagnostics.SecurityRejectedRequestsCount++;
                    }
                }

                throw TranslateException(context, e);
            }
            finally
            {
                OnRequestComplete(context);
            }
        }

        /// <summary>
        /// Invokes the HistoryUpdate service using async Task based request.
        /// </summary>
        public override async Task<HistoryUpdateResponse> HistoryUpdateAsync(
            RequestHeader requestHeader,
            ExtensionObjectCollection historyUpdateDetails,
            CancellationToken ct)
        {
            OperationContext context = ValidateRequest(requestHeader, RequestType.HistoryUpdate);

            try
            {
                // check only for BadNothingToDo here
                // MaxNodesPerHistoryUpdateEvents & MaxNodesPerHistoryUpdateData
                // must be checked in NodeManager (TODO)
                ValidateOperationLimits(historyUpdateDetails);

                (HistoryUpdateResultCollection results, DiagnosticInfoCollection diagnosticInfos) =
                    await m_serverInternal.NodeManager.HistoryUpdateAsync(context, historyUpdateDetails, ct).ConfigureAwait(false);

                return new HistoryUpdateResponse
                {
                    Results = results,
                    DiagnosticInfos = diagnosticInfos,
                    ResponseHeader = CreateResponse(requestHeader, context.StringTable)
                };
            }
            catch (ServiceResultException e)
            {
                lock (ServerInternal.DiagnosticsWriteLock)
                {
                    ServerInternal.ServerDiagnostics.RejectedRequestsCount++;

                    if (IsSecurityError(e.StatusCode))
                    {
                        ServerInternal.ServerDiagnostics.SecurityRejectedRequestsCount++;
                    }
                }

                throw TranslateException(context, e);
            }
            finally
            {
                OnRequestComplete(context);
            }
        }

        /// <summary>
        /// Invokes the CreateSubscription service.
        /// </summary>
        /// <param name="requestHeader">The request header.</param>
        /// <param name="requestedPublishingInterval">The cyclic rate that the Subscription is being requested to return Notifications to the Client.</param>
        /// <param name="requestedLifetimeCount">The client-requested lifetime count for the Subscription</param>
        /// <param name="requestedMaxKeepAliveCount">The requested max keep alive count.</param>
        /// <param name="maxNotificationsPerPublish">The maximum number of notifications that the Client wishes to receive in a single Publish response.</param>
        /// <param name="publishingEnabled">If set to <c>true</c> publishing is enabled for the Subscription.</param>
        /// <param name="priority">The relative priority of the Subscription.</param>
        /// <param name="subscriptionId">The Server-assigned identifier for the Subscription.</param>
        /// <param name="revisedPublishingInterval">The actual publishing interval that the Server will use.</param>
        /// <param name="revisedLifetimeCount">The revised lifetime count.</param>
        /// <param name="revisedMaxKeepAliveCount">The revised max keep alive count.</param>
        /// <returns>
        /// Returns a <see cref="ResponseHeader"/> object
        /// </returns>
        public override ResponseHeader CreateSubscription(
            RequestHeader requestHeader,
            double requestedPublishingInterval,
            uint requestedLifetimeCount,
            uint requestedMaxKeepAliveCount,
            uint maxNotificationsPerPublish,
            bool publishingEnabled,
            byte priority,
            out uint subscriptionId,
            out double revisedPublishingInterval,
            out uint revisedLifetimeCount,
            out uint revisedMaxKeepAliveCount)
        {
            OperationContext context = ValidateRequest(
                requestHeader,
                RequestType.CreateSubscription);

            try
            {
                ServerInternal.SubscriptionManager.CreateSubscription(
                    context,
                    requestedPublishingInterval,
                    requestedLifetimeCount,
                    requestedMaxKeepAliveCount,
                    maxNotificationsPerPublish,
                    publishingEnabled,
                    priority,
                    out subscriptionId,
                    out revisedPublishingInterval,
                    out revisedLifetimeCount,
                    out revisedMaxKeepAliveCount);

                return CreateResponse(requestHeader, context.StringTable);
            }
            catch (ServiceResultException e)
            {
                lock (ServerInternal.DiagnosticsWriteLock)
                {
                    ServerInternal.ServerDiagnostics.RejectedRequestsCount++;

                    if (IsSecurityError(e.StatusCode))
                    {
                        ServerInternal.ServerDiagnostics.SecurityRejectedRequestsCount++;
                    }
                }

                throw TranslateException(context, e);
            }
            finally
            {
                OnRequestComplete(context);
            }
        }

        /// <summary>
        /// Invokes the TransferSubscriptions service.
        /// </summary>
        /// <param name="requestHeader">The request header.</param>
        /// <param name="subscriptionIds">The list of Subscriptions to transfer.</param>
        /// <param name="sendInitialValues">If the initial values should be sent.</param>
        /// <param name="results">The list of result StatusCodes for the Subscriptions to transfer.</param>
        /// <param name="diagnosticInfos">The diagnostic information for the results.</param>
        public override ResponseHeader TransferSubscriptions(
            RequestHeader requestHeader,
            UInt32Collection subscriptionIds,
            bool sendInitialValues,
            out TransferResultCollection results,
            out DiagnosticInfoCollection diagnosticInfos)
        {
            results = null;
            diagnosticInfos = null;

            OperationContext context = ValidateRequest(
                requestHeader,
                RequestType.TransferSubscriptions);

            try
            {
                ValidateOperationLimits(subscriptionIds);

                ServerInternal.SubscriptionManager.TransferSubscriptions(
                    context,
                    subscriptionIds,
                    sendInitialValues,
                    out results,
                    out diagnosticInfos);

                return CreateResponse(requestHeader, context.StringTable);
            }
            catch (ServiceResultException e)
            {
                lock (ServerInternal.DiagnosticsWriteLock)
                {
                    ServerInternal.ServerDiagnostics.RejectedRequestsCount++;

                    if (IsSecurityError(e.StatusCode))
                    {
                        ServerInternal.ServerDiagnostics.SecurityRejectedRequestsCount++;
                    }
                }

                throw TranslateException(context, e);
            }
            finally
            {
                OnRequestComplete(context);
            }
        }

        /// <summary>
        /// Invokes the DeleteSubscriptions service.
        /// </summary>
        /// <param name="requestHeader">The request header.</param>
        /// <param name="subscriptionIds">The list of Subscriptions to delete.</param>
        /// <param name="results">The list of result StatusCodes for the Subscriptions to delete.</param>
        /// <param name="diagnosticInfos">The diagnostic information for the results.</param>
        /// <returns>
        /// Returns a <see cref="ResponseHeader"/> object
        /// </returns>
        public override ResponseHeader DeleteSubscriptions(
            RequestHeader requestHeader,
            UInt32Collection subscriptionIds,
            out StatusCodeCollection results,
            out DiagnosticInfoCollection diagnosticInfos)
        {
            OperationContext context = ValidateRequest(
                requestHeader,
                RequestType.DeleteSubscriptions);

            try
            {
                ValidateOperationLimits(subscriptionIds);

                ServerInternal.SubscriptionManager.DeleteSubscriptions(
                    context,
                    subscriptionIds,
                    out results,
                    out diagnosticInfos);

                return CreateResponse(requestHeader, context.StringTable);
            }
            catch (ServiceResultException e)
            {
                lock (ServerInternal.DiagnosticsWriteLock)
                {
                    ServerInternal.ServerDiagnostics.RejectedRequestsCount++;

                    if (IsSecurityError(e.StatusCode))
                    {
                        ServerInternal.ServerDiagnostics.SecurityRejectedRequestsCount++;
                    }
                }

                throw TranslateException(context, e);
            }
            finally
            {
                OnRequestComplete(context);
            }
        }

        /// <summary>
        /// Invokes the Publish service.
        /// </summary>
        /// <param name="requestHeader">The request header.</param>
        /// <param name="subscriptionAcknowledgements">The list of acknowledgements for one or more Subscriptions.</param>
        /// <param name="subscriptionId">The subscription identifier.</param>
        /// <param name="availableSequenceNumbers">The available sequence numbers.</param>
        /// <param name="moreNotifications">If set to <c>true</c> the number of Notifications that were ready to be sent could not be sent in a single response.</param>
        /// <param name="notificationMessage">The NotificationMessage that contains the list of Notifications.</param>
        /// <param name="results">The list of results for the acknowledgements.</param>
        /// <param name="diagnosticInfos">The diagnostic information for the results.</param>
        /// <returns>
        /// Returns a <see cref="ResponseHeader"/> object
        /// </returns>
        public override ResponseHeader Publish(
            RequestHeader requestHeader,
            SubscriptionAcknowledgementCollection subscriptionAcknowledgements,
            out uint subscriptionId,
            out UInt32Collection availableSequenceNumbers,
            out bool moreNotifications,
            out NotificationMessage notificationMessage,
            out StatusCodeCollection results,
            out DiagnosticInfoCollection diagnosticInfos)
        {
            OperationContext context = ValidateRequest(requestHeader, RequestType.Publish);

            try
            {
                /*
                // check if there is an odd delay.
                if (DateTime.UtcNow > requestHeader.Timestamp.AddMilliseconds(100))
                {
                    m_logger.LogTrace(m_eventId,
                        "WARNING. Unexpected delay receiving Publish request. Time={Now:hh:mm:ss.fff}, ReceiveTime={Timestamp:hh:mm:ss.fff}",
                        DateTime.UtcNow,
                        requestHeader.Timestamp);
                }
                */

                m_logger.LogTrace(
                    "PUBLISH #{RequestHandle} RECEIVED. TIME={Timestamp:hh:mm:ss.fff}",
                    requestHeader.RequestHandle,
                    requestHeader.Timestamp);

                notificationMessage = ServerInternal.SubscriptionManager.Publish(
                    context,
                    subscriptionAcknowledgements,
                    null,
                    out subscriptionId,
                    out availableSequenceNumbers,
                    out moreNotifications,
                    out results,
                    out diagnosticInfos);

                /*
                if (notificationMessage != null)
                {
                    m_logger.LogTrace(m_eventId,
                        "PublishResponse: SubId={SubscriptionId} SeqNo={SequenceNumber}, PublishTime={PublishTime:mm:ss.fff}, Time={Now:mm:ss.fff}",
                        subscriptionId,
                        notificationMessage.SequenceNumber,
                        notificationMessage.PublishTime,
                        DateTime.UtcNow);
                }
                */

                return CreateResponse(requestHeader, context.StringTable);
            }
            catch (ServiceResultException e)
            {
                lock (ServerInternal.DiagnosticsWriteLock)
                {
                    ServerInternal.ServerDiagnostics.RejectedRequestsCount++;

                    if (IsSecurityError(e.StatusCode))
                    {
                        ServerInternal.ServerDiagnostics.SecurityRejectedRequestsCount++;
                    }
                }

                throw TranslateException(context, e);
            }
            finally
            {
                OnRequestComplete(context);
            }
        }

        /// <summary>
        /// Begins an asynchronous publish operation.
        /// </summary>
        /// <param name="request">The request.</param>
        public virtual void BeginPublish(IEndpointIncomingRequest request)
        {
            var input = (PublishRequest)request.Request;
            OperationContext context = ValidateRequest(input.RequestHeader, RequestType.Publish);

            try
            {
                var operation = new AsyncPublishOperation(context, request, this);

                NotificationMessage notificationMessage = ServerInternal.SubscriptionManager
                    .Publish(
                        context,
                        input.SubscriptionAcknowledgements,
                        operation,
                        out uint subscriptionId,
                        out UInt32Collection availableSequenceNumbers,
                        out bool moreNotifications,
                        out StatusCodeCollection results,
                        out DiagnosticInfoCollection diagnosticInfos);

                // request completed asynchronously.
                if (notificationMessage != null)
                {
                    OnRequestComplete(context);

                    operation.Response.ResponseHeader
                        = CreateResponse(input.RequestHeader, context.StringTable);
                    operation.Response.SubscriptionId = subscriptionId;
                    operation.Response.AvailableSequenceNumbers = availableSequenceNumbers;
                    operation.Response.MoreNotifications = moreNotifications;
                    operation.Response.Results = results;
                    operation.Response.DiagnosticInfos = diagnosticInfos;
                    operation.Response.NotificationMessage = notificationMessage;

                    m_logger.LogTrace(
                        "PUBLISH: #{RequestHandle} Completed Synchronously",
                        input.RequestHeader.RequestHandle);
                    request.OperationCompleted(operation.Response, null);
                }
            }
            catch (ServiceResultException e)
            {
                OnRequestComplete(context);

                lock (ServerInternal.DiagnosticsWriteLock)
                {
                    ServerInternal.ServerDiagnostics.RejectedRequestsCount++;

                    if (IsSecurityError(e.StatusCode))
                    {
                        ServerInternal.ServerDiagnostics.SecurityRejectedRequestsCount++;
                    }
                }

                throw TranslateException(context, e);
            }
        }

        /// <summary>
        /// Completes an asynchronous publish operation.
        /// </summary>
        /// <param name="request">The request.</param>
        public virtual void CompletePublish(IEndpointIncomingRequest request)
        {
            var operation = (AsyncPublishOperation)request.Calldata;
            OperationContext context = operation.Context;

            try
            {
                if (ServerInternal.SubscriptionManager.CompletePublish(context, operation))
                {
                    operation.Response.ResponseHeader = CreateResponse(
                        request.Request.RequestHeader,
                        context.StringTable);
                    request.OperationCompleted(operation.Response, null);
                    OnRequestComplete(context);
                }
            }
            catch (ServiceResultException e)
            {
                OnRequestComplete(context);

                lock (ServerInternal.DiagnosticsWriteLock)
                {
                    ServerInternal.ServerDiagnostics.RejectedRequestsCount++;

                    if (IsSecurityError(e.StatusCode))
                    {
                        ServerInternal.ServerDiagnostics.SecurityRejectedRequestsCount++;
                    }
                }

                throw TranslateException(context, e);
            }
        }

        /// <summary>
        /// Invokes the Republish service.
        /// </summary>
        /// <param name="requestHeader">The request header.</param>
        /// <param name="subscriptionId">The subscription id.</param>
        /// <param name="retransmitSequenceNumber">The sequence number of a specific NotificationMessage to be republished.</param>
        /// <param name="notificationMessage">The requested NotificationMessage.</param>
        /// <returns>
        /// Returns a <see cref="ResponseHeader"/> object
        /// </returns>
        public override ResponseHeader Republish(
            RequestHeader requestHeader,
            uint subscriptionId,
            uint retransmitSequenceNumber,
            out NotificationMessage notificationMessage)
        {
            OperationContext context = ValidateRequest(requestHeader, RequestType.Republish);

            try
            {
                notificationMessage = ServerInternal.SubscriptionManager.Republish(
                    context,
                    subscriptionId,
                    retransmitSequenceNumber);

                return CreateResponse(requestHeader, context.StringTable);
            }
            catch (ServiceResultException e)
            {
                lock (ServerInternal.DiagnosticsWriteLock)
                {
                    ServerInternal.ServerDiagnostics.RejectedRequestsCount++;

                    if (IsSecurityError(e.StatusCode))
                    {
                        ServerInternal.ServerDiagnostics.SecurityRejectedRequestsCount++;
                    }
                }

                throw TranslateException(context, e);
            }
            finally
            {
                OnRequestComplete(context);
            }
        }

        /// <summary>
        /// Invokes the ModifySubscription service.
        /// </summary>
        /// <param name="requestHeader">The request header.</param>
        /// <param name="subscriptionId">The subscription id.</param>
        /// <param name="requestedPublishingInterval">The cyclic rate that the Subscription is being requested to return Notifications to the Client.</param>
        /// <param name="requestedLifetimeCount">The client-requested lifetime count for the Subscription.</param>
        /// <param name="requestedMaxKeepAliveCount">The requested max keep alive count.</param>
        /// <param name="maxNotificationsPerPublish">The maximum number of notifications that the Client wishes to receive in a single Publish response.</param>
        /// <param name="priority">The relative priority of the Subscription.</param>
        /// <param name="revisedPublishingInterval">The revised publishing interval.</param>
        /// <param name="revisedLifetimeCount">The revised lifetime count.</param>
        /// <param name="revisedMaxKeepAliveCount">The revised max keep alive count.</param>
        /// <returns>
        /// Returns a <see cref="ResponseHeader"/> object
        /// </returns>
        public override ResponseHeader ModifySubscription(
            RequestHeader requestHeader,
            uint subscriptionId,
            double requestedPublishingInterval,
            uint requestedLifetimeCount,
            uint requestedMaxKeepAliveCount,
            uint maxNotificationsPerPublish,
            byte priority,
            out double revisedPublishingInterval,
            out uint revisedLifetimeCount,
            out uint revisedMaxKeepAliveCount)
        {
            OperationContext context = ValidateRequest(
                requestHeader,
                RequestType.ModifySubscription);

            try
            {
                ServerInternal.SubscriptionManager.ModifySubscription(
                    context,
                    subscriptionId,
                    requestedPublishingInterval,
                    requestedLifetimeCount,
                    requestedMaxKeepAliveCount,
                    maxNotificationsPerPublish,
                    priority,
                    out revisedPublishingInterval,
                    out revisedLifetimeCount,
                    out revisedMaxKeepAliveCount);

                return CreateResponse(requestHeader, context.StringTable);
            }
            catch (ServiceResultException e)
            {
                lock (ServerInternal.DiagnosticsWriteLock)
                {
                    ServerInternal.ServerDiagnostics.RejectedRequestsCount++;

                    if (IsSecurityError(e.StatusCode))
                    {
                        ServerInternal.ServerDiagnostics.SecurityRejectedRequestsCount++;
                    }
                }

                throw TranslateException(context, e);
            }
            finally
            {
                OnRequestComplete(context);
            }
        }

        /// <summary>
        /// Invokes the SetPublishingMode service.
        /// </summary>
        /// <param name="requestHeader">The request header.</param>
        /// <param name="publishingEnabled">If set to <c>true</c> publishing of NotificationMessages is enabled for the Subscription.</param>
        /// <param name="subscriptionIds">The list of subscription ids.</param>
        /// <param name="results">The list of StatusCodes for the Subscriptions to enable/disable.</param>
        /// <param name="diagnosticInfos">The diagnostic information for the results.</param>
        /// <returns>
        /// Returns a <see cref="ResponseHeader"/> object
        /// </returns>
        public override ResponseHeader SetPublishingMode(
            RequestHeader requestHeader,
            bool publishingEnabled,
            UInt32Collection subscriptionIds,
            out StatusCodeCollection results,
            out DiagnosticInfoCollection diagnosticInfos)
        {
            OperationContext context = ValidateRequest(
                requestHeader,
                RequestType.SetPublishingMode);

            try
            {
                ValidateOperationLimits(subscriptionIds);

                ServerInternal.SubscriptionManager.SetPublishingMode(
                    context,
                    publishingEnabled,
                    subscriptionIds,
                    out results,
                    out diagnosticInfos);

                return CreateResponse(requestHeader, context.StringTable);
            }
            catch (ServiceResultException e)
            {
                lock (ServerInternal.DiagnosticsWriteLock)
                {
                    ServerInternal.ServerDiagnostics.RejectedRequestsCount++;

                    if (IsSecurityError(e.StatusCode))
                    {
                        ServerInternal.ServerDiagnostics.SecurityRejectedRequestsCount++;
                    }
                }

                throw TranslateException(context, e);
            }
            finally
            {
                OnRequestComplete(context);
            }
        }

        /// <summary>
        /// Invokes the SetTriggering service.
        /// </summary>
        /// <param name="requestHeader">The request header.</param>
        /// <param name="subscriptionId">The subscription id.</param>
        /// <param name="triggeringItemId">The id for the MonitoredItem used as the triggering item.</param>
        /// <param name="linksToAdd">The list of ids of the items to report that are to be added as triggering links.</param>
        /// <param name="linksToRemove">The list of ids of the items to report for the triggering links to be deleted.</param>
        /// <param name="addResults">The list of StatusCodes for the items to add.</param>
        /// <param name="addDiagnosticInfos">The list of diagnostic information for the links to add.</param>
        /// <param name="removeResults">The list of StatusCodes for the items to delete.</param>
        /// <param name="removeDiagnosticInfos">The list of diagnostic information for the links to delete.</param>
        /// <returns>
        /// Returns a <see cref="ResponseHeader"/> object
        /// </returns>
        public override ResponseHeader SetTriggering(
            RequestHeader requestHeader,
            uint subscriptionId,
            uint triggeringItemId,
            UInt32Collection linksToAdd,
            UInt32Collection linksToRemove,
            out StatusCodeCollection addResults,
            out DiagnosticInfoCollection addDiagnosticInfos,
            out StatusCodeCollection removeResults,
            out DiagnosticInfoCollection removeDiagnosticInfos)
        {
            addResults = null;
            addDiagnosticInfos = null;
            removeResults = null;
            removeDiagnosticInfos = null;

            OperationContext context = ValidateRequest(requestHeader, RequestType.SetTriggering);

            try
            {
                if ((linksToAdd == null || linksToAdd.Count == 0) &&
                    (linksToRemove == null || linksToRemove.Count == 0))
                {
                    throw new ServiceResultException(StatusCodes.BadNothingToDo);
                }

                int monitoredItemsCount = 0;
                monitoredItemsCount += (linksToAdd?.Count) ?? 0;
                monitoredItemsCount += (linksToRemove?.Count) ?? 0;
                ValidateOperationLimits(
                    monitoredItemsCount,
                    OperationLimits.MaxMonitoredItemsPerCall);

                ServerInternal.SubscriptionManager.SetTriggering(
                    context,
                    subscriptionId,
                    triggeringItemId,
                    linksToAdd,
                    linksToRemove,
                    out addResults,
                    out addDiagnosticInfos,
                    out removeResults,
                    out removeDiagnosticInfos);

                return CreateResponse(requestHeader, context.StringTable);
            }
            catch (ServiceResultException e)
            {
                lock (ServerInternal.DiagnosticsWriteLock)
                {
                    ServerInternal.ServerDiagnostics.RejectedRequestsCount++;

                    if (IsSecurityError(e.StatusCode))
                    {
                        ServerInternal.ServerDiagnostics.SecurityRejectedRequestsCount++;
                    }
                }

                throw TranslateException(context, e);
            }
            finally
            {
                OnRequestComplete(context);
            }
        }

        /// <summary>
        /// Invokes the CreateMonitoredItems service.
        /// </summary>
        /// <param name="requestHeader">The request header.</param>
        /// <param name="subscriptionId">The subscription id that will report notifications.</param>
        /// <param name="timestampsToReturn">The type of timestamps to be returned for the MonitoredItems.</param>
        /// <param name="itemsToCreate">The list of MonitoredItems to be created and assigned to the specified subscription</param>
        /// <param name="results">The list of results for the MonitoredItems to create.</param>
        /// <param name="diagnosticInfos">The diagnostic information for the results.</param>
        /// <returns>
        /// Returns a <see cref="ResponseHeader"/> object
        /// </returns>
        public override ResponseHeader CreateMonitoredItems(
            RequestHeader requestHeader,
            uint subscriptionId,
            TimestampsToReturn timestampsToReturn,
            MonitoredItemCreateRequestCollection itemsToCreate,
            out MonitoredItemCreateResultCollection results,
            out DiagnosticInfoCollection diagnosticInfos)
        {
            OperationContext context = ValidateRequest(
                requestHeader,
                RequestType.CreateMonitoredItems);

            try
            {
                ValidateOperationLimits(itemsToCreate, OperationLimits.MaxMonitoredItemsPerCall);

                ServerInternal.SubscriptionManager.CreateMonitoredItems(
                    context,
                    subscriptionId,
                    timestampsToReturn,
                    itemsToCreate,
                    out results,
                    out diagnosticInfos);

                return CreateResponse(requestHeader, context.StringTable);
            }
            catch (ServiceResultException e)
            {
                lock (ServerInternal.DiagnosticsWriteLock)
                {
                    ServerInternal.ServerDiagnostics.RejectedRequestsCount++;

                    if (IsSecurityError(e.StatusCode))
                    {
                        ServerInternal.ServerDiagnostics.SecurityRejectedRequestsCount++;
                    }
                }

                throw TranslateException(context, e);
            }
            finally
            {
                OnRequestComplete(context);
            }
        }

        /// <summary>
        /// Invokes the ModifyMonitoredItems service.
        /// </summary>
        /// <param name="requestHeader">The request header.</param>
        /// <param name="subscriptionId">The subscription id.</param>
        /// <param name="timestampsToReturn">The type of timestamps to be returned for the MonitoredItems.</param>
        /// <param name="itemsToModify">The list of MonitoredItems to modify.</param>
        /// <param name="results">The list of results for the MonitoredItems to modify.</param>
        /// <param name="diagnosticInfos">The diagnostic information for the results.</param>
        /// <returns>
        /// Returns a <see cref="ResponseHeader"/> object
        /// </returns>
        public override ResponseHeader ModifyMonitoredItems(
            RequestHeader requestHeader,
            uint subscriptionId,
            TimestampsToReturn timestampsToReturn,
            MonitoredItemModifyRequestCollection itemsToModify,
            out MonitoredItemModifyResultCollection results,
            out DiagnosticInfoCollection diagnosticInfos)
        {
            OperationContext context = ValidateRequest(
                requestHeader,
                RequestType.ModifyMonitoredItems);

            try
            {
                ValidateOperationLimits(itemsToModify, OperationLimits.MaxMonitoredItemsPerCall);

                ServerInternal.SubscriptionManager.ModifyMonitoredItems(
                    context,
                    subscriptionId,
                    timestampsToReturn,
                    itemsToModify,
                    out results,
                    out diagnosticInfos);

                return CreateResponse(requestHeader, context.StringTable);
            }
            catch (ServiceResultException e)
            {
                lock (ServerInternal.DiagnosticsWriteLock)
                {
                    ServerInternal.ServerDiagnostics.RejectedRequestsCount++;

                    if (IsSecurityError(e.StatusCode))
                    {
                        ServerInternal.ServerDiagnostics.SecurityRejectedRequestsCount++;
                    }
                }

                throw TranslateException(context, e);
            }
            finally
            {
                OnRequestComplete(context);
            }
        }

        /// <summary>
        /// Invokes the DeleteMonitoredItems service.
        /// </summary>
        /// <param name="requestHeader">The request header.</param>
        /// <param name="subscriptionId">The subscription id.</param>
        /// <param name="monitoredItemIds">The list of MonitoredItems to delete.</param>
        /// <param name="results">The list of results for the MonitoredItems to delete.</param>
        /// <param name="diagnosticInfos">The diagnostic information for the results.</param>
        /// <returns>
        /// Returns a <see cref="ResponseHeader"/> object
        /// </returns>
        public override ResponseHeader DeleteMonitoredItems(
            RequestHeader requestHeader,
            uint subscriptionId,
            UInt32Collection monitoredItemIds,
            out StatusCodeCollection results,
            out DiagnosticInfoCollection diagnosticInfos)
        {
            OperationContext context = ValidateRequest(
                requestHeader,
                RequestType.DeleteMonitoredItems);

            try
            {
                ValidateOperationLimits(monitoredItemIds, OperationLimits.MaxMonitoredItemsPerCall);

                ServerInternal.SubscriptionManager.DeleteMonitoredItems(
                    context,
                    subscriptionId,
                    monitoredItemIds,
                    out results,
                    out diagnosticInfos);

                return CreateResponse(requestHeader, context.StringTable);
            }
            catch (ServiceResultException e)
            {
                lock (ServerInternal.DiagnosticsWriteLock)
                {
                    ServerInternal.ServerDiagnostics.RejectedRequestsCount++;

                    if (IsSecurityError(e.StatusCode))
                    {
                        ServerInternal.ServerDiagnostics.SecurityRejectedRequestsCount++;
                    }
                }

                throw TranslateException(context, e);
            }
            finally
            {
                OnRequestComplete(context);
            }
        }

        /// <summary>
        /// Invokes the SetMonitoringMode service.
        /// </summary>
        /// <param name="requestHeader">The request header.</param>
        /// <param name="subscriptionId">The subscription id.</param>
        /// <param name="monitoringMode">The monitoring mode to be set for the MonitoredItems.</param>
        /// <param name="monitoredItemIds">The list of MonitoredItems to modify.</param>
        /// <param name="results">The list of results for the MonitoredItems to modify.</param>
        /// <param name="diagnosticInfos">The diagnostic information for the results.</param>
        /// <returns>
        /// Returns a <see cref="ResponseHeader"/> object
        /// </returns>
        public override ResponseHeader SetMonitoringMode(
            RequestHeader requestHeader,
            uint subscriptionId,
            MonitoringMode monitoringMode,
            UInt32Collection monitoredItemIds,
            out StatusCodeCollection results,
            out DiagnosticInfoCollection diagnosticInfos)
        {
            OperationContext context = ValidateRequest(
                requestHeader,
                RequestType.SetMonitoringMode);

            try
            {
                ValidateOperationLimits(monitoredItemIds, OperationLimits.MaxMonitoredItemsPerCall);

                ServerInternal.SubscriptionManager.SetMonitoringMode(
                    context,
                    subscriptionId,
                    monitoringMode,
                    monitoredItemIds,
                    out results,
                    out diagnosticInfos);

                return CreateResponse(requestHeader, context.StringTable);
            }
            catch (ServiceResultException e)
            {
                lock (ServerInternal.DiagnosticsWriteLock)
                {
                    ServerInternal.ServerDiagnostics.RejectedRequestsCount++;

                    if (IsSecurityError(e.StatusCode))
                    {
                        ServerInternal.ServerDiagnostics.SecurityRejectedRequestsCount++;
                    }
                }

                throw TranslateException(context, e);
            }
            finally
            {
                OnRequestComplete(context);
            }
        }

        /// <summary>
        /// Invokes the Call service.
        /// </summary>
        /// <param name="requestHeader">The request header.</param>
        /// <param name="methodsToCall">The methods to call.</param>
        /// <param name="results">The results.</param>
        /// <param name="diagnosticInfos">The diagnostic information for the results.</param>
        /// <returns>
        /// Returns a <see cref="ResponseHeader"/> object
        /// </returns>
        public override ResponseHeader Call(
            RequestHeader requestHeader,
            CallMethodRequestCollection methodsToCall,
            out CallMethodResultCollection results,
            out DiagnosticInfoCollection diagnosticInfos)
        {
            OperationContext context = ValidateRequest(requestHeader, RequestType.Call);

            try
            {
                ValidateOperationLimits(methodsToCall, OperationLimits.MaxNodesPerMethodCall);

                m_serverInternal.NodeManager
                    .Call(context, methodsToCall, out results, out diagnosticInfos);

                return CreateResponse(requestHeader, context.StringTable);
            }
            catch (ServiceResultException e)
            {
                lock (ServerInternal.DiagnosticsWriteLock)
                {
                    ServerInternal.ServerDiagnostics.RejectedRequestsCount++;

                    if (IsSecurityError(e.StatusCode))
                    {
                        ServerInternal.ServerDiagnostics.SecurityRejectedRequestsCount++;
                    }
                }

                throw TranslateException(context, e);
            }
            finally
            {
                OnRequestComplete(context);
            }
        }

        /// <summary>
        /// Invokes the Call service using async Task based request.
        /// </summary>
        /// <param name="requestHeader">The request header.</param>
        /// <param name="methodsToCall">The methods to call.</param>
        /// <param name="ct">The cancellation token</param>
        /// <returns>
        /// Returns a <see cref="ResponseHeader"/> object
        /// </returns>
        public override async Task<CallResponse> CallAsync(
            RequestHeader requestHeader,
            CallMethodRequestCollection methodsToCall,
            CancellationToken ct)
        {
            OperationContext context = ValidateRequest(requestHeader, RequestType.Call);

            try
            {
                ValidateOperationLimits(methodsToCall, OperationLimits.MaxNodesPerMethodCall);

                (CallMethodResultCollection results, DiagnosticInfoCollection diagnosticInfos) =
                    await m_serverInternal.NodeManager.CallAsync(context, methodsToCall, ct)
                        .ConfigureAwait(false);

                return new CallResponse
                {
                    Results = results,
                    DiagnosticInfos = diagnosticInfos,
                    ResponseHeader = CreateResponse(requestHeader, context.StringTable)
                };
            }
            catch (ServiceResultException e)
            {
                lock (ServerInternal.DiagnosticsWriteLock)
                {
                    ServerInternal.ServerDiagnostics.RejectedRequestsCount++;

                    if (IsSecurityError(e.StatusCode))
                    {
                        ServerInternal.ServerDiagnostics.SecurityRejectedRequestsCount++;
                    }
                }

                throw TranslateException(context, e);
            }
            finally
            {
                OnRequestComplete(context);
            }
        }

        /// <summary>
        /// The state object associated with the server.
        /// It provides the shared components for the Server.
        /// </summary>
        /// <value>The current instance.</value>
        /// <exception cref="ServiceResultException"></exception>
        public IServerInternal CurrentInstance
        {
            get
            {
                SemaphoreSlim.Wait();
                try
                {
                    if (m_serverInternal == null)
                    {
                        throw new ServiceResultException(StatusCodes.BadServerHalted);
                    }
                    return m_serverInternal;
                }
                finally
                {
                    SemaphoreSlim.Release();
                }
            }
        }

        /// <summary>
        /// Returns the current status of the server.
        /// </summary>
        /// <returns>Returns a ServerStatusDataType object</returns>
        /// <exception cref="ServiceResultException"></exception>
        [Obsolete(
            "No longer thread safe. To read the value use CurrentState, to write use CurrentInstance.UpdateServerStatus."
        )]
        public ServerStatusDataType GetStatus()
        {
            lock (Lock)
            {
                if (m_serverInternal == null)
                {
                    throw new ServiceResultException(StatusCodes.BadServerHalted);
                }
                return m_serverInternal.Status.Value;
            }
        }

        /// <inheritdoc/>
        public ServerState CurrentState => m_serverInternal.CurrentState;

        /// <summary>
        /// Registers the server with the discovery server.
        /// </summary>
        /// <returns>Boolean value.</returns>
        [Obsolete("Use RegisterWithDiscoveryServerAsync instead.")]
        public bool RegisterWithDiscoveryServer()
        {
            return RegisterWithDiscoveryServerAsync().AsTask().GetAwaiter().GetResult();
        }

        /// <summary>
        /// Registers the server with the discovery server.
        /// </summary>
        /// <returns>Boolean value.</returns>
        public async ValueTask<bool> RegisterWithDiscoveryServerAsync(CancellationToken ct = default)
        {
            var configuration = new ApplicationConfiguration(Configuration);

            // use a dedicated certificate validator with the registration, but derive behavior from server config
            var registrationCertificateValidator = new CertificateValidationEventHandler(
                RegistrationValidator_CertificateValidation);
            configuration.CertificateValidator = new CertificateValidator(MessageContext.Telemetry);
            configuration.CertificateValidator.CertificateValidation
                += registrationCertificateValidator;
            await configuration
                .CertificateValidator.UpdateAsync(
                    configuration.SecurityConfiguration,
                    applicationUri: null,
                    ct)
                .ConfigureAwait(false);

            try
            {
                // try each endpoint.
                if (m_registrationEndpoints != null)
                {
                    foreach (ConfiguredEndpoint endpoint in m_registrationEndpoints.Endpoints)
                    {
                        RegistrationClient client = null;
                        int i = 0;

                        while (i++ < 2)
                        {
                            try
                            {
                                // update from the server.
                                bool updateRequired = true;

                                lock (m_registrationLock)
                                {
                                    updateRequired = endpoint.UpdateBeforeConnect;
                                }

                                if (updateRequired)
                                {
                                    await endpoint.UpdateFromServerAsync(MessageContext.Telemetry, ct).ConfigureAwait(false);
                                }

                                lock (m_registrationLock)
                                {
                                    endpoint.UpdateBeforeConnect = false;
                                }

                                var requestHeader = new RequestHeader
                                {
                                    Timestamp = DateTime.UtcNow
                                };

                                // create the client.
                                X509Certificate2 instanceCertificate =
                                    InstanceCertificateTypesProvider.GetInstanceCertificate(
                                        endpoint.Description?.SecurityPolicyUri ??
                                        SecurityPolicies.None);
                                client = RegistrationClient.Create(
                                    configuration,
                                    endpoint.Description,
                                    endpoint.Configuration,
                                    instanceCertificate,
                                    MessageContext.Telemetry);

                                client.OperationTimeout = 10000;

                                // register the server.
                                if (m_useRegisterServer2)
                                {
                                    var discoveryConfiguration = new ExtensionObjectCollection();
                                    var mdnsDiscoveryConfig = new MdnsDiscoveryConfiguration
                                    {
                                        ServerCapabilities = configuration.ServerConfiguration
                                            .ServerCapabilities,
                                        MdnsServerName = Utils.GetHostName()
                                    };
                                    var extensionObject = new ExtensionObject(mdnsDiscoveryConfig);
                                    discoveryConfiguration.Add(extensionObject);
                                    await client.RegisterServer2Async(
                                        requestHeader,
                                        m_registrationInfo,
                                        discoveryConfiguration,
                                        ct).ConfigureAwait(false);
                                }
                                else
                                {
                                    await client.RegisterServerAsync(
                                        requestHeader,
                                        m_registrationInfo,
                                        ct)
                                        .ConfigureAwait(false);
                                }

                                m_registeredWithDiscoveryServer = m_registrationInfo.IsOnline;
                                return true;
                            }
                            catch (Exception e)
                            {
                                m_logger.LogWarning(
                                    "RegisterServer{Api} failed for {EndpointUrl}. Exception={ErrorMessage}",
                                    m_useRegisterServer2 ? "2" : string.Empty,
                                    endpoint.EndpointUrl,
                                    e.Message);
                                m_useRegisterServer2 = !m_useRegisterServer2;
                            }
                            finally
                            {
                                if (client != null)
                                {
                                    try
                                    {
                                        await client.CloseAsync(ct).ConfigureAwait(false);
                                        client = null;
                                    }
                                    catch (Exception e)
                                    {
                                        m_logger.LogWarning(
                                            "Could not cleanly close connection with LDS. Exception={ErrorMessage}",
                                            e.Message);
                                    }
                                }
                            }
                        }
                    }
                    // retry to start with RegisterServer2 if both failed
                    m_useRegisterServer2 = true;
                }
            }
            finally
            {
                if (configuration != null)
                {
                    configuration.CertificateValidator.CertificateValidation
                        -= registrationCertificateValidator;
                }
            }
            m_registeredWithDiscoveryServer = false;
            return false;
        }

        /// <summary>
        /// Checks that the domains in the certificate match the current host.
        /// </summary>
        private void RegistrationValidator_CertificateValidation(
            CertificateValidator sender,
            CertificateValidationEventArgs e)
        {
            System.Net.IPAddress[] targetAddresses = Utils.GetHostAddresses(Utils.GetHostName());

            foreach (string domain in X509Utils.GetDomainsFromCertificate(e.Certificate))
            {
                foreach (System.Net.IPAddress actualAddress in Utils.GetHostAddresses(domain))
                {
                    foreach (System.Net.IPAddress targetAddress in targetAddresses)
                    {
                        if (targetAddress.Equals(actualAddress))
                        {
                            e.Accept = true;
                            return;
                        }
                    }
                }
            }
        }

        /// <summary>
        /// Registers the server endpoints with the LDS.
        /// </summary>
        /// <param name="state">The state.</param>
        private async void OnRegisterServerAsync(object state)
        {
            try
            {
                lock (m_registrationLock)
                {
                    // halt any outstanding timer.
                    if (m_registrationTimer != null)
                    {
                        m_registrationTimer.Dispose();
                        m_registrationTimer = null;
                    }
                }

                if (await RegisterWithDiscoveryServerAsync().ConfigureAwait(false))
                {
                    // schedule next registration.
                    lock (m_registrationLock)
                    {
                        if (m_maxRegistrationInterval > 0)
                        {
                            m_registrationTimer = new Timer(
                                OnRegisterServerAsync,
                                this,
                                m_maxRegistrationInterval,
                                Timeout.Infinite);

                            m_lastRegistrationInterval = m_minRegistrationInterval;
                            m_logger.LogInformation(
                                "Register server succeeded. Registering again in {RegistrationInterval} ms",
                                m_maxRegistrationInterval);
                        }
                    }
                }
                else
                {
                    lock (m_registrationLock)
                    {
                        if (m_registrationTimer == null)
                        {
                            // calculate next registration attempt.
                            m_lastRegistrationInterval *= 2;

                            if (m_lastRegistrationInterval > m_maxRegistrationInterval)
                            {
                                m_lastRegistrationInterval = m_maxRegistrationInterval;
                            }

                            m_logger.LogInformation(
                                "Register server failed. Trying again in {RegistrationInterval} ms",
                                m_lastRegistrationInterval);

                            // create timer.
                            m_registrationTimer = new Timer(
                                OnRegisterServerAsync,
                                this,
                                m_lastRegistrationInterval,
                                Timeout.Infinite);
                        }
                    }
                }
            }
            catch (Exception e)
            {
                m_logger.LogError(e, "Unexpected exception handling registration timer.");
            }
        }

        /// <summary>
        /// The synchronization object.
        /// </summary>
        [Obsolete("Use SemaphoreSlim property instead.")]
        protected object Lock => null;

        /// <summary>
        /// The synchronization primitive.
        /// </summary>
        protected SemaphoreSlim SemaphoreSlim { get; } = new SemaphoreSlim(1, 1);

        /// <summary>
        /// The state object associated with the server.
        /// </summary>
        /// <value>The server internal data.</value>
        /// <exception cref="ServiceResultException"></exception>
        protected IServerInternal ServerInternal =>
            m_serverInternal ?? throw new ServiceResultException(StatusCodes.BadServerHalted);

        /// <summary>
        /// Verifies that the request header is valid.
        /// </summary>
        /// <param name="requestHeader">The request header.</param>
        /// <exception cref="ServiceResultException"></exception>
        protected override void ValidateRequest(RequestHeader requestHeader)
        {
            // check for server error.
            ServiceResult error = ServerError;

            if (ServiceResult.IsBad(error))
            {
                throw new ServiceResultException(error);
            }

            // check server state.
            IServerInternal serverInternal = m_serverInternal;

            if (serverInternal == null || !serverInternal.IsRunning)
            {
                throw new ServiceResultException(StatusCodes.BadServerHalted);
            }

            base.ValidateRequest(requestHeader);
        }

        /// <summary>
        /// Updates the server state.
        /// </summary>
        /// <param name="state">The state.</param>
        /// <exception cref="ServiceResultException"></exception>
        protected virtual void SetServerState(ServerState state)
        {
            SemaphoreSlim.Wait();
            try
            {
                if (ServiceResult.IsBad(ServerError))
                {
                    throw new ServiceResultException(ServerError);
                }

                if (m_serverInternal == null)
                {
                    throw new ServiceResultException(StatusCodes.BadServerHalted);
                }

                m_logger.LogInformation(Utils.TraceMasks.StartStop, "Server - Enter {State} state.", state);

                m_serverInternal.CurrentState = state;
            }
            finally
            {
                SemaphoreSlim.Release();
            }
        }

        /// <summary>
        /// Reports an error during initialization after the base server object has been started.
        /// </summary>
        /// <param name="error">The error.</param>
        protected virtual void SetServerError(ServiceResult error)
        {
            SemaphoreSlim.Wait();
            try
            {
                ServerError = error;
            }
            finally
            {
                SemaphoreSlim.Release();
            }
        }

        /// <summary>
        /// Handles an error when validating the application instance certificate provided by a client.
        /// </summary>
        /// <param name="clientCertificate">The client certificate.</param>
        /// <param name="result">The result.</param>
        /// <exception cref="ServiceResultException"></exception>
        protected virtual void OnApplicationCertificateError(
            byte[] clientCertificate,
            ServiceResult result)
        {
            throw new ServiceResultException(result);
        }

        /// <summary>
        /// Inspects the software certificates provided by the server.
        /// </summary>
        /// <param name="softwareCertificates">The software certificates.</param>
        protected virtual void ValidateSoftwareCertificates(
            List<SoftwareCertificate> softwareCertificates)
        {
            // always accept valid certificates.
        }

        /// <summary>
        /// Verifies that the request header is valid.
        /// </summary>
        /// <param name="requestHeader">The request header.</param>
        /// <param name="requestType">Type of the request.</param>
        /// <exception cref="ServiceResultException"></exception>
        protected virtual OperationContext ValidateRequest(
            RequestHeader requestHeader,
            RequestType requestType)
        {
            base.ValidateRequest(requestHeader);

            if (!ServerInternal.IsRunning)
            {
                throw new ServiceResultException(StatusCodes.BadServerHalted);
            }

            OperationContext context = ServerInternal.SessionManager
                .ValidateRequest(requestHeader, requestType);

            ServerUtils.EventLog.ServerCall(context.RequestType, context.RequestId);
            m_logger.LogTrace("Server Call={RequestType}, Id={RequestId}", context.RequestType, context.RequestId);

            // notify the request manager.
            ServerInternal.RequestManager.RequestReceived(context);

            return context;
        }

        /// <summary>
        /// Validate operation limits.
        /// </summary>
        /// <param name="operation">A list of operations.</param>
        /// <param name="operationLimit">The operation limit property.</param>
        /// <exception cref="ServiceResultException">BadNothingToDo if list is null or empty.</exception>
        /// <exception cref="ServiceResultException">BadTooManyOperations if list is larger than operation limit property.</exception>
        protected void ValidateOperationLimits(
            IList operation,
            PropertyState<uint> operationLimit = null)
        {
            if (operation == null || operation.Count == 0)
            {
                throw new ServiceResultException(StatusCodes.BadNothingToDo);
            }
            ValidateOperationLimits(operation.Count, operationLimit);
        }

        /// <summary>
        /// Validate operation limits.
        /// </summary>
        /// <param name="count">A count of operations.</param>
        /// <param name="operationLimit">The operation limit property.</param>
        /// <exception cref="ServiceResultException">BadTooManyOperations if count is larger than operation limit property.</exception>
        protected void ValidateOperationLimits(int count, PropertyState<uint> operationLimit)
        {
            uint operationLimitValue = operationLimit != null ? operationLimit.Value : 0;
            if (operationLimitValue > 0 && count > operationLimitValue)
            {
                throw new ServiceResultException(StatusCodes.BadTooManyOperations);
            }
        }

        /// <summary>
        /// Translates an exception.
        /// </summary>
        /// <param name="context">The context.</param>
        /// <param name="e">The ServiceResultException e.</param>
        /// <returns>Returns an exception thrown when a UA defined error occurs, the return type is <seealso cref="ServiceResultException"/>.</returns>
        protected virtual ServiceResultException TranslateException(
            OperationContext context,
            ServiceResultException e)
        {
            IList<string> preferredLocales = null;

            if (context != null && context.Session != null)
            {
                preferredLocales = context.Session.PreferredLocales;
            }

            return TranslateException(context.DiagnosticsMask, preferredLocales, e);
        }

        /// <summary>
        /// Translates an exception.
        /// </summary>
        /// <param name="diagnosticsMasks">The fields to return.</param>
        /// <param name="preferredLocales">The preferred locales.</param>
        /// <param name="e">The ServiceResultException e.</param>
        /// <returns>Returns an exception thrown when a UA defined error occurs, the return type is <seealso cref="ServiceResultException"/>.</returns>
        protected virtual ServiceResultException TranslateException(
            DiagnosticsMasks diagnosticsMasks,
            IList<string> preferredLocales,
            ServiceResultException e)
        {
            if (e == null)
            {
                return null;
            }

            // check if inner result required.
            ServiceResult innerResult = null;

            if ((
                    diagnosticsMasks &
                    (DiagnosticsMasks.ServiceInnerDiagnostics |
                        DiagnosticsMasks.ServiceInnerStatusCode)
                ) != 0)
            {
                innerResult = e.InnerResult;
            }

            // check if translated text required.
            LocalizedText translatedText = null;

            if ((diagnosticsMasks & DiagnosticsMasks.ServiceLocalizedText) != 0)
            {
                translatedText = e.LocalizedText;
            }

            // create new result object.
            var result = new ServiceResult(
                e.StatusCode,
                e.SymbolicId,
                e.NamespaceUri,
                translatedText,
                e.AdditionalInfo,
                innerResult);

            // translate result.
            result = m_serverInternal.ResourceManager.Translate(preferredLocales, result);
            return new ServiceResultException(result);
        }

        /// <summary>
        /// Translates a service result.
        /// </summary>
        /// <param name="diagnosticsMasks">The fields to return.</param>
        /// <param name="preferredLocales">The preferred locales.</param>
        /// <param name="result">The result.</param>
        /// <returns>Returns a class that combines the status code and diagnostic info structures.</returns>
        protected virtual ServiceResult TranslateResult(
            DiagnosticsMasks diagnosticsMasks,
            IList<string> preferredLocales,
            ServiceResult result)
        {
            if (result == null)
            {
                return null;
            }

            return m_serverInternal.ResourceManager.Translate(preferredLocales, result);
        }

        /// <summary>
        /// Verifies that the request header is valid.
        /// </summary>
        /// <param name="context">The operation context.</param>
        /// <exception cref="ServiceResultException"></exception>
        protected virtual void OnRequestComplete(OperationContext context)
        {
            SemaphoreSlim.Wait();
            try
            {
                if (m_serverInternal == null)
                {
                    throw new ServiceResultException(StatusCodes.BadServerHalted);
                }

                m_serverInternal.RequestManager.RequestCompleted(context);
            }
            finally
            {
                SemaphoreSlim.Release();
            }
        }

        /// <summary>
        /// Raised when the configuration changes.
        /// </summary>
        /// <param name="sender">The sender.</param>
        /// <param name="args">The <see cref="ConfigurationWatcherEventArgs"/> instance containing the event data.</param>
        protected virtual async void OnConfigurationChangedAsync(
            object sender,
            ConfigurationWatcherEventArgs args)
        {
            try
            {
                ApplicationConfiguration configuration = await ApplicationConfiguration
                    .LoadAsync(
                        new FileInfo(args.FilePath),
                        Configuration.ApplicationType,
                        Configuration.GetType(),
                        MessageContext.Telemetry)
                    .ConfigureAwait(false);

                await OnUpdateConfigurationAsync(configuration)
                    .ConfigureAwait(false);
            }
            catch (Exception e)
            {
                m_logger.LogError(e, "Could not load updated configuration file from: {FilePath}", args.FilePath);
            }
        }

        /// <summary>
        /// Called when the server configuration is changed on disk.
        /// </summary>
        /// <param name="configuration">The configuration.</param>
        /// <param name="cancellationToken">The cancellation token</param>
        /// <remarks>
        /// Servers are free to ignore changes if it is difficult/impossible to apply them without a restart.
        /// </remarks>
        protected override async ValueTask OnUpdateConfigurationAsync(ApplicationConfiguration configuration, CancellationToken cancellationToken = default)
        {
            await SemaphoreSlim.WaitAsync(cancellationToken).ConfigureAwait(false);
            try
            {
                // update security configuration.
                configuration.SecurityConfiguration.Validate(MessageContext.Telemetry);

                Configuration.SecurityConfiguration.TrustedIssuerCertificates = configuration
                    .SecurityConfiguration
                    .TrustedIssuerCertificates;
                Configuration.SecurityConfiguration.TrustedPeerCertificates = configuration
                    .SecurityConfiguration
                    .TrustedPeerCertificates;
                Configuration.SecurityConfiguration.RejectedCertificateStore = configuration
                    .SecurityConfiguration
                    .RejectedCertificateStore;

                await Configuration
                    .CertificateValidator.UpdateAsync(Configuration.SecurityConfiguration)
                    .ConfigureAwait(false);

                // update trace configuration.
                Configuration.TraceConfiguration = configuration.TraceConfiguration ??
                    new TraceConfiguration();

#pragma warning disable CS0618 // Type or member is obsolete
                Configuration.TraceConfiguration.ApplySettings();
#pragma warning restore CS0618 // Type or member is obsolete
            }
            catch (Exception e)
            {
                LogError(e, "Failed to update configuration.");
            }
            finally
            {
                SemaphoreSlim.Release();
            }
        }

        /// <summary>
        /// Called before the server starts.
        /// </summary>
        /// <param name="configuration">The configuration.</param>
        protected override void OnServerStarting(ApplicationConfiguration configuration)
        {
            SemaphoreSlim.Wait();
            try
            {
                base.OnServerStarting(configuration);

                // save minimum nonce length.
                m_minNonceLength = configuration.SecurityConfiguration.NonceLength;

                // try first RegisterServer2
                m_useRegisterServer2 = true;
            }
            finally
            {
                SemaphoreSlim.Release();
            }
        }

        /// <summary>
        /// Creates the endpoints and creates the hosts.
        /// </summary>
        /// <param name="configuration">The configuration.</param>
        /// <param name="bindingFactory">The transport listener binding factory.</param>
        /// <param name="serverDescription">The server description.</param>
        /// <param name="endpoints">The endpoints.</param>
        /// <returns>
        /// Returns IList of a host for a UA service.
        /// </returns>
        protected override IList<ServiceHost> InitializeServiceHosts(
            ApplicationConfiguration configuration,
            TransportListenerBindings bindingFactory,
            out ApplicationDescription serverDescription,
            out EndpointDescriptionCollection endpoints)
        {
            serverDescription = null;
            endpoints = null;

            var hosts = new Dictionary<string, ServiceHost>();

            // ensure at least one security policy exists.
            if (configuration.ServerConfiguration.SecurityPolicies.Count == 0)
            {
                configuration.ServerConfiguration.SecurityPolicies.Add(new ServerSecurityPolicy());
            }

            // ensure at least one user token policy exists.
            if (configuration.ServerConfiguration.UserTokenPolicies.Count == 0)
            {
                var userTokenPolicy = new UserTokenPolicy { TokenType = UserTokenType.Anonymous };
                userTokenPolicy.PolicyId = userTokenPolicy.TokenType.ToString();

                configuration.ServerConfiguration.UserTokenPolicies.Add(userTokenPolicy);
            }

            // set server description.
            serverDescription = new ApplicationDescription
            {
                ApplicationUri = configuration.ApplicationUri,
                ApplicationName = new LocalizedText("en-US", configuration.ApplicationName),
                ApplicationType = configuration.ApplicationType,
                ProductUri = configuration.ProductUri,
                DiscoveryUrls = GetDiscoveryUrls()
            };

            endpoints = [];
            IList<EndpointDescription> endpointsForHost = null;

            StringCollection baseAddresses = configuration.ServerConfiguration.BaseAddresses;
            foreach (
                string scheme in Utils.DefaultUriSchemes.Where(scheme =>
                    baseAddresses.Any(a => a.StartsWith(scheme, StringComparison.Ordinal))))
            {
                ITransportListenerFactory binding = bindingFactory.GetBinding(scheme, MessageContext.Telemetry);
                if (binding != null)
                {
                    endpointsForHost = binding.CreateServiceHost(
                        this,
                        hosts,
                        configuration,
                        configuration.ServerConfiguration.BaseAddresses,
                        serverDescription,
                        configuration.ServerConfiguration.SecurityPolicies,
                        InstanceCertificateTypesProvider);
                    endpoints.AddRange(endpointsForHost);
                }
            }

            return [.. hosts.Values];
        }

        /// <summary>
        /// Creates an instance of the service host.
        /// </summary>
        public override ServiceHost CreateServiceHost(ServerBase server, params Uri[] addresses)
        {
            return new ServiceHost(this, typeof(SessionEndpoint), addresses);
        }

        /// <summary>
        /// Returns the service contract to use.
        /// </summary>
        protected override Type GetServiceContract()
        {
            return typeof(ISessionEndpoint);
        }

        /// <summary>
        /// Returns an instance of the endpoint to use.
        /// </summary>
        protected override EndpointBase GetEndpointInstance(ServerBase server)
        {
            return new SessionEndpoint(server);
        }

        /// <summary>
        /// Starts the server application.
        /// </summary>
        /// <param name="configuration">The configuration.</param>
        /// <exception cref="ServiceResultException"></exception>
        protected override async void StartApplication(ApplicationConfiguration configuration)
        {
            base.StartApplication(configuration);
            await SemaphoreSlim.WaitAsync().ConfigureAwait(false);
            try
            {
<<<<<<< HEAD
                LogInfo(
                    TraceMasks.StartStop,
                    "Server - Start application {0}.",
                    configuration.ApplicationName);

                // Setup the minimum nonce length
                Nonce.SetMinNonceValue((uint)configuration.SecurityConfiguration.NonceLength);

                // create the datastore for the instance.
                m_serverInternal = new ServerInternalData(
                    ServerProperties,
                    configuration,
                    MessageContext,
                    new CertificateValidator(),
                    InstanceCertificateTypesProvider);

                // create the manager responsible for providing localized string resources.
                LogInfo(TraceMasks.StartStop, "Server - CreateResourceManager.");
                ResourceManager resourceManager = CreateResourceManager(
                    m_serverInternal,
                    configuration);

                // create the manager responsible for incoming requests.
                LogInfo(TraceMasks.StartStop, "Server - CreateRequestManager.");
                RequestManager requestManager = CreateRequestManager(
                    m_serverInternal,
                    configuration);

                // create the master node manager.
                LogInfo(TraceMasks.StartStop, "Server - CreateMasterNodeManager.");
                MasterNodeManager masterNodeManager = CreateMasterNodeManager(
                    m_serverInternal,
                    configuration);

                // add the node manager to the datastore.
                m_serverInternal.SetNodeManager(masterNodeManager);

                // put the node manager into a state that allows it to be used by other objects.
                await masterNodeManager.StartupAsync()
                    .ConfigureAwait(false);
=======
                try
                {
                    m_logger.LogInformation(
                        Utils.TraceMasks.StartStop,
                        "Server - Start application {ApplicationName}.",
                        configuration.ApplicationName);
>>>>>>> 62b3ada5

                // create the manager responsible for handling events.
                LogInfo(TraceMasks.StartStop, "Server - CreateEventManager.");
                EventManager eventManager = CreateEventManager(m_serverInternal, configuration);

                // creates the server object.
                m_serverInternal.CreateServerObject(
                    eventManager,
                    resourceManager,
                    requestManager);

                // do any additional processing now that the node manager is up and running.
                OnNodeManagerStarted(m_serverInternal);

                // create the manager responsible for aggregates.
                LogInfo(TraceMasks.StartStop, "Server - CreateAggregateManager.");
                m_serverInternal.SetAggregateManager(
                    CreateAggregateManager(m_serverInternal, configuration));

                // start the session manager.
                LogInfo(TraceMasks.StartStop, "Server - CreateSessionManager.");
                ISessionManager sessionManager = CreateSessionManager(
                    m_serverInternal,
                    configuration);
                await sessionManager.StartupAsync()
                    .ConfigureAwait(false);

<<<<<<< HEAD
                // use event to trigger channel that should not be closed.
                sessionManager.SessionChannelKeepAlive += SessionChannelKeepAliveEvent;

                //create the MonitoredItemQueueFactory
                IMonitoredItemQueueFactory monitoredItemQueueFactory
                    = CreateMonitoredItemQueueFactory(
                    m_serverInternal,
                    configuration);
=======
                    // create the datastore for the instance.
                    m_serverInternal = new ServerInternalData(
                        ServerProperties,
                        configuration,
                        MessageContext,
                        new CertificateValidator(MessageContext.Telemetry),
                        InstanceCertificateTypesProvider);

                    // create the manager responsible for providing localized string resources.
                    m_logger.LogInformation(Utils.TraceMasks.StartStop, "Server - CreateResourceManager.");
                    ResourceManager resourceManager = CreateResourceManager(
                        m_serverInternal,
                        configuration);

                    // create the manager responsible for incoming requests.
                    m_logger.LogInformation(Utils.TraceMasks.StartStop, "Server - CreateRequestManager.");
                    RequestManager requestManager = CreateRequestManager(
                        m_serverInternal,
                        configuration);

                    // create the master node manager.
                    m_logger.LogInformation(Utils.TraceMasks.StartStop, "Server - CreateMasterNodeManager.");
                    MasterNodeManager masterNodeManager = CreateMasterNodeManager(
                        m_serverInternal,
                        configuration);

                    // add the node manager to the datastore.
                    m_serverInternal.SetNodeManager(masterNodeManager);

                    // put the node manager into a state that allows it to be used by other objects.
                    masterNodeManager.StartupAsync()
                        .AsTask().GetAwaiter().GetResult();

                    // create the manager responsible for handling events.
                    m_logger.LogInformation(Utils.TraceMasks.StartStop, "Server - CreateEventManager.");
                    EventManager eventManager = CreateEventManager(m_serverInternal, configuration);

                    // creates the server object.
                    m_serverInternal.CreateServerObject(
                        eventManager,
                        resourceManager,
                        requestManager);

                    // do any additional processing now that the node manager is up and running.
                    OnNodeManagerStarted(m_serverInternal);

                    // create the manager responsible for aggregates.
                    m_logger.LogInformation(Utils.TraceMasks.StartStop, "Server - CreateAggregateManager.");
                    m_serverInternal.SetAggregateManager(
                        CreateAggregateManager(m_serverInternal, configuration));

                    // start the session manager.
                    m_logger.LogInformation(Utils.TraceMasks.StartStop, "Server - CreateSessionManager.");
                    ISessionManager sessionManager = CreateSessionManager(
                        m_serverInternal,
                        configuration);
                    sessionManager.Startup();

                    // use event to trigger channel that should not be closed.
                    sessionManager.SessionChannelKeepAlive += SessionChannelKeepAliveEvent;

                    //create the MonitoredItemQueueFactory
                    IMonitoredItemQueueFactory monitoredItemQueueFactory
                        = CreateMonitoredItemQueueFactory(
                        m_serverInternal,
                        configuration);

                    //add the MonitoredItemQueueFactory to the datastore.
                    m_serverInternal.SetMonitoredItemQueueFactory(monitoredItemQueueFactory);

                    //create the SubscriptionStore
                    ISubscriptionStore subscriptionStore = CreateSubscriptionStore(
                        m_serverInternal,
                        configuration);

                    //add the SubscriptionStore to the datastore
                    m_serverInternal.SetSubscriptionStore(subscriptionStore);

                    // start the subscription manager.
                    m_logger.LogInformation(Utils.TraceMasks.StartStop, "Server - CreateSubscriptionManager.");
                    ISubscriptionManager subscriptionManager = CreateSubscriptionManager(
                        m_serverInternal,
                        configuration);
                    subscriptionManager.Startup();

                    // add the session manager to the datastore.
                    m_serverInternal.SetSessionManager(sessionManager, subscriptionManager);

                    ServerError = null;

                    // setup registration information.
                    lock (m_registrationLock)
                    {
                        m_maxRegistrationInterval = configuration.ServerConfiguration
                            .MaxRegistrationInterval;
>>>>>>> 62b3ada5

                //add the MonitoredItemQueueFactory to the datastore.
                m_serverInternal.SetMonitoredItemQueueFactory(monitoredItemQueueFactory);

                //create the SubscriptionStore
                ISubscriptionStore subscriptionStore = CreateSubscriptionStore(
                    m_serverInternal,
                    configuration);

<<<<<<< HEAD
                //add the SubscriptionStore to the datastore
                m_serverInternal.SetSubscriptionStore(subscriptionStore);
=======
                        // add all discovery urls.
                        string computerName = Utils.GetHostName();
>>>>>>> 62b3ada5

                // start the subscription manager.
                LogInfo(TraceMasks.StartStop, "Server - CreateSubscriptionManager.");
                ISubscriptionManager subscriptionManager = CreateSubscriptionManager(
                    m_serverInternal,
                    configuration);
                subscriptionManager.Startup();

                // add the session manager to the datastore.
                m_serverInternal.SetSessionManager(sessionManager, subscriptionManager);

                ServerError = null;

                // setup registration information.
                lock (m_registrationLock)
                {
                    m_maxRegistrationInterval = configuration.ServerConfiguration
                        .MaxRegistrationInterval;

                    ApplicationDescription serverDescription = ServerDescription;

                    m_registrationInfo = new RegisteredServer
                    {
                        ServerUri = serverDescription.ApplicationUri
                    };
                    m_registrationInfo.ServerNames.Add(serverDescription.ApplicationName);
                    m_registrationInfo.ProductUri = serverDescription.ProductUri;
                    m_registrationInfo.ServerType = serverDescription.ApplicationType;
                    m_registrationInfo.GatewayServerUri = null;
                    m_registrationInfo.IsOnline = true;
                    m_registrationInfo.SemaphoreFilePath = null;

                    // add all discovery urls.
                    string computerName = GetHostName();

                    for (int ii = 0; ii < BaseAddresses.Count; ii++)
                    {
                        var uri = new UriBuilder(BaseAddresses[ii].DiscoveryUrl);

                        if (string.Equals(
                            uri.Host,
                            "localhost",
                            StringComparison.OrdinalIgnoreCase))
                        {
<<<<<<< HEAD
                            uri.Host = computerName;
=======
                            endpoint = new EndpointDescription
                            {
                                EndpointUrl = Utils.Format(Utils.DiscoveryUrls[0], "localhost"),
                                SecurityLevel = ServerSecurityPolicy.CalculateSecurityLevel(
                                    MessageSecurityMode.SignAndEncrypt,
                                    SecurityPolicies.Basic256Sha256,
                                    m_logger),
                                SecurityMode = MessageSecurityMode.SignAndEncrypt,
                                SecurityPolicyUri = SecurityPolicies.Basic256Sha256
                            };
                            endpoint.Server.ApplicationType = ApplicationType.DiscoveryServer;
>>>>>>> 62b3ada5
                        }

                        m_registrationInfo.DiscoveryUrls.Add(uri.ToString());
                    }

                    // build list of registration endpoints.
                    m_registrationEndpoints = new ConfiguredEndpointCollection(configuration);

                    EndpointDescription endpoint = configuration.ServerConfiguration
                        .RegistrationEndpoint;

                    if (endpoint == null)
                    {
                        endpoint = new EndpointDescription
                        {
<<<<<<< HEAD
                            EndpointUrl = Format(DiscoveryUrls[0], "localhost"),
                            SecurityLevel = ServerSecurityPolicy.CalculateSecurityLevel(
                                MessageSecurityMode.SignAndEncrypt,
                                SecurityPolicies.Basic256Sha256
                            ),
                            SecurityMode = MessageSecurityMode.SignAndEncrypt,
                            SecurityPolicyUri = SecurityPolicies.Basic256Sha256
                        };
                        endpoint.Server.ApplicationType = ApplicationType.DiscoveryServer;
=======
                            m_logger.LogInformation(Utils.TraceMasks.StartStop, "Server - Registration Timer started.");
                            m_registrationTimer = new Timer(
                                OnRegisterServerAsync,
                                this,
                                m_minRegistrationInterval,
                                Timeout.Infinite);
                        }
>>>>>>> 62b3ada5
                    }

                    m_registrationEndpoints.Add(endpoint);

<<<<<<< HEAD
                    m_registeredWithDiscoveryServer = false;
                    m_minRegistrationInterval = 1000;
                    m_lastRegistrationInterval = m_minRegistrationInterval;
=======
                    // all initialization is complete.
                    m_logger.LogInformation(Utils.TraceMasks.StartStop, "Server - Started.");
                    OnServerStarted(m_serverInternal);
>>>>>>> 62b3ada5

                    // start registration timer.
                    if (m_registrationTimer != null)
                    {
<<<<<<< HEAD
                        m_registrationTimer.Dispose();
                        m_registrationTimer = null;
=======
                        m_logger.LogInformation(Utils.TraceMasks.StartStop, "Server - Configuration watcher started.");
                        m_configurationWatcher = new ConfigurationWatcher(configuration, MessageContext.Telemetry);
                        m_configurationWatcher.Changed += OnConfigurationChangedAsync;
>>>>>>> 62b3ada5
                    }

                    if (m_maxRegistrationInterval > 0)
                    {
                        LogInfo(TraceMasks.StartStop, "Server - Registration Timer started.");
                        m_registrationTimer = new Timer(
                            OnRegisterServer,
                            this,
                            m_minRegistrationInterval,
                            Timeout.Infinite);
                    }
                }

                // set the server status as running.
                SetServerState(ServerState.Running);

                // all initialization is complete.
                LogInfo(TraceMasks.StartStop, "Server - Started.");
                OnServerStarted(m_serverInternal);

                // monitor the configuration file.
                if (!string.IsNullOrEmpty(configuration.SourceFilePath))
                {
<<<<<<< HEAD
                    LogInfo(TraceMasks.StartStop, "Server - Configuration watcher started.");
                    m_configurationWatcher = new ConfigurationWatcher(configuration);
                    m_configurationWatcher.Changed += OnConfigurationChangedAsync;
=======
                    const string message = "Unexpected error starting application";
                    m_logger.LogCritical(Utils.TraceMasks.StartStop, e, message);
                    Utils.SilentDispose(m_serverInternal);
                    m_serverInternal = null;
                    var error = ServiceResult.Create(e, StatusCodes.BadInternalError, message);
                    ServerError = error;
                    throw new ServiceResultException(error);
>>>>>>> 62b3ada5
                }

                CertificateValidator.CertificateUpdate += OnCertificateUpdateAsync;
            }
            catch (Exception e)
            {
                const string message = "Unexpected error starting application";
                LogCritical(TraceMasks.StartStop, e, message);
                m_serverInternal = null;
                var error = ServiceResult.Create(e, StatusCodes.BadInternalError, message);
                ServerError = error;
                throw new ServiceResultException(error);
            }
            finally
            {
                SemaphoreSlim.Release();
            }
        }

        /// <summary>
        /// Called before the server stops
        /// </summary>
<<<<<<< HEAD
        protected override async ValueTask OnServerStoppingAsync(CancellationToken cancellationToken = default)
=======
        protected override async void OnServerStopping()
>>>>>>> 62b3ada5
        {
            m_logger.LogInformation(Utils.TraceMasks.StartStop, "Server - Stopping.");

            ShutDownDelay();

            // halt any outstanding timer.
            lock (m_registrationLock)
            {
                if (m_registrationTimer != null)
                {
                    m_registrationTimer.Dispose();
                    m_registrationTimer = null;
                }
            }

            // attempt graceful shutdown the server.
            try
            {
                if (m_maxRegistrationInterval > 0 && m_registeredWithDiscoveryServer)
                {
                    // unregister from Discovery Server if registered before
                    m_registrationInfo.IsOnline = false;
<<<<<<< HEAD
                    await RegisterWithDiscoveryServerAsync(cancellationToken).ConfigureAwait(false);
=======
                    await RegisterWithDiscoveryServerAsync().ConfigureAwait(false);
>>>>>>> 62b3ada5
                }

                await SemaphoreSlim.WaitAsync(cancellationToken).ConfigureAwait(false);
                try
                {
                    if (m_serverInternal != null)
                    {
                        m_serverInternal.SessionManager.SessionChannelKeepAlive
                            -= SessionChannelKeepAliveEvent;
                        m_serverInternal.SubscriptionManager.Shutdown();
                        m_serverInternal.SessionManager.Shutdown();
                        await m_serverInternal.NodeManager.ShutdownAsync().ConfigureAwait(false);
                    }
                }
                finally
                {
                    SemaphoreSlim.Release();
                }
            }
            catch (Exception e)
            {
                ServerError = new ServiceResult(e);
            }
            finally
            {
                // ensure that everything is cleaned up.
                if (m_serverInternal != null)
                {
                    Utils.SilentDispose(m_serverInternal);
                    m_serverInternal = null;
                }
            }
        }

        /// <summary>
        /// Trys to get the secure channel id for an AuthenticationToken.
        /// The ChannelId is known to the sessions of the Server.
        /// Each session has an AuthenticationToken which can be used to identify the session.
        /// </summary>
        /// <param name="authenticationToken">The AuthenticationToken from the RequestHeader</param>
        /// <param name="channelId">The Channel id</param>
        /// <returns>returns true if a channelId was found for the provided AuthenticationToken</returns>
        public override bool TryGetSecureChannelIdForAuthenticationToken(
            NodeId authenticationToken,
            out uint channelId)
        {
            ISession session = ServerInternal.SessionManager.GetSession(authenticationToken);

            if (session == null)
            {
                channelId = 0;
                return false;
            }

            return uint.TryParse(session.SecureChannelId, out channelId);
        }

        /// <summary>
        /// Implements the server shutdown delay if session are connected.
        /// </summary>
        protected void ShutDownDelay()
        {
            try
            {
                // check for connected clients.
                IList<ISession> currentessions = ServerInternal.SessionManager.GetSessions();

                if (currentessions.Count > 0)
                {
                    // provide some time for the connected clients to detect the shutdown state.
                    ServerInternal.UpdateServerStatus(
                        (status) =>
                        {
                            // set the shutdown reason and state.
                            status.Value.ShutdownReason = new LocalizedText(
                                "en-US",
                                "Application is shutting down.");
                            status.Variable.ShutdownReason.Value = new LocalizedText(
                                "en-US",
                                "Application is shutting down.");
                            status.Value.State = ServerState.Shutdown;
                            status.Variable.State.Value = ServerState.Shutdown;
                            status.Variable
                                .ClearChangeMasks(ServerInternal.DefaultSystemContext, true);
                        });

                    foreach (ISession session in currentessions)
                    {
                        // raise close session audit event
                        ServerInternal.ReportAuditCloseSessionEvent(
                            null,
                            session,
                            m_logger,
                            "Session/Terminated");
                    }

                    for (int timeTillShutdown = Configuration.ServerConfiguration.ShutdownDelay;
                        timeTillShutdown > 0;
                        timeTillShutdown--)
                    {
                        ServerInternal.UpdateServerStatus(
                            (status) =>
                            {
                                status.Value.SecondsTillShutdown = (uint)timeTillShutdown;
                                status.Variable.SecondsTillShutdown.Value = (uint)timeTillShutdown;
                                status.Variable
                                    .ClearChangeMasks(ServerInternal.DefaultSystemContext, true);
                            });

                        // exit if all client connections are closed.
                        int sessionCount = ServerInternal.SessionManager.GetSessions().Count;
                        if (sessionCount == 0)
                        {
                            break;
                        }

                        m_logger.LogInformation(
                            Utils.TraceMasks.StartStop,
                            "{SessionCount} active sessions. Seconds until shutdown: {TimeTillShutdown}s",
                            sessionCount,
                            timeTillShutdown);

                        Thread.Sleep(1000);
                    }
                }
            }
            catch
            {
                // ignore error during shutdown procedure.
            }
        }

        /// <summary>
        /// Creates the request manager for the server.
        /// </summary>
        /// <param name="server">The server.</param>
        /// <param name="configuration">The configuration.</param>
        /// <returns>
        /// Returns an object that manages requests from within the server, return type is <seealso cref="RequestManager"/>.
        /// </returns>
        protected virtual RequestManager CreateRequestManager(
            IServerInternal server,
            ApplicationConfiguration configuration)
        {
            return new RequestManager(server);
        }

        /// <summary>
        /// Creates the aggregate manager used by the server.
        /// </summary>
        /// <param name="server">The server.</param>
        /// <param name="configuration">The application configuration.</param>
        /// <returns>The manager.</returns>
        protected virtual AggregateManager CreateAggregateManager(
            IServerInternal server,
            ApplicationConfiguration configuration)
        {
            var manager = new AggregateManager(server);

            manager.RegisterFactory(
                ObjectIds.AggregateFunction_Interpolative,
                BrowseNames.AggregateFunction_Interpolative,
                Aggregators.CreateStandardCalculator);
            manager.RegisterFactory(
                ObjectIds.AggregateFunction_Average,
                BrowseNames.AggregateFunction_Average,
                Aggregators.CreateStandardCalculator);
            manager.RegisterFactory(
                ObjectIds.AggregateFunction_TimeAverage,
                BrowseNames.AggregateFunction_TimeAverage,
                Aggregators.CreateStandardCalculator);
            manager.RegisterFactory(
                ObjectIds.AggregateFunction_TimeAverage2,
                BrowseNames.AggregateFunction_TimeAverage2,
                Aggregators.CreateStandardCalculator);
            manager.RegisterFactory(
                ObjectIds.AggregateFunction_Total,
                BrowseNames.AggregateFunction_Total,
                Aggregators.CreateStandardCalculator);
            manager.RegisterFactory(
                ObjectIds.AggregateFunction_Total2,
                BrowseNames.AggregateFunction_Total2,
                Aggregators.CreateStandardCalculator);

            manager.RegisterFactory(
                ObjectIds.AggregateFunction_Minimum,
                BrowseNames.AggregateFunction_Minimum,
                Aggregators.CreateStandardCalculator);
            manager.RegisterFactory(
                ObjectIds.AggregateFunction_Maximum,
                BrowseNames.AggregateFunction_Maximum,
                Aggregators.CreateStandardCalculator);
            manager.RegisterFactory(
                ObjectIds.AggregateFunction_MinimumActualTime,
                BrowseNames.AggregateFunction_MinimumActualTime,
                Aggregators.CreateStandardCalculator);
            manager.RegisterFactory(
                ObjectIds.AggregateFunction_MaximumActualTime,
                BrowseNames.AggregateFunction_MaximumActualTime,
                Aggregators.CreateStandardCalculator);
            manager.RegisterFactory(
                ObjectIds.AggregateFunction_Range,
                BrowseNames.AggregateFunction_Range,
                Aggregators.CreateStandardCalculator);
            manager.RegisterFactory(
                ObjectIds.AggregateFunction_Minimum2,
                BrowseNames.AggregateFunction_Minimum2,
                Aggregators.CreateStandardCalculator);
            manager.RegisterFactory(
                ObjectIds.AggregateFunction_Maximum2,
                BrowseNames.AggregateFunction_Maximum2,
                Aggregators.CreateStandardCalculator);
            manager.RegisterFactory(
                ObjectIds.AggregateFunction_MinimumActualTime2,
                BrowseNames.AggregateFunction_MinimumActualTime2,
                Aggregators.CreateStandardCalculator);
            manager.RegisterFactory(
                ObjectIds.AggregateFunction_MaximumActualTime2,
                BrowseNames.AggregateFunction_MaximumActualTime2,
                Aggregators.CreateStandardCalculator);
            manager.RegisterFactory(
                ObjectIds.AggregateFunction_Range2,
                BrowseNames.AggregateFunction_Range2,
                Aggregators.CreateStandardCalculator);

            manager.RegisterFactory(
                ObjectIds.AggregateFunction_Count,
                BrowseNames.AggregateFunction_Count,
                Aggregators.CreateStandardCalculator);
            manager.RegisterFactory(
                ObjectIds.AggregateFunction_AnnotationCount,
                BrowseNames.AggregateFunction_AnnotationCount,
                Aggregators.CreateStandardCalculator);
            manager.RegisterFactory(
                ObjectIds.AggregateFunction_DurationInStateZero,
                BrowseNames.AggregateFunction_DurationInStateZero,
                Aggregators.CreateStandardCalculator);
            manager.RegisterFactory(
                ObjectIds.AggregateFunction_DurationInStateNonZero,
                BrowseNames.AggregateFunction_DurationInStateNonZero,
                Aggregators.CreateStandardCalculator);
            manager.RegisterFactory(
                ObjectIds.AggregateFunction_NumberOfTransitions,
                BrowseNames.AggregateFunction_NumberOfTransitions,
                Aggregators.CreateStandardCalculator);

            manager.RegisterFactory(
                ObjectIds.AggregateFunction_Start,
                BrowseNames.AggregateFunction_Start,
                Aggregators.CreateStandardCalculator);
            manager.RegisterFactory(
                ObjectIds.AggregateFunction_End,
                BrowseNames.AggregateFunction_End,
                Aggregators.CreateStandardCalculator);
            manager.RegisterFactory(
                ObjectIds.AggregateFunction_Delta,
                BrowseNames.AggregateFunction_Delta,
                Aggregators.CreateStandardCalculator);
            manager.RegisterFactory(
                ObjectIds.AggregateFunction_StartBound,
                BrowseNames.AggregateFunction_StartBound,
                Aggregators.CreateStandardCalculator);
            manager.RegisterFactory(
                ObjectIds.AggregateFunction_EndBound,
                BrowseNames.AggregateFunction_EndBound,
                Aggregators.CreateStandardCalculator);
            manager.RegisterFactory(
                ObjectIds.AggregateFunction_DeltaBounds,
                BrowseNames.AggregateFunction_DeltaBounds,
                Aggregators.CreateStandardCalculator);

            manager.RegisterFactory(
                ObjectIds.AggregateFunction_DurationGood,
                BrowseNames.AggregateFunction_DurationGood,
                Aggregators.CreateStandardCalculator);
            manager.RegisterFactory(
                ObjectIds.AggregateFunction_DurationBad,
                BrowseNames.AggregateFunction_DurationBad,
                Aggregators.CreateStandardCalculator);
            manager.RegisterFactory(
                ObjectIds.AggregateFunction_PercentGood,
                BrowseNames.AggregateFunction_PercentGood,
                Aggregators.CreateStandardCalculator);
            manager.RegisterFactory(
                ObjectIds.AggregateFunction_PercentBad,
                BrowseNames.AggregateFunction_PercentBad,
                Aggregators.CreateStandardCalculator);
            manager.RegisterFactory(
                ObjectIds.AggregateFunction_WorstQuality,
                BrowseNames.AggregateFunction_WorstQuality,
                Aggregators.CreateStandardCalculator);
            manager.RegisterFactory(
                ObjectIds.AggregateFunction_WorstQuality2,
                BrowseNames.AggregateFunction_WorstQuality2,
                Aggregators.CreateStandardCalculator);

            manager.RegisterFactory(
                ObjectIds.AggregateFunction_StandardDeviationPopulation,
                BrowseNames.AggregateFunction_StandardDeviationPopulation,
                Aggregators.CreateStandardCalculator);
            manager.RegisterFactory(
                ObjectIds.AggregateFunction_VariancePopulation,
                BrowseNames.AggregateFunction_VariancePopulation,
                Aggregators.CreateStandardCalculator);
            manager.RegisterFactory(
                ObjectIds.AggregateFunction_StandardDeviationSample,
                BrowseNames.AggregateFunction_StandardDeviationSample,
                Aggregators.CreateStandardCalculator);
            manager.RegisterFactory(
                ObjectIds.AggregateFunction_VarianceSample,
                BrowseNames.AggregateFunction_VarianceSample,
                Aggregators.CreateStandardCalculator);

            return manager;
        }

        /// <summary>
        /// Creates the resource manager for the server.
        /// </summary>
        /// <param name="server">The server.</param>
        /// <param name="configuration">The configuration.</param>
        /// <returns>Returns an object that manages access to localized resources, the return type is <seealso cref="ResourceManager"/>.</returns>
        protected virtual ResourceManager CreateResourceManager(
            IServerInternal server,
            ApplicationConfiguration configuration)
        {
            var resourceManager = new ResourceManager(configuration);

            // load default text for all status codes.
            resourceManager.LoadDefaultText();

            return resourceManager;
        }

        /// <summary>
        /// Creates the master node manager for the server.
        /// </summary>
        /// <param name="server">The server.</param>
        /// <param name="configuration">The configuration.</param>
        /// <returns>Returns the master node manager for the server, the return type is <seealso cref="MasterNodeManager"/>.</returns>
        protected virtual MasterNodeManager CreateMasterNodeManager(
            IServerInternal server,
            ApplicationConfiguration configuration)
        {
            var nodeManagers = new List<INodeManager>();

            foreach (INodeManagerFactory nodeManagerFactory in m_nodeManagerFactories)
            {
                nodeManagers.Add(nodeManagerFactory.Create(server, configuration));
            }

            var asyncNodeManagers = new List<IAsyncNodeManager>();

            foreach (IAsyncNodeManagerFactory nodeManagerFactory in m_asyncNodeManagerFactories)
            {
                asyncNodeManagers.Add(nodeManagerFactory.CreateAsync(server, configuration).AsTask().GetAwaiter().GetResult());
            }

            return new MasterNodeManager(server, configuration, null, asyncNodeManagers, nodeManagers);
        }

        /// <summary>
        /// Creates the event manager for the server.
        /// </summary>
        /// <param name="server">The server.</param>
        /// <param name="configuration">The configuration.</param>
        /// <returns>Returns an object that manages all events raised within the server, the return type is <seealso cref="EventManager"/>.</returns>
        protected virtual EventManager CreateEventManager(
            IServerInternal server,
            ApplicationConfiguration configuration)
        {
            return new EventManager(
                server,
                (uint)configuration.ServerConfiguration.MaxEventQueueSize,
                (uint)configuration.ServerConfiguration.MaxDurableEventQueueSize);
        }

        /// <summary>
        /// Creates the session manager for the server.
        /// </summary>
        /// <param name="server">The server.</param>
        /// <param name="configuration">The configuration.</param>
        /// <returns>Returns a generic session manager object for a server, the return type is <seealso cref="ISessionManager"/>.</returns>
        protected virtual ISessionManager CreateSessionManager(
            IServerInternal server,
            ApplicationConfiguration configuration)
        {
            return new SessionManager(server, configuration);
        }

        /// <summary>
        /// Creates the session manager for the server.
        /// </summary>
        /// <param name="server">The server.</param>
        /// <param name="configuration">The configuration.</param>
        /// <returns>Returns a generic session manager object for a server, the return type is <seealso cref="SubscriptionManager"/>.</returns>
        protected virtual ISubscriptionManager CreateSubscriptionManager(
            IServerInternal server,
            ApplicationConfiguration configuration)
        {
            return new SubscriptionManager(server, configuration);
        }

        /// <summary>
        /// Creates the (durable) monitored item queue factory for the server.
        /// </summary>
        /// <param name="server">The server.</param>
        /// <param name="configuration">The configuration.</param>
        /// <returns>Returns a (durable) monitored item queue factory for a server, the return type is <seealso cref="IMonitoredItemQueueFactory"/>.</returns>
        protected virtual IMonitoredItemQueueFactory CreateMonitoredItemQueueFactory(
            IServerInternal server,
            ApplicationConfiguration configuration)
        {
            return new MonitoredItemQueueFactory(MessageContext.Telemetry);
        }

        /// <summary>
        /// Creates the subscriptionStore for the server.
        /// </summary>
        /// <param name="server">The server.</param>
        /// <param name="configuration">The configuration.</param>
        /// <returns>Returns a subscriptionStore for a server, the return type is <seealso cref="ISubscriptionStore"/>.</returns>
        protected virtual ISubscriptionStore CreateSubscriptionStore(
            IServerInternal server,
            ApplicationConfiguration configuration)
        {
            return null;
        }

        /// <summary>
        /// Called after the node managers have been started.
        /// </summary>
        /// <param name="server">The server.</param>
        protected virtual void OnNodeManagerStarted(IServerInternal server)
        {
            // may be overridden by the subclass.
        }

        /// <summary>
        /// Called after the server has been started.
        /// </summary>
        /// <param name="server">The server.</param>
        protected virtual void OnServerStarted(IServerInternal server)
        {
            // may be overridden by the subclass.
        }

        /// <summary>
        /// The node manager factories that are used on startup of the server.
        /// </summary>
        public IEnumerable<INodeManagerFactory> NodeManagerFactories => m_nodeManagerFactories;

        /// <summary>
        /// The async node manager factories that are used on startup of the server.
        /// </summary>
        public IEnumerable<IAsyncNodeManagerFactory> AsyncNodeManagerFactories
            => m_asyncNodeManagerFactories;

        /// <summary>
        /// Add a node manager factory which is used on server start
        /// to instantiate the node manager in the server.
        /// </summary>
        /// <param name="nodeManagerFactory">The node manager factory used to create the NodeManager.</param>
        public virtual void AddNodeManager(INodeManagerFactory nodeManagerFactory)
        {
            m_nodeManagerFactories.Add(nodeManagerFactory);
        }

        /// <summary>
        /// Add a node manager factory which is used on server start
        /// to instantiate the node manager in the server.
        /// </summary>
        /// <param name="nodeManagerFactory">The node manager factory used to create the NodeManager.</param>
        public virtual void AddNodeManager(IAsyncNodeManagerFactory nodeManagerFactory)
        {
            m_asyncNodeManagerFactories.Add(nodeManagerFactory);
        }

        /// <summary>
        /// Remove a node manager factory from the list of node managers.
        /// Does not remove a NodeManager from a running server,
        /// only removes the factory before the server starts.
        /// </summary>
        /// <param name="nodeManagerFactory">The node manager factory to remove.</param>
        public virtual void RemoveNodeManager(INodeManagerFactory nodeManagerFactory)
        {
            m_nodeManagerFactories.Remove(nodeManagerFactory);
        }

        /// <summary>
        /// Remove a node manager factory from the list of node managers.
        /// Does not remove a NodeManager from a running server,
        /// only removes the factory before the server starts.
        /// </summary>
        /// <param name="nodeManagerFactory">The node manager factory to remove.</param>
        public virtual void RemoveNodeManager(IAsyncNodeManagerFactory nodeManagerFactory)
        {
            m_asyncNodeManagerFactories.Remove(nodeManagerFactory);
        }

        /// <summary>
        /// Reacts to a session channel keep alive event to signal
        /// a listener channel that a session is still active.
        /// </summary>
        private void SessionChannelKeepAliveEvent(ISession session, SessionEventReason reason)
        {
            Debug.Assert(reason == SessionEventReason.ChannelKeepAlive);

            string secureChannelId = session?.SecureChannelId;
            if (!string.IsNullOrEmpty(secureChannelId))
            {
                ITransportListener transportListener = TransportListeners.FirstOrDefault(tl =>
                    secureChannelId.StartsWith(tl.ListenerId, StringComparison.Ordinal));
                transportListener?.UpdateChannelLastActiveTime(secureChannelId);
            }
        }

        private OperationLimitsState OperationLimits
            => ServerInternal.ServerObject.ServerCapabilities.OperationLimits;

        private readonly Lock m_registrationLock = new();
        private IServerInternal m_serverInternal;
        private ConfigurationWatcher m_configurationWatcher;
        private ConfiguredEndpointCollection m_registrationEndpoints;
        private RegisteredServer m_registrationInfo;
        private Timer m_registrationTimer;
        private int m_minRegistrationInterval;
        private int m_maxRegistrationInterval;
        private int m_lastRegistrationInterval;
        private bool m_registeredWithDiscoveryServer;
        private int m_minNonceLength;
        private bool m_useRegisterServer2;
        private readonly List<INodeManagerFactory> m_nodeManagerFactories = [];
        private readonly List<IAsyncNodeManagerFactory> m_asyncNodeManagerFactories = [];
    }
}<|MERGE_RESOLUTION|>--- conflicted
+++ resolved
@@ -1198,6 +1198,7 @@
                 ServerInternal.ReportAuditCloseSessionEvent(
                     context.AuditEntryId,
                     session,
+                    m_logger,
                     "Session/CloseSession");
 
                 return new CloseSessionResponse
@@ -3746,7 +3747,7 @@
             }
             catch (Exception e)
             {
-                LogError(e, "Failed to update configuration.");
+                m_logger.LogError(e, "Failed to update configuration.");
             }
             finally
             {
@@ -3877,17 +3878,18 @@
         /// Starts the server application.
         /// </summary>
         /// <param name="configuration">The configuration.</param>
+        /// <param name="cancellationToken">The cancellationToken</param>
         /// <exception cref="ServiceResultException"></exception>
-        protected override async void StartApplication(ApplicationConfiguration configuration)
-        {
-            base.StartApplication(configuration);
-            await SemaphoreSlim.WaitAsync().ConfigureAwait(false);
-            try
-            {
-<<<<<<< HEAD
-                LogInfo(
-                    TraceMasks.StartStop,
-                    "Server - Start application {0}.",
+        protected override async ValueTask StartApplicationAsync(ApplicationConfiguration configuration, CancellationToken cancellationToken = default)
+        {
+            await base.StartApplicationAsync(configuration, cancellationToken)
+                .ConfigureAwait(false);
+            await SemaphoreSlim.WaitAsync(cancellationToken).ConfigureAwait(false);
+            try
+            {
+                m_logger.LogInformation(
+                    Utils.TraceMasks.StartStop,
+                    "Server - Start application {ApplicationName}.",
                     configuration.ApplicationName);
 
                 // Setup the minimum nonce length
@@ -3898,23 +3900,23 @@
                     ServerProperties,
                     configuration,
                     MessageContext,
-                    new CertificateValidator(),
+                    new CertificateValidator(MessageContext.Telemetry),
                     InstanceCertificateTypesProvider);
 
                 // create the manager responsible for providing localized string resources.
-                LogInfo(TraceMasks.StartStop, "Server - CreateResourceManager.");
+                m_logger.LogInformation(Utils.TraceMasks.StartStop, "Server - CreateResourceManager.");
                 ResourceManager resourceManager = CreateResourceManager(
                     m_serverInternal,
                     configuration);
 
                 // create the manager responsible for incoming requests.
-                LogInfo(TraceMasks.StartStop, "Server - CreateRequestManager.");
+                m_logger.LogInformation(Utils.TraceMasks.StartStop, "Server - CreateRequestManager.");
                 RequestManager requestManager = CreateRequestManager(
                     m_serverInternal,
                     configuration);
 
                 // create the master node manager.
-                LogInfo(TraceMasks.StartStop, "Server - CreateMasterNodeManager.");
+                m_logger.LogInformation(Utils.TraceMasks.StartStop, "Server - CreateMasterNodeManager.");
                 MasterNodeManager masterNodeManager = CreateMasterNodeManager(
                     m_serverInternal,
                     configuration);
@@ -3923,19 +3925,11 @@
                 m_serverInternal.SetNodeManager(masterNodeManager);
 
                 // put the node manager into a state that allows it to be used by other objects.
-                await masterNodeManager.StartupAsync()
+                await masterNodeManager.StartupAsync(cancellationToken)
                     .ConfigureAwait(false);
-=======
-                try
-                {
-                    m_logger.LogInformation(
-                        Utils.TraceMasks.StartStop,
-                        "Server - Start application {ApplicationName}.",
-                        configuration.ApplicationName);
->>>>>>> 62b3ada5
 
                 // create the manager responsible for handling events.
-                LogInfo(TraceMasks.StartStop, "Server - CreateEventManager.");
+                m_logger.LogInformation(Utils.TraceMasks.StartStop, "Server - CreateEventManager.");
                 EventManager eventManager = CreateEventManager(m_serverInternal, configuration);
 
                 // creates the server object.
@@ -3948,19 +3942,18 @@
                 OnNodeManagerStarted(m_serverInternal);
 
                 // create the manager responsible for aggregates.
-                LogInfo(TraceMasks.StartStop, "Server - CreateAggregateManager.");
+                m_logger.LogInformation(Utils.TraceMasks.StartStop, "Server - CreateAggregateManager.");
                 m_serverInternal.SetAggregateManager(
                     CreateAggregateManager(m_serverInternal, configuration));
 
                 // start the session manager.
-                LogInfo(TraceMasks.StartStop, "Server - CreateSessionManager.");
+                m_logger.LogInformation(Utils.TraceMasks.StartStop, "Server - CreateSessionManager.");
                 ISessionManager sessionManager = CreateSessionManager(
                     m_serverInternal,
                     configuration);
-                await sessionManager.StartupAsync()
+                await sessionManager.StartupAsync(cancellationToken)
                     .ConfigureAwait(false);
 
-<<<<<<< HEAD
                 // use event to trigger channel that should not be closed.
                 sessionManager.SessionChannelKeepAlive += SessionChannelKeepAliveEvent;
 
@@ -3969,103 +3962,6 @@
                     = CreateMonitoredItemQueueFactory(
                     m_serverInternal,
                     configuration);
-=======
-                    // create the datastore for the instance.
-                    m_serverInternal = new ServerInternalData(
-                        ServerProperties,
-                        configuration,
-                        MessageContext,
-                        new CertificateValidator(MessageContext.Telemetry),
-                        InstanceCertificateTypesProvider);
-
-                    // create the manager responsible for providing localized string resources.
-                    m_logger.LogInformation(Utils.TraceMasks.StartStop, "Server - CreateResourceManager.");
-                    ResourceManager resourceManager = CreateResourceManager(
-                        m_serverInternal,
-                        configuration);
-
-                    // create the manager responsible for incoming requests.
-                    m_logger.LogInformation(Utils.TraceMasks.StartStop, "Server - CreateRequestManager.");
-                    RequestManager requestManager = CreateRequestManager(
-                        m_serverInternal,
-                        configuration);
-
-                    // create the master node manager.
-                    m_logger.LogInformation(Utils.TraceMasks.StartStop, "Server - CreateMasterNodeManager.");
-                    MasterNodeManager masterNodeManager = CreateMasterNodeManager(
-                        m_serverInternal,
-                        configuration);
-
-                    // add the node manager to the datastore.
-                    m_serverInternal.SetNodeManager(masterNodeManager);
-
-                    // put the node manager into a state that allows it to be used by other objects.
-                    masterNodeManager.StartupAsync()
-                        .AsTask().GetAwaiter().GetResult();
-
-                    // create the manager responsible for handling events.
-                    m_logger.LogInformation(Utils.TraceMasks.StartStop, "Server - CreateEventManager.");
-                    EventManager eventManager = CreateEventManager(m_serverInternal, configuration);
-
-                    // creates the server object.
-                    m_serverInternal.CreateServerObject(
-                        eventManager,
-                        resourceManager,
-                        requestManager);
-
-                    // do any additional processing now that the node manager is up and running.
-                    OnNodeManagerStarted(m_serverInternal);
-
-                    // create the manager responsible for aggregates.
-                    m_logger.LogInformation(Utils.TraceMasks.StartStop, "Server - CreateAggregateManager.");
-                    m_serverInternal.SetAggregateManager(
-                        CreateAggregateManager(m_serverInternal, configuration));
-
-                    // start the session manager.
-                    m_logger.LogInformation(Utils.TraceMasks.StartStop, "Server - CreateSessionManager.");
-                    ISessionManager sessionManager = CreateSessionManager(
-                        m_serverInternal,
-                        configuration);
-                    sessionManager.Startup();
-
-                    // use event to trigger channel that should not be closed.
-                    sessionManager.SessionChannelKeepAlive += SessionChannelKeepAliveEvent;
-
-                    //create the MonitoredItemQueueFactory
-                    IMonitoredItemQueueFactory monitoredItemQueueFactory
-                        = CreateMonitoredItemQueueFactory(
-                        m_serverInternal,
-                        configuration);
-
-                    //add the MonitoredItemQueueFactory to the datastore.
-                    m_serverInternal.SetMonitoredItemQueueFactory(monitoredItemQueueFactory);
-
-                    //create the SubscriptionStore
-                    ISubscriptionStore subscriptionStore = CreateSubscriptionStore(
-                        m_serverInternal,
-                        configuration);
-
-                    //add the SubscriptionStore to the datastore
-                    m_serverInternal.SetSubscriptionStore(subscriptionStore);
-
-                    // start the subscription manager.
-                    m_logger.LogInformation(Utils.TraceMasks.StartStop, "Server - CreateSubscriptionManager.");
-                    ISubscriptionManager subscriptionManager = CreateSubscriptionManager(
-                        m_serverInternal,
-                        configuration);
-                    subscriptionManager.Startup();
-
-                    // add the session manager to the datastore.
-                    m_serverInternal.SetSessionManager(sessionManager, subscriptionManager);
-
-                    ServerError = null;
-
-                    // setup registration information.
-                    lock (m_registrationLock)
-                    {
-                        m_maxRegistrationInterval = configuration.ServerConfiguration
-                            .MaxRegistrationInterval;
->>>>>>> 62b3ada5
 
                 //add the MonitoredItemQueueFactory to the datastore.
                 m_serverInternal.SetMonitoredItemQueueFactory(monitoredItemQueueFactory);
@@ -4075,16 +3971,11 @@
                     m_serverInternal,
                     configuration);
 
-<<<<<<< HEAD
                 //add the SubscriptionStore to the datastore
                 m_serverInternal.SetSubscriptionStore(subscriptionStore);
-=======
-                        // add all discovery urls.
-                        string computerName = Utils.GetHostName();
->>>>>>> 62b3ada5
 
                 // start the subscription manager.
-                LogInfo(TraceMasks.StartStop, "Server - CreateSubscriptionManager.");
+                m_logger.LogInformation(Utils.TraceMasks.StartStop, "Server - CreateSubscriptionManager.");
                 ISubscriptionManager subscriptionManager = CreateSubscriptionManager(
                     m_serverInternal,
                     configuration);
@@ -4115,7 +4006,7 @@
                     m_registrationInfo.SemaphoreFilePath = null;
 
                     // add all discovery urls.
-                    string computerName = GetHostName();
+                    string computerName = Utils.GetHostName();
 
                     for (int ii = 0; ii < BaseAddresses.Count; ii++)
                     {
@@ -4126,21 +4017,7 @@
                             "localhost",
                             StringComparison.OrdinalIgnoreCase))
                         {
-<<<<<<< HEAD
                             uri.Host = computerName;
-=======
-                            endpoint = new EndpointDescription
-                            {
-                                EndpointUrl = Utils.Format(Utils.DiscoveryUrls[0], "localhost"),
-                                SecurityLevel = ServerSecurityPolicy.CalculateSecurityLevel(
-                                    MessageSecurityMode.SignAndEncrypt,
-                                    SecurityPolicies.Basic256Sha256,
-                                    m_logger),
-                                SecurityMode = MessageSecurityMode.SignAndEncrypt,
-                                SecurityPolicyUri = SecurityPolicies.Basic256Sha256
-                            };
-                            endpoint.Server.ApplicationType = ApplicationType.DiscoveryServer;
->>>>>>> 62b3ada5
                         }
 
                         m_registrationInfo.DiscoveryUrls.Add(uri.ToString());
@@ -4156,57 +4033,35 @@
                     {
                         endpoint = new EndpointDescription
                         {
-<<<<<<< HEAD
-                            EndpointUrl = Format(DiscoveryUrls[0], "localhost"),
+                            EndpointUrl = Utils.Format(Utils.DiscoveryUrls[0], "localhost"),
                             SecurityLevel = ServerSecurityPolicy.CalculateSecurityLevel(
                                 MessageSecurityMode.SignAndEncrypt,
-                                SecurityPolicies.Basic256Sha256
-                            ),
+                                SecurityPolicies.Basic256Sha256,
+                                m_logger),
                             SecurityMode = MessageSecurityMode.SignAndEncrypt,
                             SecurityPolicyUri = SecurityPolicies.Basic256Sha256
                         };
                         endpoint.Server.ApplicationType = ApplicationType.DiscoveryServer;
-=======
-                            m_logger.LogInformation(Utils.TraceMasks.StartStop, "Server - Registration Timer started.");
-                            m_registrationTimer = new Timer(
-                                OnRegisterServerAsync,
-                                this,
-                                m_minRegistrationInterval,
-                                Timeout.Infinite);
-                        }
->>>>>>> 62b3ada5
                     }
 
                     m_registrationEndpoints.Add(endpoint);
 
-<<<<<<< HEAD
                     m_registeredWithDiscoveryServer = false;
                     m_minRegistrationInterval = 1000;
                     m_lastRegistrationInterval = m_minRegistrationInterval;
-=======
-                    // all initialization is complete.
-                    m_logger.LogInformation(Utils.TraceMasks.StartStop, "Server - Started.");
-                    OnServerStarted(m_serverInternal);
->>>>>>> 62b3ada5
 
                     // start registration timer.
                     if (m_registrationTimer != null)
                     {
-<<<<<<< HEAD
                         m_registrationTimer.Dispose();
                         m_registrationTimer = null;
-=======
-                        m_logger.LogInformation(Utils.TraceMasks.StartStop, "Server - Configuration watcher started.");
-                        m_configurationWatcher = new ConfigurationWatcher(configuration, MessageContext.Telemetry);
-                        m_configurationWatcher.Changed += OnConfigurationChangedAsync;
->>>>>>> 62b3ada5
                     }
 
                     if (m_maxRegistrationInterval > 0)
                     {
-                        LogInfo(TraceMasks.StartStop, "Server - Registration Timer started.");
+                        m_logger.LogInformation(Utils.TraceMasks.StartStop, "Server - Registration Timer started.");
                         m_registrationTimer = new Timer(
-                            OnRegisterServer,
+                            OnRegisterServerAsync,
                             this,
                             m_minRegistrationInterval,
                             Timeout.Infinite);
@@ -4217,25 +4072,15 @@
                 SetServerState(ServerState.Running);
 
                 // all initialization is complete.
-                LogInfo(TraceMasks.StartStop, "Server - Started.");
+                m_logger.LogInformation(Utils.TraceMasks.StartStop, "Server - Started.");
                 OnServerStarted(m_serverInternal);
 
                 // monitor the configuration file.
                 if (!string.IsNullOrEmpty(configuration.SourceFilePath))
                 {
-<<<<<<< HEAD
-                    LogInfo(TraceMasks.StartStop, "Server - Configuration watcher started.");
-                    m_configurationWatcher = new ConfigurationWatcher(configuration);
+                    m_logger.LogInformation(Utils.TraceMasks.StartStop, "Server - Configuration watcher started.");
+                    m_configurationWatcher = new ConfigurationWatcher(configuration, MessageContext.Telemetry);
                     m_configurationWatcher.Changed += OnConfigurationChangedAsync;
-=======
-                    const string message = "Unexpected error starting application";
-                    m_logger.LogCritical(Utils.TraceMasks.StartStop, e, message);
-                    Utils.SilentDispose(m_serverInternal);
-                    m_serverInternal = null;
-                    var error = ServiceResult.Create(e, StatusCodes.BadInternalError, message);
-                    ServerError = error;
-                    throw new ServiceResultException(error);
->>>>>>> 62b3ada5
                 }
 
                 CertificateValidator.CertificateUpdate += OnCertificateUpdateAsync;
@@ -4243,7 +4088,8 @@
             catch (Exception e)
             {
                 const string message = "Unexpected error starting application";
-                LogCritical(TraceMasks.StartStop, e, message);
+                m_logger.LogCritical(Utils.TraceMasks.StartStop, e, message);
+                Utils.SilentDispose(m_serverInternal);
                 m_serverInternal = null;
                 var error = ServiceResult.Create(e, StatusCodes.BadInternalError, message);
                 ServerError = error;
@@ -4258,11 +4104,7 @@
         /// <summary>
         /// Called before the server stops
         /// </summary>
-<<<<<<< HEAD
         protected override async ValueTask OnServerStoppingAsync(CancellationToken cancellationToken = default)
-=======
-        protected override async void OnServerStopping()
->>>>>>> 62b3ada5
         {
             m_logger.LogInformation(Utils.TraceMasks.StartStop, "Server - Stopping.");
 
@@ -4285,11 +4127,7 @@
                 {
                     // unregister from Discovery Server if registered before
                     m_registrationInfo.IsOnline = false;
-<<<<<<< HEAD
                     await RegisterWithDiscoveryServerAsync(cancellationToken).ConfigureAwait(false);
-=======
-                    await RegisterWithDiscoveryServerAsync().ConfigureAwait(false);
->>>>>>> 62b3ada5
                 }
 
                 await SemaphoreSlim.WaitAsync(cancellationToken).ConfigureAwait(false);
