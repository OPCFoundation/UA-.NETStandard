--- conflicted
+++ resolved
@@ -2304,7 +2304,6 @@
                 OnRequestComplete(context);
             }
         }
-<<<<<<< HEAD
 
         /// <summary>
         /// Invokes the Call service using async Task based request.
@@ -2358,10 +2357,6 @@
         }
         #endregion
 
-=======
-        #endregion
-
->>>>>>> d4e44c63
         #region Public Methods used by the Host Process
         /// <summary>
         /// The state object associated with the server.
