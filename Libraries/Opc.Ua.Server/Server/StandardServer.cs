--- conflicted
+++ resolved
@@ -2171,28 +2171,10 @@
                 // check if there is an odd delay.
                 if (DateTime.UtcNow > requestHeader.Timestamp.AddMilliseconds(100))
                 {
-<<<<<<< HEAD
-                    Utils.LogTrace(m_eventId,
+                    m_logger.LogTrace(m_eventId,
                         "WARNING. Unexpected delay receiving Publish request. Time={0:hh:mm:ss.fff}, ReceiveTime={1:hh:mm:ss.fff}",
                         DateTime.UtcNow,
                         requestHeader.Timestamp);
-=======
-                    OnRequestComplete(context);
-
-                    operation.Response.ResponseHeader
-                        = CreateResponse(input.RequestHeader, context.StringTable);
-                    operation.Response.SubscriptionId = subscriptionId;
-                    operation.Response.AvailableSequenceNumbers = availableSequenceNumbers;
-                    operation.Response.MoreNotifications = moreNotifications;
-                    operation.Response.Results = results;
-                    operation.Response.DiagnosticInfos = diagnosticInfos;
-                    operation.Response.NotificationMessage = notificationMessage;
-
-                    m_logger.LogTrace(
-                        "PUBLISH: #{RequestHandle} Completed Synchronously",
-                        input.RequestHeader.RequestHandle);
-                    request.OperationCompleted(operation.Response, null);
->>>>>>> fab6f2ac
                 }
                 */
 
@@ -2213,7 +2195,7 @@
                 /*
                 if (notificationMessage != null)
                 {
-                    Utils.LogTrace(m_eventId,
+                    m_logger.LogTrace(m_eventId,
                         "PublishResponse: SubId={0} SeqNo={1}, PublishTime={2:mm:ss.fff}, Time={3:mm:ss.fff}",
                         subscriptionId,
                         notificationMessage.SequenceNumber,
@@ -2222,6 +2204,11 @@
                 }
                 */
 
+                m_logger.LogTrace(
+                        "PUBLISH: #{0} Completed Synchronously",
+                        input.RequestHeader.RequestHandle);
+                    request.OperationCompleted(operation.Response, null);
+                }
             }
             catch (ServiceResultException e)
             {
