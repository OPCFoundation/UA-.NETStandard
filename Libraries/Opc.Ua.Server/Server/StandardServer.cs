--- conflicted
+++ resolved
@@ -565,12 +565,8 @@
                     }
                 }               
 
-<<<<<<< HEAD
-                bool requireEncryption = ServerBase.RequireEncryption(context.ChannelContext.EndpointDescription);
-=======
                 bool requireEncryption = ServerBase.RequireEncryption(context?.ChannelContext?.EndpointDescription);
 
->>>>>>> 313aa2a2
                 if (!requireEncryption && clientCertificate != null)
                 {
                     requireEncryption = true;
