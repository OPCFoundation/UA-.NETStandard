--- conflicted
+++ resolved
@@ -1136,15 +1136,11 @@
                 return StatusCodes.BadInvalidState;
             }
 
-<<<<<<< HEAD
-            uint requestedLifetimeCount = (uint)(lifetimeInHours / subscription.PublishingInterval * 3600);
-=======
             //use max server lifetime is requested lifetime is 0
             if (lifetimeInHours == 0)
             {
                 lifetimeInHours = (uint)(m_maxDurableSubscriptionLifetime / 3600);
             }
->>>>>>> 386a805e
 
             uint requestedLifetimeCount = (uint)(lifetimeInHours / subscription.PublishingInterval * 3600);
 
@@ -1705,11 +1701,7 @@
                 keepAliveCount = 3;
             }
 
-<<<<<<< HEAD
-            uint maxSubscriptionLifetime = isDurableSubscription ? m_maxDurableSubscriptionLifetime : m_maxSubscriptionLifetime;
-=======
             ulong maxSubscriptionLifetime = isDurableSubscription ? m_maxDurableSubscriptionLifetime : m_maxSubscriptionLifetime;
->>>>>>> 386a805e
 
             double keepAliveInterval = keepAliveCount * publishingInterval;
 
@@ -1751,11 +1743,7 @@
         /// </summary>
         protected virtual uint CalculateLifetimeCount(double publishingInterval, uint keepAliveCount, uint lifetimeCount, bool isDurableSubscription = false)
         {
-<<<<<<< HEAD
-            ulong maxSubscriptionLifetime = isDurableSubscription ? m_maxDurableSubscriptionLifetime: m_maxSubscriptionLifetime;
-=======
             ulong maxSubscriptionLifetime = isDurableSubscription ? m_maxDurableSubscriptionLifetime : m_maxSubscriptionLifetime;
->>>>>>> 386a805e
 
             double lifetimeInterval = lifetimeCount * publishingInterval;
 
