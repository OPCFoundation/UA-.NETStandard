/* ========================================================================
 * Copyright (c) 2005-2020 The OPC Foundation, Inc. All rights reserved.
 *
 * OPC Foundation MIT License 1.00
 *
 * Permission is hereby granted, free of charge, to any person
 * obtaining a copy of this software and associated documentation
 * files (the "Software"), to deal in the Software without
 * restriction, including without limitation the rights to use,
 * copy, modify, merge, publish, distribute, sublicense, and/or sell
 * copies of the Software, and to permit persons to whom the
 * Software is furnished to do so, subject to the following
 * conditions:
 *
 * The above copyright notice and this permission notice shall be
 * included in all copies or substantial portions of the Software.
 * THE SOFTWARE IS PROVIDED "AS IS", WITHOUT WARRANTY OF ANY KIND,
 * EXPRESS OR IMPLIED, INCLUDING BUT NOT LIMITED TO THE WARRANTIES
 * OF MERCHANTABILITY, FITNESS FOR A PARTICULAR PURPOSE AND
 * NONINFRINGEMENT. IN NO EVENT SHALL THE AUTHORS OR COPYRIGHT
 * HOLDERS BE LIABLE FOR ANY CLAIM, DAMAGES OR OTHER LIABILITY,
 * WHETHER IN AN ACTION OF CONTRACT, TORT OR OTHERWISE, ARISING
 * FROM, OUT OF OR IN CONNECTION WITH THE SOFTWARE OR THE USE OR
 * OTHER DEALINGS IN THE SOFTWARE.
 *
 * The complete license agreement can be found here:
 * http://opcfoundation.org/License/MIT/1.00/
 * ======================================================================*/

using System;
using System.Collections.Concurrent;
using System.Collections.Generic;
using System.Globalization;
using System.Linq;
using System.Threading;
using System.Threading.Tasks;
using Microsoft.Extensions.Logging;

namespace Opc.Ua.Server
{
    /// <summary>
    /// A generic session manager object for a server.
    /// </summary>
    public class SubscriptionManager : ISubscriptionManager
    {
        /// <summary>
        /// Initializes the manager with its configuration.
        /// </summary>
        public SubscriptionManager(IServerInternal server, ApplicationConfiguration configuration)
        {
            if (configuration == null)
            {
                throw new ArgumentNullException(nameof(configuration));
            }

            m_server = server ?? throw new ArgumentNullException(nameof(server));
            m_logger = server.Telemetry.CreateLogger<SubscriptionManager>();

            m_minPublishingInterval = configuration.ServerConfiguration.MinPublishingInterval;
            m_maxPublishingInterval = configuration.ServerConfiguration.MaxPublishingInterval;
            m_publishingResolution = configuration.ServerConfiguration.PublishingResolution;
            m_maxSubscriptionLifetime = (uint)configuration.ServerConfiguration
                .MaxSubscriptionLifetime;
            m_maxDurableSubscriptionLifetimeInHours = (uint)
                configuration.ServerConfiguration.MaxDurableSubscriptionLifetimeInHours;
            m_durableSubscriptionsEnabled = configuration.ServerConfiguration
                .DurableSubscriptionsEnabled;
            m_minSubscriptionLifetime = (uint)configuration.ServerConfiguration
                .MinSubscriptionLifetime;
            m_maxMessageCount = (uint)configuration.ServerConfiguration.MaxMessageQueueSize;
            m_maxNotificationsPerPublish = (uint)configuration.ServerConfiguration
                .MaxNotificationsPerPublish;
            m_maxPublishRequestCount = configuration.ServerConfiguration.MaxPublishRequestCount;
            m_maxSubscriptionCount = configuration.ServerConfiguration.MaxSubscriptionCount;

            m_subscriptionStore = server.SubscriptionStore;

            m_subscriptions = [];
            m_publishQueues = [];
            m_statusMessages = [];
            m_lastSubscriptionId = BitConverter.ToUInt32(
                Nonce.CreateRandomNonceData(sizeof(uint)),
                0);

            // create a event to signal shutdown.
            m_shutdownEvent = new ManualResetEvent(true);

            // create queue and event for condition refresh worker
            m_conditionRefreshEvent = new ManualResetEvent(false);
            m_conditionRefreshQueue = new Queue<ConditionRefreshTask>();
        }

        /// <summary>
        /// Frees any unmanaged resources.
        /// </summary>
        public void Dispose()
        {
            Dispose(true);
            GC.SuppressFinalize(this);
        }

        /// <summary>
        /// An overrideable version of the Dispose.
        /// </summary>
        protected virtual void Dispose(bool disposing)
        {
            if (disposing)
            {
                List<ISubscription> subscriptions = null;
                List<SessionPublishQueue> publishQueues = null;

                lock (m_lock)
                {
                    publishQueues = [.. m_publishQueues.Values];
                    m_publishQueues.Clear();

                    subscriptions = [.. m_subscriptions.Values];
                    m_subscriptions.Clear();
                }

                foreach (SessionPublishQueue publishQueue in publishQueues)
                {
                    Utils.SilentDispose(publishQueue);
                }

                foreach (ISubscription subscription in subscriptions)
                {
                    Utils.SilentDispose(subscription);
                }

                Utils.SilentDispose(m_shutdownEvent);
                Utils.SilentDispose(m_conditionRefreshEvent);
            }
        }

        /// <summary>
        /// Raised after a new subscription is created.
        /// </summary>
        public event SubscriptionEventHandler SubscriptionCreated
        {
            add
            {
                lock (m_eventLock)
                {
                    m_SubscriptionCreated += value;
                }
            }
            remove
            {
                lock (m_eventLock)
                {
                    m_SubscriptionCreated -= value;
                }
            }
        }

        /// <summary>
        /// Raised before a subscription is deleted.
        /// </summary>
        public event SubscriptionEventHandler SubscriptionDeleted
        {
            add
            {
                lock (m_eventLock)
                {
                    m_SubscriptionDeleted += value;
                }
            }
            remove
            {
                lock (m_eventLock)
                {
                    m_SubscriptionDeleted -= value;
                }
            }
        }

        /// <summary>
        /// Returns all of the subscriptions known to the subscription manager.
        /// </summary>
        /// <returns>A list of the subscriptions.</returns>
        public IList<ISubscription> GetSubscriptions()
        {
            return [.. m_subscriptions.Values];
        }

        /// <summary>
        /// Raises an event related to a subscription.
        /// </summary>
        protected virtual void RaiseSubscriptionEvent(ISubscription subscription, bool deleted)
        {
            SubscriptionEventHandler handler = null;

            lock (m_eventLock)
            {
                handler = m_SubscriptionCreated;

                if (deleted)
                {
                    handler = m_SubscriptionDeleted;
                }
            }

            if (handler != null)
            {
                try
                {
                    handler(subscription, deleted);
                }
                catch (Exception e)
                {
                    m_logger.LogError(e, "Subscription event handler raised an exception.");
                }
            }
        }

        /// <summary>
        /// Starts up the manager makes it ready to create subscriptions.
        /// </summary>
        public virtual void Startup()
        {
            lock (m_lock)
            {
                // restore subscriptions on startup
                RestoreSubscriptions();

                m_shutdownEvent.Reset();

                Task.Factory.StartNew(
                    () => PublishSubscriptions(m_publishingResolution),
                    TaskCreationOptions.LongRunning | TaskCreationOptions.DenyChildAttach);

                m_conditionRefreshEvent.Reset();

                Task.Factory.StartNew(
                    ConditionRefreshWorker,
                    TaskCreationOptions.LongRunning | TaskCreationOptions.DenyChildAttach);
            }
        }

        /// <summary>
        /// Closes all subscriptions and rejects any new requests.
        /// </summary>
        public virtual void Shutdown()
        {
            lock (m_lock)
            {
                // stop the publishing thread.
                m_shutdownEvent.Set();

                // trigger the condition refresh thread.
                m_conditionRefreshEvent.Set();

                // dispose of publish queues.
                foreach (SessionPublishQueue queue in m_publishQueues.Values)
                {
                    queue.Dispose();
                }

                m_publishQueues.Clear();

                // store subscriptions to be able to restore them after a restart
                StoreSubscriptions();

                // dispose of subscriptions objects.
                foreach (ISubscription subscription in m_subscriptions.Values)
                {
                    subscription.Dispose();
                }

                m_subscriptions.Clear();
            }
        }

        /// <summary>
        /// Stores durable subscriptions to  be able to restore them after a restart
        /// </summary>
        public virtual void StoreSubscriptions()
        {
            // only store subscriptions if durable subscriptions are enabeld
            if (!m_durableSubscriptionsEnabled || m_subscriptionStore == null)
            {
                return;
            }
            var subscriptionsToStore = new List<IStoredSubscription>();

            foreach (ISubscription subscription in m_subscriptions.Values)
            {
                // only store durable subscriptions
                if (!subscription.IsDurable)
                {
                    continue;
                }
                subscriptionsToStore.Add(subscription.ToStorableSubscription());
            }

            if (subscriptionsToStore.Count == 0)
            {
                return;
            }

            try
            {
                if (m_subscriptionStore.StoreSubscriptions(subscriptionsToStore))
                {
                    m_logger.LogInformation("{Count} Subscriptions stored", subscriptionsToStore.Count);
                }
            }
            catch (Exception ex)
            {
                m_logger.LogError(ex, "Failed to store {Count} subscriptions", subscriptionsToStore.Count);
            }
        }

        /// <summary>
        /// Restore durable subscriptions after a server restart
        /// </summary>
        /// <exception cref="InvalidOperationException"></exception>
        public virtual void RestoreSubscriptions()
        {
            if (m_server.IsRunning)
            {
                throw new InvalidOperationException(
                    "Subscription restore can only occur on startup");
            }

            // only restore subscriptions if durable subscriptions are enabeld
            if (!m_durableSubscriptionsEnabled || m_subscriptionStore == null)
            {
                return;
            }

            RestoreSubscriptionResult restoreResult;

            try
            {
                restoreResult = m_subscriptionStore.RestoreSubscriptions();
            }
            catch (Exception ex)
            {
                m_logger.LogError(ex, "Failed to restore subscriptions");
                return;
            }

            if (!restoreResult.Success ||
                restoreResult.Subscriptions == null ||
                !restoreResult.Subscriptions.Any())
            {
                return;
            }

            var createdSubscriptions = new Dictionary<uint, uint[]>();

            foreach (IStoredSubscription storedSubscription in restoreResult.Subscriptions)
            {
                ISubscription subscription;

                try
                {
                    subscription = RestoreSubscription(storedSubscription);
                }
                catch (Exception ex)
                {
                    m_logger.LogError(
                        ex,
                        "Failed to restore subscritption with id {SubscriptionId}",
                        storedSubscription.Id);
                    continue;
                }

                subscription.GetMonitoredItems(out uint[] monitoredItemsIds, out _);
                createdSubscriptions.Add(subscription.Id, monitoredItemsIds);
            }

            m_lastSubscriptionId = restoreResult.Subscriptions.Max(s => s.Id);

            m_subscriptionStore.OnSubscriptionRestoreComplete(createdSubscriptions);
        }

        /// <summary>
        /// Restore a subscription after a restart
        /// </summary>
        /// <exception cref="ServiceResultException"></exception>
        protected virtual ISubscription RestoreSubscription(IStoredSubscription storedSubscription)
        {
            if (m_subscriptions.Count >= m_maxSubscriptionCount)
            {
                throw new ServiceResultException(StatusCodes.BadTooManySubscriptions);
            }

            // calculate publishing interval.
            storedSubscription.PublishingInterval = CalculatePublishingInterval(
                storedSubscription.PublishingInterval);

            // calculate the keep alive count.
            storedSubscription.MaxKeepaliveCount = CalculateKeepAliveCount(
                storedSubscription.PublishingInterval,
                storedSubscription.MaxKeepaliveCount,
                storedSubscription.IsDurable);

            // calculate the lifetime count.
            storedSubscription.MaxLifetimeCount = CalculateLifetimeCount(
                storedSubscription.PublishingInterval,
                storedSubscription.MaxKeepaliveCount,
                storedSubscription.MaxLifetimeCount,
                storedSubscription.IsDurable);

            // calculate the max notification count.
            storedSubscription.MaxNotificationsPerPublish = CalculateMaxNotificationsPerPublish(
                storedSubscription.MaxNotificationsPerPublish);

            // create the subscription.
            var subscription = new Subscription(m_server, storedSubscription);

            uint publishingIntervalCount;

            // save subscription.
            if (!m_subscriptions.TryAdd(subscription.Id, subscription))
            {
                throw new ServiceResultException(StatusCodes.BadInternalError, "Failed to create subscription in Server");
            }

            // get the count for the diagnostics.
            publishingIntervalCount = GetPublishingIntervalCount();

            lock (m_server.DiagnosticsWriteLock)
            {
                ServerDiagnosticsSummaryDataType diagnostics = m_server.ServerDiagnostics;
                diagnostics.CurrentSubscriptionCount++;
                diagnostics.CumulatedSubscriptionCount++;
                diagnostics.PublishingIntervalCount = publishingIntervalCount;
            }

            // raise subscription event.
            RaiseSubscriptionEvent(subscription, false);

            return subscription;
        }

        /// <summary>
        /// Signals that a session is closing.
        /// </summary>
        public virtual void SessionClosing(
            OperationContext context,
            NodeId sessionId,
            bool deleteSubscriptions)
        {
            IList<ISubscription> subscriptionsToDelete = null;

            // close the publish queue for the session.
            if (m_publishQueues.TryRemove(sessionId, out SessionPublishQueue queue))
            {
                subscriptionsToDelete = queue.Close();

                // remove the subscriptions.
                if (deleteSubscriptions && subscriptionsToDelete != null)
                {
                    for (int ii = 0; ii < subscriptionsToDelete.Count; ii++)
                    {
                        m_subscriptions.TryRemove(subscriptionsToDelete[ii].Id, out _);
                    }
                }
            }

            // remove the expired subscription status change notifications for this session
            lock (m_statusMessagesLock)
            {
                if (m_statusMessages.TryGetValue(sessionId, out Queue<StatusMessage> statusQueue))
                {
                    m_statusMessages.Remove(sessionId);
                }
            }

            // process all subscriptions in the queue.
            if (subscriptionsToDelete != null)
            {
                for (int ii = 0; ii < subscriptionsToDelete.Count; ii++)
                {
                    ISubscription subscription = subscriptionsToDelete[ii];

                    // delete the subscription.
                    if (deleteSubscriptions)
                    {
                        // raise subscription event.
                        RaiseSubscriptionEvent(subscription, true);

                        // delete subscription.
                        subscription.Delete(context);

                        // get the count for the diagnostics.
                        uint publishingIntervalCount = GetPublishingIntervalCount();
                        lock (m_server.DiagnosticsWriteLock)
                        {
                            ServerDiagnosticsSummaryDataType diagnostics = m_server
                                .ServerDiagnostics;
                            diagnostics.CurrentSubscriptionCount--;
                            diagnostics.PublishingIntervalCount = publishingIntervalCount;
                        }
                    }
                    // mark the subscriptions as abandoned.
                    else
                    {
                        lock (m_lock)
                        {
                            (m_abandonedSubscriptions ??= []).Add(subscription);
                            m_logger.LogWarning(
                                "Subscription ABANDONED, Id={SubscriptionId}.",
                                subscription.Id);
                        }
                    }
                }
            }
        }

        /// <summary>
        /// Refreshes the conditions for the specified subscription.
        /// </summary>
        /// <exception cref="ServiceResultException"></exception>
        public void ConditionRefresh(OperationContext context, uint subscriptionId)
        {
            if (!m_subscriptions.TryGetValue(subscriptionId, out ISubscription subscription))
            {
                throw ServiceResultException.Create(
                    StatusCodes.BadSubscriptionIdInvalid,
                    "Cannot refresh conditions for a subscription that does not exist.");
            }

            // ensure a condition refresh is allowed.
            subscription.ValidateConditionRefresh(context);

            var conditionRefreshTask = new ConditionRefreshTask(subscription, 0);

            ServiceResultException serviceResultException = null;
            lock (m_conditionRefreshLock)
            {
                if (!m_conditionRefreshQueue.Contains(conditionRefreshTask))
                {
                    m_conditionRefreshQueue.Enqueue(conditionRefreshTask);
                }
                else
                {
                    serviceResultException = new ServiceResultException(
                        StatusCodes.BadRefreshInProgress);
                }

                // trigger the refresh worker.
                m_conditionRefreshEvent.Set();
            }

            if (serviceResultException != null)
            {
                throw serviceResultException;
            }
        }

        /// <summary>
        /// Refreshes the conditions for the specified subscription and monitored item.
        /// </summary>
        /// <exception cref="ServiceResultException"></exception>
        public void ConditionRefresh2(
            OperationContext context,
            uint subscriptionId,
            uint monitoredItemId)
        {
            if (!m_subscriptions.TryGetValue(subscriptionId, out ISubscription subscription))
            {
                throw ServiceResultException.Create(
                    StatusCodes.BadSubscriptionIdInvalid,
                    "Cannot refresh conditions for a subscription that does not exist.");
            }

            // ensure a condition refresh is allowed.
            subscription.ValidateConditionRefresh2(context, monitoredItemId);

            var conditionRefreshTask = new ConditionRefreshTask(subscription, monitoredItemId);

            lock (m_conditionRefreshLock)
            {
                if (!m_conditionRefreshQueue.Contains(conditionRefreshTask))
                {
                    m_conditionRefreshQueue.Enqueue(conditionRefreshTask);
                }
                else
                {
                    throw new ServiceResultException(StatusCodes.BadRefreshInProgress);
                }

                // trigger the refresh worker.
                m_conditionRefreshEvent.Set();
            }
        }

        /// <summary>
        /// Completes a refresh conditions request.
        /// </summary>
        private void DoConditionRefresh(ISubscription subscription)
        {
            try
            {
                m_logger.LogTrace("Subscription ConditionRefresh started, Id={SubscriptionId}.", subscription.Id);
                subscription.ConditionRefresh();
            }
            catch (Exception e)
            {
                m_logger.LogError(e, "Subscription - DoConditionRefresh Exited Unexpectedly");
            }
        }

        /// <summary>
        /// Completes a refresh conditions request.
        /// </summary>
        private void DoConditionRefresh2(ISubscription subscription, uint monitoredItemId)
        {
            try
            {
                m_logger.LogTrace(
                    "Subscription ConditionRefresh2 started, Id={SubscriptionId}, MonitoredItemId={MonitoredItemId}.",
                    subscription.Id,
                    monitoredItemId);
                subscription.ConditionRefresh2(monitoredItemId);
            }
            catch (Exception e)
            {
                m_logger.LogError(e, "Subscription - DoConditionRefresh2 Exited Unexpectedly");
            }
        }

        /// <summary>
        /// Deletes the specified subscription.
        /// </summary>
        /// <exception cref="ServiceResultException"></exception>
        public StatusCode DeleteSubscription(OperationContext context, uint subscriptionId)
        {
            ISubscription subscription = null;

            lock (m_lock)
            {
                // remove from publish queue.
                if (m_subscriptions.TryGetValue(subscriptionId, out subscription))
                {
                    NodeId sessionId = subscription.SessionId;

                    if (!NodeId.IsNull(sessionId))
                    {
                        // check that the subscription is the owner.
                        if (context != null &&
                            !ReferenceEquals(context.Session, subscription.Session))
                        {
                            throw new ServiceResultException(StatusCodes.BadSubscriptionIdInvalid);
                        }

                        if (m_publishQueues.TryGetValue(sessionId, out SessionPublishQueue queue))
                        {
                            queue.Remove(subscription, true);
                        }
                    }
                }

                // check for abandoned subscription.
                if (m_abandonedSubscriptions != null)
                {
                    for (int ii = 0; ii < m_abandonedSubscriptions.Count; ii++)
                    {
                        if (m_abandonedSubscriptions[ii].Id == subscriptionId)
                        {
                            m_abandonedSubscriptions.RemoveAt(ii);
                            m_logger.LogWarning(
                                "Subscription DELETED(ABANDONED), Id={SubscriptionId}.",
                                subscriptionId);
                            break;
                        }
                    }
                }

                // remove subscription.
                m_subscriptions.TryRemove(subscriptionId, out _);
            }

            if (subscription != null)
            {
                int monitoredItemCount = subscription.MonitoredItemCount;

                // raise subscription event.
                RaiseSubscriptionEvent(subscription, true);

                // delete subscription.
                subscription.Delete(context);

                // get the count for the diagnostics.
                uint publishingIntervalCount = GetPublishingIntervalCount();

                lock (m_server.DiagnosticsWriteLock)
                {
                    ServerDiagnosticsSummaryDataType diagnostics = m_server.ServerDiagnostics;
                    diagnostics.CurrentSubscriptionCount--;
                    diagnostics.PublishingIntervalCount = publishingIntervalCount;
                }

                if (context != null && context.Session != null)
                {
                    lock (context.Session.DiagnosticsLock)
                    {
                        SessionDiagnosticsDataType diagnostics = context.Session.SessionDiagnostics;
                        diagnostics.CurrentSubscriptionsCount--;
                        UpdateCurrentMonitoredItemsCount(diagnostics, -monitoredItemCount);
                    }
                }

                return StatusCodes.Good;
            }

            return StatusCodes.BadSubscriptionIdInvalid;
        }

        /// <summary>
        /// Updates the current monitored item count for the session.
        /// </summary>
        private static void UpdateCurrentMonitoredItemsCount(
            SessionDiagnosticsDataType diagnostics,
            int change)
        {
            long monitoredItemsCount = diagnostics.CurrentMonitoredItemsCount;
            monitoredItemsCount += change;

            if (monitoredItemsCount > 0)
            {
                diagnostics.CurrentMonitoredItemsCount = (uint)monitoredItemsCount;
            }
            else
            {
                diagnostics.CurrentMonitoredItemsCount = 0;
            }
        }

        /// <summary>
        /// Gets the total number of publishing intervals in use.
        /// </summary>
        private uint GetPublishingIntervalCount()
        {
            var publishingDiagnostics = new Dictionary<double, uint>();

            lock (m_lock)
            {
                foreach (ISubscription subscription in m_subscriptions.Values)
                {
                    double publishingInterval = subscription.PublishingInterval;

                    if (!publishingDiagnostics.TryGetValue(publishingInterval, out uint total))
                    {
                        total = 0;
                    }

                    publishingDiagnostics[publishingInterval] = total + 1;
                }
            }

            return (uint)publishingDiagnostics.Count;
        }

        /// <summary>
        /// Creates a new subscription.
        /// </summary>
        /// <exception cref="ServiceResultException"></exception>
        public virtual void CreateSubscription(
            OperationContext context,
            double requestedPublishingInterval,
            uint requestedLifetimeCount,
            uint requestedMaxKeepAliveCount,
            uint maxNotificationsPerPublish,
            bool publishingEnabled,
            byte priority,
            out uint subscriptionId,
            out double revisedPublishingInterval,
            out uint revisedLifetimeCount,
            out uint revisedMaxKeepAliveCount)
        {
            if (m_subscriptions.Count >= m_maxSubscriptionCount)
            {
                throw new ServiceResultException(StatusCodes.BadTooManySubscriptions);
            }

            uint publishingIntervalCount = 0;

            // get session from context.
            ISession session = context.Session;

            // assign new identifier.
            subscriptionId = Utils.IncrementIdentifier(ref m_lastSubscriptionId);

            // calculate publishing interval.
            revisedPublishingInterval = CalculatePublishingInterval(requestedPublishingInterval);

            // calculate the keep alive count.
            revisedMaxKeepAliveCount = CalculateKeepAliveCount(
                revisedPublishingInterval,
                requestedMaxKeepAliveCount);

            // calculate the lifetime count.
            revisedLifetimeCount = CalculateLifetimeCount(
                revisedPublishingInterval,
                revisedMaxKeepAliveCount,
                requestedLifetimeCount);

            // calculate the max notification count.
            maxNotificationsPerPublish = CalculateMaxNotificationsPerPublish(
                maxNotificationsPerPublish);

            // create the subscription.
            ISubscription subscription = CreateSubscription(
                context,
                subscriptionId,
                revisedPublishingInterval,
                revisedLifetimeCount,
                revisedMaxKeepAliveCount,
                maxNotificationsPerPublish,
                priority,
                publishingEnabled);

            lock (m_lock)
            {
                // save subscription.
                if (!m_subscriptions.TryAdd(subscriptionId, subscription))
                {
                    throw new ServiceResultException(StatusCodes.BadInternalError, "Failed to create subscription in Server");
                }

                // create/update publish queue.
                m_publishQueues.AddOrUpdate(
                    session.Id,
                    (key) =>
                    {
                        var queue = new SessionPublishQueue(
                            m_server,
                            session,
                            m_maxPublishRequestCount);

                        queue.Add(subscription);
                        return queue;
                    },
                    (key, queue) =>
                        {
                            queue.Add(subscription);
                            return queue;
                        }
                );

                // get the count for the diagnostics.
                publishingIntervalCount = GetPublishingIntervalCount();
            }

            lock (m_statusMessagesLock)
            {
                if (!m_statusMessages.TryGetValue(
                    session.Id,
                    out Queue<StatusMessage> messagesQueue))
                {
                    m_statusMessages[session.Id] = new Queue<StatusMessage>();
                }
            }

            lock (m_server.DiagnosticsWriteLock)
            {
                ServerDiagnosticsSummaryDataType diagnostics = m_server.ServerDiagnostics;
                diagnostics.CurrentSubscriptionCount++;
                diagnostics.CumulatedSubscriptionCount++;
                diagnostics.PublishingIntervalCount = publishingIntervalCount;
            }

            if (context.Session != null)
            {
                lock (context.Session.DiagnosticsLock)
                {
                    SessionDiagnosticsDataType diagnostics = context.Session.SessionDiagnostics;
                    diagnostics.CurrentSubscriptionsCount++;
                }
            }

            // raise subscription event.
            RaiseSubscriptionEvent(subscription, false);
        }

        /// <summary>
        /// Deletes group of subscriptions.
        /// </summary>
        public void DeleteSubscriptions(
            OperationContext context,
            UInt32Collection subscriptionIds,
            out StatusCodeCollection results,
            out DiagnosticInfoCollection diagnosticInfos)
        {
            bool diagnosticsExist = false;
            results = new StatusCodeCollection(subscriptionIds.Count);
            diagnosticInfos = new DiagnosticInfoCollection(subscriptionIds.Count);

            foreach (uint subscriptionId in subscriptionIds)
            {
                try
                {
                    StatusCode result = DeleteSubscription(context, subscriptionId);
                    results.Add(result);

                    if ((context.DiagnosticsMask & DiagnosticsMasks.OperationAll) != 0)
                    {
                        diagnosticInfos.Add(null);
                    }
                }
                catch (Exception e)
                {
                    m_logger.LogError(e, "Error occurred in DeleteSubscriptions");

                    var result = ServiceResult.Create(
                        e,
                        StatusCodes.BadUnexpectedError,
                        string.Empty);
                    results.Add(result.Code);

                    if ((context.DiagnosticsMask & DiagnosticsMasks.OperationAll) != 0)
                    {
                        DiagnosticInfo diagnosticInfo = ServerUtils.CreateDiagnosticInfo(
                            m_server,
                            context,
                            result,
                            m_logger);
                        diagnosticInfos.Add(diagnosticInfo);
                        diagnosticsExist = true;
                    }
                }
            }

            if (!diagnosticsExist)
            {
                diagnosticInfos.Clear();
            }
        }

        /// <summary>
        /// Called when a subscription expires.
        /// </summary>
        /// <param name="subscription">The subscription.</param>
        internal void SubscriptionExpired(ISubscription subscription)
        {
            lock (m_statusMessagesLock)
            {
                var message = new StatusMessage
                {
                    SubscriptionId = subscription.Id,
                    Message = subscription.PublishTimeout()
                };

                if (subscription.SessionId != null &&
                    m_statusMessages.TryGetValue(
                        subscription.SessionId,
                        out Queue<StatusMessage> queue))
                {
                    queue.Enqueue(message);
                }
            }
        }

        /// <summary>
        /// Publishes a subscription.
        /// </summary>
        /// <exception cref="ServiceResultException"></exception>
        public NotificationMessage Publish(
            OperationContext context,
            SubscriptionAcknowledgementCollection subscriptionAcknowledgements,
            out uint subscriptionId,
            out UInt32Collection availableSequenceNumbers,
            out bool moreNotifications,
            out StatusCodeCollection acknowledgeResults,
            out DiagnosticInfoCollection acknowledgeDiagnosticInfos)
        {
            PublishResponse response = PublishAsync(context, subscriptionAcknowledgements).GetAwaiter().GetResult();

            subscriptionId = response.SubscriptionId;
            availableSequenceNumbers = response.AvailableSequenceNumbers;
            moreNotifications = response.MoreNotifications;
            acknowledgeResults = response.Results;
            acknowledgeDiagnosticInfos = response.DiagnosticInfos;

<<<<<<< HEAD
            return response.NotificationMessage;
        }
=======
            NotificationMessage message = null;

            m_logger.LogTrace("Publish #{ClientHandle} ReceivedFromClient", context.ClientHandle);
            bool requeue = false;
>>>>>>> fab6f2ac

        /// <summary>
        /// Publishes a subscription.
        /// </summary>
        /// <exception cref="ServiceResultException"></exception>
        public async Task<PublishResponse> PublishAsync(
            OperationContext context,
            SubscriptionAcknowledgementCollection subscriptionAcknowledgements,
            CancellationToken cancellationToken = default)
        {
            // get publish queue for session.
            // get publish queue for session.
            if (!m_publishQueues.TryGetValue(context.Session.Id, out SessionPublishQueue queue))
            {
                if (m_subscriptions.IsEmpty)
                {
                    throw new ServiceResultException(StatusCodes.BadNoSubscription);
                }

                throw new ServiceResultException(StatusCodes.BadSessionClosed);
            }

<<<<<<< HEAD
            // acknowledge previous messages.
            queue.Acknowledge(
                context,
                subscriptionAcknowledgements,
                out StatusCodeCollection acknowledgeResults,
                out DiagnosticInfoCollection acknowledgeDiagnosticInfos);
=======
                    m_logger.LogTrace(
                        "Publish False Alarm - Request #{ClientHandle} Requeued.",
                        context.ClientHandle);
                    requeue = true;
                }
                finally
                {
                    queue.PublishCompleted(subscription, moreNotifications);
                }
            } while (requeue);
>>>>>>> fab6f2ac

            // update diagnostics.
            if (context.Session != null)
            {
                lock (context.Session.DiagnosticsLock)
                {
                    SessionDiagnosticsDataType diagnostics = context.Session.SessionDiagnostics;
                    diagnostics.CurrentPublishRequestsInQueue++;
                }
            }

            try
            {
                m_logger.LogTrace("Publish #{ClientHandle} ReceivedFromClient", context.ClientHandle);

                // check for any pending status messages that need to be sent.
                if (ReturnPendingStatusMessage(context, out NotificationMessage statusMessage, out uint statusSubscriptionId))
                {
                    return new PublishResponse
                    {
                        SubscriptionId = statusSubscriptionId,
                        NotificationMessage = statusMessage,
                        Results = acknowledgeResults,
                        DiagnosticInfos = acknowledgeDiagnosticInfos
                    };
                }

                while (!cancellationToken.IsCancellationRequested)
                {
                    // blocks until a subscription is available or timeout expires.
                    ISubscription subscription = await queue.PublishAsync(
                        context.ChannelContext.SecureChannelId,
                        context.OperationDeadline,
                        cancellationToken).ConfigureAwait(false);

                    // check for pending status message that may have arrived while waiting.
                    if (ReturnPendingStatusMessage(context, out statusMessage, out statusSubscriptionId))
                    {
                        // requeue the subscription that was ready to publish.
                        queue.Requeue(subscription);

<<<<<<< HEAD
                        return new PublishResponse
                        {
                            SubscriptionId = statusSubscriptionId,
                            NotificationMessage = statusMessage,
                            Results = acknowledgeResults,
                            DiagnosticInfos = acknowledgeDiagnosticInfos
                        };
=======
                        m_logger.LogTrace("Publish #{ClientHandle} Timeout", context.ClientHandle);
                        return null;
>>>>>>> fab6f2ac
                    }

                    bool moreNotifications = false;

                    // publish notifications.
                    try
                    {
                        NotificationMessage message = subscription.Publish(
                            context,
                            out UInt32Collection availableSequenceNumbers,
                            out moreNotifications);

                        // a null message indicates a false alarm; requeue and wait for the next one.
                        if (message != null)
                        {
                            return new PublishResponse
                            {
                                SubscriptionId = subscription.Id,
                                AvailableSequenceNumbers = availableSequenceNumbers,
                                MoreNotifications = moreNotifications,
                                NotificationMessage = message,
                                Results = acknowledgeResults,
                                DiagnosticInfos = acknowledgeDiagnosticInfos
                            };
                        }

<<<<<<< HEAD
                        queue.Requeue(subscription);
                        Utils.LogTrace("Publish False Alarm - Request #{0} Requeued.", context.ClientHandle);
=======
                        m_logger.LogTrace(
                            "Publish False Alarm - Request #{ClientHandle} Requeued.",
                            context.ClientHandle);
                        requeue = true;
>>>>>>> fab6f2ac
                    }
                    finally
                    {
                        queue.PublishCompleted(subscription, moreNotifications);
                    }
                }

                throw new ServiceResultException(StatusCodes.BadTimeout);
            }
            finally
            {
                // update diagnostics.
                if (context.Session != null)
                {
                    lock (context.Session.DiagnosticsLock)
                    {
                        SessionDiagnosticsDataType diagnostics = context.Session.SessionDiagnostics;
                        diagnostics.CurrentPublishRequestsInQueue--;
                    }
                }
            }
        }

        /// <summary>
        /// Modifies an existing subscription.
        /// </summary>
        /// <exception cref="ServiceResultException"></exception>
        public void ModifySubscription(
            OperationContext context,
            uint subscriptionId,
            double requestedPublishingInterval,
            uint requestedLifetimeCount,
            uint requestedMaxKeepAliveCount,
            uint maxNotificationsPerPublish,
            byte priority,
            out double revisedPublishingInterval,
            out uint revisedLifetimeCount,
            out uint revisedMaxKeepAliveCount)
        {
            revisedPublishingInterval = requestedPublishingInterval;
            revisedLifetimeCount = requestedLifetimeCount;
            revisedMaxKeepAliveCount = requestedMaxKeepAliveCount;

            // find subscription.

            if (!m_subscriptions.TryGetValue(subscriptionId, out ISubscription subscription))
            {
                throw new ServiceResultException(StatusCodes.BadSubscriptionIdInvalid);
            }

            _ = subscription.PublishingInterval;

            // calculate publishing interval.
            revisedPublishingInterval = CalculatePublishingInterval(requestedPublishingInterval);

            // calculate the keep alive count.
            revisedMaxKeepAliveCount = CalculateKeepAliveCount(
                revisedPublishingInterval,
                requestedMaxKeepAliveCount,
                subscription.IsDurable);

            // calculate the lifetime count.
            revisedLifetimeCount = CalculateLifetimeCount(
                revisedPublishingInterval,
                revisedMaxKeepAliveCount,
                requestedLifetimeCount,
                subscription.IsDurable);

            // calculate the max notification count.
            maxNotificationsPerPublish = CalculateMaxNotificationsPerPublish(
                maxNotificationsPerPublish);

            // update the subscription.
            subscription.Modify(
                context,
                revisedPublishingInterval,
                revisedLifetimeCount,
                revisedMaxKeepAliveCount,
                maxNotificationsPerPublish,
                priority);

            // get the count for the diagnostics.
            uint publishingIntervalCount = GetPublishingIntervalCount();

            lock (m_server.DiagnosticsWriteLock)
            {
                ServerDiagnosticsSummaryDataType diagnostics = m_server.ServerDiagnostics;
                diagnostics.PublishingIntervalCount = publishingIntervalCount;
            }
        }

        /// <summary>
        /// Sets a subscription into durable mode
        /// </summary>
        /// <param name="context">the system context.</param>
        /// <param name="subscriptionId">Identifier of the Subscription.</param>
        /// <param name="lifetimeInHours">The requested lifetime in hours for the durable Subscription.</param>
        /// <param name="revisedLifetimeInHours">The revised lifetime in hours the Server applied to the durable Subscription.</param>
        /// <exception cref="ServiceResultException"></exception>
        public ServiceResult SetSubscriptionDurable(
            ISystemContext context,
            uint subscriptionId,
            uint lifetimeInHours,
            out uint revisedLifetimeInHours)
        {
            revisedLifetimeInHours = 0;

            if (!m_subscriptions.TryGetValue(subscriptionId, out ISubscription subscription))
            {
                throw new ServiceResultException(StatusCodes.BadSubscriptionIdInvalid);
            }

            if (subscription.SessionId != context.SessionId)
            {
                // user tries to access subscription of different session
                return StatusCodes.BadUserAccessDenied;
            }

            if (subscription.MonitoredItemCount > 0)
            {
                // durable subscription can only be created before monitored items are created
                return StatusCodes.BadInvalidState;
            }

            revisedLifetimeInHours = lifetimeInHours;
            if (revisedLifetimeInHours == 0 ||
                revisedLifetimeInHours > m_maxDurableSubscriptionLifetimeInHours)
            {
                revisedLifetimeInHours = m_maxDurableSubscriptionLifetimeInHours;
            }

            const uint hoursInSeconds = 3_600_000;
            long lifetimeInSeconds = revisedLifetimeInHours * hoursInSeconds;
            uint requestedLifeTimeCount = (uint)(lifetimeInSeconds /
                subscription.PublishingInterval);

            return subscription.SetSubscriptionDurable(requestedLifeTimeCount);
        }

        /// <summary>
        /// Sets the publishing mode for a set of subscriptions.
        /// </summary>
        /// <exception cref="ServiceResultException"></exception>
        public void SetPublishingMode(
            OperationContext context,
            bool publishingEnabled,
            UInt32Collection subscriptionIds,
            out StatusCodeCollection results,
            out DiagnosticInfoCollection diagnosticInfos)
        {
            bool diagnosticsExist = false;

            results = new StatusCodeCollection(subscriptionIds.Count);
            diagnosticInfos = new DiagnosticInfoCollection(subscriptionIds.Count);

            for (int ii = 0; ii < subscriptionIds.Count; ii++)
            {
                try
                {
                    // find subscription.

                    if (!m_subscriptions.TryGetValue(subscriptionIds[ii], out ISubscription subscription))
                    {
                        throw new ServiceResultException(StatusCodes.BadSubscriptionIdInvalid);
                    }

                    // update the subscription.
                    subscription.SetPublishingMode(context, publishingEnabled);

                    // save results.
                    results.Add(StatusCodes.Good);

                    if ((context.DiagnosticsMask & DiagnosticsMasks.OperationAll) != 0)
                    {
                        diagnosticInfos.Add(null);
                    }
                }
                catch (Exception e)
                {
                    m_logger.LogError(e, "Error occurred in SetPublishingMode");

                    var result = ServiceResult.Create(
                        e,
                        StatusCodes.BadUnexpectedError,
                        string.Empty);
                    results.Add(result.Code);

                    if ((context.DiagnosticsMask & DiagnosticsMasks.OperationAll) != 0)
                    {
                        DiagnosticInfo diagnosticInfo = ServerUtils.CreateDiagnosticInfo(
                            m_server,
                            context,
                            result,
                            m_logger);
                        diagnosticInfos.Add(diagnosticInfo);
                        diagnosticsExist = true;
                    }
                }

                if (!diagnosticsExist)
                {
                    diagnosticInfos.Clear();
                }
            }
        }

        /// <summary>
        /// Attaches a groups of subscriptions to a different session.
        /// </summary>
        public void TransferSubscriptions(
            OperationContext context,
            UInt32Collection subscriptionIds,
            bool sendInitialValues,
            out TransferResultCollection results,
            out DiagnosticInfoCollection diagnosticInfos)
        {
            results = [];
            diagnosticInfos = [];

            m_logger.LogInformation(
                "TransferSubscriptions to SessionId={SessionId}, Count={Count}, sendInitialValues={SendInitialValues}",
                context.Session.Id,
                subscriptionIds.Count,
                sendInitialValues);

            for (int ii = 0; ii < subscriptionIds.Count; ii++)
            {
                var result = new TransferResult();
                try
                {
                    // find subscription.
                    if (!m_subscriptions.TryGetValue(subscriptionIds[ii], out ISubscription subscription))
                    {
                        result.StatusCode = StatusCodes.BadSubscriptionIdInvalid;
                        results.Add(result);
                        if ((context.DiagnosticsMask & DiagnosticsMasks.OperationAll) != 0)
                        {
                            diagnosticInfos.Add(null);
                        }
                        continue;
                    }

                    lock (subscription.DiagnosticsLock)
                    {
                        SubscriptionDiagnosticsDataType diagnostics = subscription.Diagnostics;
                        diagnostics.TransferRequestCount++;
                    }

                    // check if new and old sessions are different
                    ISession ownerSession = subscription.Session;
                    if (ownerSession != null &&
                        !NodeId.IsNull(ownerSession.Id) &&
                        ownerSession.Id == context.Session.Id)
                    {
                        result.StatusCode = StatusCodes.BadNothingToDo;
                        results.Add(result);
                        if ((context.DiagnosticsMask & DiagnosticsMasks.OperationAll) != 0)
                        {
                            diagnosticInfos.Add(null);
                        }
                        continue;
                    }

                    // get the identity of the current or last owner
                    UserIdentityToken ownerIdentity = subscription.EffectiveIdentity
                        .GetIdentityToken();

                    // Validate the identity of the user who owns/owned the subscription
                    // is the same as the new owner.
                    bool validIdentity = Utils.IsEqualUserIdentity(
                        ownerIdentity,
                        context.Session.EffectiveIdentity.GetIdentityToken());

                    // Test if anonymous user is using a
                    // secure session using Sign or SignAndEncrypt
                    if (validIdentity && (ownerIdentity is AnonymousIdentityToken))
                    {
                        MessageSecurityMode securityMode = context.ChannelContext
                            .EndpointDescription
                            .SecurityMode;
                        if (securityMode is not MessageSecurityMode.Sign and not MessageSecurityMode.SignAndEncrypt)
                        {
                            validIdentity = false;
                        }
                    }

                    // continue if identity check failed
                    if (!validIdentity)
                    {
                        result.StatusCode = StatusCodes.BadUserAccessDenied;
                        results.Add(result);
                        if ((context.DiagnosticsMask & DiagnosticsMasks.OperationAll) != 0)
                        {
                            diagnosticInfos.Add(null);
                        }
                        continue;
                    }

                    // transfer session, add subscription to publish queue
                    lock (m_lock)
                    {
                        subscription.TransferSession(context, sendInitialValues);

                        // remove from queue in old session
                        if (ownerSession != null &&
                            m_publishQueues.TryGetValue(
                                ownerSession.Id,
                                out SessionPublishQueue ownerPublishQueue) &&
                            ownerPublishQueue != null)
                        {
                            // keep the queued requests for the status message
                            ownerPublishQueue.Remove(subscription, false);
                        }

                        // add to queue in new session, create queue if necessary
                        if (!m_publishQueues.TryGetValue(
                                context.SessionId,
                                out SessionPublishQueue publishQueue) ||
                            publishQueue == null)
                        {
                            m_publishQueues[context.SessionId]
                                = publishQueue = new SessionPublishQueue(
                                m_server,
                                context.Session,
                                m_maxPublishRequestCount);
                        }
                        publishQueue.Add(subscription);
                    }

                    lock (m_statusMessagesLock)
                    {
                        var processedQueue = new Queue<StatusMessage>();
                        if (m_statusMessages.TryGetValue(
                                context.SessionId,
                                out Queue<StatusMessage> messagesQueue) &&
                            messagesQueue != null)
                        {
                            // There must not be any messages left from
                            // the transferred subscription
                            foreach (StatusMessage statusMessage in messagesQueue)
                            {
                                if (statusMessage.SubscriptionId == subscription.Id)
                                {
                                    continue;
                                }
                                processedQueue.Enqueue(statusMessage);
                            }
                        }
                        m_statusMessages[context.SessionId] = processedQueue;
                    }

                    if (context.Session != null)
                    {
                        lock (context.Session.DiagnosticsLock)
                        {
                            SessionDiagnosticsDataType diagnostics = context.Session
                                .SessionDiagnostics;
                            diagnostics.CurrentSubscriptionsCount++;
                        }
                    }

                    // raise subscription event.
                    RaiseSubscriptionEvent(subscription, false);
                    result.StatusCode = StatusCodes.Good;

                    // Notify old session with Good_SubscriptionTransferred.
                    if (ownerSession != null)
                    {
                        lock (ownerSession.DiagnosticsLock)
                        {
                            SessionDiagnosticsDataType diagnostics = ownerSession
                                .SessionDiagnostics;
                            diagnostics.CurrentSubscriptionsCount--;
                        }

                        // queue the Good_SubscriptionTransferred message
                        bool statusQueued = false;
                        lock (m_statusMessagesLock)
                        {
                            if (!NodeId.IsNull(ownerSession.Id) &&
                                m_statusMessages.TryGetValue(
                                    ownerSession.Id,
                                    out Queue<StatusMessage> queue))
                            {
                                var message = new StatusMessage
                                {
                                    SubscriptionId = subscription.Id,
                                    Message = subscription.SubscriptionTransferred()
                                };
                                queue.Enqueue(message);
                                statusQueued = true;
                            }
                        }

                        lock (m_lock)
                        {
                            // trigger publish response to return status immediately
                            if (m_publishQueues.TryGetValue(
                                    ownerSession.Id,
                                    out SessionPublishQueue ownerPublishQueue) &&
                                ownerPublishQueue != null)
                            {
                                if (statusQueued)
                                {
                                    // queue the status message
                                    bool success = ownerPublishQueue.TryPublishCustomStatus(
                                        StatusCodes.GoodSubscriptionTransferred);
                                    if (!success)
                                    {
                                        m_logger.LogWarning(
                                            "Failed to queue Good_SubscriptionTransferred for SessionId {SessionId}, SubscriptionId {SubscriptionId} due to an empty request queue.",
                                            ownerSession.Id,
                                            subscription.Id);
                                    }
                                }

                                // check to remove queued requests if no subscriptions are active
                                ownerPublishQueue.RemoveQueuedRequests();
                            }
                        }
                    }

                    // Return the sequence numbers that are available for retransmission.
                    result.AvailableSequenceNumbers = subscription
                        .AvailableSequenceNumbersForRetransmission();

                    lock (subscription.DiagnosticsLock)
                    {
                        SubscriptionDiagnosticsDataType diagnostics = subscription.Diagnostics;
                        diagnostics.TransferredToSameClientCount++;
                    }

                    // save results.
                    results.Add(result);
                    if ((context.DiagnosticsMask & DiagnosticsMasks.OperationAll) != 0)
                    {
                        diagnosticInfos.Add(null);
                    }

                    m_logger.LogInformation(
                        "Transferred subscription Id {SubscriptionId} to SessionId {SessionId}",
                        subscription.Id,
                        context.Session.Id);
                }
                catch (Exception e)
                {
                    result.StatusCode = StatusCodes.Bad;
                    if ((context.DiagnosticsMask & DiagnosticsMasks.OperationAll) != 0)
                    {
                        diagnosticInfos.Add(
                            new DiagnosticInfo(e, context.DiagnosticsMask, false, null, m_logger));
                    }
                }

                for (int i = 0; i < results.Count; i++)
                {
                    m_server.ReportAuditTransferSubscriptionEvent(
                        context.AuditEntryId,
                        context.Session,
                        results[i].StatusCode,
                        m_logger);
                }
            }
        }

        /// <summary>
        /// Republishes a previously published notification message.
        /// </summary>
        /// <exception cref="ServiceResultException"></exception>
        public NotificationMessage Republish(
            OperationContext context,
            uint subscriptionId,
            uint retransmitSequenceNumber)
        {
            // find subscription.
            if (!m_subscriptions.TryGetValue(subscriptionId, out ISubscription subscription))
            {
                throw new ServiceResultException(StatusCodes.BadSubscriptionIdInvalid);
            }

            // fetch the message.
            return subscription.Republish(context, retransmitSequenceNumber);
        }

        /// <summary>
        /// Updates the triggers for the monitored item.
        /// </summary>
        /// <exception cref="ServiceResultException"></exception>
        public void SetTriggering(
            OperationContext context,
            uint subscriptionId,
            uint triggeringItemId,
            UInt32Collection linksToAdd,
            UInt32Collection linksToRemove,
            out StatusCodeCollection addResults,
            out DiagnosticInfoCollection addDiagnosticInfos,
            out StatusCodeCollection removeResults,
            out DiagnosticInfoCollection removeDiagnosticInfos)
        {
            // find subscription.

            if (!m_subscriptions.TryGetValue(subscriptionId, out ISubscription subscription))
            {
                throw new ServiceResultException(StatusCodes.BadSubscriptionIdInvalid);
            }

            // update the triggers.
            subscription.SetTriggering(
                context,
                triggeringItemId,
                linksToAdd,
                linksToRemove,
                out addResults,
                out addDiagnosticInfos,
                out removeResults,
                out removeDiagnosticInfos);
        }

        /// <summary>
        /// Adds monitored items to a subscription.
        /// </summary>
        /// <exception cref="ServiceResultException"></exception>
        public void CreateMonitoredItems(
            OperationContext context,
            uint subscriptionId,
            TimestampsToReturn timestampsToReturn,
            MonitoredItemCreateRequestCollection itemsToCreate,
            out MonitoredItemCreateResultCollection results,
            out DiagnosticInfoCollection diagnosticInfos)
        {
            // find subscription.
            if (!m_subscriptions.TryGetValue(subscriptionId, out ISubscription subscription))
            {
                throw new ServiceResultException(StatusCodes.BadSubscriptionIdInvalid);
            }

            int currentMonitoredItemCount = subscription.MonitoredItemCount;

            // create the items.
            subscription.CreateMonitoredItems(
                context,
                timestampsToReturn,
                itemsToCreate,
                out results,
                out diagnosticInfos);

            int monitoredItemCountIncrement = subscription.MonitoredItemCount -
                currentMonitoredItemCount;

            // update diagnostics.
            if (context.Session != null)
            {
                lock (context.Session.DiagnosticsLock)
                {
                    SessionDiagnosticsDataType diagnostics = context.Session.SessionDiagnostics;
                    UpdateCurrentMonitoredItemsCount(diagnostics, monitoredItemCountIncrement);
                }
            }
        }

        /// <summary>
        /// Modifies monitored items in a subscription.
        /// </summary>
        /// <exception cref="ServiceResultException"></exception>
        public void ModifyMonitoredItems(
            OperationContext context,
            uint subscriptionId,
            TimestampsToReturn timestampsToReturn,
            MonitoredItemModifyRequestCollection itemsToModify,
            out MonitoredItemModifyResultCollection results,
            out DiagnosticInfoCollection diagnosticInfos)
        {
            // find subscription.
            if (!m_subscriptions.TryGetValue(subscriptionId, out ISubscription subscription))
            {
                throw new ServiceResultException(StatusCodes.BadSubscriptionIdInvalid);
            }

            // modify the items.
            subscription.ModifyMonitoredItems(
                context,
                timestampsToReturn,
                itemsToModify,
                out results,
                out diagnosticInfos);
        }

        /// <summary>
        /// Deletes the monitored items in a subscription.
        /// </summary>
        /// <exception cref="ServiceResultException"></exception>
        public void DeleteMonitoredItems(
            OperationContext context,
            uint subscriptionId,
            UInt32Collection monitoredItemIds,
            out StatusCodeCollection results,
            out DiagnosticInfoCollection diagnosticInfos)
        {
            // find subscription.
            if (!m_subscriptions.TryGetValue(subscriptionId, out ISubscription subscription))
            {
                throw new ServiceResultException(StatusCodes.BadSubscriptionIdInvalid);
            }

            int currentMonitoredItemCount = subscription.MonitoredItemCount;

            // create the items.
            subscription.DeleteMonitoredItems(
                context,
                monitoredItemIds,
                out results,
                out diagnosticInfos);

            int monitoredItemCountIncrement = subscription.MonitoredItemCount -
                currentMonitoredItemCount;

            // update diagnostics.
            if (context.Session != null)
            {
                lock (context.Session.DiagnosticsLock)
                {
                    SessionDiagnosticsDataType diagnostics = context.Session.SessionDiagnostics;
                    UpdateCurrentMonitoredItemsCount(diagnostics, monitoredItemCountIncrement);
                }
            }
        }

        /// <summary>
        /// Changes the monitoring mode for a set of items.
        /// </summary>
        /// <exception cref="ServiceResultException"></exception>
        public void SetMonitoringMode(
            OperationContext context,
            uint subscriptionId,
            MonitoringMode monitoringMode,
            UInt32Collection monitoredItemIds,
            out StatusCodeCollection results,
            out DiagnosticInfoCollection diagnosticInfos)
        {
            // find subscription.
            if (!m_subscriptions.TryGetValue(subscriptionId, out ISubscription subscription))
            {
                throw new ServiceResultException(StatusCodes.BadSubscriptionIdInvalid);
            }

            // create the items.
            subscription.SetMonitoringMode(
                context,
                monitoringMode,
                monitoredItemIds,
                out results,
                out diagnosticInfos);
        }

        /// <summary>
        /// Calculate a revised queue size for a monitored item based on the provided maximum allowed queue sizes.
        /// depending if an item is durable
        /// </summary>
        /// <param name="isDurable">the item to create is a part of a durable subscription</param>
        /// <param name="queueSize">the queue size to revise</param>
        /// <param name="maxQueueSize">the maximum queue size for regular subscriptions</param>
        ///  <param name="maxDurableQueueSize">the maxmimum queue size for durable subscriptions</param>
        /// <returns>the revised queue size</returns>
        public static uint CalculateRevisedQueueSize(
            bool isDurable,
            uint queueSize,
            uint maxQueueSize,
            uint maxDurableQueueSize)
        {
            //reqular limit
            if (queueSize > maxQueueSize && !isDurable)
            {
                return maxQueueSize;
            }

            //durable subscription limit
            if (queueSize > maxDurableQueueSize && isDurable)
            {
                return maxDurableQueueSize;
            }

            //no revision needed as size within limits
            return queueSize;
        }

        /// <summary>
        /// Calculates the publishing interval.
        /// </summary>
        protected virtual double CalculatePublishingInterval(double publishingInterval)
        {
            if (double.IsNaN(publishingInterval) || publishingInterval < m_minPublishingInterval)
            {
                publishingInterval = m_minPublishingInterval;
            }

            if (publishingInterval > m_maxPublishingInterval)
            {
                publishingInterval = m_maxPublishingInterval;
            }

            if (publishingInterval < m_publishingResolution)
            {
                publishingInterval = m_publishingResolution;
            }

            if (publishingInterval % m_publishingResolution != 0)
            {
                publishingInterval =
                    ((((int)publishingInterval) / m_publishingResolution) + 1) *
                    m_publishingResolution;
            }

            return publishingInterval;
        }

        /// <summary>
        /// Calculates the keep alive count.
        /// </summary>
        protected virtual uint CalculateKeepAliveCount(
            double publishingInterval,
            uint keepAliveCount,
            bool isDurableSubscription = false)
        {
            // set default.
            if (keepAliveCount == 0)
            {
                keepAliveCount = 3;
            }

            ulong maxSubscriptionLifetime = isDurableSubscription
                ? m_maxDurableSubscriptionLifetimeInHours
                : m_maxSubscriptionLifetime;

            double keepAliveInterval = keepAliveCount * publishingInterval;

            // keep alive interval cannot be longer than the max subscription lifetime.
            if (keepAliveInterval > maxSubscriptionLifetime)
            {
                keepAliveCount = (uint)(maxSubscriptionLifetime / publishingInterval);

                if (keepAliveCount < uint.MaxValue &&
                    maxSubscriptionLifetime % publishingInterval != 0)
                {
                    keepAliveCount++;
                }

                keepAliveInterval = keepAliveCount * publishingInterval;
            }

            // the time between publishes cannot exceed the max publishing interval.
            if (keepAliveInterval > m_maxPublishingInterval)
            {
                keepAliveCount = (uint)(m_maxPublishingInterval / publishingInterval);

                if (keepAliveCount < uint.MaxValue &&
                    m_maxPublishingInterval % publishingInterval != 0)
                {
                    keepAliveCount++;
                }
            }

            return keepAliveCount;
        }

        /// <summary>
        /// Calculates the lifetime count.
        /// </summary>
        protected virtual uint CalculateLifetimeCount(
            double publishingInterval,
            uint keepAliveCount,
            uint lifetimeCount,
            bool isDurableSubscription = false)
        {
            const int kMillisecondsToHours = 3_600_000;

            ulong maxSubscriptionLifetime = isDurableSubscription
                ? m_maxDurableSubscriptionLifetimeInHours * kMillisecondsToHours
                : m_maxSubscriptionLifetime;

            double lifetimeInterval = lifetimeCount * publishingInterval;

            // lifetime cannot be longer than the max subscription lifetime.
            if (lifetimeInterval > maxSubscriptionLifetime)
            {
                lifetimeCount = (uint)(maxSubscriptionLifetime / publishingInterval);

                if (lifetimeCount < uint.MaxValue &&
                    maxSubscriptionLifetime % publishingInterval != 0)
                {
                    lifetimeCount++;
                }
            }

            // the lifetime must be greater than the keepalive.
            if (keepAliveCount < uint.MaxValue / 3)
            {
                if (keepAliveCount * 3 > lifetimeCount)
                {
                    lifetimeCount = keepAliveCount * 3;
                }

                lifetimeInterval = lifetimeCount * publishingInterval;
            }
            else
            {
                lifetimeCount = uint.MaxValue;
                lifetimeInterval = double.MaxValue;
            }

            // apply the minimum.
            if (m_minSubscriptionLifetime > publishingInterval &&
                m_minSubscriptionLifetime > lifetimeInterval)
            {
                lifetimeCount = (uint)(m_minSubscriptionLifetime / publishingInterval);

                if (lifetimeCount < uint.MaxValue &&
                    m_minSubscriptionLifetime % publishingInterval != 0)
                {
                    lifetimeCount++;
                }
            }

            return lifetimeCount;
        }

        /// <summary>
        /// Calculates the maximum number of notifications per publish.
        /// </summary>
        protected virtual uint CalculateMaxNotificationsPerPublish(uint maxNotificationsPerPublish)
        {
            if (maxNotificationsPerPublish == 0 ||
                maxNotificationsPerPublish > m_maxNotificationsPerPublish)
            {
                return m_maxNotificationsPerPublish;
            }

            return maxNotificationsPerPublish;
        }

        /// <summary>
        /// Creates a new instance of a subscription.
        /// </summary>
        protected virtual ISubscription CreateSubscription(
            OperationContext context,
            uint subscriptionId,
            double publishingInterval,
            uint lifetimeCount,
            uint keepAliveCount,
            uint maxNotificationsPerPublish,
            byte priority,
            bool publishingEnabled)
        {
            return new Subscription(
                m_server,
                context.Session,
                subscriptionId,
                publishingInterval,
                lifetimeCount,
                keepAliveCount,
                maxNotificationsPerPublish,
                priority,
                publishingEnabled,
                m_maxMessageCount);
        }

        /// <summary>
        /// Checks if there is a status message to return.
        /// </summary>
        private bool ReturnPendingStatusMessage(
            OperationContext context,
            out NotificationMessage message,
            out uint subscriptionId)
        {
            message = null;
            subscriptionId = 0;

            // check for status messages.
            lock (m_statusMessagesLock)
            {
                if (m_statusMessages.TryGetValue(
                        context.SessionId,
                        out Queue<StatusMessage> statusQueue) &&
                    statusQueue.Count > 0)
                {
                    StatusMessage status = statusQueue.Dequeue();
                    subscriptionId = status.SubscriptionId;
                    message = status.Message;
                    return true;
                }
            }
            return false;
        }

        /// <summary>
        /// Periodically checks if the sessions have timed out.
        /// </summary>
        private void PublishSubscriptions(object data)
        {
            try
            {
                m_logger.LogInformation(
                    "Subscription - Publish Task {TaskId:X8} Started.",
                    Task.CurrentId);

                int sleepCycle = Convert.ToInt32(data, CultureInfo.InvariantCulture);
                int timeToWait = sleepCycle;

                while (true)
                {
                    DateTime start = DateTime.UtcNow;

                    SessionPublishQueue[] queues = null;
                    ISubscription[] abandonedSubscriptions = null;

                    lock (m_lock)
                    {
                        // collect active session queues.
                        queues = new SessionPublishQueue[m_publishQueues.Count];
                        m_publishQueues.Values.CopyTo(queues, 0);

                        // collect abandoned subscriptions.
                        if (m_abandonedSubscriptions != null && m_abandonedSubscriptions.Count > 0)
                        {
                            abandonedSubscriptions = new ISubscription[m_abandonedSubscriptions
                                .Count];

                            for (int ii = 0; ii < abandonedSubscriptions.Length; ii++)
                            {
                                abandonedSubscriptions[ii] = m_abandonedSubscriptions[ii];
                            }
                        }
                    }

                    // check the publish timer for each subscription.
                    for (int ii = 0; ii < queues.Length; ii++)
                    {
                        queues[ii].PublishTimerExpired();
                    }

                    // check the publish timer for each abandoned subscription.
                    if (abandonedSubscriptions != null)
                    {
                        var subscriptionsToDelete = new List<ISubscription>();

                        for (int ii = 0; ii < abandonedSubscriptions.Length; ii++)
                        {
                            ISubscription subscription = abandonedSubscriptions[ii];

                            if (subscription.PublishTimerExpired() != PublishingState.Expired)
                            {
                                continue;
                            }

                            (subscriptionsToDelete ??= []).Add(subscription);
                            SubscriptionExpired(subscription);
                            m_logger.LogInformation(
                                "Subscription - Abandoned Subscription Id={SubscriptionId} Delete Scheduled.",
                                subscription.Id);
                        }

                        // schedule cleanup on a background thread.
                        if (subscriptionsToDelete.Count > 0)
                        {
                            lock (m_lock)
                            {
                                for (int ii = 0; ii < subscriptionsToDelete.Count; ii++)
                                {
                                    m_abandonedSubscriptions.Remove(subscriptionsToDelete[ii]);
                                }
                            }

                            CleanupSubscriptions(m_server, subscriptionsToDelete, m_logger);
                        }
                    }

                    if (m_shutdownEvent.WaitOne(timeToWait))
                    {
                        m_logger.LogInformation(
                            "Subscription - Publish Task {TaskId:X8} Exited Normally.",
                            Task.CurrentId);
                        break;
                    }

                    int delay = (int)(DateTime.UtcNow - start).TotalMilliseconds;
                    timeToWait = sleepCycle;
                }
            }
            catch (Exception e)
            {
                m_logger.LogError(
                    e,
                    "Subscription - Publish Task {TaskId:X8} Exited Unexpectedly.",
                    Task.CurrentId);
            }
        }

        /// <summary>
        /// A single thread to execute the condition refresh.
        /// </summary>
        private void ConditionRefreshWorker()
        {
            try
            {
                m_logger.LogInformation(
                    "Subscription - ConditionRefresh Task {TaskId:X8} Started.",
                    Task.CurrentId);

                while (true)
                {
                    ConditionRefreshTask conditionRefreshTask = null;

                    lock (m_conditionRefreshLock)
                    {
                        if (m_conditionRefreshQueue.Count > 0)
                        {
                            conditionRefreshTask = m_conditionRefreshQueue.Dequeue();
                        }
                        else
                        {
                            m_conditionRefreshEvent.Reset();
                        }
                    }

                    if (conditionRefreshTask == null)
                    {
                        m_conditionRefreshEvent.WaitOne();
                    }
                    else if (conditionRefreshTask.MonitoredItemId == 0)
                    {
                        DoConditionRefresh(conditionRefreshTask.Subscription);
                    }
                    else
                    {
                        DoConditionRefresh2(
                            conditionRefreshTask.Subscription,
                            conditionRefreshTask.MonitoredItemId);
                    }

                    // use shutdown event to end loop
                    if (m_shutdownEvent.WaitOne(0))
                    {
                        m_logger.LogInformation(
                            "Subscription - ConditionRefresh Task {TaskId:X8} Exited Normally.",
                            Task.CurrentId);
                        break;
                    }
                }
            }
            catch (Exception e)
            {
                m_logger.LogError(
                    e,
                    "Subscription - ConditionRefresh Task {TaskId:X8} Exited Unexpectedly.",
                    Task.CurrentId);
            }
        }

        /// <summary>
        /// Cleanups the subscriptions.
        /// </summary>
        /// <param name="server">The server.</param>
        /// <param name="subscriptionsToDelete">The subscriptions to delete.</param>
        /// <param name="logger">A contextual logger to log to</param>
        internal static void CleanupSubscriptions(
            IServerInternal server,
            IList<ISubscription> subscriptionsToDelete,
            ILogger logger)
        {
            if (subscriptionsToDelete != null && subscriptionsToDelete.Count > 0)
            {
                logger.LogInformation(
                    "Server - {Count} Subscriptions scheduled for delete.",
                    subscriptionsToDelete.Count);

                Task.Run(
                    () => CleanupSubscriptionsCore(server, subscriptionsToDelete, logger));
            }
        }

        /// <summary>
        /// Deletes any expired subscriptions.
        /// </summary>
        private static void CleanupSubscriptionsCore(
            IServerInternal server,
            IList<ISubscription> subscriptionsToDelete,
            ILogger logger)
        {
            try
            {
                logger.LogInformation("Server - CleanupSubscriptions Task Started");

                foreach (ISubscription subscription in subscriptionsToDelete)
                {
                    server.DeleteSubscription(subscription.Id);
                }

                logger.LogInformation("Server - CleanupSubscriptions Task Completed");
            }
            catch (Exception e)
            {
                logger.LogError(e, "Server - CleanupSubscriptions Task Halted Unexpectedly");
            }
        }

        private class StatusMessage
        {
            public uint SubscriptionId;
            public NotificationMessage Message;
        }

        private class ConditionRefreshTask
        {
            public ConditionRefreshTask(ISubscription subscription, uint monitoredItemId)
            {
                Subscription = subscription;
                MonitoredItemId = monitoredItemId;
            }

            public ISubscription Subscription { get; }

            public uint MonitoredItemId { get; }

            public override bool Equals(object obj)
            {
                return obj is ConditionRefreshTask crt &&
                    Subscription?.Id == crt.Subscription?.Id &&
                    MonitoredItemId == crt.MonitoredItemId;
            }

            public override int GetHashCode()
            {
                return HashCode.Combine(Subscription.Id, MonitoredItemId);
            }
        }

        private readonly Lock m_lock = new();
        private uint m_lastSubscriptionId;
        private readonly ILogger m_logger;
        private readonly IServerInternal m_server;
        private readonly double m_minPublishingInterval;
        private readonly double m_maxPublishingInterval;
        private readonly int m_publishingResolution;
        private readonly uint m_maxSubscriptionLifetime;
        private readonly uint m_maxDurableSubscriptionLifetimeInHours;
        private readonly uint m_minSubscriptionLifetime;
        private readonly uint m_maxMessageCount;
        private readonly uint m_maxNotificationsPerPublish;
        private readonly int m_maxPublishRequestCount;
        private readonly int m_maxSubscriptionCount;
        private readonly bool m_durableSubscriptionsEnabled;
        private readonly ConcurrentDictionary<uint, ISubscription> m_subscriptions;
        private List<ISubscription> m_abandonedSubscriptions;
        private readonly NodeIdDictionary<Queue<StatusMessage>> m_statusMessages;
        private readonly NodeIdDictionary<SessionPublishQueue> m_publishQueues;
        private readonly ManualResetEvent m_shutdownEvent;
        private readonly Queue<ConditionRefreshTask> m_conditionRefreshQueue;
        private readonly ManualResetEvent m_conditionRefreshEvent;
        private readonly ISubscriptionStore m_subscriptionStore;

        private readonly Lock m_statusMessagesLock = new();
        private readonly Lock m_eventLock = new();
        private readonly Lock m_conditionRefreshLock = new();
        private event SubscriptionEventHandler m_SubscriptionCreated;
        private event SubscriptionEventHandler m_SubscriptionDeleted;
    }
}<|MERGE_RESOLUTION|>--- conflicted
+++ resolved
@@ -978,15 +978,8 @@
             acknowledgeResults = response.Results;
             acknowledgeDiagnosticInfos = response.DiagnosticInfos;
 
-<<<<<<< HEAD
             return response.NotificationMessage;
         }
-=======
-            NotificationMessage message = null;
-
-            m_logger.LogTrace("Publish #{ClientHandle} ReceivedFromClient", context.ClientHandle);
-            bool requeue = false;
->>>>>>> fab6f2ac
 
         /// <summary>
         /// Publishes a subscription.
@@ -1009,25 +1002,12 @@
                 throw new ServiceResultException(StatusCodes.BadSessionClosed);
             }
 
-<<<<<<< HEAD
             // acknowledge previous messages.
             queue.Acknowledge(
                 context,
                 subscriptionAcknowledgements,
                 out StatusCodeCollection acknowledgeResults,
                 out DiagnosticInfoCollection acknowledgeDiagnosticInfos);
-=======
-                    m_logger.LogTrace(
-                        "Publish False Alarm - Request #{ClientHandle} Requeued.",
-                        context.ClientHandle);
-                    requeue = true;
-                }
-                finally
-                {
-                    queue.PublishCompleted(subscription, moreNotifications);
-                }
-            } while (requeue);
->>>>>>> fab6f2ac
 
             // update diagnostics.
             if (context.Session != null)
@@ -1069,7 +1049,6 @@
                         // requeue the subscription that was ready to publish.
                         queue.Requeue(subscription);
 
-<<<<<<< HEAD
                         return new PublishResponse
                         {
                             SubscriptionId = statusSubscriptionId,
@@ -1077,10 +1056,6 @@
                             Results = acknowledgeResults,
                             DiagnosticInfos = acknowledgeDiagnosticInfos
                         };
-=======
-                        m_logger.LogTrace("Publish #{ClientHandle} Timeout", context.ClientHandle);
-                        return null;
->>>>>>> fab6f2ac
                     }
 
                     bool moreNotifications = false;
@@ -1107,15 +1082,10 @@
                             };
                         }
 
-<<<<<<< HEAD
                         queue.Requeue(subscription);
-                        Utils.LogTrace("Publish False Alarm - Request #{0} Requeued.", context.ClientHandle);
-=======
                         m_logger.LogTrace(
                             "Publish False Alarm - Request #{ClientHandle} Requeued.",
                             context.ClientHandle);
-                        requeue = true;
->>>>>>> fab6f2ac
                     }
                     finally
                     {
