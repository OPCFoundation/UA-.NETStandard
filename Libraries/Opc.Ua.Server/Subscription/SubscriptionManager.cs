/* ========================================================================
 * Copyright (c) 2005-2020 The OPC Foundation, Inc. All rights reserved.
 *
 * OPC Foundation MIT License 1.00
 *
 * Permission is hereby granted, free of charge, to any person
 * obtaining a copy of this software and associated documentation
 * files (the "Software"), to deal in the Software without
 * restriction, including without limitation the rights to use,
 * copy, modify, merge, publish, distribute, sublicense, and/or sell
 * copies of the Software, and to permit persons to whom the
 * Software is furnished to do so, subject to the following
 * conditions:
 *
 * The above copyright notice and this permission notice shall be
 * included in all copies or substantial portions of the Software.
 * THE SOFTWARE IS PROVIDED "AS IS", WITHOUT WARRANTY OF ANY KIND,
 * EXPRESS OR IMPLIED, INCLUDING BUT NOT LIMITED TO THE WARRANTIES
 * OF MERCHANTABILITY, FITNESS FOR A PARTICULAR PURPOSE AND
 * NONINFRINGEMENT. IN NO EVENT SHALL THE AUTHORS OR COPYRIGHT
 * HOLDERS BE LIABLE FOR ANY CLAIM, DAMAGES OR OTHER LIABILITY,
 * WHETHER IN AN ACTION OF CONTRACT, TORT OR OTHERWISE, ARISING
 * FROM, OUT OF OR IN CONNECTION WITH THE SOFTWARE OR THE USE OR
 * OTHER DEALINGS IN THE SOFTWARE.
 *
 * The complete license agreement can be found here:
 * http://opcfoundation.org/License/MIT/1.00/
 * ======================================================================*/

using System;
using System.Collections.Concurrent;
using System.Collections.Generic;
using System.Globalization;
using System.Linq;
using System.Threading;
using System.Threading.Tasks;

namespace Opc.Ua.Server
{
    /// <summary>
    /// A generic session manager object for a server.
    /// </summary>
    public class SubscriptionManager : ISubscriptionManager
    {
        /// <summary>
        /// Initializes the manager with its configuration.
        /// </summary>
        public SubscriptionManager(IServerInternal server, ApplicationConfiguration configuration)
        {
            if (configuration == null)
            {
                throw new ArgumentNullException(nameof(configuration));
            }

            m_server = server ?? throw new ArgumentNullException(nameof(server));

            m_minPublishingInterval = configuration.ServerConfiguration.MinPublishingInterval;
            m_maxPublishingInterval = configuration.ServerConfiguration.MaxPublishingInterval;
            m_publishingResolution = configuration.ServerConfiguration.PublishingResolution;
            m_maxSubscriptionLifetime = (uint)configuration.ServerConfiguration
                .MaxSubscriptionLifetime;
            m_maxDurableSubscriptionLifetimeInHours = (uint)
                configuration.ServerConfiguration.MaxDurableSubscriptionLifetimeInHours;
            m_durableSubscriptionsEnabled = configuration.ServerConfiguration
                .DurableSubscriptionsEnabled;
            m_minSubscriptionLifetime = (uint)configuration.ServerConfiguration
                .MinSubscriptionLifetime;
            m_maxMessageCount = (uint)configuration.ServerConfiguration.MaxMessageQueueSize;
            m_maxNotificationsPerPublish = (uint)configuration.ServerConfiguration
                .MaxNotificationsPerPublish;
            m_maxPublishRequestCount = configuration.ServerConfiguration.MaxPublishRequestCount;
            m_maxSubscriptionCount = configuration.ServerConfiguration.MaxSubscriptionCount;

            m_subscriptionStore = server.SubscriptionStore;

            m_subscriptions = [];
            m_publishQueues = [];
            m_statusMessages = [];
            m_lastSubscriptionId = BitConverter.ToInt64(
                Nonce.CreateRandomNonceData(sizeof(long)),
                0);

            // create a event to signal shutdown.
            m_shutdownEvent = new ManualResetEvent(true);

            // create queue and event for condition refresh worker
            m_conditionRefreshEvent = new ManualResetEvent(false);
            m_conditionRefreshQueue = new Queue<ConditionRefreshTask>();
        }

        /// <summary>
        /// Frees any unmanaged resources.
        /// </summary>
        public void Dispose()
        {
            Dispose(true);
            GC.SuppressFinalize(this);
        }

        /// <summary>
        /// An overrideable version of the Dispose.
        /// </summary>
        protected virtual void Dispose(bool disposing)
        {
            if (disposing)
            {
                List<ISubscription> subscriptions = null;
                List<SessionPublishQueue> publishQueues = null;

                lock (m_lock)
                {
                    publishQueues = [.. m_publishQueues.Values];
                    m_publishQueues.Clear();

                    subscriptions = [.. m_subscriptions.Values];
                    m_subscriptions.Clear();
                }

                foreach (SessionPublishQueue publishQueue in publishQueues)
                {
                    Utils.SilentDispose(publishQueue);
                }

                foreach (ISubscription subscription in subscriptions)
                {
                    Utils.SilentDispose(subscription);
                }

                Utils.SilentDispose(m_shutdownEvent);
                Utils.SilentDispose(m_conditionRefreshEvent);
            }
        }

        /// <summary>
        /// Raised after a new subscription is created.
        /// </summary>
        public event SubscriptionEventHandler SubscriptionCreated
        {
            add
            {
                lock (m_eventLock)
                {
                    m_SubscriptionCreated += value;
                }
            }
            remove
            {
                lock (m_eventLock)
                {
                    m_SubscriptionCreated -= value;
                }
            }
        }

        /// <summary>
        /// Raised before a subscription is deleted.
        /// </summary>
        public event SubscriptionEventHandler SubscriptionDeleted
        {
            add
            {
                lock (m_eventLock)
                {
                    m_SubscriptionDeleted += value;
                }
            }
            remove
            {
                lock (m_eventLock)
                {
                    m_SubscriptionDeleted -= value;
                }
            }
        }

        /// <summary>
        /// Returns all of the subscriptions known to the subscription manager.
        /// </summary>
        /// <returns>A list of the subscriptions.</returns>
        public IList<ISubscription> GetSubscriptions()
        {
            return [.. m_subscriptions.Values];
        }

        /// <summary>
        /// Raises an event related to a subscription.
        /// </summary>
        protected virtual void RaiseSubscriptionEvent(ISubscription subscription, bool deleted)
        {
            SubscriptionEventHandler handler = null;

            lock (m_eventLock)
            {
                handler = m_SubscriptionCreated;

                if (deleted)
                {
                    handler = m_SubscriptionDeleted;
                }
            }

            if (handler != null)
            {
                try
                {
                    handler(subscription, deleted);
                }
                catch (Exception e)
                {
                    Utils.LogError(e, "Subscription event handler raised an exception.");
                }
            }
        }

        /// <summary>
        /// Starts up the manager makes it ready to create subscriptions.
        /// </summary>
        public virtual void Startup()
        {
            lock (m_lock)
            {
                // restore subscriptions on startup
                RestoreSubscriptions();

                m_shutdownEvent.Reset();

                Task.Factory.StartNew(
                    () => PublishSubscriptions(m_publishingResolution),
                    TaskCreationOptions.LongRunning | TaskCreationOptions.DenyChildAttach);

                m_conditionRefreshEvent.Reset();

                Task.Factory.StartNew(
                    ConditionRefreshWorker,
                    TaskCreationOptions.LongRunning | TaskCreationOptions.DenyChildAttach);
            }
        }

        /// <summary>
        /// Closes all subscriptions and rejects any new requests.
        /// </summary>
        public virtual void Shutdown()
        {
            lock (m_lock)
            {
                // stop the publishing thread.
                m_shutdownEvent.Set();

                // trigger the condition refresh thread.
                m_conditionRefreshEvent.Set();

                // dispose of publish queues.
                foreach (SessionPublishQueue queue in m_publishQueues.Values)
                {
                    queue.Dispose();
                }

                m_publishQueues.Clear();

                // store subscriptions to be able to restore them after a restart
                StoreSubscriptions();

                // dispose of subscriptions objects.
                foreach (ISubscription subscription in m_subscriptions.Values)
                {
                    subscription.Dispose();
                }

                m_subscriptions.Clear();
            }
        }

        /// <summary>
        /// Stores durable subscriptions to  be able to restore them after a restart
        /// </summary>
        public virtual void StoreSubscriptions()
        {
            // only store subscriptions if durable subscriptions are enabeld
            if (!m_durableSubscriptionsEnabled || m_subscriptionStore == null)
            {
                return;
            }
            var subscriptionsToStore = new List<IStoredSubscription>();

            foreach (ISubscription subscription in m_subscriptions.Values)
            {
                // only store durable subscriptions
                if (!subscription.IsDurable)
                {
                    continue;
                }
                subscriptionsToStore.Add(subscription.ToStorableSubscription());
            }

            if (subscriptionsToStore.Count == 0)
            {
                return;
            }

            try
            {
                if (m_subscriptionStore.StoreSubscriptions(subscriptionsToStore))
                {
                    Utils.LogInfo("{0} Subscriptions stored", subscriptionsToStore.Count);
                }
            }
            catch (Exception ex)
            {
                Utils.LogError(ex, "Failed to store {0} subscriptions", subscriptionsToStore.Count);
            }
        }

        /// <summary>
        /// Restore durable subscriptions after a server restart
        /// </summary>
        /// <exception cref="InvalidOperationException"></exception>
        public virtual void RestoreSubscriptions()
        {
            if (m_server.IsRunning)
            {
                throw new InvalidOperationException(
                    "Subscription restore can only occur on startup");
            }

            // only restore subscriptions if durable subscriptions are enabeld
            if (!m_durableSubscriptionsEnabled || m_subscriptionStore == null)
            {
                return;
            }

            RestoreSubscriptionResult restoreResult;

            try
            {
                restoreResult = m_subscriptionStore.RestoreSubscriptions();
            }
            catch (Exception ex)
            {
                Utils.LogError(ex, "Failed to restore subscriptions");
                return;
            }

            if (!restoreResult.Success ||
                restoreResult.Subscriptions == null ||
                !restoreResult.Subscriptions.Any())
            {
                return;
            }

            var createdSubscriptions = new Dictionary<uint, uint[]>();

            foreach (IStoredSubscription storedSubscription in restoreResult.Subscriptions)
            {
                ISubscription subscription;

                try
                {
                    subscription = RestoreSubscription(storedSubscription);
                }
                catch (Exception ex)
                {
                    Utils.LogError(
                        ex,
                        "Failed to restore subscritption with id {0}",
                        storedSubscription.Id);
                    continue;
                }

                subscription.GetMonitoredItems(out uint[] monitoredItemsIds, out _);
                createdSubscriptions.Add(subscription.Id, monitoredItemsIds);
            }

            m_lastSubscriptionId = restoreResult.Subscriptions.Max(s => s.Id);

            m_subscriptionStore.OnSubscriptionRestoreComplete(createdSubscriptions);
        }

        /// <summary>
        /// Restore a subscription after a restart
        /// </summary>
        /// <exception cref="ServiceResultException"></exception>
        protected virtual ISubscription RestoreSubscription(IStoredSubscription storedSubscription)
        {
            if (m_subscriptions.Count >= m_maxSubscriptionCount)
            {
                throw new ServiceResultException(StatusCodes.BadTooManySubscriptions);
            }

            // calculate publishing interval.
            storedSubscription.PublishingInterval = CalculatePublishingInterval(
                storedSubscription.PublishingInterval);

            // calculate the keep alive count.
            storedSubscription.MaxKeepaliveCount = CalculateKeepAliveCount(
                storedSubscription.PublishingInterval,
                storedSubscription.MaxKeepaliveCount,
                storedSubscription.IsDurable);

            // calculate the lifetime count.
            storedSubscription.MaxLifetimeCount = CalculateLifetimeCount(
                storedSubscription.PublishingInterval,
                storedSubscription.MaxKeepaliveCount,
                storedSubscription.MaxLifetimeCount,
                storedSubscription.IsDurable);

            // calculate the max notification count.
            storedSubscription.MaxNotificationsPerPublish = CalculateMaxNotificationsPerPublish(
                storedSubscription.MaxNotificationsPerPublish);

            // create the subscription.
            var subscription = new Subscription(m_server, storedSubscription);

            uint publishingIntervalCount;

            // save subscription.
            if (!m_subscriptions.TryAdd(subscription.Id, subscription))
            {
                throw new ServiceResultException(StatusCodes.BadInternalError, "Failed to create subscription in Server");
            }

            // get the count for the diagnostics.
            publishingIntervalCount = GetPublishingIntervalCount();

            lock (m_server.DiagnosticsWriteLock)
            {
                ServerDiagnosticsSummaryDataType diagnostics = m_server.ServerDiagnostics;
                diagnostics.CurrentSubscriptionCount++;
                diagnostics.CumulatedSubscriptionCount++;
                diagnostics.PublishingIntervalCount = publishingIntervalCount;
            }

            // raise subscription event.
            RaiseSubscriptionEvent(subscription, false);

            return subscription;
        }

        /// <summary>
        /// Signals that a session is closing.
        /// </summary>
        public virtual void SessionClosing(
            OperationContext context,
            NodeId sessionId,
            bool deleteSubscriptions)
        {
            IList<ISubscription> subscriptionsToDelete = null;

            // close the publish queue for the session.
            if (m_publishQueues.TryRemove(sessionId, out SessionPublishQueue queue))
            {
                subscriptionsToDelete = queue.Close();

                // remove the subscriptions.
                if (deleteSubscriptions && subscriptionsToDelete != null)
                {
                    for (int ii = 0; ii < subscriptionsToDelete.Count; ii++)
                    {
                        m_subscriptions.TryRemove(subscriptionsToDelete[ii].Id, out _);
                    }
                }
            }

            // remove the expired subscription status change notifications for this session
            lock (m_statusMessagesLock)
            {
                if (m_statusMessages.TryGetValue(sessionId, out Queue<StatusMessage> statusQueue))
                {
                    m_statusMessages.Remove(sessionId);
                }
            }

            // process all subscriptions in the queue.
            if (subscriptionsToDelete != null)
            {
                for (int ii = 0; ii < subscriptionsToDelete.Count; ii++)
                {
                    ISubscription subscription = subscriptionsToDelete[ii];

                    // delete the subscription.
                    if (deleteSubscriptions)
                    {
                        // raise subscription event.
                        RaiseSubscriptionEvent(subscription, true);

                        // delete subscription.
                        subscription.Delete(context);

                        // get the count for the diagnostics.
                        uint publishingIntervalCount = GetPublishingIntervalCount();
                        lock (m_server.DiagnosticsWriteLock)
                        {
                            ServerDiagnosticsSummaryDataType diagnostics = m_server
                                .ServerDiagnostics;
                            diagnostics.CurrentSubscriptionCount--;
                            diagnostics.PublishingIntervalCount = publishingIntervalCount;
                        }
                    }
                    // mark the subscriptions as abandoned.
                    else
                    {
                        lock (m_lock)
                        {
                            (m_abandonedSubscriptions ??= []).Add(subscription);
                            Utils.LogWarning(
                                "Subscription {0}, Id={1}.",
                                "ABANDONED",
                                subscription.Id);
                        }
                    }
                }
            }
        }

        /// <summary>
        /// Refreshes the conditions for the specified subscription.
        /// </summary>
        /// <exception cref="ServiceResultException"></exception>
        public void ConditionRefresh(OperationContext context, uint subscriptionId)
        {
            if (!m_subscriptions.TryGetValue(subscriptionId, out ISubscription subscription))
            {
                throw ServiceResultException.Create(
                    StatusCodes.BadSubscriptionIdInvalid,
                    "Cannot refresh conditions for a subscription that does not exist.");
            }

            // ensure a condition refresh is allowed.
            subscription.ValidateConditionRefresh(context);

            var conditionRefreshTask = new ConditionRefreshTask(subscription, 0);

            ServiceResultException serviceResultException = null;
            lock (m_conditionRefreshLock)
            {
                if (!m_conditionRefreshQueue.Contains(conditionRefreshTask))
                {
                    m_conditionRefreshQueue.Enqueue(conditionRefreshTask);
                }
                else
                {
                    serviceResultException = new ServiceResultException(
                        StatusCodes.BadRefreshInProgress);
                }

                // trigger the refresh worker.
                m_conditionRefreshEvent.Set();
            }

            if (serviceResultException != null)
            {
                throw serviceResultException;
            }
        }

        /// <summary>
        /// Refreshes the conditions for the specified subscription and monitored item.
        /// </summary>
        /// <exception cref="ServiceResultException"></exception>
        public void ConditionRefresh2(
            OperationContext context,
            uint subscriptionId,
            uint monitoredItemId)
        {
            if (!m_subscriptions.TryGetValue(subscriptionId, out ISubscription subscription))
            {
                throw ServiceResultException.Create(
                    StatusCodes.BadSubscriptionIdInvalid,
                    "Cannot refresh conditions for a subscription that does not exist.");
            }

            // ensure a condition refresh is allowed.
            subscription.ValidateConditionRefresh2(context, monitoredItemId);

            var conditionRefreshTask = new ConditionRefreshTask(subscription, monitoredItemId);

            lock (m_conditionRefreshLock)
            {
                if (!m_conditionRefreshQueue.Contains(conditionRefreshTask))
                {
                    m_conditionRefreshQueue.Enqueue(conditionRefreshTask);
                }
                else
                {
                    throw new ServiceResultException(StatusCodes.BadRefreshInProgress);
                }

                // trigger the refresh worker.
                m_conditionRefreshEvent.Set();
            }
        }

        /// <summary>
        /// Completes a refresh conditions request.
        /// </summary>
        private static void DoConditionRefresh(ISubscription subscription)
        {
            try
            {
                Utils.LogTrace("Subscription ConditionRefresh started, Id={0}.", subscription.Id);
                subscription.ConditionRefresh();
            }
            catch (Exception e)
            {
                Utils.LogError(e, "Subscription - DoConditionRefresh Exited Unexpectedly");
            }
        }

        /// <summary>
        /// Completes a refresh conditions request.
        /// </summary>
        private static void DoConditionRefresh2(ISubscription subscription, uint monitoredItemId)
        {
            try
            {
                Utils.LogTrace(
                    "Subscription ConditionRefresh2 started, Id={0}, MonitoredItemId={1}.",
                    subscription.Id,
                    monitoredItemId);
                subscription.ConditionRefresh2(monitoredItemId);
            }
            catch (Exception e)
            {
                Utils.LogError(e, "Subscription - DoConditionRefresh2 Exited Unexpectedly");
            }
        }

        /// <summary>
        /// Deletes the specified subscription.
        /// </summary>
        /// <exception cref="ServiceResultException"></exception>
        public StatusCode DeleteSubscription(OperationContext context, uint subscriptionId)
        {
            ISubscription subscription = null;

            lock (m_lock)
            {
                // remove from publish queue.
                if (m_subscriptions.TryGetValue(subscriptionId, out subscription))
                {
                    NodeId sessionId = subscription.SessionId;

                    if (!NodeId.IsNull(sessionId))
                    {
                        // check that the subscription is the owner.
                        if (context != null &&
                            !ReferenceEquals(context.Session, subscription.Session))
                        {
                            throw new ServiceResultException(StatusCodes.BadSubscriptionIdInvalid);
                        }

                        if (m_publishQueues.TryGetValue(sessionId, out SessionPublishQueue queue))
                        {
                            queue.Remove(subscription, true);
                        }
                    }
                }

                // check for abandoned subscription.
                if (m_abandonedSubscriptions != null)
                {
                    for (int ii = 0; ii < m_abandonedSubscriptions.Count; ii++)
                    {
                        if (m_abandonedSubscriptions[ii].Id == subscriptionId)
                        {
                            m_abandonedSubscriptions.RemoveAt(ii);
                            Utils.LogWarning(
                                "Subscription {0}, Id={1}.",
                                "DELETED(ABANDONED)",
                                subscriptionId);
                            break;
                        }
                    }
                }

                // remove subscription.
                m_subscriptions.TryRemove(subscriptionId, out _);
            }

            if (subscription != null)
            {
                int monitoredItemCount = subscription.MonitoredItemCount;

                // raise subscription event.
                RaiseSubscriptionEvent(subscription, true);

                // delete subscription.
                subscription.Delete(context);

                // get the count for the diagnostics.
                uint publishingIntervalCount = GetPublishingIntervalCount();

                lock (m_server.DiagnosticsWriteLock)
                {
                    ServerDiagnosticsSummaryDataType diagnostics = m_server.ServerDiagnostics;
                    diagnostics.CurrentSubscriptionCount--;
                    diagnostics.PublishingIntervalCount = publishingIntervalCount;
                }

                if (context != null && context.Session != null)
                {
                    lock (context.Session.DiagnosticsLock)
                    {
                        SessionDiagnosticsDataType diagnostics = context.Session.SessionDiagnostics;
                        diagnostics.CurrentSubscriptionsCount--;
                        UpdateCurrentMonitoredItemsCount(diagnostics, -monitoredItemCount);
                    }
                }

                return StatusCodes.Good;
            }

            return StatusCodes.BadSubscriptionIdInvalid;
        }

        /// <summary>
        /// Updates the current monitored item count for the session.
        /// </summary>
        private static void UpdateCurrentMonitoredItemsCount(
            SessionDiagnosticsDataType diagnostics,
            int change)
        {
            long monitoredItemsCount = diagnostics.CurrentMonitoredItemsCount;
            monitoredItemsCount += change;

            if (monitoredItemsCount > 0)
            {
                diagnostics.CurrentMonitoredItemsCount = (uint)monitoredItemsCount;
            }
            else
            {
                diagnostics.CurrentMonitoredItemsCount = 0;
            }
        }

        /// <summary>
        /// Gets the total number of publishing intervals in use.
        /// </summary>
        private uint GetPublishingIntervalCount()
        {
            var publishingDiagnostics = new Dictionary<double, uint>();

            lock (m_lock)
            {
                foreach (ISubscription subscription in m_subscriptions.Values)
                {
                    double publishingInterval = subscription.PublishingInterval;

                    if (!publishingDiagnostics.TryGetValue(publishingInterval, out uint total))
                    {
                        total = 0;
                    }

                    publishingDiagnostics[publishingInterval] = total + 1;
                }
            }

            return (uint)publishingDiagnostics.Count;
        }

        /// <summary>
        /// Creates a new subscription.
        /// </summary>
        /// <exception cref="ServiceResultException"></exception>
        public virtual void CreateSubscription(
            OperationContext context,
            double requestedPublishingInterval,
            uint requestedLifetimeCount,
            uint requestedMaxKeepAliveCount,
            uint maxNotificationsPerPublish,
            bool publishingEnabled,
            byte priority,
            out uint subscriptionId,
            out double revisedPublishingInterval,
            out uint revisedLifetimeCount,
            out uint revisedMaxKeepAliveCount)
        {
            if (m_subscriptions.Count >= m_maxSubscriptionCount)
            {
                throw new ServiceResultException(StatusCodes.BadTooManySubscriptions);
            }

            uint publishingIntervalCount = 0;

            // get session from context.
            ISession session = context.Session;

            // assign new identifier.
            subscriptionId = Utils.IncrementIdentifier(ref m_lastSubscriptionId);

            // calculate publishing interval.
            revisedPublishingInterval = CalculatePublishingInterval(requestedPublishingInterval);

            // calculate the keep alive count.
            revisedMaxKeepAliveCount = CalculateKeepAliveCount(
                revisedPublishingInterval,
                requestedMaxKeepAliveCount);

            // calculate the lifetime count.
            revisedLifetimeCount = CalculateLifetimeCount(
                revisedPublishingInterval,
                revisedMaxKeepAliveCount,
                requestedLifetimeCount);

            // calculate the max notification count.
            maxNotificationsPerPublish = CalculateMaxNotificationsPerPublish(
                maxNotificationsPerPublish);

            // create the subscription.
            ISubscription subscription = CreateSubscription(
                context,
                subscriptionId,
                revisedPublishingInterval,
                revisedLifetimeCount,
                revisedMaxKeepAliveCount,
                maxNotificationsPerPublish,
                priority,
                publishingEnabled);

            lock (m_lock)
            {
                // save subscription.
                if (!m_subscriptions.TryAdd(subscriptionId, subscription))
                {
                    throw new ServiceResultException(StatusCodes.BadInternalError, "Failed to create subscription in Server");
                }

                // create/update publish queue.
                m_publishQueues.AddOrUpdate(
                    session.Id,
                    (key) =>
                    {
                        var queue = new SessionPublishQueue(
                            m_server,
                            session,
                            m_maxPublishRequestCount);

                        queue.Add(subscription);
                        return queue;
                    },
                    (key, queue) =>
                        {
                            queue.Add(subscription);
                            return queue;
                        }
                );

                // get the count for the diagnostics.
                publishingIntervalCount = GetPublishingIntervalCount();
            }

            lock (m_statusMessagesLock)
            {
                if (!m_statusMessages.TryGetValue(
                    session.Id,
                    out Queue<StatusMessage> messagesQueue))
                {
                    m_statusMessages[session.Id] = new Queue<StatusMessage>();
                }
            }

            lock (m_server.DiagnosticsWriteLock)
            {
                ServerDiagnosticsSummaryDataType diagnostics = m_server.ServerDiagnostics;
                diagnostics.CurrentSubscriptionCount++;
                diagnostics.CumulatedSubscriptionCount++;
                diagnostics.PublishingIntervalCount = publishingIntervalCount;
            }

            if (context.Session != null)
            {
                lock (context.Session.DiagnosticsLock)
                {
                    SessionDiagnosticsDataType diagnostics = context.Session.SessionDiagnostics;
                    diagnostics.CurrentSubscriptionsCount++;
                }
            }

            // raise subscription event.
            RaiseSubscriptionEvent(subscription, false);
        }

        /// <summary>
        /// Deletes group of subscriptions.
        /// </summary>
        public void DeleteSubscriptions(
            OperationContext context,
            UInt32Collection subscriptionIds,
            out StatusCodeCollection results,
            out DiagnosticInfoCollection diagnosticInfos)
        {
            bool diagnosticsExist = false;
            results = new StatusCodeCollection(subscriptionIds.Count);
            diagnosticInfos = new DiagnosticInfoCollection(subscriptionIds.Count);

            foreach (uint subscriptionId in subscriptionIds)
            {
                try
                {
                    StatusCode result = DeleteSubscription(context, subscriptionId);
                    results.Add(result);

                    if ((context.DiagnosticsMask & DiagnosticsMasks.OperationAll) != 0)
                    {
                        diagnosticInfos.Add(null);
                    }
                }
                catch (Exception e)
                {
                    var result = ServiceResult.Create(
                        e,
                        StatusCodes.BadUnexpectedError,
                        string.Empty);
                    results.Add(result.Code);

                    if ((context.DiagnosticsMask & DiagnosticsMasks.OperationAll) != 0)
                    {
                        DiagnosticInfo diagnosticInfo = ServerUtils.CreateDiagnosticInfo(
                            m_server,
                            context,
                            result);
                        diagnosticInfos.Add(diagnosticInfo);
                        diagnosticsExist = true;
                    }
                }
            }

            if (!diagnosticsExist)
            {
                diagnosticInfos.Clear();
            }
        }

        /// <summary>
<<<<<<< HEAD
=======
        /// Publishes a subscription.
        /// </summary>
        /// <exception cref="ServiceResultException"></exception>
        public NotificationMessage Publish(
            OperationContext context,
            SubscriptionAcknowledgementCollection subscriptionAcknowledgements,
            AsyncPublishOperation operation,
            out uint subscriptionId,
            out UInt32Collection availableSequenceNumbers,
            out bool moreNotifications,
            out StatusCodeCollection acknowledgeResults,
            out DiagnosticInfoCollection acknowledgeDiagnosticInfos)
        {
            availableSequenceNumbers = null;
            moreNotifications = false;

            // get publish queue for session.
            if (!m_publishQueues.TryGetValue(context.Session.Id, out SessionPublishQueue queue))
            {
                if (m_subscriptions.IsEmpty)
                {
                    throw new ServiceResultException(StatusCodes.BadNoSubscription);
                }

                throw new ServiceResultException(StatusCodes.BadSessionClosed);
            }

            // acknowledge previous messages.
            queue.Acknowledge(
                context,
                subscriptionAcknowledgements,
                out acknowledgeResults,
                out acknowledgeDiagnosticInfos);

            // update diagnostics.
            if (context.Session != null)
            {
                lock (context.Session.DiagnosticsLock)
                {
                    SessionDiagnosticsDataType diagnostics = context.Session.SessionDiagnostics;
                    diagnostics.CurrentPublishRequestsInQueue++;
                }
            }

            // save results for asynchronous operation.
            if (operation != null)
            {
                operation.Response.Results = acknowledgeResults;
                operation.Response.DiagnosticInfos = acknowledgeDiagnosticInfos;
            }

            // gets the next message that is ready to publish.
            NotificationMessage message = GetNextMessage(
                context,
                queue,
                operation,
                out subscriptionId,
                out availableSequenceNumbers,
                out moreNotifications);

            // if no message and no async operation then a timeout occurred.
            if (message == null && operation == null)
            {
                throw new ServiceResultException(StatusCodes.BadTimeout);
            }

            // return message.
            return message;
        }

        /// <summary>
>>>>>>> 9ba17b23
        /// Called when a subscription expires.
        /// </summary>
        /// <param name="subscription">The subscription.</param>
        internal void SubscriptionExpired(ISubscription subscription)
        {
            lock (m_statusMessagesLock)
            {
                var message = new StatusMessage
                {
                    SubscriptionId = subscription.Id,
                    Message = subscription.PublishTimeout()
                };

                if (subscription.SessionId != null &&
                    m_statusMessages.TryGetValue(
                        subscription.SessionId,
                        out Queue<StatusMessage> queue))
                {
                    queue.Enqueue(message);
                }
            }
        }

        /// <summary>
        /// Publishes a subscription.
        /// </summary>
        /// <exception cref="ServiceResultException"></exception>
        public NotificationMessage Publish(
            OperationContext context,
            SubscriptionAcknowledgementCollection subscriptionAcknowledgements,
            out uint subscriptionId,
            out UInt32Collection availableSequenceNumbers,
            out bool moreNotifications,
            out StatusCodeCollection acknowledgeResults,
            out DiagnosticInfoCollection acknowledgeDiagnosticInfos)
        {
<<<<<<< HEAD
            PublishResponse response = PublishAsync(context, subscriptionAcknowledgements).GetAwaiter().GetResult();
=======
            // get publish queue for session.
            if (!m_publishQueues.TryGetValue(context.Session.Id, out SessionPublishQueue queue))
            {
                throw new ServiceResultException(StatusCodes.BadSessionClosed);
            }

            UInt32Collection availableSequenceNumbers = null;
>>>>>>> 9ba17b23

            subscriptionId = response.SubscriptionId;
            availableSequenceNumbers = response.AvailableSequenceNumbers;
            moreNotifications = response.MoreNotifications;
            acknowledgeResults = response.Results;
            acknowledgeDiagnosticInfos = response.DiagnosticInfos;

            return response.NotificationMessage;
        }

        /// <summary>
        /// Publishes a subscription.
        /// </summary>
        /// <exception cref="ServiceResultException"></exception>
        public async Task<PublishResponse> PublishAsync(
            OperationContext context,
            SubscriptionAcknowledgementCollection subscriptionAcknowledgements,
            CancellationToken cancellationToken = default)
        {
            // get publish queue for session.
            SessionPublishQueue queue;
            lock (m_lock)
            {
                if (!m_publishQueues.TryGetValue(context.Session.Id, out queue))
                {
                    if (m_subscriptions.Count == 0)
                    {
                        throw new ServiceResultException(StatusCodes.BadNoSubscription);
                    }

                    throw new ServiceResultException(StatusCodes.BadSessionClosed);
                }
            }

            // acknowledge previous messages.
            queue.Acknowledge(
                context,
                subscriptionAcknowledgements,
                out StatusCodeCollection acknowledgeResults,
                out DiagnosticInfoCollection acknowledgeDiagnosticInfos);

            // update diagnostics.
            if (context.Session != null)
            {
                lock (context.Session.DiagnosticsLock)
                {
                    SessionDiagnosticsDataType diagnostics = context.Session.SessionDiagnostics;
                    diagnostics.CurrentPublishRequestsInQueue++;
                }
            }

            try
            {
                Utils.LogTrace("Publish #{0} ReceivedFromClient", context.ClientHandle);

                // check for any pending status messages that need to be sent.
                if (ReturnPendingStatusMessage(context, out NotificationMessage statusMessage, out uint statusSubscriptionId))
                {
                    return new PublishResponse
                    {
                        SubscriptionId = statusSubscriptionId,
                        NotificationMessage = statusMessage,
                        Results = acknowledgeResults,
                        DiagnosticInfos = acknowledgeDiagnosticInfos
                    };
                }

                while (!cancellationToken.IsCancellationRequested)
                {
                    // blocks until a subscription is available or timeout expires.
                    ISubscription subscription = await queue.PublishAsync(
                        context.ChannelContext.SecureChannelId,
                        context.OperationDeadline,
                        cancellationToken).ConfigureAwait(false);

                    // check for pending status message that may have arrived while waiting.
                    if (ReturnPendingStatusMessage(context, out statusMessage, out statusSubscriptionId))
                    {
                        // requeue the subscription that was ready to publish.
                        queue.Requeue(subscription);

                        return new PublishResponse
                        {
                            SubscriptionId = statusSubscriptionId,
                            NotificationMessage = statusMessage,
                            Results = acknowledgeResults,
                            DiagnosticInfos = acknowledgeDiagnosticInfos
                        };
                    }

                    bool moreNotifications = false;

                    // publish notifications.
                    try
                    {
                        NotificationMessage message = subscription.Publish(
                            context,
                            out UInt32Collection availableSequenceNumbers,
                            out moreNotifications);

                        // a null message indicates a false alarm; requeue and wait for the next one.
                        if (message != null)
                        {
                            return new PublishResponse
                            {
                                SubscriptionId = subscription.Id,
                                AvailableSequenceNumbers = availableSequenceNumbers,
                                MoreNotifications = moreNotifications,
                                NotificationMessage = message,
                                Results = acknowledgeResults,
                                DiagnosticInfos = acknowledgeDiagnosticInfos
                            };
                        }

                        queue.Requeue(subscription);
                        Utils.LogTrace("Publish False Alarm - Request #{0} Requeued.", context.ClientHandle);
                    }
                    finally
                    {
                        queue.PublishCompleted(subscription, moreNotifications);
                    }
                }

                throw new ServiceResultException(StatusCodes.BadTimeout);
            }
            finally
            {
                // update diagnostics.
                if (context.Session != null)
                {
                    lock (context.Session.DiagnosticsLock)
                    {
                        SessionDiagnosticsDataType diagnostics = context.Session.SessionDiagnostics;
                        diagnostics.CurrentPublishRequestsInQueue--;
                    }
                }
            }
        }

        /// <summary>
        /// Modifies an existing subscription.
        /// </summary>
        /// <exception cref="ServiceResultException"></exception>
        public void ModifySubscription(
            OperationContext context,
            uint subscriptionId,
            double requestedPublishingInterval,
            uint requestedLifetimeCount,
            uint requestedMaxKeepAliveCount,
            uint maxNotificationsPerPublish,
            byte priority,
            out double revisedPublishingInterval,
            out uint revisedLifetimeCount,
            out uint revisedMaxKeepAliveCount)
        {
            revisedPublishingInterval = requestedPublishingInterval;
            revisedLifetimeCount = requestedLifetimeCount;
            revisedMaxKeepAliveCount = requestedMaxKeepAliveCount;

            // find subscription.

            if (!m_subscriptions.TryGetValue(subscriptionId, out ISubscription subscription))
            {
                throw new ServiceResultException(StatusCodes.BadSubscriptionIdInvalid);
            }

            _ = subscription.PublishingInterval;

            // calculate publishing interval.
            revisedPublishingInterval = CalculatePublishingInterval(requestedPublishingInterval);

            // calculate the keep alive count.
            revisedMaxKeepAliveCount = CalculateKeepAliveCount(
                revisedPublishingInterval,
                requestedMaxKeepAliveCount,
                subscription.IsDurable);

            // calculate the lifetime count.
            revisedLifetimeCount = CalculateLifetimeCount(
                revisedPublishingInterval,
                revisedMaxKeepAliveCount,
                requestedLifetimeCount,
                subscription.IsDurable);

            // calculate the max notification count.
            maxNotificationsPerPublish = CalculateMaxNotificationsPerPublish(
                maxNotificationsPerPublish);

            // update the subscription.
            subscription.Modify(
                context,
                revisedPublishingInterval,
                revisedLifetimeCount,
                revisedMaxKeepAliveCount,
                maxNotificationsPerPublish,
                priority);

            // get the count for the diagnostics.
            uint publishingIntervalCount = GetPublishingIntervalCount();

            lock (m_server.DiagnosticsWriteLock)
            {
                ServerDiagnosticsSummaryDataType diagnostics = m_server.ServerDiagnostics;
                diagnostics.PublishingIntervalCount = publishingIntervalCount;
            }
        }

        /// <summary>
        /// Sets a subscription into durable mode
        /// </summary>
        /// <param name="context">the system context.</param>
        /// <param name="subscriptionId">Identifier of the Subscription.</param>
        /// <param name="lifetimeInHours">The requested lifetime in hours for the durable Subscription.</param>
        /// <param name="revisedLifetimeInHours">The revised lifetime in hours the Server applied to the durable Subscription.</param>
        /// <exception cref="ServiceResultException"></exception>
        public ServiceResult SetSubscriptionDurable(
            ISystemContext context,
            uint subscriptionId,
            uint lifetimeInHours,
            out uint revisedLifetimeInHours)
        {
            revisedLifetimeInHours = 0;

            if (!m_subscriptions.TryGetValue(subscriptionId, out ISubscription subscription))
            {
                throw new ServiceResultException(StatusCodes.BadSubscriptionIdInvalid);
            }

            if (subscription.SessionId != context.SessionId)
            {
                // user tries to access subscription of different session
                return StatusCodes.BadUserAccessDenied;
            }

            if (subscription.MonitoredItemCount > 0)
            {
                // durable subscription can only be created before monitored items are created
                return StatusCodes.BadInvalidState;
            }

            revisedLifetimeInHours = lifetimeInHours;
            if (revisedLifetimeInHours == 0 ||
                revisedLifetimeInHours > m_maxDurableSubscriptionLifetimeInHours)
            {
                revisedLifetimeInHours = m_maxDurableSubscriptionLifetimeInHours;
            }

            const uint hoursInSeconds = 3_600_000;
            long lifetimeInSeconds = revisedLifetimeInHours * hoursInSeconds;
            uint requestedLifeTimeCount = (uint)(lifetimeInSeconds /
                subscription.PublishingInterval);

            return subscription.SetSubscriptionDurable(requestedLifeTimeCount);
        }

        /// <summary>
        /// Sets the publishing mode for a set of subscriptions.
        /// </summary>
        /// <exception cref="ServiceResultException"></exception>
        public void SetPublishingMode(
            OperationContext context,
            bool publishingEnabled,
            UInt32Collection subscriptionIds,
            out StatusCodeCollection results,
            out DiagnosticInfoCollection diagnosticInfos)
        {
            bool diagnosticsExist = false;

            results = new StatusCodeCollection(subscriptionIds.Count);
            diagnosticInfos = new DiagnosticInfoCollection(subscriptionIds.Count);

            for (int ii = 0; ii < subscriptionIds.Count; ii++)
            {
                try
                {
                    // find subscription.

                    if (!m_subscriptions.TryGetValue(subscriptionIds[ii], out ISubscription subscription))
                    {
                        throw new ServiceResultException(StatusCodes.BadSubscriptionIdInvalid);
                    }

                    // update the subscription.
                    subscription.SetPublishingMode(context, publishingEnabled);

                    // save results.
                    results.Add(StatusCodes.Good);

                    if ((context.DiagnosticsMask & DiagnosticsMasks.OperationAll) != 0)
                    {
                        diagnosticInfos.Add(null);
                    }
                }
                catch (Exception e)
                {
                    var result = ServiceResult.Create(
                        e,
                        StatusCodes.BadUnexpectedError,
                        string.Empty);
                    results.Add(result.Code);

                    if ((context.DiagnosticsMask & DiagnosticsMasks.OperationAll) != 0)
                    {
                        DiagnosticInfo diagnosticInfo = ServerUtils.CreateDiagnosticInfo(
                            m_server,
                            context,
                            result);
                        diagnosticInfos.Add(diagnosticInfo);
                        diagnosticsExist = true;
                    }
                }

                if (!diagnosticsExist)
                {
                    diagnosticInfos.Clear();
                }
            }
        }

        /// <summary>
        /// Attaches a groups of subscriptions to a different session.
        /// </summary>
        public void TransferSubscriptions(
            OperationContext context,
            UInt32Collection subscriptionIds,
            bool sendInitialValues,
            out TransferResultCollection results,
            out DiagnosticInfoCollection diagnosticInfos)
        {
            results = [];
            diagnosticInfos = [];

            Utils.LogInfo(
                "TransferSubscriptions to SessionId={0}, Count={1}, sendInitialValues={2}",
                context.Session.Id,
                subscriptionIds.Count,
                sendInitialValues);

            for (int ii = 0; ii < subscriptionIds.Count; ii++)
            {
                var result = new TransferResult();
                try
                {
                    // find subscription.
                    if (!m_subscriptions.TryGetValue(subscriptionIds[ii], out ISubscription subscription))
                    {
                        result.StatusCode = StatusCodes.BadSubscriptionIdInvalid;
                        results.Add(result);
                        if ((context.DiagnosticsMask & DiagnosticsMasks.OperationAll) != 0)
                        {
                            diagnosticInfos.Add(null);
                        }
                        continue;
                    }

                    lock (subscription.DiagnosticsLock)
                    {
                        SubscriptionDiagnosticsDataType diagnostics = subscription.Diagnostics;
                        diagnostics.TransferRequestCount++;
                    }

                    // check if new and old sessions are different
                    ISession ownerSession = subscription.Session;
                    if (ownerSession != null &&
                        !NodeId.IsNull(ownerSession.Id) &&
                        ownerSession.Id == context.Session.Id)
                    {
                        result.StatusCode = StatusCodes.BadNothingToDo;
                        results.Add(result);
                        if ((context.DiagnosticsMask & DiagnosticsMasks.OperationAll) != 0)
                        {
                            diagnosticInfos.Add(null);
                        }
                        continue;
                    }

                    // get the identity of the current or last owner
                    UserIdentityToken ownerIdentity = subscription.EffectiveIdentity
                        .GetIdentityToken();

                    // Validate the identity of the user who owns/owned the subscription
                    // is the same as the new owner.
                    bool validIdentity = Utils.IsEqualUserIdentity(
                        ownerIdentity,
                        context.Session.EffectiveIdentity.GetIdentityToken());

                    // Test if anonymous user is using a
                    // secure session using Sign or SignAndEncrypt
                    if (validIdentity && (ownerIdentity is AnonymousIdentityToken))
                    {
                        MessageSecurityMode securityMode = context.ChannelContext
                            .EndpointDescription
                            .SecurityMode;
                        if (securityMode is not MessageSecurityMode.Sign and not MessageSecurityMode.SignAndEncrypt)
                        {
                            validIdentity = false;
                        }
                    }

                    // continue if identity check failed
                    if (!validIdentity)
                    {
                        result.StatusCode = StatusCodes.BadUserAccessDenied;
                        results.Add(result);
                        if ((context.DiagnosticsMask & DiagnosticsMasks.OperationAll) != 0)
                        {
                            diagnosticInfos.Add(null);
                        }
                        continue;
                    }

                    // transfer session, add subscription to publish queue
                    lock (m_lock)
                    {
                        subscription.TransferSession(context, sendInitialValues);

                        // remove from queue in old session
                        if (ownerSession != null &&
                            m_publishQueues.TryGetValue(
                                ownerSession.Id,
                                out SessionPublishQueue ownerPublishQueue) &&
                            ownerPublishQueue != null)
                        {
                            // keep the queued requests for the status message
                            ownerPublishQueue.Remove(subscription, false);
                        }

                        // add to queue in new session, create queue if necessary
                        if (!m_publishQueues.TryGetValue(
                                context.SessionId,
                                out SessionPublishQueue publishQueue) ||
                            publishQueue == null)
                        {
                            m_publishQueues[context.SessionId]
                                = publishQueue = new SessionPublishQueue(
                                m_server,
                                context.Session,
                                m_maxPublishRequestCount);
                        }
                        publishQueue.Add(subscription);
                    }

                    lock (m_statusMessagesLock)
                    {
                        var processedQueue = new Queue<StatusMessage>();
                        if (m_statusMessages.TryGetValue(
                                context.SessionId,
                                out Queue<StatusMessage> messagesQueue) &&
                            messagesQueue != null)
                        {
                            // There must not be any messages left from
                            // the transferred subscription
                            foreach (StatusMessage statusMessage in messagesQueue)
                            {
                                if (statusMessage.SubscriptionId == subscription.Id)
                                {
                                    continue;
                                }
                                processedQueue.Enqueue(statusMessage);
                            }
                        }
                        m_statusMessages[context.SessionId] = processedQueue;
                    }

                    if (context.Session != null)
                    {
                        lock (context.Session.DiagnosticsLock)
                        {
                            SessionDiagnosticsDataType diagnostics = context.Session
                                .SessionDiagnostics;
                            diagnostics.CurrentSubscriptionsCount++;
                        }
                    }

                    // raise subscription event.
                    RaiseSubscriptionEvent(subscription, false);
                    result.StatusCode = StatusCodes.Good;

                    // Notify old session with Good_SubscriptionTransferred.
                    if (ownerSession != null)
                    {
                        lock (ownerSession.DiagnosticsLock)
                        {
                            SessionDiagnosticsDataType diagnostics = ownerSession
                                .SessionDiagnostics;
                            diagnostics.CurrentSubscriptionsCount--;
                        }

                        // queue the Good_SubscriptionTransferred message
                        bool statusQueued = false;
                        lock (m_statusMessagesLock)
                        {
                            if (!NodeId.IsNull(ownerSession.Id) &&
                                m_statusMessages.TryGetValue(
                                    ownerSession.Id,
                                    out Queue<StatusMessage> queue))
                            {
                                var message = new StatusMessage
                                {
                                    SubscriptionId = subscription.Id,
                                    Message = subscription.SubscriptionTransferred()
                                };
                                queue.Enqueue(message);
                                statusQueued = true;
                            }
                        }

                        lock (m_lock)
                        {
                            // trigger publish response to return status immediately
                            if (m_publishQueues.TryGetValue(
                                    ownerSession.Id,
                                    out SessionPublishQueue ownerPublishQueue) &&
                                ownerPublishQueue != null)
                            {
                                if (statusQueued)
                                {
                                    // queue the status message
                                    bool success = ownerPublishQueue.TryPublishCustomStatus(
                                        StatusCodes.GoodSubscriptionTransferred);
                                    if (!success)
                                    {
                                        Utils.LogWarning(
                                            "Failed to queue Good_SubscriptionTransferred for SessionId {0}, SubscriptionId {1} due to an empty request queue.",
                                            ownerSession.Id,
                                            subscription.Id);
                                    }
                                }

                                // check to remove queued requests if no subscriptions are active
                                ownerPublishQueue.RemoveQueuedRequests();
                            }
                        }
                    }

                    // Return the sequence numbers that are available for retransmission.
                    result.AvailableSequenceNumbers = subscription
                        .AvailableSequenceNumbersForRetransmission();

                    lock (subscription.DiagnosticsLock)
                    {
                        SubscriptionDiagnosticsDataType diagnostics = subscription.Diagnostics;
                        diagnostics.TransferredToSameClientCount++;
                    }

                    // save results.
                    results.Add(result);
                    if ((context.DiagnosticsMask & DiagnosticsMasks.OperationAll) != 0)
                    {
                        diagnosticInfos.Add(null);
                    }

                    Utils.LogInfo(
                        "Transferred subscription Id {0} to SessionId {1}",
                        subscription.Id,
                        context.Session.Id);
                }
                catch (Exception e)
                {
                    result.StatusCode = StatusCodes.Bad;
                    if ((context.DiagnosticsMask & DiagnosticsMasks.OperationAll) != 0)
                    {
                        diagnosticInfos.Add(
                            new DiagnosticInfo(e, context.DiagnosticsMask, false, null));
                    }
                }

                for (int i = 0; i < results.Count; i++)
                {
                    m_server.ReportAuditTransferSubscriptionEvent(
                        context.AuditEntryId,
                        context.Session,
                        results[i].StatusCode);
                }
            }
        }

        /// <summary>
        /// Republishes a previously published notification message.
        /// </summary>
        /// <exception cref="ServiceResultException"></exception>
        public NotificationMessage Republish(
            OperationContext context,
            uint subscriptionId,
            uint retransmitSequenceNumber)
        {
            // find subscription.
            if (!m_subscriptions.TryGetValue(subscriptionId, out ISubscription subscription))
            {
                throw new ServiceResultException(StatusCodes.BadSubscriptionIdInvalid);
            }

            // fetch the message.
            return subscription.Republish(context, retransmitSequenceNumber);
        }

        /// <summary>
        /// Updates the triggers for the monitored item.
        /// </summary>
        /// <exception cref="ServiceResultException"></exception>
        public void SetTriggering(
            OperationContext context,
            uint subscriptionId,
            uint triggeringItemId,
            UInt32Collection linksToAdd,
            UInt32Collection linksToRemove,
            out StatusCodeCollection addResults,
            out DiagnosticInfoCollection addDiagnosticInfos,
            out StatusCodeCollection removeResults,
            out DiagnosticInfoCollection removeDiagnosticInfos)
        {
            // find subscription.

            if (!m_subscriptions.TryGetValue(subscriptionId, out ISubscription subscription))
            {
                throw new ServiceResultException(StatusCodes.BadSubscriptionIdInvalid);
            }

            // update the triggers.
            subscription.SetTriggering(
                context,
                triggeringItemId,
                linksToAdd,
                linksToRemove,
                out addResults,
                out addDiagnosticInfos,
                out removeResults,
                out removeDiagnosticInfos);
        }

        /// <summary>
        /// Adds monitored items to a subscription.
        /// </summary>
        /// <exception cref="ServiceResultException"></exception>
        public void CreateMonitoredItems(
            OperationContext context,
            uint subscriptionId,
            TimestampsToReturn timestampsToReturn,
            MonitoredItemCreateRequestCollection itemsToCreate,
            out MonitoredItemCreateResultCollection results,
            out DiagnosticInfoCollection diagnosticInfos)
        {
            // find subscription.
            if (!m_subscriptions.TryGetValue(subscriptionId, out ISubscription subscription))
            {
                throw new ServiceResultException(StatusCodes.BadSubscriptionIdInvalid);
            }

            int currentMonitoredItemCount = subscription.MonitoredItemCount;

            // create the items.
            subscription.CreateMonitoredItems(
                context,
                timestampsToReturn,
                itemsToCreate,
                out results,
                out diagnosticInfos);

            int monitoredItemCountIncrement = subscription.MonitoredItemCount -
                currentMonitoredItemCount;

            // update diagnostics.
            if (context.Session != null)
            {
                lock (context.Session.DiagnosticsLock)
                {
                    SessionDiagnosticsDataType diagnostics = context.Session.SessionDiagnostics;
                    UpdateCurrentMonitoredItemsCount(diagnostics, monitoredItemCountIncrement);
                }
            }
        }

        /// <summary>
        /// Modifies monitored items in a subscription.
        /// </summary>
        /// <exception cref="ServiceResultException"></exception>
        public void ModifyMonitoredItems(
            OperationContext context,
            uint subscriptionId,
            TimestampsToReturn timestampsToReturn,
            MonitoredItemModifyRequestCollection itemsToModify,
            out MonitoredItemModifyResultCollection results,
            out DiagnosticInfoCollection diagnosticInfos)
        {
            // find subscription.
            if (!m_subscriptions.TryGetValue(subscriptionId, out ISubscription subscription))
            {
                throw new ServiceResultException(StatusCodes.BadSubscriptionIdInvalid);
            }

            // modify the items.
            subscription.ModifyMonitoredItems(
                context,
                timestampsToReturn,
                itemsToModify,
                out results,
                out diagnosticInfos);
        }

        /// <summary>
        /// Deletes the monitored items in a subscription.
        /// </summary>
        /// <exception cref="ServiceResultException"></exception>
        public void DeleteMonitoredItems(
            OperationContext context,
            uint subscriptionId,
            UInt32Collection monitoredItemIds,
            out StatusCodeCollection results,
            out DiagnosticInfoCollection diagnosticInfos)
        {
            // find subscription.
            if (!m_subscriptions.TryGetValue(subscriptionId, out ISubscription subscription))
            {
                throw new ServiceResultException(StatusCodes.BadSubscriptionIdInvalid);
            }

            int currentMonitoredItemCount = subscription.MonitoredItemCount;

            // create the items.
            subscription.DeleteMonitoredItems(
                context,
                monitoredItemIds,
                out results,
                out diagnosticInfos);

            int monitoredItemCountIncrement = subscription.MonitoredItemCount -
                currentMonitoredItemCount;

            // update diagnostics.
            if (context.Session != null)
            {
                lock (context.Session.DiagnosticsLock)
                {
                    SessionDiagnosticsDataType diagnostics = context.Session.SessionDiagnostics;
                    UpdateCurrentMonitoredItemsCount(diagnostics, monitoredItemCountIncrement);
                }
            }
        }

        /// <summary>
        /// Changes the monitoring mode for a set of items.
        /// </summary>
        /// <exception cref="ServiceResultException"></exception>
        public void SetMonitoringMode(
            OperationContext context,
            uint subscriptionId,
            MonitoringMode monitoringMode,
            UInt32Collection monitoredItemIds,
            out StatusCodeCollection results,
            out DiagnosticInfoCollection diagnosticInfos)
        {
            // find subscription.
            if (!m_subscriptions.TryGetValue(subscriptionId, out ISubscription subscription))
            {
                throw new ServiceResultException(StatusCodes.BadSubscriptionIdInvalid);
            }

            // create the items.
            subscription.SetMonitoringMode(
                context,
                monitoringMode,
                monitoredItemIds,
                out results,
                out diagnosticInfos);
        }

        /// <summary>
        /// Calculate a revised queue size for a monitored item based on the provided maximum allowed queue sizes.
        /// depending if an item is durable
        /// </summary>
        /// <param name="isDurable">the item to create is a part of a durable subscription</param>
        /// <param name="queueSize">the queue size to revise</param>
        /// <param name="maxQueueSize">the maximum queue size for regular subscriptions</param>
        ///  <param name="maxDurableQueueSize">the maxmimum queue size for durable subscriptions</param>
        /// <returns>the revised queue size</returns>
        public static uint CalculateRevisedQueueSize(
            bool isDurable,
            uint queueSize,
            uint maxQueueSize,
            uint maxDurableQueueSize)
        {
            //reqular limit
            if (queueSize > maxQueueSize && !isDurable)
            {
                return maxQueueSize;
            }

            //durable subscription limit
            if (queueSize > maxDurableQueueSize && isDurable)
            {
                return maxDurableQueueSize;
            }

            //no revision needed as size within limits
            return queueSize;
        }

        /// <summary>
        /// Calculates the publishing interval.
        /// </summary>
        protected virtual double CalculatePublishingInterval(double publishingInterval)
        {
            if (double.IsNaN(publishingInterval) || publishingInterval < m_minPublishingInterval)
            {
                publishingInterval = m_minPublishingInterval;
            }

            if (publishingInterval > m_maxPublishingInterval)
            {
                publishingInterval = m_maxPublishingInterval;
            }

            if (publishingInterval < m_publishingResolution)
            {
                publishingInterval = m_publishingResolution;
            }

            if (publishingInterval % m_publishingResolution != 0)
            {
                publishingInterval =
                    ((((int)publishingInterval) / m_publishingResolution) + 1) *
                    m_publishingResolution;
            }

            return publishingInterval;
        }

        /// <summary>
        /// Calculates the keep alive count.
        /// </summary>
        protected virtual uint CalculateKeepAliveCount(
            double publishingInterval,
            uint keepAliveCount,
            bool isDurableSubscription = false)
        {
            // set default.
            if (keepAliveCount == 0)
            {
                keepAliveCount = 3;
            }

            ulong maxSubscriptionLifetime = isDurableSubscription
                ? m_maxDurableSubscriptionLifetimeInHours
                : m_maxSubscriptionLifetime;

            double keepAliveInterval = keepAliveCount * publishingInterval;

            // keep alive interval cannot be longer than the max subscription lifetime.
            if (keepAliveInterval > maxSubscriptionLifetime)
            {
                keepAliveCount = (uint)(maxSubscriptionLifetime / publishingInterval);

                if (keepAliveCount < uint.MaxValue &&
                    maxSubscriptionLifetime % publishingInterval != 0)
                {
                    keepAliveCount++;
                }

                keepAliveInterval = keepAliveCount * publishingInterval;
            }

            // the time between publishes cannot exceed the max publishing interval.
            if (keepAliveInterval > m_maxPublishingInterval)
            {
                keepAliveCount = (uint)(m_maxPublishingInterval / publishingInterval);

                if (keepAliveCount < uint.MaxValue &&
                    m_maxPublishingInterval % publishingInterval != 0)
                {
                    keepAliveCount++;
                }
            }

            return keepAliveCount;
        }

        /// <summary>
        /// Calculates the lifetime count.
        /// </summary>
        protected virtual uint CalculateLifetimeCount(
            double publishingInterval,
            uint keepAliveCount,
            uint lifetimeCount,
            bool isDurableSubscription = false)
        {
            const int kMillisecondsToHours = 3_600_000;

            ulong maxSubscriptionLifetime = isDurableSubscription
                ? m_maxDurableSubscriptionLifetimeInHours * kMillisecondsToHours
                : m_maxSubscriptionLifetime;

            double lifetimeInterval = lifetimeCount * publishingInterval;

            // lifetime cannot be longer than the max subscription lifetime.
            if (lifetimeInterval > maxSubscriptionLifetime)
            {
                lifetimeCount = (uint)(maxSubscriptionLifetime / publishingInterval);

                if (lifetimeCount < uint.MaxValue &&
                    maxSubscriptionLifetime % publishingInterval != 0)
                {
                    lifetimeCount++;
                }
            }

            // the lifetime must be greater than the keepalive.
            if (keepAliveCount < uint.MaxValue / 3)
            {
                if (keepAliveCount * 3 > lifetimeCount)
                {
                    lifetimeCount = keepAliveCount * 3;
                }

                lifetimeInterval = lifetimeCount * publishingInterval;
            }
            else
            {
                lifetimeCount = uint.MaxValue;
                lifetimeInterval = double.MaxValue;
            }

            // apply the minimum.
            if (m_minSubscriptionLifetime > publishingInterval &&
                m_minSubscriptionLifetime > lifetimeInterval)
            {
                lifetimeCount = (uint)(m_minSubscriptionLifetime / publishingInterval);

                if (lifetimeCount < uint.MaxValue &&
                    m_minSubscriptionLifetime % publishingInterval != 0)
                {
                    lifetimeCount++;
                }
            }

            return lifetimeCount;
        }

        /// <summary>
        /// Calculates the maximum number of notifications per publish.
        /// </summary>
        protected virtual uint CalculateMaxNotificationsPerPublish(uint maxNotificationsPerPublish)
        {
            if (maxNotificationsPerPublish == 0 ||
                maxNotificationsPerPublish > m_maxNotificationsPerPublish)
            {
                return m_maxNotificationsPerPublish;
            }

            return maxNotificationsPerPublish;
        }

        /// <summary>
        /// Creates a new instance of a subscription.
        /// </summary>
        protected virtual ISubscription CreateSubscription(
            OperationContext context,
            uint subscriptionId,
            double publishingInterval,
            uint lifetimeCount,
            uint keepAliveCount,
            uint maxNotificationsPerPublish,
            byte priority,
            bool publishingEnabled)
        {
            return new Subscription(
                m_server,
                context.Session,
                subscriptionId,
                publishingInterval,
                lifetimeCount,
                keepAliveCount,
                maxNotificationsPerPublish,
                priority,
                publishingEnabled,
                m_maxMessageCount);
        }

        /// <summary>
        /// Checks if there is a status message to return.
        /// </summary>
        private bool ReturnPendingStatusMessage(
            OperationContext context,
            out NotificationMessage message,
            out uint subscriptionId)
        {
            message = null;
            subscriptionId = 0;

            // check for status messages.
            lock (m_statusMessagesLock)
            {
                if (m_statusMessages.TryGetValue(
                        context.SessionId,
                        out Queue<StatusMessage> statusQueue) &&
                    statusQueue.Count > 0)
                {
                    StatusMessage status = statusQueue.Dequeue();
                    subscriptionId = status.SubscriptionId;
                    message = status.Message;
                    return true;
                }
            }
            return false;
        }

        /// <summary>
        /// Periodically checks if the sessions have timed out.
        /// </summary>
        private void PublishSubscriptions(object data)
        {
            try
            {
                Utils.LogInfo(
                    "Subscription - Publish Thread {0:X8} Started.",
                    Environment.CurrentManagedThreadId);

                int sleepCycle = Convert.ToInt32(data, CultureInfo.InvariantCulture);
                int timeToWait = sleepCycle;

                while (true)
                {
                    DateTime start = DateTime.UtcNow;

                    SessionPublishQueue[] queues = null;
                    ISubscription[] abandonedSubscriptions = null;

                    lock (m_lock)
                    {
                        // collect active session queues.
                        queues = new SessionPublishQueue[m_publishQueues.Count];
                        m_publishQueues.Values.CopyTo(queues, 0);

                        // collect abandoned subscriptions.
                        if (m_abandonedSubscriptions != null && m_abandonedSubscriptions.Count > 0)
                        {
                            abandonedSubscriptions = new ISubscription[m_abandonedSubscriptions
                                .Count];

                            for (int ii = 0; ii < abandonedSubscriptions.Length; ii++)
                            {
                                abandonedSubscriptions[ii] = m_abandonedSubscriptions[ii];
                            }
                        }
                    }

                    // check the publish timer for each subscription.
                    for (int ii = 0; ii < queues.Length; ii++)
                    {
                        queues[ii].PublishTimerExpired();
                    }

                    // check the publish timer for each abandoned subscription.
                    if (abandonedSubscriptions != null)
                    {
                        var subscriptionsToDelete = new List<ISubscription>();

                        for (int ii = 0; ii < abandonedSubscriptions.Length; ii++)
                        {
                            ISubscription subscription = abandonedSubscriptions[ii];

                            if (subscription.PublishTimerExpired() != PublishingState.Expired)
                            {
                                continue;
                            }

                            (subscriptionsToDelete ??= []).Add(subscription);
                            SubscriptionExpired(subscription);
                            Utils.LogInfo(
                                "Subscription - Abandoned Subscription Id={0} Delete Scheduled.",
                                subscription.Id);
                        }

                        // schedule cleanup on a background thread.
                        if (subscriptionsToDelete.Count > 0)
                        {
                            lock (m_lock)
                            {
                                for (int ii = 0; ii < subscriptionsToDelete.Count; ii++)
                                {
                                    m_abandonedSubscriptions.Remove(subscriptionsToDelete[ii]);
                                }
                            }

                            CleanupSubscriptions(m_server, subscriptionsToDelete);
                        }
                    }

                    if (m_shutdownEvent.WaitOne(timeToWait))
                    {
                        Utils.LogInfo(
                            "Subscription - Publish Thread {0:X8} Exited Normally.",
                            Environment.CurrentManagedThreadId);
                        break;
                    }

                    int delay = (int)(DateTime.UtcNow - start).TotalMilliseconds;
                    timeToWait = sleepCycle;
                }
            }
            catch (Exception e)
            {
                Utils.LogError(
                    e,
                    "Subscription - Publish Thread {0:X8} Exited Unexpectedly.",
                    Environment.CurrentManagedThreadId);
            }
        }

        /// <summary>
        /// A single thread to execute the condition refresh.
        /// </summary>
        private void ConditionRefreshWorker()
        {
            try
            {
                Utils.LogInfo(
                    "Subscription - ConditionRefresh Thread {0:X8} Started.",
                    Environment.CurrentManagedThreadId);

                while (true)
                {
                    ConditionRefreshTask conditionRefreshTask = null;

                    lock (m_conditionRefreshLock)
                    {
                        if (m_conditionRefreshQueue.Count > 0)
                        {
                            conditionRefreshTask = m_conditionRefreshQueue.Dequeue();
                        }
                        else
                        {
                            m_conditionRefreshEvent.Reset();
                        }
                    }

                    if (conditionRefreshTask == null)
                    {
                        m_conditionRefreshEvent.WaitOne();
                    }
                    else if (conditionRefreshTask.MonitoredItemId == 0)
                    {
                        DoConditionRefresh(conditionRefreshTask.Subscription);
                    }
                    else
                    {
                        DoConditionRefresh2(
                            conditionRefreshTask.Subscription,
                            conditionRefreshTask.MonitoredItemId);
                    }

                    // use shutdown event to end loop
                    if (m_shutdownEvent.WaitOne(0))
                    {
                        Utils.LogInfo(
                            "Subscription - ConditionRefresh Thread {0:X8} Exited Normally.",
                            Environment.CurrentManagedThreadId);
                        break;
                    }
                }
            }
            catch (Exception e)
            {
                Utils.LogError(
                    e,
                    "Subscription - ConditionRefresh Thread {0:X8} Exited Unexpectedly.",
                    Environment.CurrentManagedThreadId);
            }
        }

        /// <summary>
        /// Cleanups the subscriptions.
        /// </summary>
        /// <param name="server">The server.</param>
        /// <param name="subscriptionsToDelete">The subscriptions to delete.</param>
        internal static void CleanupSubscriptions(
            IServerInternal server,
            IList<ISubscription> subscriptionsToDelete)
        {
            if (subscriptionsToDelete != null && subscriptionsToDelete.Count > 0)
            {
                Utils.LogInfo(
                    "Server - {0} Subscriptions scheduled for delete.",
                    subscriptionsToDelete.Count);

                Task.Run(
                    () => CleanupSubscriptions(new object[] { server, subscriptionsToDelete }));
            }
        }

        /// <summary>
        /// Deletes any expired subscriptions.
        /// </summary>
        internal static void CleanupSubscriptions(object data)
        {
            try
            {
                Utils.LogInfo("Server - CleanupSubscriptions Task Started");

                object[] args = (object[])data;

                var server = (IServerInternal)args[0];
                foreach (ISubscription subscription in (List<ISubscription>)args[1])
                {
                    server.DeleteSubscription(subscription.Id);
                }

                Utils.LogInfo("Server - CleanupSubscriptions Task Completed");
            }
            catch (Exception e)
            {
                Utils.LogError(e, "Server - CleanupSubscriptions Task Halted Unexpectedly");
            }
        }

        private class StatusMessage
        {
            public uint SubscriptionId;
            public NotificationMessage Message;
        }

        private class ConditionRefreshTask
        {
            public ConditionRefreshTask(ISubscription subscription, uint monitoredItemId)
            {
                Subscription = subscription;
                MonitoredItemId = monitoredItemId;
            }

            public ISubscription Subscription { get; }

            public uint MonitoredItemId { get; }

            public override bool Equals(object obj)
            {
                return obj is ConditionRefreshTask crt &&
                    Subscription?.Id == crt.Subscription?.Id &&
                    MonitoredItemId == crt.MonitoredItemId;
            }

            public override int GetHashCode()
            {
                return HashCode.Combine(Subscription.Id, MonitoredItemId);
            }
        }

        private readonly Lock m_lock = new();
        private long m_lastSubscriptionId;
        private readonly IServerInternal m_server;
        private readonly double m_minPublishingInterval;
        private readonly double m_maxPublishingInterval;
        private readonly int m_publishingResolution;
        private readonly uint m_maxSubscriptionLifetime;
        private readonly uint m_maxDurableSubscriptionLifetimeInHours;
        private readonly uint m_minSubscriptionLifetime;
        private readonly uint m_maxMessageCount;
        private readonly uint m_maxNotificationsPerPublish;
        private readonly int m_maxPublishRequestCount;
        private readonly int m_maxSubscriptionCount;
        private readonly bool m_durableSubscriptionsEnabled;
        private readonly ConcurrentDictionary<uint, ISubscription> m_subscriptions;
        private List<ISubscription> m_abandonedSubscriptions;
        private readonly NodeIdDictionary<Queue<StatusMessage>> m_statusMessages;
        private readonly NodeIdDictionary<SessionPublishQueue> m_publishQueues;
        private readonly ManualResetEvent m_shutdownEvent;
        private readonly Queue<ConditionRefreshTask> m_conditionRefreshQueue;
        private readonly ManualResetEvent m_conditionRefreshEvent;
        private readonly ISubscriptionStore m_subscriptionStore;

        private readonly Lock m_statusMessagesLock = new();
        private readonly Lock m_eventLock = new();
        private readonly Lock m_conditionRefreshLock = new();
        private event SubscriptionEventHandler m_SubscriptionCreated;
        private event SubscriptionEventHandler m_SubscriptionDeleted;
    }
}<|MERGE_RESOLUTION|>--- conflicted
+++ resolved
@@ -931,80 +931,6 @@
         }
 
         /// <summary>
-<<<<<<< HEAD
-=======
-        /// Publishes a subscription.
-        /// </summary>
-        /// <exception cref="ServiceResultException"></exception>
-        public NotificationMessage Publish(
-            OperationContext context,
-            SubscriptionAcknowledgementCollection subscriptionAcknowledgements,
-            AsyncPublishOperation operation,
-            out uint subscriptionId,
-            out UInt32Collection availableSequenceNumbers,
-            out bool moreNotifications,
-            out StatusCodeCollection acknowledgeResults,
-            out DiagnosticInfoCollection acknowledgeDiagnosticInfos)
-        {
-            availableSequenceNumbers = null;
-            moreNotifications = false;
-
-            // get publish queue for session.
-            if (!m_publishQueues.TryGetValue(context.Session.Id, out SessionPublishQueue queue))
-            {
-                if (m_subscriptions.IsEmpty)
-                {
-                    throw new ServiceResultException(StatusCodes.BadNoSubscription);
-                }
-
-                throw new ServiceResultException(StatusCodes.BadSessionClosed);
-            }
-
-            // acknowledge previous messages.
-            queue.Acknowledge(
-                context,
-                subscriptionAcknowledgements,
-                out acknowledgeResults,
-                out acknowledgeDiagnosticInfos);
-
-            // update diagnostics.
-            if (context.Session != null)
-            {
-                lock (context.Session.DiagnosticsLock)
-                {
-                    SessionDiagnosticsDataType diagnostics = context.Session.SessionDiagnostics;
-                    diagnostics.CurrentPublishRequestsInQueue++;
-                }
-            }
-
-            // save results for asynchronous operation.
-            if (operation != null)
-            {
-                operation.Response.Results = acknowledgeResults;
-                operation.Response.DiagnosticInfos = acknowledgeDiagnosticInfos;
-            }
-
-            // gets the next message that is ready to publish.
-            NotificationMessage message = GetNextMessage(
-                context,
-                queue,
-                operation,
-                out subscriptionId,
-                out availableSequenceNumbers,
-                out moreNotifications);
-
-            // if no message and no async operation then a timeout occurred.
-            if (message == null && operation == null)
-            {
-                throw new ServiceResultException(StatusCodes.BadTimeout);
-            }
-
-            // return message.
-            return message;
-        }
-
-        /// <summary>
->>>>>>> 9ba17b23
         /// Called when a subscription expires.
         /// </summary>
         /// <param name="subscription">The subscription.</param>
@@ -1041,17 +967,7 @@
             out StatusCodeCollection acknowledgeResults,
             out DiagnosticInfoCollection acknowledgeDiagnosticInfos)
         {
-<<<<<<< HEAD
             PublishResponse response = PublishAsync(context, subscriptionAcknowledgements).GetAwaiter().GetResult();
-=======
-            // get publish queue for session.
-            if (!m_publishQueues.TryGetValue(context.Session.Id, out SessionPublishQueue queue))
-            {
-                throw new ServiceResultException(StatusCodes.BadSessionClosed);
-            }
-
-            UInt32Collection availableSequenceNumbers = null;
->>>>>>> 9ba17b23
 
             subscriptionId = response.SubscriptionId;
             availableSequenceNumbers = response.AvailableSequenceNumbers;
@@ -1072,18 +988,15 @@
             CancellationToken cancellationToken = default)
         {
             // get publish queue for session.
-            SessionPublishQueue queue;
-            lock (m_lock)
-            {
-                if (!m_publishQueues.TryGetValue(context.Session.Id, out queue))
-                {
-                    if (m_subscriptions.Count == 0)
-                    {
-                        throw new ServiceResultException(StatusCodes.BadNoSubscription);
-                    }
-
-                    throw new ServiceResultException(StatusCodes.BadSessionClosed);
-                }
+            // get publish queue for session.
+            if (!m_publishQueues.TryGetValue(context.Session.Id, out SessionPublishQueue queue))
+            {
+                if (m_subscriptions.IsEmpty)
+                {
+                    throw new ServiceResultException(StatusCodes.BadNoSubscription);
+                }
+
+                throw new ServiceResultException(StatusCodes.BadSessionClosed);
             }
 
             // acknowledge previous messages.
