--- conflicted
+++ resolved
@@ -2221,11 +2221,7 @@
                 // build list of items to refresh.
                 foreach (LinkedListNode<IMonitoredItem> monitoredItem in m_monitoredItems.Values)
                 {
-<<<<<<< HEAD
-                    var eventMonitoredItem = monitoredItem.Value as MonitoredItem;
-=======
                     IEventMonitoredItem eventMonitoredItem = monitoredItem.Value as IEventMonitoredItem;
->>>>>>> 1cce7686
 
                     if (eventMonitoredItem != null && eventMonitoredItem.EventFilter != null)
                     {
@@ -2256,13 +2252,7 @@
                 // build list of items to refresh.
                 if (m_monitoredItems.TryGetValue(monitoredItemId, out LinkedListNode<IMonitoredItem> monitoredItem))
                 {
-<<<<<<< HEAD
-                    var eventMonitoredItem = monitoredItem.Value as MonitoredItem;
-=======
-                    LinkedListNode<IMonitoredItem> monitoredItem = m_monitoredItems[monitoredItemId];
-
                     IEventMonitoredItem eventMonitoredItem = monitoredItem.Value as IEventMonitoredItem;
->>>>>>> 1cce7686
 
                     if (eventMonitoredItem != null && eventMonitoredItem.EventFilter != null)
                     {
@@ -2322,11 +2312,7 @@
                 // build list of items to refresh.
                 foreach (IEventMonitoredItem monitoredItem in monitoredItems)
                 {
-<<<<<<< HEAD
-                    var eventMonitoredItem = monitoredItem as MonitoredItem;
-=======
                     IEventMonitoredItem eventMonitoredItem = monitoredItem;
->>>>>>> 1cce7686
 
                     if (eventMonitoredItem != null && eventMonitoredItem.EventFilter != null)
                     {
@@ -2378,11 +2364,7 @@
                 // send refresh end event.
                 for (int ii = 0; ii < monitoredItems.Count; ii++)
                 {
-<<<<<<< HEAD
-                    var monitoredItem = monitoredItems[ii] as MonitoredItem;
-=======
                     IEventMonitoredItem monitoredItem = monitoredItems[ii];
->>>>>>> 1cce7686
 
                     if (monitoredItem.EventFilter != null)
                     {
