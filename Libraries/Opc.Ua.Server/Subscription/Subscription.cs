--- conflicted
+++ resolved
@@ -270,24 +270,13 @@
                 }
             }
         }
-
-        /// <summary>
-<<<<<<< HEAD
-        /// The owner identity.
-        /// </summary>
-        public UserIdentityToken OwnerIdentity
-        {
-            get { return (m_session != null) ? m_session.IdentityToken : m_savedOwnerIdentity; }
-        }
-
+              
         /// <summary>
         /// True if the subscription is set to durable and supports long lifetime and queue size
         /// </summary>
         public bool IsDurable => m_isDurable;
 
         /// <summary>
-=======
->>>>>>> 67a0df19
         /// Gets the lock that must be acquired before accessing the contents of the Diagnostics property.
         /// </summary>
         public object DiagnosticsLock
