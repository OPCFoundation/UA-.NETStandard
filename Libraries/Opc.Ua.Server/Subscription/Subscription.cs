/* ========================================================================
 * Copyright (c) 2005-2020 The OPC Foundation, Inc. All rights reserved.
 *
 * OPC Foundation MIT License 1.00
 *
 * Permission is hereby granted, free of charge, to any person
 * obtaining a copy of this software and associated documentation
 * files (the "Software"), to deal in the Software without
 * restriction, including without limitation the rights to use,
 * copy, modify, merge, publish, distribute, sublicense, and/or sell
 * copies of the Software, and to permit persons to whom the
 * Software is furnished to do so, subject to the following
 * conditions:
 *
 * The above copyright notice and this permission notice shall be
 * included in all copies or substantial portions of the Software.
 * THE SOFTWARE IS PROVIDED "AS IS", WITHOUT WARRANTY OF ANY KIND,
 * EXPRESS OR IMPLIED, INCLUDING BUT NOT LIMITED TO THE WARRANTIES
 * OF MERCHANTABILITY, FITNESS FOR A PARTICULAR PURPOSE AND
 * NONINFRINGEMENT. IN NO EVENT SHALL THE AUTHORS OR COPYRIGHT
 * HOLDERS BE LIABLE FOR ANY CLAIM, DAMAGES OR OTHER LIABILITY,
 * WHETHER IN AN ACTION OF CONTRACT, TORT OR OTHERWISE, ARISING
 * FROM, OUT OF OR IN CONNECTION WITH THE SOFTWARE OR THE USE OR
 * OTHER DEALINGS IN THE SOFTWARE.
 *
 * The complete license agreement can be found here:
 * http://opcfoundation.org/License/MIT/1.00/
 * ======================================================================*/

using System;
using System.Collections.Generic;
using System.Threading;
using Microsoft.Extensions.Logging;
using System.Linq;

namespace Opc.Ua.Server
{
    /// <summary>
<<<<<<< HEAD
    /// An interface used by the monitored items to signal the subscription.
    /// </summary>
    public interface ISubscription
    {
        /// <summary>
        /// The session that owns the monitored item.
        /// </summary>
        ISession Session { get; }

        /// <summary>
        /// The subscriptions owner identity.
        /// </summary>
        IUserIdentity EffectiveIdentity { get; }

        /// <summary>
        /// The identifier for the item that is unique within the server.
        /// </summary>
        uint Id { get; }

        /// <summary>
        /// Called when a monitored item is ready to publish.
        /// </summary>
        void ItemReadyToPublish(IMonitoredItem monitoredItem);

        /// <summary>
        /// Called when a monitored item is ready to publish.
        /// </summary>
        void ItemNotificationsAvailable(IMonitoredItem monitoredItem);

        /// <summary>
        /// Called when a value of monitored item is discarded in the monitoring queue.
        /// </summary>
        void QueueOverflowHandler();
    }

    /// <summary>
=======
>>>>>>> 91b068ea
    /// Manages a subscription created by a client.
    /// </summary>
    public class Subscription : ISubscription
    {
        #region Constructors
        /// <summary>
        /// Initializes the object.
        /// </summary>
        public Subscription(
            IServerInternal server,
            ISession session,
            uint subscriptionId,
            double publishingInterval,
            uint maxLifetimeCount,
            uint maxKeepAliveCount,
            uint maxNotificationsPerPublish,
            byte priority,
            bool publishingEnabled,
            uint maxMessageCount)
        {
            if (server == null) throw new ArgumentNullException(nameof(server));
            if (session == null) throw new ArgumentNullException(nameof(session));

            m_server = server;
            m_session = session;
            m_id = subscriptionId;
            m_publishingInterval = publishingInterval;
            m_maxLifetimeCount = maxLifetimeCount;
            m_maxKeepAliveCount = maxKeepAliveCount;
            m_maxNotificationsPerPublish = maxNotificationsPerPublish;
            m_publishingEnabled = publishingEnabled;
            m_priority = priority;
            m_publishTimerExpiry = HiResClock.TickCount64 + (long)publishingInterval;
            m_keepAliveCounter = maxKeepAliveCount;
            m_lifetimeCounter = 0;
            m_waitingForPublish = false;
            m_maxMessageCount = maxMessageCount;
            m_sentMessages = new List<NotificationMessage>();
            m_supportsDurable = m_server.MonitoredItemQueueFactory.SupportsDurableQueues;
            m_isDurable = false;

            m_monitoredItems = new Dictionary<uint, LinkedListNode<IMonitoredItem>>();
            m_itemsToCheck = new LinkedList<IMonitoredItem>();
            m_itemsToPublish = new LinkedList<IMonitoredItem>();
            m_itemsToTrigger = new Dictionary<uint, List<ITriggeredMonitoredItem>>();

            // m_itemsReadyToPublish         = new Queue<IMonitoredItem>();
            // m_itemsNotificationsAvailable = new LinkedList<IMonitoredItem>();
            m_sequenceNumber = 1;

            // initialize diagnostics.
            m_diagnostics = new SubscriptionDiagnosticsDataType {
                SessionId = m_session.Id,
                SubscriptionId = m_id,
                Priority = priority,
                PublishingInterval = publishingInterval,
                MaxKeepAliveCount = maxKeepAliveCount,
                MaxLifetimeCount = maxLifetimeCount,
                MaxNotificationsPerPublish = maxNotificationsPerPublish,
                PublishingEnabled = publishingEnabled,
                ModifyCount = 0,
                EnableCount = 0,
                DisableCount = 0,
                RepublishMessageRequestCount = 0,
                RepublishMessageCount = 0,
                TransferRequestCount = 0,
                TransferredToSameClientCount = 0,
                TransferredToAltClientCount = 0,
                PublishRequestCount = 0,
                DataChangeNotificationsCount = 0,
                EventNotificationsCount = 0,
                NotificationsCount = 0,
                LatePublishRequestCount = 0,
                CurrentKeepAliveCount = 0,
                CurrentLifetimeCount = 0,
                UnacknowledgedMessageCount = 0,
                DiscardedMessageCount = 0,
                MonitoredItemCount = 0,
                DisabledMonitoredItemCount = 0,
                MonitoringQueueOverflowCount = 0,
                NextSequenceNumber = (uint)m_sequenceNumber
            };

            ServerSystemContext systemContext = m_server.DefaultSystemContext.Copy(session);

            m_diagnosticsId = server.DiagnosticsNodeManager.CreateSubscriptionDiagnostics(
                systemContext,
                m_diagnostics,
                OnUpdateDiagnostics);

            TraceState(LogLevel.Information, TraceStateId.Config, "CREATED");
        }

        /// <summary>
        /// Initialize subscription after a restart from a template
        /// </summary>
        public Subscription(IServerInternal server,
            IStoredSubscription storedSubscription)
        {
            if (server.IsRunning)
            {
                throw new InvalidOperationException("Subscription restore can only occur on startup");
            }

            m_server = server;
            m_session = null;
            m_id = storedSubscription.Id;
            m_publishingInterval = storedSubscription.PublishingInterval;
            m_maxLifetimeCount = storedSubscription.MaxLifetimeCount;
            m_lifetimeCounter = storedSubscription.LifetimeCounter;
            m_maxKeepAliveCount = storedSubscription.MaxKeepaliveCount;
            m_maxNotificationsPerPublish = storedSubscription.MaxNotificationsPerPublish;
            m_publishingEnabled = false;
            m_priority = storedSubscription.Priority;
            m_publishTimerExpiry = HiResClock.TickCount64 + (long)storedSubscription.PublishingInterval;
            m_keepAliveCounter = storedSubscription.MaxKeepaliveCount;
            m_waitingForPublish = false;
            m_maxMessageCount = storedSubscription.MaxMessageCount;
            m_sentMessages = storedSubscription.SentMessages;
            m_supportsDurable = m_server.MonitoredItemQueueFactory.SupportsDurableQueues;
            m_isDurable = storedSubscription.IsDurable;
            m_savedOwnerIdentity = new UserIdentity(storedSubscription.UserIdentityToken);
            m_sequenceNumber = storedSubscription.SequenceNumber;
            m_lastSentMessage = storedSubscription.LastSentMessage;

            m_monitoredItems = new Dictionary<uint, LinkedListNode<IMonitoredItem>>();
            m_itemsToCheck = new LinkedList<IMonitoredItem>();
            m_itemsToPublish = new LinkedList<IMonitoredItem>();
            m_itemsToTrigger = new Dictionary<uint, List<ITriggeredMonitoredItem>>();

            // initialize diagnostics.
            m_diagnostics = new SubscriptionDiagnosticsDataType {
                SubscriptionId = m_id,
                Priority = m_priority,
                PublishingInterval = m_publishingInterval,
                MaxKeepAliveCount = m_maxKeepAliveCount,
                MaxLifetimeCount = m_maxLifetimeCount,
                MaxNotificationsPerPublish = m_maxNotificationsPerPublish,
                PublishingEnabled = m_publishingEnabled,
                ModifyCount = 0,
                EnableCount = 0,
                DisableCount = 0,
                RepublishMessageRequestCount = 0,
                RepublishMessageCount = 0,
                TransferRequestCount = 0,
                TransferredToSameClientCount = 0,
                TransferredToAltClientCount = 0,
                PublishRequestCount = 0,
                DataChangeNotificationsCount = 0,
                EventNotificationsCount = 0,
                NotificationsCount = 0,
                LatePublishRequestCount = 0,
                CurrentKeepAliveCount = 0,
                CurrentLifetimeCount = 0,
                UnacknowledgedMessageCount = 0,
                DiscardedMessageCount = 0,
                MonitoredItemCount = 0,
                DisabledMonitoredItemCount = 0,
                MonitoringQueueOverflowCount = 0,
                NextSequenceNumber = (uint)m_sequenceNumber
            };

            ServerSystemContext systemContext = m_server.DefaultSystemContext.Copy();

            m_diagnosticsId = server.DiagnosticsNodeManager.CreateSubscriptionDiagnostics(
                systemContext,
                m_diagnostics,
                OnUpdateDiagnostics);

            TraceState(LogLevel.Information, TraceStateId.Config, "RESTORED");

            RestoreMonitoredItems(storedSubscription.MonitoredItems);
        }
        #endregion

        #region IDisposable Members
        /// <summary>
        /// Frees any unmanaged resources.
        /// </summary>
        public void Dispose()
        {
            Dispose(true);
            GC.SuppressFinalize(this);
        }

        /// <summary>
        /// An overrideable version of the Dispose.
        /// </summary>
        protected virtual void Dispose(bool disposing)
        {
            if (disposing)
            {
                lock (m_lock)
                {
                    foreach (KeyValuePair<uint, LinkedListNode<IMonitoredItem>> monitoredItemKVP in m_monitoredItems)
                    {
                        Utils.SilentDispose(monitoredItemKVP.Value?.Value);
                    }

                    m_monitoredItems.Clear();
                    m_sentMessages.Clear();
                    m_itemsToCheck.Clear();
                    m_itemsToPublish.Clear();
                }
            }
        }
        #endregion

        #region ISubscription Members
        /// <summary>
        /// The session that owns the monitored item.
        /// </summary>
        public ISession Session
        {
            get { return m_session; }
        }

        /// <summary>
        /// The unique identifier assigned to the subscription.
        /// </summary>
        public uint Id
        {
            get { return m_id; }
        }

        /// <summary>
        /// The subscriptions owner identity.
        /// </summary>
        public IUserIdentity EffectiveIdentity
        {
            get { return (m_session != null) ? m_session.EffectiveIdentity : m_savedOwnerIdentity; }
        }

        /// <summary>
        /// Queues an item that is ready to publish.
        /// </summary>
        public void ItemReadyToPublish(IMonitoredItem monitoredItem)
        {
            /*
            lock (m_itemsReadyToPublish)
            {
                m_itemsReadyToPublish.Enqueue(monitoredItem);
            }
            */
        }

        /// <summary>
        /// Tells the subscription that notifications are available but the item is not ready to publish.
        /// </summary>
        public void ItemNotificationsAvailable(IMonitoredItem monitoredItem)
        {
            /*
            lock (m_itemsReadyToPublish)
            {
                m_itemsNotificationsAvailable.AddLast(monitoredItem);
            }
            */
        }
        #endregion

        #region Public Interface
        /// <summary>
        /// The identifier for the session that owns the subscription.
        /// </summary>
        public NodeId SessionId
        {
            get
            {
                lock (m_lock)
                {
                    if (m_session == null)
                    {
                        return null;
                    }

                    return m_session.Id;
                }
            }
        }

        /// <summary>
        /// True if the subscription is set to durable and supports long lifetime and queue size
        /// </summary>
        public bool IsDurable => m_isDurable;

        /// <summary>
        /// Gets the lock that must be acquired before accessing the contents of the Diagnostics property.
        /// </summary>
        public object DiagnosticsLock
        {
            get
            {
                return m_diagnostics;
            }
        }

        /// <summary>
        /// Gets the lock that must be acquired before updating the contents of the Diagnostics property.
        /// </summary>
        public object DiagnosticsWriteLock
        {
            get
            {
                // mark diagnostic nodes dirty
                if (m_server != null && m_server.DiagnosticsNodeManager != null)
                {
                    m_server.DiagnosticsNodeManager.ForceDiagnosticsScan();
                }
                return DiagnosticsLock;
            }
        }

        /// <summary>
        /// Gets the current diagnostics for the subscription.
        /// </summary>
        public SubscriptionDiagnosticsDataType Diagnostics
        {
            get
            {
                return m_diagnostics;
            }
        }

        /// <summary>
        /// The publishing rate for the subscription.
        /// </summary>
        public double PublishingInterval
        {
            get
            {
                lock (m_lock)
                {
                    return m_publishingInterval;
                }
            }
        }

        /// <summary>
        /// The number of monitored items.
        /// </summary>
        public int MonitoredItemCount
        {
            get
            {
                lock (m_lock)
                {
                    return m_monitoredItems.Count;
                }
            }
        }

        /// <summary>
        /// The priority assigned to the subscription.
        /// </summary>
        public byte Priority
        {
            get
            {
                return m_priority;
            }
        }

        /// <summary>
        /// Deletes the subscription.
        /// </summary>
        public void Delete(OperationContext context)
        {
            // delete the diagnostics.
            if (m_diagnosticsId != null && !m_diagnosticsId.IsNullNodeId)
            {
                ServerSystemContext systemContext = m_server.DefaultSystemContext.Copy(m_session);
                m_server.DiagnosticsNodeManager.DeleteSubscriptionDiagnostics(systemContext, m_diagnosticsId);
            }

            lock (m_lock)
            {
                try
                {
                    TraceState(LogLevel.Information, TraceStateId.Deleted, "DELETED");

                    // the context may be null if the server is cleaning up expired subscriptions.
                    // in this case we create a context with a dummy request and use the current session.
                    if (context == null)
                    {
                        RequestHeader requestHeader = new RequestHeader();
                        requestHeader.ReturnDiagnostics = (uint)(int)DiagnosticsMasks.OperationSymbolicIdAndText;
                        context = new OperationContext(requestHeader, RequestType.Unknown);
                    }

                    StatusCodeCollection results;
                    DiagnosticInfoCollection diagnosticInfos;

                    DeleteMonitoredItems(
                        context,
                        new UInt32Collection(m_monitoredItems.Keys),
                        true,
                        out results,
                        out diagnosticInfos);
                }
                catch (Exception e)
                {
                    Utils.LogError(e, "Delete items for subscription failed.");
                }
            }
        }

        /// <summary>
        /// Checks if the subscription is ready to publish.
        /// </summary>
        public PublishingState PublishTimerExpired()
        {
            lock (m_lock)
            {
                long currentTime = HiResClock.TickCount64;

                // check if publish interval has elapsed.
                if (m_publishTimerExpiry >= currentTime)
                {
                    // check if waiting for publish.
                    if (m_waitingForPublish)
                    {
                        return PublishingState.WaitingForPublish;
                    }

                    return PublishingState.Idle;
                }

                // set next expiry time.
                while (m_publishTimerExpiry < currentTime)
                {
                    m_publishTimerExpiry += (long)m_publishingInterval;
                }

                // check lifetime has elapsed.
                if (m_waitingForPublish)
                {
                    m_lifetimeCounter++;

                    lock (DiagnosticsWriteLock)
                    {
                        m_diagnostics.LatePublishRequestCount++;
                        m_diagnostics.CurrentLifetimeCount = m_lifetimeCounter;
                    }

                    if (m_lifetimeCounter >= m_maxLifetimeCount)
                    {
                        TraceState(LogLevel.Information, TraceStateId.Deleted, "EXPIRED");
                        return PublishingState.Expired;
                    }
                }

                // increment keep alive counter.
                m_keepAliveCounter++;

                lock (DiagnosticsWriteLock)
                {
                    m_diagnostics.CurrentKeepAliveCount = m_keepAliveCounter;
                }

                // check for monitored items.
                if (m_publishingEnabled && m_session != null)
                {
                    // check for monitored items that are ready to publish.
                    LinkedListNode<IMonitoredItem> current = m_itemsToCheck.First;
                    bool itemsTriggered = false;

                    while (current != null)
                    {
                        LinkedListNode<IMonitoredItem> next = current.Next;
                        IMonitoredItem monitoredItem = current.Value;

                        // check if the item is ready to publish.
                        if (monitoredItem.IsReadyToPublish || monitoredItem.IsResendData)
                        {
                            m_itemsToCheck.Remove(current);
                            m_itemsToPublish.AddLast(current);
                        }

                        // update any triggered items.
                        List<ITriggeredMonitoredItem> triggeredItems = null;

                        if (monitoredItem.IsReadyToTrigger)
                        {
                            if (m_itemsToTrigger.TryGetValue(current.Value.Id, out triggeredItems))
                            {
                                for (int ii = 0; ii < triggeredItems.Count; ii++)
                                {
                                    if (triggeredItems[ii].SetTriggered())
                                    {
                                        itemsTriggered = true;
                                    }
                                }

                                // clear ReadyToTrigger flag after trigger
                                monitoredItem.IsReadyToTrigger = false;
                            }
                        }

                        current = next;
                    }

                    // need to go through the list again if items were triggered.
                    if (itemsTriggered)
                    {
                        current = m_itemsToCheck.First;

                        while (current != null)
                        {
                            LinkedListNode<IMonitoredItem> next = current.Next;
                            IMonitoredItem monitoredItem = current.Value;

                            if (monitoredItem.IsReadyToPublish)
                            {
                                m_itemsToCheck.Remove(current);
                                m_itemsToPublish.AddLast(current);
                            }

                            current = next;
                        }
                    }

                    if (m_itemsToPublish.Count > 0)
                    {
                        if (!m_waitingForPublish)
                        {
                            // TraceState(LogLevel.Trace, TraceStateId.Deleted, "READY TO PUBLISH");
                        }

                        m_waitingForPublish = true;
                        return PublishingState.NotificationsAvailable;
                    }
                }

                // check if keep alive expired.
                if (m_keepAliveCounter >= m_maxKeepAliveCount)
                {
                    if (!m_waitingForPublish)
                    {
                        // TraceState(LogLevel.Trace, TraceStateId.Items, "READY TO KEEPALIVE");
                    }

                    m_waitingForPublish = true;
                    return PublishingState.NotificationsAvailable;
                }

                // do nothing.
                return PublishingState.Idle;
            }
        }

        /// <summary>
        /// Transfers the subscription to a new session.
        /// </summary>
        /// <param name="context">The session to which the subscription is transferred.</param>
        /// <param name="sendInitialValues">Whether the first Publish response shall contain current values.</param> 
        public void TransferSession(OperationContext context, bool sendInitialValues)
        {
            // locked by caller
            m_session = context.Session;

            var monitoredItems = m_monitoredItems.Select(v => v.Value.Value).ToList();
            var errors = new List<ServiceResult>(monitoredItems.Count);
            for (int ii = 0; ii < monitoredItems.Count; ii++)
            {
                errors.Add(null);
            }

            m_server.NodeManager.TransferMonitoredItems(context, sendInitialValues, monitoredItems, errors);

            int badTransfers = 0;
            for (int ii = 0; ii < errors.Count; ii++)
            {
                if (ServiceResult.IsBad(errors[ii]))
                {
                    badTransfers++;
                }
            }

            if (badTransfers > 0)
            {
                Utils.LogTrace("Failed to transfer {0} Monitored Items", badTransfers);
            }

            lock (DiagnosticsWriteLock)
            {
                m_diagnostics.SessionId = m_session.Id;
            }
        }

        /// <summary>
        /// Initiates resending of all data monitored items in a Subscription
        /// </summary>
        /// <param name="context"></param>
        public void ResendData(OperationContext context)
        {
            // check session.
            VerifySession(context);
            lock (m_lock)
            {
                var monitoredItems = m_monitoredItems.Select(v => v.Value.Value).ToList();
                foreach (IMonitoredItem monitoredItem in monitoredItems)
                {
                    monitoredItem.SetupResendDataTrigger();
                }
            }
        }

        /// <summary>
        /// Tells the subscription that the owning session is being closed.
        /// </summary>
        public void SessionClosed()
        {
            lock (m_lock)
            {
                if (m_session != null)
                {
                    m_savedOwnerIdentity = m_session.EffectiveIdentity;
                    m_session = null;
                }
            }

            lock (DiagnosticsWriteLock)
            {
                m_diagnostics.SessionId = null;
            }
        }

        /// <summary>
        /// Resets the keepalive counter.
        /// </summary>
        private void ResetKeepaliveCount()
        {
            m_keepAliveCounter = 0;

            lock (DiagnosticsWriteLock)
            {
                m_diagnostics.CurrentKeepAliveCount = 0;
            }
        }

        /// <summary>
        /// Resets the lifetime count.
        /// </summary>
        private void ResetLifetimeCount()
        {
            m_lifetimeCounter = 0;

            lock (DiagnosticsWriteLock)
            {
                m_diagnostics.CurrentLifetimeCount = 0;
            }
        }

        /// <summary>
        /// Update the monitoring queue overflow count.
        /// </summary>
        public void QueueOverflowHandler()
        {
            lock (DiagnosticsWriteLock)
            {
                m_diagnostics.MonitoringQueueOverflowCount++;
            }
        }

        /// <summary>
        /// Removes a message from the message queue.
        /// </summary>
        public ServiceResult Acknowledge(OperationContext context, uint sequenceNumber)
        {
            lock (m_lock)
            {
                // check session.
                VerifySession(context);

                // clear lifetime counter.
                ResetLifetimeCount();

                // find message in queue.
                for (int ii = 0; ii < m_sentMessages.Count; ii++)
                {
                    if (m_sentMessages[ii].SequenceNumber == sequenceNumber)
                    {
                        if (m_lastSentMessage > ii)
                        {
                            m_lastSentMessage--;
                        }

                        m_sentMessages.RemoveAt(ii);
                        return null;
                    }
                }

                if (sequenceNumber == 0)
                {
                    return StatusCodes.BadSequenceNumberInvalid;
                }

                // TraceState(LogLevel.Trace, TraceStateId.Items, "ACK " + sequenceNumber.ToString());

                // message not found.
                return StatusCodes.BadSequenceNumberUnknown;
            }
        }

        /// <summary>
        /// Returns all available notifications.
        /// </summary>
        public NotificationMessage Publish(
            OperationContext context,
            out UInt32Collection availableSequenceNumbers,
            out bool moreNotifications)
        {
            if (context == null) throw new ArgumentNullException(nameof(context));

            NotificationMessage message = null;

            lock (m_lock)
            {
                moreNotifications = false;
                availableSequenceNumbers = null;

                // check if expired.
                if (m_expired)
                {
                    return null;
                }

                try
                {
                    // update diagnostics.
                    lock (DiagnosticsWriteLock)
                    {
                        m_diagnostics.PublishRequestCount++;
                    }

                    message = InnerPublish(context, out availableSequenceNumbers, out moreNotifications);

                    lock (DiagnosticsWriteLock)
                    {
                        m_diagnostics.UnacknowledgedMessageCount = (uint)availableSequenceNumbers.Count;
                    }
                }
                finally
                {
                    // clear counters on success.
                    if (message != null)
                    {
                        // TraceState(LogLevel.Trace, TraceStateId.Items, Utils.Format("PUBLISH #{0}", message.SequenceNumber));
                        ResetKeepaliveCount();
                        m_waitingForPublish = moreNotifications;
                        ResetLifetimeCount();
                    }
                }
            }

            return message;
        }

        /// <summary>
        /// Publishes a timeout status message.
        /// </summary>
        public NotificationMessage PublishTimeout()
        {
            NotificationMessage message = null;

            lock (m_lock)
            {
                m_expired = true;

                message = new NotificationMessage {
                    SequenceNumber = (uint)m_sequenceNumber,
                    PublishTime = DateTime.UtcNow
                };

                Utils.IncrementIdentifier(ref m_sequenceNumber);

                lock (DiagnosticsWriteLock)
                {
                    m_diagnostics.NextSequenceNumber = (uint)m_sequenceNumber;
                }

                StatusChangeNotification notification = new StatusChangeNotification {
                    Status = StatusCodes.BadTimeout
                };
                message.NotificationData.Add(new ExtensionObject(notification));
            }

            return message;
        }

        /// <summary>
        /// Publishes a SubscriptionTransferred status message.
        /// </summary>
        public NotificationMessage SubscriptionTransferred()
        {
            NotificationMessage message = null;

            lock (m_lock)
            {
                message = new NotificationMessage {
                    SequenceNumber = (uint)m_sequenceNumber,
                    PublishTime = DateTime.UtcNow
                };

                Utils.IncrementIdentifier(ref m_sequenceNumber);

                lock (DiagnosticsWriteLock)
                {
                    m_diagnostics.NextSequenceNumber = (uint)m_sequenceNumber;
                }

                var notification = new StatusChangeNotification {
                    Status = StatusCodes.GoodSubscriptionTransferred
                };
                message.NotificationData.Add(new ExtensionObject(notification));
            }

            return message;
        }


        /// <summary>
        /// Returns all available notifications.
        /// </summary>
        private NotificationMessage InnerPublish(
            OperationContext context,
            out UInt32Collection availableSequenceNumbers,
            out bool moreNotifications)
        {
            // check session.
            VerifySession(context);

            // TraceState(LogLevel.Trace, TraceStateId.Items, "PUBLISH");

            // check if a keep alive should be sent if there is no data.
            bool keepAliveIfNoData = m_keepAliveCounter >= m_maxKeepAliveCount;

            availableSequenceNumbers = new UInt32Collection();

            moreNotifications = false;

            if (m_lastSentMessage < m_sentMessages.Count)
            {
                // return the available sequence numbers.
                for (int ii = 0; ii <= m_lastSentMessage && ii < m_sentMessages.Count; ii++)
                {
                    availableSequenceNumbers.Add(m_sentMessages[ii].SequenceNumber);
                }

                moreNotifications = m_waitingForPublish = m_lastSentMessage < m_sentMessages.Count - 1;

                // TraceState(LogLevel.Trace, TraceStateId.Items, "PUBLISH QUEUED MESSAGE");
                return m_sentMessages[m_lastSentMessage++];
            }

            List<NotificationMessage> messages = new List<NotificationMessage>();

            if (m_publishingEnabled)
            {
                DateTime start1 = DateTime.UtcNow;

                // collect notifications to publish.
                Queue<EventFieldList> events = new Queue<EventFieldList>();
                Queue<MonitoredItemNotification> datachanges = new Queue<MonitoredItemNotification>();
                Queue<DiagnosticInfo> datachangeDiagnostics = new Queue<DiagnosticInfo>();

                // check for monitored items that are ready to publish.
                LinkedListNode<IMonitoredItem> current = m_itemsToPublish.First;

                //Limit the amount of values a monitored item publishes at once
                uint maxNotificationsPerMonitoredItem = m_maxNotificationsPerPublish == 0 ? uint.MaxValue : m_maxNotificationsPerPublish * 3;

                while (current != null)
                {
                    LinkedListNode<IMonitoredItem> next = current.Next;
                    IMonitoredItem monitoredItem = current.Value;
                    bool hasMoreValuesToPublish;

                    if ((monitoredItem.MonitoredItemType & MonitoredItemTypeMask.DataChange) != 0)
                    {
                        hasMoreValuesToPublish = ((IDataChangeMonitoredItem)monitoredItem).Publish(context, datachanges, datachangeDiagnostics, maxNotificationsPerMonitoredItem);
                    }
                    else
                    {
                        hasMoreValuesToPublish = ((IEventMonitoredItem)monitoredItem).Publish(context, events, maxNotificationsPerMonitoredItem);
                    }

                    // if item has more values to publish leave it at the front of the list
                    // to execute publish in next cycle, no checking needed
                    // if no more values to publish are left add it to m_itemsToCheck
                    // to check status on next publish cylce
                    if (!hasMoreValuesToPublish)
                    {
                        m_itemsToPublish.Remove(current);
                        m_itemsToCheck.AddLast(current);
                    }

                    // check there are enough notifications for a message.
                    if (m_maxNotificationsPerPublish > 0 && events.Count + datachanges.Count > m_maxNotificationsPerPublish)
                    {
                        // construct message.
                        int notificationCount;
                        int eventCount = events.Count;
                        int dataChangeCount = datachanges.Count;

                        NotificationMessage message = ConstructMessage(
                             events,
                             datachanges,
                             datachangeDiagnostics,
                             out notificationCount);

                        // add to list of messages to send.
                        messages.Add(message);

                        lock (DiagnosticsWriteLock)
                        {
                            m_diagnostics.DataChangeNotificationsCount += (uint)(dataChangeCount - datachanges.Count);
                            m_diagnostics.EventNotificationsCount += (uint)(eventCount - events.Count);
                            m_diagnostics.NotificationsCount += (uint)notificationCount;
                        }

                        //stop fetching messages from MIs when message queue is full to avoid discards
                        // use m_maxMessageCount - 2 to put remaining values into the last allowed message (each MI is allowed to publish 3 up to messages at once)
                        if (messages.Count >= m_maxMessageCount - 2)
                        {
                            break;
                        }
                    }

                    current = next;
                }

                // publish the remaining notifications.
                while (events.Count + datachanges.Count > 0)
                {
                    // construct message.
                    int notificationCount;
                    int eventCount = events.Count;
                    int dataChangeCount = datachanges.Count;

                    NotificationMessage message = ConstructMessage(
                        events,
                        datachanges,
                        datachangeDiagnostics,
                        out notificationCount);

                    // add to list of messages to send.
                    messages.Add(message);

                    lock (DiagnosticsWriteLock)
                    {
                        m_diagnostics.DataChangeNotificationsCount += (uint)(dataChangeCount - datachanges.Count);
                        m_diagnostics.EventNotificationsCount += (uint)(eventCount - events.Count);
                        m_diagnostics.NotificationsCount += (uint)notificationCount;
                    }
                }

                // check for missing notifications.
                if (!keepAliveIfNoData && messages.Count == 0)
                {
                    Utils.LogError("Oops! MonitoredItems queued but no notifications available.");

                    m_waitingForPublish = false;

                    return null;
                }

                DateTime end1 = DateTime.UtcNow;

                double delta1 = ((double)(end1.Ticks - start1.Ticks)) / TimeSpan.TicksPerMillisecond;

                if (delta1 > 200)
                {
                    TraceState(LogLevel.Trace, TraceStateId.Publish, Utils.Format("PUBLISHING DELAY ({0}ms)", delta1));
                }
            }

            if (messages.Count == 0)
            {
                // create a keep alive message.
                NotificationMessage message = new NotificationMessage();

                // use the sequence number for the next message.
                message.SequenceNumber = (uint)m_sequenceNumber;
                message.PublishTime = DateTime.UtcNow;

                // return the available sequence numbers.
                for (int ii = 0; ii <= m_lastSentMessage && ii < m_sentMessages.Count; ii++)
                {
                    availableSequenceNumbers.Add(m_sentMessages[ii].SequenceNumber);
                }

                // TraceState(LogLevel.Trace, TraceStateId.Items, "PUBLISH KEEPALIVE");
                return message;
            }

            // have to drop unsent messages if out of queue space.
            int overflowCount = messages.Count - (int)m_maxMessageCount;
            if (overflowCount > 0)
            {
                Utils.LogWarning(
                    "WARNING: QUEUE OVERFLOW. Dropping {0} Messages. Increase MaxMessageQueueSize. SubId={1}, MaxMessageQueueSize={2}",
                    overflowCount, m_id, m_maxMessageCount);
                messages.RemoveRange(0, overflowCount);
            }

            // remove old messages if queue is full.
            if (m_sentMessages.Count > m_maxMessageCount - messages.Count)
            {
                lock (DiagnosticsWriteLock)
                {
                    m_diagnostics.UnacknowledgedMessageCount += (uint)messages.Count;
                }

                if (m_maxMessageCount <= messages.Count)
                {
                    m_sentMessages.Clear();
                }
                else
                {
                    m_sentMessages.RemoveRange(0, messages.Count);
                }
            }

            // save new message
            m_lastSentMessage = m_sentMessages.Count;
            m_sentMessages.AddRange(messages);

            // check if there are more notifications to send.
            moreNotifications = m_waitingForPublish = messages.Count > 1;

            // return the available sequence numbers.
            for (int ii = 0; ii <= m_lastSentMessage && ii < m_sentMessages.Count; ii++)
            {
                availableSequenceNumbers.Add(m_sentMessages[ii].SequenceNumber);
            }

            // TraceState(LogLevel.Trace, TraceStateId.Items, "PUBLISH NEW MESSAGE");
            return m_sentMessages[m_lastSentMessage++];
        }

        /// <summary>
        /// Returns the available sequence numbers for retransmission
        /// For example used in Transfer Subscription
        /// </summary>
        public UInt32Collection AvailableSequenceNumbersForRetransmission()
        {
            var availableSequenceNumbers = new UInt32Collection();
            // Assumption we do not check lastSentMessage < sentMessages.Count because
            // in case of subscription transfer original client might have crashed by handling message,
            // therefor new client should have to chance to process all available messages
            for (int ii = 0; ii < m_sentMessages.Count; ii++)
            {
                availableSequenceNumbers.Add(m_sentMessages[ii].SequenceNumber);
            }
            return availableSequenceNumbers;
        }

        /// <summary>
        /// Construct a message from the queues.
        /// </summary>
        private NotificationMessage ConstructMessage(
            Queue<EventFieldList> events,
            Queue<MonitoredItemNotification> datachanges,
            Queue<DiagnosticInfo> datachangeDiagnostics,
            out int notificationCount)
        {
            notificationCount = 0;

            NotificationMessage message = new NotificationMessage();

            message.SequenceNumber = (uint)m_sequenceNumber;
            message.PublishTime = DateTime.UtcNow;

            Utils.IncrementIdentifier(ref m_sequenceNumber);

            lock (DiagnosticsWriteLock)
            {
                m_diagnostics.NextSequenceNumber = (uint)m_sequenceNumber;
            }

            // add events.
            if (events.Count > 0 && notificationCount < m_maxNotificationsPerPublish)
            {
                EventNotificationList notification = new EventNotificationList();

                while (events.Count > 0 && notificationCount < m_maxNotificationsPerPublish)
                {
                    notification.Events.Add(events.Dequeue());
                    notificationCount++;
                }

                message.NotificationData.Add(new ExtensionObject(notification));
            }

            // add datachanges (space permitting).
            if (datachanges.Count > 0 && notificationCount < m_maxNotificationsPerPublish)
            {
                bool diagnosticsExist = false;
                DataChangeNotification notification = new DataChangeNotification();

                notification.MonitoredItems = new MonitoredItemNotificationCollection(datachanges.Count);
                notification.DiagnosticInfos = new DiagnosticInfoCollection(datachanges.Count);

                while (datachanges.Count > 0 && notificationCount < m_maxNotificationsPerPublish)
                {
                    MonitoredItemNotification datachange = datachanges.Dequeue();
                    notification.MonitoredItems.Add(datachange);

                    DiagnosticInfo diagnosticInfo = datachangeDiagnostics.Dequeue();

                    if (diagnosticInfo != null)
                    {
                        diagnosticsExist = true;
                    }

                    notification.DiagnosticInfos.Add(diagnosticInfo);

                    notificationCount++;
                }

                // clear diagnostics if not used.
                if (!diagnosticsExist)
                {
                    notification.DiagnosticInfos.Clear();
                }

                message.NotificationData.Add(new ExtensionObject(notification));
            }

            return message;
        }

        /// <summary>
        /// Returns a cached notification message.
        /// </summary>
        public NotificationMessage Republish(
            OperationContext context,
            uint retransmitSequenceNumber)
        {
            if (context == null) throw new ArgumentNullException(nameof(context));

            lock (DiagnosticsWriteLock)
            {
                m_diagnostics.RepublishMessageRequestCount++;
            }

            lock (m_lock)
            {
                // check session.
                VerifySession(context);

                // clear lifetime counter.
                ResetLifetimeCount();

                lock (DiagnosticsWriteLock)
                {
                    m_diagnostics.RepublishRequestCount++;
                    m_diagnostics.RepublishMessageRequestCount++;
                }

                // find message.
                foreach (NotificationMessage sentMessage in m_sentMessages)
                {
                    if (sentMessage.SequenceNumber == retransmitSequenceNumber)
                    {
                        lock (DiagnosticsWriteLock)
                        {
                            m_diagnostics.RepublishMessageCount++;
                        }

                        return sentMessage;
                    }
                }

                // message not available.
                throw new ServiceResultException(StatusCodes.BadMessageNotAvailable);
            }
        }

        /// <summary>
        /// Updates the publishing parameters for the subscription.
        /// </summary>
        public void Modify(
            OperationContext context,
            double publishingInterval,
            uint maxLifetimeCount,
            uint maxKeepAliveCount,
            uint maxNotificationsPerPublish,
            byte priority)
        {
            lock (m_lock)
            {
                // check session.
                VerifySession(context);

                // clear lifetime counter.
                ResetLifetimeCount();

                m_maxLifetimeCount = maxLifetimeCount;

                // update publishing interval.
                if (publishingInterval != m_publishingInterval)
                {
                    m_publishingInterval = publishingInterval;
                    m_publishTimerExpiry = HiResClock.TickCount64 + (long)publishingInterval;
                    ResetKeepaliveCount();
                }

                // update keep alive count.
                if (maxKeepAliveCount != m_maxKeepAliveCount)
                {
                    m_maxKeepAliveCount = maxKeepAliveCount;
                }

                m_maxNotificationsPerPublish = maxNotificationsPerPublish;

                // update priority.
                m_priority = priority;

                // update diagnostics
                lock (DiagnosticsWriteLock)
                {
                    m_diagnostics.ModifyCount++;
                    m_diagnostics.PublishingInterval = m_publishingInterval;
                    m_diagnostics.MaxKeepAliveCount = m_maxKeepAliveCount;
                    m_diagnostics.MaxLifetimeCount = m_maxLifetimeCount;
                    m_diagnostics.Priority = m_priority;
                    m_diagnostics.MaxNotificationsPerPublish = m_maxNotificationsPerPublish;
                }

                TraceState(LogLevel.Information, TraceStateId.Config, "MODIFIED");
            }
        }

        /// <summary>
        /// Enables/disables publishing for the subscription.
        /// </summary>
        public void SetPublishingMode(
            OperationContext context,
            bool publishingEnabled)
        {
            lock (m_lock)
            {
                // check session.
                VerifySession(context);

                // clear lifetime counter.
                ResetLifetimeCount();

                // update publishing interval.
                if (publishingEnabled != m_publishingEnabled)
                {
                    m_publishingEnabled = publishingEnabled;

                    // update diagnostics
                    lock (DiagnosticsWriteLock)
                    {
                        m_diagnostics.PublishingEnabled = m_publishingEnabled;

                        if (m_publishingEnabled)
                        {
                            m_diagnostics.EnableCount++;
                        }
                        else
                        {
                            m_diagnostics.DisableCount++;
                        }
                    }
                }

                TraceState(LogLevel.Information, TraceStateId.Config, (publishingEnabled) ? "ENABLED" : "DISABLED");
            }
        }

        /// <summary>
        /// Updates the triggers for the monitored item.
        /// </summary>
        public void SetTriggering(
            OperationContext context,
            uint triggeringItemId,
            UInt32Collection linksToAdd,
            UInt32Collection linksToRemove,
            out StatusCodeCollection addResults,
            out DiagnosticInfoCollection addDiagnosticInfos,
            out StatusCodeCollection removeResults,
            out DiagnosticInfoCollection removeDiagnosticInfos)
        {
            if (context == null) throw new ArgumentNullException(nameof(context));
            if (linksToAdd == null) throw new ArgumentNullException(nameof(linksToAdd));
            if (linksToRemove == null) throw new ArgumentNullException(nameof(linksToRemove));

            // allocate results.
            bool diagnosticsExist = false;
            addResults = new StatusCodeCollection();
            addDiagnosticInfos = null;
            removeResults = new StatusCodeCollection();
            removeDiagnosticInfos = null;

            if ((context.DiagnosticsMask & DiagnosticsMasks.OperationAll) != 0)
            {
                addDiagnosticInfos = new DiagnosticInfoCollection();
                removeDiagnosticInfos = new DiagnosticInfoCollection();
            }

            // build list of items to modify.
            lock (m_lock)
            {
                // check session.
                VerifySession(context);

                // clear lifetime counter.
                ResetLifetimeCount();

                // look up triggering item.
                LinkedListNode<IMonitoredItem> triggerNode = null;

                if (!m_monitoredItems.TryGetValue(triggeringItemId, out triggerNode))
                {
                    throw new ServiceResultException(StatusCodes.BadMonitoredItemIdInvalid);
                }

                // lookup existing list.
                List<ITriggeredMonitoredItem> triggeredItems = null;

                if (!m_itemsToTrigger.TryGetValue(triggeringItemId, out triggeredItems))
                {
                    m_itemsToTrigger[triggeringItemId] = triggeredItems = new List<ITriggeredMonitoredItem>();
                }

                // remove old links.
                for (int ii = 0; ii < linksToRemove.Count; ii++)
                {
                    removeResults.Add(StatusCodes.Good);

                    bool found = false;

                    for (int jj = 0; jj < triggeredItems.Count; jj++)
                    {
                        if (triggeredItems[jj].Id == linksToRemove[ii])
                        {
                            found = true;
                            triggeredItems.RemoveAt(jj);
                            break;
                        }
                    }

                    if (!found)
                    {
                        removeResults[ii] = StatusCodes.BadMonitoredItemIdInvalid;

                        // update diagnostics.
                        if ((context.DiagnosticsMask & DiagnosticsMasks.OperationAll) != 0)
                        {
                            DiagnosticInfo diagnosticInfo = ServerUtils.CreateDiagnosticInfo(m_server, context, removeResults[ii]);
                            diagnosticsExist = true;
                            removeDiagnosticInfos.Add(diagnosticInfo);
                        }

                        continue;
                    }

                    // update diagnostics.
                    if ((context.DiagnosticsMask & DiagnosticsMasks.OperationAll) != 0)
                    {
                        removeDiagnosticInfos.Add(null);
                    }
                }

                // add new links.
                for (int ii = 0; ii < linksToAdd.Count; ii++)
                {
                    addResults.Add(StatusCodes.Good);

                    LinkedListNode<IMonitoredItem> node = null;

                    if (!m_monitoredItems.TryGetValue(linksToAdd[ii], out node))
                    {
                        addResults[ii] = StatusCodes.BadMonitoredItemIdInvalid;

                        // update diagnostics.
                        if ((context.DiagnosticsMask & DiagnosticsMasks.OperationAll) != 0)
                        {
                            DiagnosticInfo diagnosticInfo = ServerUtils.CreateDiagnosticInfo(m_server, context, addResults[ii]);
                            diagnosticsExist = true;
                            addDiagnosticInfos.Add(diagnosticInfo);
                        }

                        continue;
                    }

                    // check if triggering interface is supported.
                    ITriggeredMonitoredItem triggeredItem = node.Value as ITriggeredMonitoredItem;

                    if (triggeredItem == null)
                    {
                        addResults[ii] = StatusCodes.BadNotSupported;

                        // update diagnostics.
                        if ((context.DiagnosticsMask & DiagnosticsMasks.OperationAll) != 0)
                        {
                            DiagnosticInfo diagnosticInfo = ServerUtils.CreateDiagnosticInfo(m_server, context, addResults[ii]);
                            diagnosticsExist = true;
                            addDiagnosticInfos.Add(diagnosticInfo);
                        }

                        continue;
                    }

                    // add value if not already in list.
                    bool found = false;

                    for (int jj = 0; jj < triggeredItems.Count; jj++)
                    {
                        if (triggeredItems[jj].Id == triggeredItem.Id)
                        {
                            found = true;
                            break;
                        }
                    }

                    if (!found)
                    {
                        triggeredItems.Add(triggeredItem);
                    }

                    // update diagnostics.
                    if ((context.DiagnosticsMask & DiagnosticsMasks.OperationAll) != 0)
                    {
                        addDiagnosticInfos.Add(null);
                    }
                }

                // remove an empty list.
                if (triggeredItems.Count == 0)
                {
                    m_itemsToTrigger.Remove(triggeringItemId);
                }

                // clear diagnostics if not required.
                if (!diagnosticsExist)
                {
                    if (addDiagnosticInfos != null) addDiagnosticInfos.Clear();
                    if (removeDiagnosticInfos != null) removeDiagnosticInfos.Clear();
                }
            }
        }

        /// <summary>
        /// Adds monitored items to a subscription.
        /// </summary>
        public void CreateMonitoredItems(
            OperationContext context,
            TimestampsToReturn timestampsToReturn,
            MonitoredItemCreateRequestCollection itemsToCreate,
            out MonitoredItemCreateResultCollection results,
            out DiagnosticInfoCollection diagnosticInfos)
        {
            if (context == null) throw new ArgumentNullException(nameof(context));
            if (itemsToCreate == null) throw new ArgumentNullException(nameof(itemsToCreate));

            int count = itemsToCreate.Count;

            lock (m_lock)
            {
                // check session.
                VerifySession(context);

                // clear lifetime counter.
                ResetLifetimeCount();
            }

            // create the monitored items.
            List<IMonitoredItem> monitoredItems = new List<IMonitoredItem>(count);
            List<ServiceResult> errors = new List<ServiceResult>(count);
            List<MonitoringFilterResult> filterResults = new List<MonitoringFilterResult>(count);

            for (int ii = 0; ii < count; ii++)
            {
                monitoredItems.Add(null);
                errors.Add(null);
                filterResults.Add(null);
            }

            m_server.NodeManager.CreateMonitoredItems(
            context,
            this.m_id,
            m_publishingInterval,
            timestampsToReturn,
            itemsToCreate,
            errors,
            filterResults,
            monitoredItems,
            m_isDurable);

            // allocate results.
            bool diagnosticsExist = false;
            results = new MonitoredItemCreateResultCollection(count);
            diagnosticInfos = null;

            if ((context.DiagnosticsMask & DiagnosticsMasks.OperationAll) != 0)
            {
                diagnosticInfos = new DiagnosticInfoCollection(count);
            }

            lock (m_lock)
            {
                // check session again after CreateMonitoredItems.
                VerifySession(context);

                for (int ii = 0; ii < errors.Count; ii++)
                {
                    // update results.
                    MonitoredItemCreateResult result = null;

                    if (ServiceResult.IsBad(errors[ii]))
                    {
                        result = new MonitoredItemCreateResult();
                        result.StatusCode = errors[ii].Code;

                        if (filterResults[ii] != null)
                        {
                            result.FilterResult = new ExtensionObject(filterResults[ii]);
                        }
                    }
                    else
                    {
                        IMonitoredItem monitoredItem = monitoredItems[ii];

                        if (monitoredItem != null)
                        {
                            monitoredItem.SubscriptionCallback = this;

                            LinkedListNode<IMonitoredItem> node = m_itemsToCheck.AddLast(monitoredItem);
                            m_monitoredItems.Add(monitoredItem.Id, node);

                            errors[ii] = monitoredItem.GetCreateResult(out result);

                            // update sampling interval diagnostics.
                            AddItemToSamplingInterval(result.RevisedSamplingInterval, itemsToCreate[ii].MonitoringMode);
                        }
                    }

                    results.Add(result);

                    // update diagnostics.
                    if ((context.DiagnosticsMask & DiagnosticsMasks.OperationAll) != 0)
                    {
                        DiagnosticInfo diagnosticInfo = null;

                        if (errors[ii] != null && errors[ii].Code != StatusCodes.Good)
                        {
                            diagnosticInfo = ServerUtils.CreateDiagnosticInfo(m_server, context, errors[ii]);
                            diagnosticsExist = true;
                        }

                        diagnosticInfos.Add(diagnosticInfo);
                    }
                }

                // clear diagnostics if not required.
                if (!diagnosticsExist && diagnosticInfos != null)
                {
                    diagnosticInfos.Clear();
                }

                TraceState(LogLevel.Information, TraceStateId.Items, "ITEMS CREATED");
            }
        }

        /// <summary>
        /// Adds an item to the sampling interval.
        /// </summary>
        private void AddItemToSamplingInterval(
            double samplingInterval,
            MonitoringMode monitoringMode)
        {
            // update diagnostics
            lock (DiagnosticsWriteLock)
            {
                if (monitoringMode == MonitoringMode.Disabled)
                {
                    m_diagnostics.DisabledMonitoredItemCount++;
                }
                m_diagnostics.MonitoredItemCount++;
            }
        }

        /// <summary>
        /// Adds an item to the sampling interval.
        /// </summary>
        private void ModifyItemSamplingInterval(
            double oldInterval,
            double newInterval,
            MonitoringMode monitoringMode)
        {
            // TBD
        }

        /// <summary>
        /// Removes an item from the sampling interval.
        /// </summary>
        private void RemoveItemToSamplingInterval(
            double samplingInterval,
            MonitoringMode monitoringMode)
        {
            // update diagnostics
            lock (DiagnosticsWriteLock)
            {
                if (monitoringMode == MonitoringMode.Disabled)
                {
                    m_diagnostics.DisabledMonitoredItemCount--;
                }
                m_diagnostics.MonitoredItemCount--;
            }
        }

        /// <summary>
        /// Changes the monitoring mode for an item.
        /// </summary>
        private void ModifyItemMonitoringMode(
            double samplingInterval,
            MonitoringMode oldMode,
            MonitoringMode newMode)
        {
            if (newMode != oldMode)
            {
                // update diagnostics
                lock (DiagnosticsWriteLock)
                {
                    if (newMode == MonitoringMode.Disabled)
                    {
                        m_diagnostics.DisabledMonitoredItemCount++;
                    }
                    else
                    {
                        m_diagnostics.DisabledMonitoredItemCount--;
                    }
                }
            }
        }

        /// <summary>
        /// Modifies monitored items in a subscription.
        /// </summary>
        public void ModifyMonitoredItems(
            OperationContext context,
            TimestampsToReturn timestampsToReturn,
            MonitoredItemModifyRequestCollection itemsToModify,
            out MonitoredItemModifyResultCollection results,
            out DiagnosticInfoCollection diagnosticInfos)
        {
            if (context == null) throw new ArgumentNullException(nameof(context));
            if (itemsToModify == null) throw new ArgumentNullException(nameof(itemsToModify));

            int count = itemsToModify.Count;

            // allocate results.
            bool diagnosticsExist = false;
            results = new MonitoredItemModifyResultCollection(count);
            diagnosticInfos = null;

            if ((context.DiagnosticsMask & DiagnosticsMasks.OperationAll) != 0)
            {
                diagnosticInfos = new DiagnosticInfoCollection(count);
            }

            // build list of items to modify.
            List<IMonitoredItem> monitoredItems = new List<IMonitoredItem>(count);
            List<ServiceResult> errors = new List<ServiceResult>(count);
            List<MonitoringFilterResult> filterResults = new List<MonitoringFilterResult>(count);
            double[] originalSamplingIntervals = new double[count];

            bool validItems = false;

            lock (m_lock)
            {
                // check session.
                VerifySession(context);

                // clear lifetime counter.
                ResetLifetimeCount();

                for (int ii = 0; ii < count; ii++)
                {
                    filterResults.Add(null);

                    LinkedListNode<IMonitoredItem> node = null;

                    if (!m_monitoredItems.TryGetValue(itemsToModify[ii].MonitoredItemId, out node))
                    {
                        monitoredItems.Add(null);
                        errors.Add(StatusCodes.BadMonitoredItemIdInvalid);

                        // update diagnostics.
                        if ((context.DiagnosticsMask & DiagnosticsMasks.OperationAll) != 0)
                        {
                            DiagnosticInfo diagnosticInfo = ServerUtils.CreateDiagnosticInfo(m_server, context, errors[ii]);
                            diagnosticsExist = true;
                            diagnosticInfos.Add(diagnosticInfo);
                        }

                        continue;
                    }

                    IMonitoredItem monitoredItem = node.Value;
                    monitoredItems.Add(monitoredItem);
                    originalSamplingIntervals[ii] = monitoredItem.SamplingInterval;

                    errors.Add(null);
                    validItems = true;

                    // update diagnostics.
                    if ((context.DiagnosticsMask & DiagnosticsMasks.OperationAll) != 0)
                    {
                        diagnosticInfos.Add(null);
                    }
                }
            }

            // update items.
            if (validItems)
            {
                m_server.NodeManager.ModifyMonitoredItems(
                    context,
                    timestampsToReturn,
                    monitoredItems,
                    itemsToModify,
                    errors,
                    filterResults);
            }

            lock (m_lock)
            {
                // create results.
                for (int ii = 0; ii < errors.Count; ii++)
                {
                    ServiceResult error = errors[ii];

                    MonitoredItemModifyResult result = null;

                    if (ServiceResult.IsGood(error))
                    {
                        error = monitoredItems[ii].GetModifyResult(out result);
                    }

                    if (result == null)
                    {
                        result = new MonitoredItemModifyResult();
                    }

                    if (error == null)
                    {
                        result.StatusCode = StatusCodes.Good;
                    }
                    else
                    {
                        result.StatusCode = error.StatusCode;
                    }

                    // update diagnostics.
                    if (ServiceResult.IsGood(error))
                    {
                        ModifyItemSamplingInterval(originalSamplingIntervals[ii], result.RevisedSamplingInterval, monitoredItems[ii].MonitoringMode);
                    }

                    if (filterResults[ii] != null)
                    {
                        result.FilterResult = new ExtensionObject(filterResults[ii]);
                    }

                    results.Add(result);

                    if ((context.DiagnosticsMask & DiagnosticsMasks.OperationAll) != 0)
                    {
                        if (error != null && error.Code != StatusCodes.Good)
                        {
                            diagnosticInfos[ii] = ServerUtils.CreateDiagnosticInfo(m_server, context, error);
                            diagnosticsExist = true;
                        }
                    }
                }

                // clear diagnostics if not required.
                if (!diagnosticsExist && diagnosticInfos != null)
                {
                    diagnosticInfos.Clear();
                }

                TraceState(LogLevel.Information, TraceStateId.Items, "ITEMS MODIFIED");
            }
        }

        /// <summary>
        /// Deletes the monitored items in a subscription.
        /// </summary>
        public void DeleteMonitoredItems(
            OperationContext context,
            UInt32Collection monitoredItemIds,
            out StatusCodeCollection results,
            out DiagnosticInfoCollection diagnosticInfos)
        {
            DeleteMonitoredItems(context, monitoredItemIds, false, out results, out diagnosticInfos);
        }

        /// <summary>
        /// Deletes the monitored items in a subscription.
        /// </summary>
        private void DeleteMonitoredItems(
            OperationContext context,
            UInt32Collection monitoredItemIds,
            bool doNotCheckSession,
            out StatusCodeCollection results,
            out DiagnosticInfoCollection diagnosticInfos)
        {
            if (context == null) throw new ArgumentNullException(nameof(context));
            if (monitoredItemIds == null) throw new ArgumentNullException(nameof(monitoredItemIds));

            int count = monitoredItemIds.Count;

            bool diagnosticsExist = false;
            results = new StatusCodeCollection(count);
            diagnosticInfos = null;

            if ((context.DiagnosticsMask & DiagnosticsMasks.OperationAll) != 0)
            {
                diagnosticInfos = new DiagnosticInfoCollection(count);
            }

            // build list of items to modify.
            List<IMonitoredItem> monitoredItems = new List<IMonitoredItem>(count);
            List<ServiceResult> errors = new List<ServiceResult>(count);
            double[] originalSamplingIntervals = new double[count];
            MonitoringMode[] originalMonitoringModes = new MonitoringMode[count];

            bool validItems = false;

            lock (m_lock)
            {
                // check session.
                if (!doNotCheckSession)
                {
                    VerifySession(context);
                }

                // clear lifetime counter.
                ResetLifetimeCount();

                for (int ii = 0; ii < count; ii++)
                {
                    LinkedListNode<IMonitoredItem> node = null;

                    if (!m_monitoredItems.TryGetValue(monitoredItemIds[ii], out node))
                    {
                        monitoredItems.Add(null);
                        errors.Add(StatusCodes.BadMonitoredItemIdInvalid);

                        // update diagnostics.
                        if ((context.DiagnosticsMask & DiagnosticsMasks.OperationAll) != 0)
                        {
                            DiagnosticInfo diagnosticInfo = ServerUtils.CreateDiagnosticInfo(m_server, context, errors[ii]);
                            diagnosticsExist = true;
                            diagnosticInfos.Add(diagnosticInfo);
                        }

                        continue;
                    }

                    IMonitoredItem monitoredItem = node.Value;
                    monitoredItems.Add(monitoredItem);

                    // remove the item from the internal lists.
                    m_monitoredItems.Remove(monitoredItemIds[ii]);
                    m_itemsToTrigger.Remove(monitoredItemIds[ii]);

                    //remove the links towards the deleted monitored item
                    List<ITriggeredMonitoredItem> triggeredItems = null;
                    foreach (KeyValuePair<uint, List<ITriggeredMonitoredItem>> item in m_itemsToTrigger)
                    {
                        triggeredItems = item.Value;
                        for (int jj = 0; jj < triggeredItems.Count; jj++)
                        {
                            if (triggeredItems[jj].Id == monitoredItemIds[ii])
                            {
                                triggeredItems.RemoveAt(jj);
                                break;
                            }
                        }
                    }

                    if (node.List != null)
                    {
                        node.List.Remove(node);
                    }

                    originalSamplingIntervals[ii] = monitoredItem.SamplingInterval;
                    originalMonitoringModes[ii] = monitoredItem.MonitoringMode;

                    errors.Add(null);
                    validItems = true;

                    // update diagnostics.
                    if ((context.DiagnosticsMask & DiagnosticsMasks.OperationAll) != 0)
                    {
                        diagnosticInfos.Add(null);
                    }
                }
            }

            // update items.
            if (validItems)
            {
                m_server.NodeManager.DeleteMonitoredItems(
                    context,
                    m_id,
                    monitoredItems,
                    errors);
            }

            //dispose monitored Items
            foreach (IMonitoredItem monitoredItem in monitoredItems)
            {
                monitoredItem?.Dispose();
            }

            lock (m_lock)
            {
                // update diagnostics.
                for (int ii = 0; ii < errors.Count; ii++)
                {
                    ServiceResult error = errors[ii];

                    if (error == null)
                    {
                        results.Add(StatusCodes.Good);
                    }
                    else
                    {
                        results.Add(error.StatusCode);
                    }

                    // update diagnostics.
                    if (ServiceResult.IsGood(error))
                    {
                        RemoveItemToSamplingInterval(originalSamplingIntervals[ii], originalMonitoringModes[ii]);
                    }

                    if ((context.DiagnosticsMask & DiagnosticsMasks.OperationAll) != 0)
                    {
                        if (error != null && error.Code != StatusCodes.Good)
                        {
                            diagnosticInfos[ii] = ServerUtils.CreateDiagnosticInfo(m_server, context, error);
                            diagnosticsExist = true;
                        }
                    }
                }

                // clear diagnostics if not required.
                if (!diagnosticsExist && diagnosticInfos != null)
                {
                    diagnosticInfos.Clear();
                }

                TraceState(LogLevel.Information, TraceStateId.Items, "ITEMS DELETED");
            }
        }

        /// <summary>
        /// Changes the monitoring mode for a set of items.
        /// </summary>
        public void SetMonitoringMode(
            OperationContext context,
            MonitoringMode monitoringMode,
            UInt32Collection monitoredItemIds,
            out StatusCodeCollection results,
            out DiagnosticInfoCollection diagnosticInfos)
        {
            if (context == null) throw new ArgumentNullException(nameof(context));
            if (monitoredItemIds == null) throw new ArgumentNullException(nameof(monitoredItemIds));

            int count = monitoredItemIds.Count;

            bool diagnosticsExist = false;
            results = new StatusCodeCollection(count);
            diagnosticInfos = null;

            if ((context.DiagnosticsMask & DiagnosticsMasks.OperationAll) != 0)
            {
                diagnosticInfos = new DiagnosticInfoCollection(count);
            }

            // build list of items to modify.
            List<IMonitoredItem> monitoredItems = new List<IMonitoredItem>(count);
            List<ServiceResult> errors = new List<ServiceResult>(count);
            MonitoringMode[] originalMonitoringModes = new MonitoringMode[count];

            bool validItems = false;

            lock (m_lock)
            {
                // check session.
                VerifySession(context);

                // clear lifetime counter.
                ResetLifetimeCount();

                for (int ii = 0; ii < count; ii++)
                {
                    LinkedListNode<IMonitoredItem> node = null;

                    if (!m_monitoredItems.TryGetValue(monitoredItemIds[ii], out node))
                    {
                        monitoredItems.Add(null);
                        errors.Add(StatusCodes.BadMonitoredItemIdInvalid);

                        // update diagnostics.
                        if ((context.DiagnosticsMask & DiagnosticsMasks.OperationAll) != 0)
                        {
                            DiagnosticInfo diagnosticInfo = ServerUtils.CreateDiagnosticInfo(m_server, context, errors[ii]);
                            diagnosticsExist = true;
                            diagnosticInfos.Add(diagnosticInfo);
                        }

                        continue;
                    }

                    IMonitoredItem monitoredItem = node.Value;
                    monitoredItems.Add(monitoredItem);
                    originalMonitoringModes[ii] = monitoredItem.MonitoringMode;

                    errors.Add(null);
                    validItems = true;

                    // update diagnostics.
                    if ((context.DiagnosticsMask & DiagnosticsMasks.OperationAll) != 0)
                    {
                        diagnosticInfos.Add(null);
                    }
                }
            }

            // update items.
            if (validItems)
            {
                m_server.NodeManager.SetMonitoringMode(
                    context,
                    monitoringMode,
                    monitoredItems,
                    errors);
            }

            lock (m_lock)
            {
                // update diagnostics.
                for (int ii = 0; ii < errors.Count; ii++)
                {
                    ServiceResult error = errors[ii];

                    if (error == null)
                    {
                        results.Add(StatusCodes.Good);
                    }
                    else
                    {
                        results.Add(error.StatusCode);
                    }

                    // update diagnostics.
                    if (ServiceResult.IsGood(error))
                    {
                        ModifyItemMonitoringMode(monitoredItems[ii].SamplingInterval, originalMonitoringModes[ii], monitoringMode);
                    }

                    if ((context.DiagnosticsMask & DiagnosticsMasks.OperationAll) != 0)
                    {
                        if (error != null && error.Code != StatusCodes.Good)
                        {
                            diagnosticInfos[ii] = ServerUtils.CreateDiagnosticInfo(m_server, context, error);
                            diagnosticsExist = true;
                        }
                    }
                }

                // clear diagnostics if not required.
                if (!diagnosticsExist && diagnosticInfos != null)
                {
                    diagnosticInfos.Clear();
                }

                if (monitoringMode == MonitoringMode.Disabled)
                {
                    TraceState(LogLevel.Information, TraceStateId.Monitor, "MONITORING DISABLED");
                }
                else if (monitoringMode == MonitoringMode.Reporting)
                {
                    TraceState(LogLevel.Information, TraceStateId.Monitor, "REPORTING");
                }
                else
                {
                    TraceState(LogLevel.Information, TraceStateId.Monitor, "SAMPLING");
                }
            }
        }

        /// <summary>
        /// Verifies that a condition refresh operation is permitted.
        /// </summary>
        public void ValidateConditionRefresh(OperationContext context)
        {
            lock (m_lock)
            {
                VerifySession(context);

                if (m_refreshInProgress)
                {
                    throw new ServiceResultException(StatusCodes.BadRefreshInProgress);
                }
            }
        }

        /// <summary>
        /// Verifies that a condition refresh operation is permitted.
        /// </summary>
        public void ValidateConditionRefresh2(OperationContext context, uint monitoredItemId)
        {
            ValidateConditionRefresh(context);

            lock (m_lock)
            {
                if (!m_monitoredItems.ContainsKey(monitoredItemId))
                {
                    throw new ServiceResultException(StatusCodes.BadMonitoredItemIdInvalid,
                        "Cannot refresh conditions for a monitored item that does not exist.");
                }
            }
        }


        /// <summary>
        /// Refreshes the conditions.
        /// </summary>
        public void ConditionRefresh()
        {
            List<IEventMonitoredItem> monitoredItems = new List<IEventMonitoredItem>();

            lock (m_lock)
            {
                // build list of items to refresh.
                foreach (LinkedListNode<IMonitoredItem> monitoredItem in m_monitoredItems.Values)
                {
                    MonitoredItem eventMonitoredItem = monitoredItem.Value as MonitoredItem;

                    if (eventMonitoredItem != null && eventMonitoredItem.EventFilter != null)
                    {
                        // add to list that gets reported to the NodeManagers.
                        monitoredItems.Add(eventMonitoredItem);
                    }
                }

                // nothing to do if no event subscriptions.
                if (monitoredItems.Count == 0)
                {
                    return;
                }
            }

            ConditionRefresh(monitoredItems, 0);
        }

        /// <summary>
        /// Refreshes the conditions.
        /// </summary>
        public void ConditionRefresh2(uint monitoredItemId)
        {
            List<IEventMonitoredItem> monitoredItems = new List<IEventMonitoredItem>();

            lock (m_lock)
            {
                // build list of items to refresh.
                if (m_monitoredItems.ContainsKey(monitoredItemId))
                {
                    LinkedListNode<IMonitoredItem> monitoredItem = m_monitoredItems[monitoredItemId];

                    MonitoredItem eventMonitoredItem = monitoredItem.Value as MonitoredItem;

                    if (eventMonitoredItem != null && eventMonitoredItem.EventFilter != null)
                    {
                        // add to list that gets reported to the NodeManagers.
                        monitoredItems.Add(eventMonitoredItem);
                    }
                }
                else
                {
                    throw new ServiceResultException(StatusCodes.BadMonitoredItemIdInvalid,
                        "Cannot refresh conditions for a monitored item that does not exist.");
                }

                // nothing to do if no event subscriptions.
                if (monitoredItems.Count == 0)
                {
                    return;
                }
            }

            ConditionRefresh(monitoredItems, monitoredItemId);
        }

        /// <summary>
        /// Refreshes the conditions.  Works for both ConditionRefresh and ConditionRefresh2
        /// </summary>
        private void ConditionRefresh(List<IEventMonitoredItem> monitoredItems, uint monitoredItemId)
        {
            ServerSystemContext systemContext = m_server.DefaultSystemContext.Copy(m_session);

            string messageTemplate = Utils.Format("Condition refresh {{0}} for subscription {0}.", m_id);
            if (monitoredItemId > 0)
            {
                messageTemplate = Utils.Format("Condition refresh {{0}} for subscription {0}, monitored item {1}.", m_id, monitoredItemId);
            }

            lock (m_lock)
            {
                // generate start event.
                RefreshStartEventState e = new RefreshStartEventState(null);

                TranslationInfo message = null;

                message = new TranslationInfo(
                    "RefreshStartEvent",
                    "en-US",
                    Utils.Format(messageTemplate, "started"));

                e.Initialize(
                    systemContext,
                    null,
                    EventSeverity.Low,
                    new LocalizedText(message));

                e.SetChildValue(systemContext, BrowseNames.SourceNode, m_diagnosticsId, false);
                e.SetChildValue(systemContext, BrowseNames.SourceName, Utils.Format("Subscription/{0}", m_id), false);
                e.SetChildValue(systemContext, BrowseNames.ReceiveTime, DateTime.UtcNow, false);

                // build list of items to refresh.
                foreach (IEventMonitoredItem monitoredItem in monitoredItems)
                {
                    MonitoredItem eventMonitoredItem = monitoredItem as MonitoredItem;

                    if (eventMonitoredItem != null && eventMonitoredItem.EventFilter != null)
                    {
                        // queue start refresh event.
                        eventMonitoredItem.QueueEvent(e, true);
                    }
                }

                // nothing to do if no event subscriptions.
                if (monitoredItems.Count == 0)
                {
                    return;
                }
            }

            // tell the NodeManagers to report the current state of the conditions.
            try
            {
                m_refreshInProgress = true;

                OperationContext operationContext = new OperationContext(m_session, DiagnosticsMasks.None);
                m_server.NodeManager.ConditionRefresh(operationContext, monitoredItems);
            }
            finally
            {
                m_refreshInProgress = false;
            }

            lock (m_lock)
            {
                // generate start event.
                RefreshEndEventState e = new RefreshEndEventState(null);

                TranslationInfo message = null;

                message = new TranslationInfo(
                    "RefreshEndEvent",
                    "en-US",
                    Utils.Format(messageTemplate, "completed"));

                e.Initialize(
                    systemContext,
                    null,
                    EventSeverity.Low,
                    new LocalizedText(message));

                e.SetChildValue(systemContext, BrowseNames.SourceNode, m_diagnosticsId, false);
                e.SetChildValue(systemContext, BrowseNames.SourceName, Utils.Format("Subscription/{0}", m_id), false);
                e.SetChildValue(systemContext, BrowseNames.ReceiveTime, DateTime.UtcNow, false);

                // send refresh end event.
                for (int ii = 0; ii < monitoredItems.Count; ii++)
                {
                    MonitoredItem monitoredItem = monitoredItems[ii] as MonitoredItem;

                    if (monitoredItem.EventFilter != null)
                    {
                        monitoredItem.QueueEvent(e, true);
                    }
                }

                // TraceState("CONDITION REFRESH");
            }
        }

        /// <summary>
        /// Sets the subscription to durable mode.
        /// </summary>
        public ServiceResult SetSubscriptionDurable(uint maxLifetimeCount)
        {
            lock (m_lock)
            {
                if (!m_supportsDurable)
                {
                    Utils.LogError("SetSubscriptionDurable requested for subscription with id {0}, but no IMonitoredItemQueueFactory that supports durable queues was registered", m_id);
                    TraceState(LogLevel.Information, TraceStateId.Config, "SetSubscriptionDurable Failed");
                    return StatusCodes.BadNotSupported;
                }

                m_isDurable = true;

                // clear lifetime counter.
                ResetLifetimeCount();

                m_maxLifetimeCount = maxLifetimeCount;


                // update diagnostics
                lock (DiagnosticsWriteLock)
                {
                    m_diagnostics.ModifyCount++;
                    m_diagnostics.MaxLifetimeCount = m_maxLifetimeCount;

                }

                TraceState(LogLevel.Information, TraceStateId.Config, "SET DURABLE");

                return StatusCodes.Good;
            }
        }

        /// <summary>
        /// Gets the monitored items for the subscription.
        /// </summary>
        public void GetMonitoredItems(out uint[] serverHandles, out uint[] clientHandles)
        {
            lock (m_lock)
            {
                serverHandles = new uint[m_monitoredItems.Count];
                clientHandles = new uint[m_monitoredItems.Count];

                int ii = 0;

                foreach (KeyValuePair<uint, LinkedListNode<IMonitoredItem>> entry in m_monitoredItems)
                {
                    serverHandles[ii] = entry.Key;
                    clientHandles[ii] = entry.Value.Value.ClientHandle;
                    ii++;
                }
            }
        }

        /// <summary>
        /// Return a StorableSubscription for restore after a server restart
        /// </summary>
        public IStoredSubscription ToStorableSubscription()
        {
            var monitoredItemsToStore = new List<IStoredMonitoredItem>();

            foreach (KeyValuePair<uint, LinkedListNode<IMonitoredItem>> kvp in m_monitoredItems)
            {
                monitoredItemsToStore.Add(kvp.Value.Value.ToStorableMonitoredItem());
            }

            return new StoredSubscription {
                SentMessages = m_sentMessages,
                Id = Id,
                SequenceNumber = m_sequenceNumber,
                LastSentMessage = m_lastSentMessage,
                LifetimeCounter = m_lifetimeCounter,
                MaxKeepaliveCount = m_maxKeepAliveCount,
                MaxLifetimeCount = m_maxLifetimeCount,
                MaxMessageCount = m_maxMessageCount,
                MaxNotificationsPerPublish = m_maxNotificationsPerPublish,
                Priority = Priority,
                PublishingInterval = PublishingInterval,
                UserIdentityToken = EffectiveIdentity?.GetIdentityToken(),
                MonitoredItems = monitoredItemsToStore,
                IsDurable = IsDurable,
            };
        }
        #endregion

        #region Private Methods

        /// <summary>
        /// Restore MonitoredItems after a Server restart
        /// </summary>
        protected virtual void RestoreMonitoredItems(IEnumerable<IStoredMonitoredItem> storedMonitoredItems)
        {
            int count = storedMonitoredItems.Count();

            // create the monitored items.
            List<IMonitoredItem> monitoredItems = new List<IMonitoredItem>(count);

            for (int ii = 0; ii < count; ii++)
            {
                monitoredItems.Add(null);
            }

            m_server.NodeManager.RestoreMonitoredItems(
                 storedMonitoredItems.ToList(),
                 monitoredItems,
                 m_savedOwnerIdentity);

            lock (m_lock)
            {
                foreach (IMonitoredItem monitoredItem in monitoredItems)
                {
                    // skip MonitoredItem if recreation failed
                    if (monitoredItem == null)
                    {
                        continue;
                    }
                    monitoredItem.SubscriptionCallback = this;

                    LinkedListNode<IMonitoredItem> node = m_itemsToCheck.AddLast(monitoredItem);
                    m_monitoredItems.Add(monitoredItem.Id, node);

                    // update sampling interval diagnostics.
                    AddItemToSamplingInterval(monitoredItem.SamplingInterval, monitoredItem.MonitoringMode);
                }

                TraceState(LogLevel.Information, TraceStateId.Items, "ITEMS RESTORED");
            }
        }
        /// <summary>
        /// Returns a copy of the current diagnostics.
        /// </summary>
        private ServiceResult OnUpdateDiagnostics(
            ISystemContext context,
            NodeState node,
            ref object value)
        {
            lock (DiagnosticsLock)
            {
                value = Utils.Clone(m_diagnostics);
            }

            return ServiceResult.Good;
        }

        /// <summary>
        /// Throws an exception if the session is not the owner.
        /// </summary>
        private void VerifySession(OperationContext context)
        {
            if (m_expired)
            {
                throw new ServiceResultException(StatusCodes.BadSubscriptionIdInvalid);
            }

            if (!Object.ReferenceEquals(context.Session, m_session))
            {
                throw new ServiceResultException(StatusCodes.BadSubscriptionIdInvalid, "Subscription belongs to a different session.");
            }
        }

        /// <summary>
        /// The states to log.
        /// </summary>
        private enum TraceStateId
        {
            Config,
            Items,
            Monitor,
            Publish,
            Deleted
        };

        /// <summary>
        /// Dumps the current state of the session queue.
        /// </summary>
        private void TraceState(LogLevel logLevel, TraceStateId id, string context)
        {
            const string deletedMessage = "Subscription {0}, SessionId={1}, Id={2}, SeqNo={3}, MessageCount={4}";
            const string configMessage = "Subscription {0}, SessionId={1}, Id={2}, Priority={3}, Publishing={4}, KeepAlive={5}, LifeTime={6}, MaxNotifications={7}, Enabled={8}";
            const string monitorMessage = "Subscription {0}, Id={1}, KeepAliveCount={2}, LifeTimeCount={3}, WaitingForPublish={4}, SeqNo={5}, ItemCount={6}, ItemsToCheck={7}, ItemsToPublish={8}, MessageCount={9}";
            const string itemsMessage = "Subscription {0}, Id={1}, ItemCount={2}, ItemsToCheck={3}, ItemsToPublish={4}";

            if (!Utils.Logger.IsEnabled(logLevel))
            {
                return;
            }

            // save counters
            Monitor.Enter(m_lock);

            long sequenceNumber = m_sequenceNumber;
            int itemsToCheck = m_itemsToCheck.Count;
            int monitoredItems = m_monitoredItems.Count;
            int itemsToPublish = m_itemsToPublish.Count;
            int sentMessages = m_sentMessages.Count;
            bool publishingEnabled = m_publishingEnabled;
            bool waitingForPublish = m_waitingForPublish;

            Monitor.Exit(m_lock);

            switch (id)
            {
                case TraceStateId.Deleted:
                    Utils.Log(logLevel, deletedMessage, context, m_session?.Id, m_id,
                        sequenceNumber, sentMessages);
                    break;

                case TraceStateId.Config:
                    Utils.Log(logLevel, configMessage, context, m_session?.Id, m_id,
                        m_priority, m_publishingInterval, m_maxKeepAliveCount,
                        m_maxLifetimeCount, m_maxNotificationsPerPublish, publishingEnabled);
                    break;

                case TraceStateId.Items:
                    Utils.Log(logLevel, itemsMessage, context, m_id,
                        monitoredItems, itemsToCheck, itemsToPublish);
                    break;

                case TraceStateId.Publish:
                case TraceStateId.Monitor:
                    Utils.Log(logLevel, monitorMessage, context, m_id, m_keepAliveCounter, m_lifetimeCounter,
                        waitingForPublish, sequenceNumber, monitoredItems, itemsToCheck,
                        itemsToPublish, sentMessages);
                    break;
            }
        }
        #endregion

        #region Private Fields
        private readonly object m_lock = new object();
        private IServerInternal m_server;
        private ISession m_session;
        private uint m_id;
        private IUserIdentity m_savedOwnerIdentity;
        private double m_publishingInterval;
        private uint m_maxLifetimeCount;
        private uint m_maxKeepAliveCount;
        private uint m_maxNotificationsPerPublish;
        private bool m_publishingEnabled;
        private byte m_priority;
        private long m_publishTimerExpiry;
        private uint m_keepAliveCounter;
        private uint m_lifetimeCounter;
        private bool m_waitingForPublish;
        private List<NotificationMessage> m_sentMessages;
        private int m_lastSentMessage;
        private long m_sequenceNumber;
        private uint m_maxMessageCount;
        private Dictionary<uint, LinkedListNode<IMonitoredItem>> m_monitoredItems;
        private LinkedList<IMonitoredItem> m_itemsToCheck;
        private LinkedList<IMonitoredItem> m_itemsToPublish;
        private NodeId m_diagnosticsId;
        private SubscriptionDiagnosticsDataType m_diagnostics;
        private bool m_refreshInProgress;
        private bool m_expired;
        private Dictionary<uint, List<ITriggeredMonitoredItem>> m_itemsToTrigger;
        private bool m_supportsDurable;
        private bool m_isDurable;
        #endregion
    }
}<|MERGE_RESOLUTION|>--- conflicted
+++ resolved
@@ -36,45 +36,6 @@
 namespace Opc.Ua.Server
 {
     /// <summary>
-<<<<<<< HEAD
-    /// An interface used by the monitored items to signal the subscription.
-    /// </summary>
-    public interface ISubscription
-    {
-        /// <summary>
-        /// The session that owns the monitored item.
-        /// </summary>
-        ISession Session { get; }
-
-        /// <summary>
-        /// The subscriptions owner identity.
-        /// </summary>
-        IUserIdentity EffectiveIdentity { get; }
-
-        /// <summary>
-        /// The identifier for the item that is unique within the server.
-        /// </summary>
-        uint Id { get; }
-
-        /// <summary>
-        /// Called when a monitored item is ready to publish.
-        /// </summary>
-        void ItemReadyToPublish(IMonitoredItem monitoredItem);
-
-        /// <summary>
-        /// Called when a monitored item is ready to publish.
-        /// </summary>
-        void ItemNotificationsAvailable(IMonitoredItem monitoredItem);
-
-        /// <summary>
-        /// Called when a value of monitored item is discarded in the monitoring queue.
-        /// </summary>
-        void QueueOverflowHandler();
-    }
-
-    /// <summary>
-=======
->>>>>>> 91b068ea
     /// Manages a subscription created by a client.
     /// </summary>
     public class Subscription : ISubscription
