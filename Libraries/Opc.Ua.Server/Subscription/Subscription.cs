/* ========================================================================
 * Copyright (c) 2005-2020 The OPC Foundation, Inc. All rights reserved.
 *
 * OPC Foundation MIT License 1.00
 *
 * Permission is hereby granted, free of charge, to any person
 * obtaining a copy of this software and associated documentation
 * files (the "Software"), to deal in the Software without
 * restriction, including without limitation the rights to use,
 * copy, modify, merge, publish, distribute, sublicense, and/or sell
 * copies of the Software, and to permit persons to whom the
 * Software is furnished to do so, subject to the following
 * conditions:
 *
 * The above copyright notice and this permission notice shall be
 * included in all copies or substantial portions of the Software.
 * THE SOFTWARE IS PROVIDED "AS IS", WITHOUT WARRANTY OF ANY KIND,
 * EXPRESS OR IMPLIED, INCLUDING BUT NOT LIMITED TO THE WARRANTIES
 * OF MERCHANTABILITY, FITNESS FOR A PARTICULAR PURPOSE AND
 * NONINFRINGEMENT. IN NO EVENT SHALL THE AUTHORS OR COPYRIGHT
 * HOLDERS BE LIABLE FOR ANY CLAIM, DAMAGES OR OTHER LIABILITY,
 * WHETHER IN AN ACTION OF CONTRACT, TORT OR OTHERWISE, ARISING
 * FROM, OUT OF OR IN CONNECTION WITH THE SOFTWARE OR THE USE OR
 * OTHER DEALINGS IN THE SOFTWARE.
 *
 * The complete license agreement can be found here:
 * http://opcfoundation.org/License/MIT/1.00/
 * ======================================================================*/

using System;
using System.Collections.Generic;
using System.Threading;
using Microsoft.Extensions.Logging;
using System.Linq;

namespace Opc.Ua.Server
{
    /// <summary>
    /// An interface used by the monitored items to signal the subscription.
    /// </summary>
    public interface ISubscription
    {
        /// <summary>
        /// The session that owns the monitored item.
        /// </summary>
        Session Session { get; }

        /// <summary>
        /// The identifier for the item that is unique within the server.
        /// </summary>
        uint Id { get; }

        /// <summary>
        /// Called when a monitored item is ready to publish.
        /// </summary>
        void ItemReadyToPublish(IMonitoredItem monitoredItem);

        /// <summary>
        /// Called when a monitored item is ready to publish.
        /// </summary>
        void ItemNotificationsAvailable(IMonitoredItem monitoredItem);

        /// <summary>
        /// Called when a value of monitored item is discarded in the monitoring queue.
        /// </summary>
        void QueueOverflowHandler();
    }

    /// <summary>
    /// Manages a subscription created by a client.
    /// </summary>
    public class Subscription : ISubscription, IDisposable
    {
        #region Constructors
        /// <summary>
        /// Initializes the object.
        /// </summary>
        public Subscription(
            IServerInternal server,
            Session session,
            uint subscriptionId,
            double publishingInterval,
            uint maxLifetimeCount,
            uint maxKeepAliveCount,
            uint maxNotificationsPerPublish,
            byte priority,
            bool publishingEnabled,
            uint maxMessageCount)
        {
            if (server == null) throw new ArgumentNullException(nameof(server));
            if (session == null) throw new ArgumentNullException(nameof(session));

            m_server = server;
            m_session = session;
            m_id = subscriptionId;
            m_publishingInterval = publishingInterval;
            m_maxLifetimeCount = maxLifetimeCount;
            m_maxKeepAliveCount = maxKeepAliveCount;
            m_maxNotificationsPerPublish = maxNotificationsPerPublish;
            m_publishingEnabled = publishingEnabled;
            m_priority = priority;
            m_publishTimerExpiry = HiResClock.TickCount64 + (long)publishingInterval;
            m_keepAliveCounter = maxKeepAliveCount;
            m_lifetimeCounter = 0;
            m_waitingForPublish = false;
            m_maxMessageCount = maxMessageCount;
            m_sentMessages = new List<NotificationMessage>();
            m_supportsDurable = m_server.MonitoredItemQueueFactory.SupportsDurableQueues;
            m_isDurable = false;

            m_monitoredItems = new Dictionary<uint, LinkedListNode<IMonitoredItem>>();
            m_itemsToCheck = new LinkedList<IMonitoredItem>();
            m_itemsToPublish = new LinkedList<IMonitoredItem>();
            m_itemsToTrigger = new Dictionary<uint, List<ITriggeredMonitoredItem>>();

            // m_itemsReadyToPublish         = new Queue<IMonitoredItem>();
            // m_itemsNotificationsAvailable = new LinkedList<IMonitoredItem>();
            m_sequenceNumber = 1;

            // initialize diagnostics.
            m_diagnostics = new SubscriptionDiagnosticsDataType();

            m_diagnostics.SessionId = m_session.Id;
            m_diagnostics.SubscriptionId = m_id;
            m_diagnostics.Priority = priority;
            m_diagnostics.PublishingInterval = publishingInterval;
            m_diagnostics.MaxKeepAliveCount = maxKeepAliveCount;
            m_diagnostics.MaxLifetimeCount = maxLifetimeCount;
            m_diagnostics.MaxNotificationsPerPublish = maxNotificationsPerPublish;
            m_diagnostics.PublishingEnabled = publishingEnabled;
            m_diagnostics.ModifyCount = 0;
            m_diagnostics.EnableCount = 0;
            m_diagnostics.DisableCount = 0;
            m_diagnostics.RepublishMessageRequestCount = 0;
            m_diagnostics.RepublishMessageCount = 0;
            m_diagnostics.TransferRequestCount = 0;
            m_diagnostics.TransferredToSameClientCount = 0;
            m_diagnostics.TransferredToAltClientCount = 0;
            m_diagnostics.PublishRequestCount = 0;
            m_diagnostics.DataChangeNotificationsCount = 0;
            m_diagnostics.EventNotificationsCount = 0;
            m_diagnostics.NotificationsCount = 0;
            m_diagnostics.LatePublishRequestCount = 0;
            m_diagnostics.CurrentKeepAliveCount = 0;
            m_diagnostics.CurrentLifetimeCount = 0;
            m_diagnostics.UnacknowledgedMessageCount = 0;
            m_diagnostics.DiscardedMessageCount = 0;
            m_diagnostics.MonitoredItemCount = 0;
            m_diagnostics.DisabledMonitoredItemCount = 0;
            m_diagnostics.MonitoringQueueOverflowCount = 0;
            m_diagnostics.NextSequenceNumber = (uint)m_sequenceNumber;

            ServerSystemContext systemContext = m_server.DefaultSystemContext.Copy(session);

            m_diagnosticsId = server.DiagnosticsNodeManager.CreateSubscriptionDiagnostics(
                systemContext,
                m_diagnostics,
                OnUpdateDiagnostics);

            TraceState(LogLevel.Information, TraceStateId.Config, "CREATED");
        }
        #endregion

        #region IDisposable Members
        /// <summary>
        /// Frees any unmanaged resources.
        /// </summary>
        public void Dispose()
        {
            Dispose(true);
            GC.SuppressFinalize(this);
        }

        /// <summary>
        /// An overrideable version of the Dispose.
        /// </summary>
        protected virtual void Dispose(bool disposing)
        {
            if (disposing)
            {
                lock (m_lock)
                {
                    foreach (KeyValuePair<uint, LinkedListNode<IMonitoredItem>> monitoredItemKVP in m_monitoredItems)
                    {
                        Utils.SilentDispose(monitoredItemKVP.Value?.Value);
                    }

                    m_monitoredItems.Clear();
                    m_sentMessages.Clear();
                    m_itemsToCheck.Clear();
                    m_itemsToPublish.Clear();
                }
            }
        }
        #endregion

        #region ISubscription Members
        /// <summary>
        /// The session that owns the monitored item.
        /// </summary>
        public Session Session
        {
            get { return m_session; }
        }

        /// <summary>
        /// The unique identifier assigned to the subscription.
        /// </summary>
        public uint Id
        {
            get { return m_id; }
        }

        /// <summary>
        /// Queues an item that is ready to publish.
        /// </summary>
        public void ItemReadyToPublish(IMonitoredItem monitoredItem)
        {
            /*
            lock (m_itemsReadyToPublish)
            {
                m_itemsReadyToPublish.Enqueue(monitoredItem);
            }
            */
        }

        /// <summary>
        /// Tells the subscription that notifications are available but the item is not ready to publish.
        /// </summary>
        public void ItemNotificationsAvailable(IMonitoredItem monitoredItem)
        {
            /*
            lock (m_itemsReadyToPublish)
            {
                m_itemsNotificationsAvailable.AddLast(monitoredItem);
            }
            */
        }
        #endregion

        #region Public Interface
        /// <summary>
        /// The identifier for the session that owns the subscription.
        /// </summary>
        public NodeId SessionId
        {
            get
            {
                lock (m_lock)
                {
                    if (m_session == null)
                    {
                        return null;
                    }

                    return m_session.Id;
                }
            }
        }

        /// <summary>
        /// The owner identity.
        /// </summary>
        public UserIdentityToken OwnerIdentity
        {
            get { return (m_session != null) ? m_session.IdentityToken : m_savedOwnerIdentity; }
        }

        /// <summary>
        /// True if the subscription is set to durable and supports long lifetime and queue size
        /// </summary>
        public bool IsDurable => m_isDurable;

        /// <summary>
        /// Gets the lock that must be acquired before accessing the contents of the Diagnostics property.
        /// </summary>
        public object DiagnosticsLock
        {
            get
            {
                return m_diagnostics;
            }
        }

        /// <summary>
        /// Gets the lock that must be acquired before updating the contents of the Diagnostics property.
        /// </summary>
        public object DiagnosticsWriteLock
        {
            get
            {
                // mark diagnostic nodes dirty
                if (m_server != null && m_server.DiagnosticsNodeManager != null)
                {
                    m_server.DiagnosticsNodeManager.ForceDiagnosticsScan();
                }
                return DiagnosticsLock;
            }
        }

        /// <summary>
        /// Gets the current diagnostics for the subscription.
        /// </summary>
        public SubscriptionDiagnosticsDataType Diagnostics
        {
            get
            {
                return m_diagnostics;
            }
        }

        /// <summary>
        /// The publishing rate for the subscription.
        /// </summary>
        public double PublishingInterval
        {
            get
            {
                lock (m_lock)
                {
                    return m_publishingInterval;
                }
            }
        }

        /// <summary>
        /// The number of monitored items.
        /// </summary>
        public int MonitoredItemCount
        {
            get
            {
                lock (m_lock)
                {
                    return m_monitoredItems.Count;
                }
            }
        }

        /// <summary>
        /// The priority assigned to the subscription.
        /// </summary>
        public byte Priority
        {
            get
            {
                return m_priority;
            }
        }

        /// <summary>
        /// Deletes the subscription.
        /// </summary>
        public void Delete(OperationContext context)
        {
            // delete the diagnostics.
            if (m_diagnosticsId != null && !m_diagnosticsId.IsNullNodeId)
            {
                ServerSystemContext systemContext = m_server.DefaultSystemContext.Copy(m_session);
                m_server.DiagnosticsNodeManager.DeleteSubscriptionDiagnostics(systemContext, m_diagnosticsId);
            }

            lock (m_lock)
            {
                try
                {
                    TraceState(LogLevel.Information, TraceStateId.Deleted, "DELETED");

                    // the context may be null if the server is cleaning up expired subscriptions.
                    // in this case we create a context with a dummy request and use the current session.
                    if (context == null)
                    {
                        RequestHeader requestHeader = new RequestHeader();
                        requestHeader.ReturnDiagnostics = (uint)(int)DiagnosticsMasks.OperationSymbolicIdAndText;
                        context = new OperationContext(requestHeader, RequestType.Unknown);
                    }

                    StatusCodeCollection results;
                    DiagnosticInfoCollection diagnosticInfos;

                    DeleteMonitoredItems(
                        context,
                        new UInt32Collection(m_monitoredItems.Keys),
                        true,
                        out results,
                        out diagnosticInfos);
                }
                catch (Exception e)
                {
                    Utils.LogError(e, "Delete items for subscription failed.");
                }
            }
        }

        /// <summary>
        /// Checks if the subscription is ready to publish.
        /// </summary>
        public PublishingState PublishTimerExpired()
        {
            lock (m_lock)
            {
                long currentTime = HiResClock.TickCount64;

                // check if publish interval has elapsed.
                if (m_publishTimerExpiry >= currentTime)
                {
                    // check if waiting for publish.
                    if (m_waitingForPublish)
                    {
                        return PublishingState.WaitingForPublish;
                    }

                    return PublishingState.Idle;
                }

                // set next expiry time.
                while (m_publishTimerExpiry < currentTime)
                {
                    m_publishTimerExpiry += (long)m_publishingInterval;
                }

                // check lifetime has elapsed.
                if (m_waitingForPublish)
                {
                    m_lifetimeCounter++;

                    lock (DiagnosticsWriteLock)
                    {
                        m_diagnostics.LatePublishRequestCount++;
                        m_diagnostics.CurrentLifetimeCount = m_lifetimeCounter;
                    }

                    if (m_lifetimeCounter >= m_maxLifetimeCount)
                    {
                        TraceState(LogLevel.Information, TraceStateId.Deleted, "EXPIRED");
                        return PublishingState.Expired;
                    }
                }

                // increment keep alive counter.
                m_keepAliveCounter++;

                lock (DiagnosticsWriteLock)
                {
                    m_diagnostics.CurrentKeepAliveCount = m_keepAliveCounter;
                }

                // check for monitored items.
                if (m_publishingEnabled && m_session != null)
                {
                    // check for monitored items that are ready to publish.
                    LinkedListNode<IMonitoredItem> current = m_itemsToCheck.First;
                    bool itemsTriggered = false;

                    while (current != null)
                    {
                        LinkedListNode<IMonitoredItem> next = current.Next;
                        IMonitoredItem monitoredItem = current.Value;

                        // check if the item is ready to publish.
                        if (monitoredItem.IsReadyToPublish || monitoredItem.IsResendData)
                        {
                            m_itemsToCheck.Remove(current);
                            m_itemsToPublish.AddLast(current);
                        }

                        // update any triggered items.
                        List<ITriggeredMonitoredItem> triggeredItems = null;

                        if (monitoredItem.IsReadyToTrigger)
                        {
                            if (m_itemsToTrigger.TryGetValue(current.Value.Id, out triggeredItems))
                            {
                                for (int ii = 0; ii < triggeredItems.Count; ii++)
                                {
                                    if (triggeredItems[ii].SetTriggered())
                                    {
                                        itemsTriggered = true;
                                    }
                                }

                                // clear ReadyToTrigger flag after trigger
                                monitoredItem.IsReadyToTrigger = false;
                            }
                        }

                        current = next;
                    }

                    // need to go through the list again if items were triggered.
                    if (itemsTriggered)
                    {
                        current = m_itemsToCheck.First;

                        while (current != null)
                        {
                            LinkedListNode<IMonitoredItem> next = current.Next;
                            IMonitoredItem monitoredItem = current.Value;

                            if (monitoredItem.IsReadyToPublish)
                            {
                                m_itemsToCheck.Remove(current);
                                m_itemsToPublish.AddLast(current);
                            }

                            current = next;
                        }
                    }

                    if (m_itemsToPublish.Count > 0)
                    {
                        if (!m_waitingForPublish)
                        {
                            // TraceState(LogLevel.Trace, TraceStateId.Deleted, "READY TO PUBLISH");
                        }

                        m_waitingForPublish = true;
                        return PublishingState.NotificationsAvailable;
                    }
                }

                // check if keep alive expired.
                if (m_keepAliveCounter >= m_maxKeepAliveCount)
                {
                    if (!m_waitingForPublish)
                    {
                        // TraceState(LogLevel.Trace, TraceStateId.Items, "READY TO KEEPALIVE");
                    }

                    m_waitingForPublish = true;
                    return PublishingState.NotificationsAvailable;
                }

                // do nothing.
                return PublishingState.Idle;
            }
        }

        /// <summary>
        /// Transfers the subscription to a new session.
        /// </summary>
        /// <param name="context">The session to which the subscription is transferred.</param>
        /// <param name="sendInitialValues">Whether the first Publish response shall contain current values.</param> 
        public void TransferSession(OperationContext context, bool sendInitialValues)
        {
            // locked by caller
            m_session = context.Session;

            var monitoredItems = m_monitoredItems.Select(v => v.Value.Value).ToList();
            var errors = new List<ServiceResult>(monitoredItems.Count);
            for (int ii = 0; ii < monitoredItems.Count; ii++)
            {
                errors.Add(null);
            }

            m_server.NodeManager.TransferMonitoredItems(context, sendInitialValues, monitoredItems, errors);

            int badTransfers = 0;
            for (int ii = 0; ii < errors.Count; ii++)
            {
                if (ServiceResult.IsBad(errors[ii]))
                {
                    badTransfers++;
                }
            }

            if (badTransfers > 0)
            {
                Utils.LogTrace("Failed to transfer {0} Monitored Items", badTransfers);
            }

            lock (DiagnosticsWriteLock)
            {
                m_diagnostics.SessionId = m_session.Id;
            }
        }

        /// <summary>
        /// Initiates resending of all data monitored items in a Subscription
        /// </summary>
        /// <param name="context"></param>
        public void ResendData(OperationContext context)
        {
            // check session.
            VerifySession(context);
            lock (m_lock)
            {
                var monitoredItems = m_monitoredItems.Select(v => v.Value.Value).ToList();
                foreach (IMonitoredItem monitoredItem in monitoredItems)
                {
                    monitoredItem.SetupResendDataTrigger();
                }
            }
        }

        /// <summary>
        /// Tells the subscription that the owning session is being closed.
        /// </summary>
        public void SessionClosed()
        {
            lock (m_lock)
            {
                if (m_session != null)
                {
                    m_savedOwnerIdentity = m_session.IdentityToken;
                    m_session = null;
                }
            }

            lock (DiagnosticsWriteLock)
            {
                m_diagnostics.SessionId = null;
            }
        }

        /// <summary>
        /// Resets the keepalive counter.
        /// </summary>
        private void ResetKeepaliveCount()
        {
            m_keepAliveCounter = 0;

            lock (DiagnosticsWriteLock)
            {
                m_diagnostics.CurrentKeepAliveCount = 0;
            }
        }

        /// <summary>
        /// Resets the lifetime count.
        /// </summary>
        private void ResetLifetimeCount()
        {
            m_lifetimeCounter = 0;

            lock (DiagnosticsWriteLock)
            {
                m_diagnostics.CurrentLifetimeCount = 0;
            }
        }

        /// <summary>
        /// Update the monitoring queue overflow count.
        /// </summary>
        public void QueueOverflowHandler()
        {
            lock (DiagnosticsWriteLock)
            {
                m_diagnostics.MonitoringQueueOverflowCount++;
            }
        }

        /// <summary>
        /// Removes a message from the message queue.
        /// </summary>
        public ServiceResult Acknowledge(OperationContext context, uint sequenceNumber)
        {
            lock (m_lock)
            {
                // check session.
                VerifySession(context);

                // clear lifetime counter.
                ResetLifetimeCount();

                // find message in queue.
                for (int ii = 0; ii < m_sentMessages.Count; ii++)
                {
                    if (m_sentMessages[ii].SequenceNumber == sequenceNumber)
                    {
                        if (m_lastSentMessage > ii)
                        {
                            m_lastSentMessage--;
                        }

                        m_sentMessages.RemoveAt(ii);
                        return null;
                    }
                }

                if (sequenceNumber == 0)
                {
                    return StatusCodes.BadSequenceNumberInvalid;
                }

                // TraceState(LogLevel.Trace, TraceStateId.Items, "ACK " + sequenceNumber.ToString());

                // message not found.
                return StatusCodes.BadSequenceNumberUnknown;
            }
        }

        /// <summary>
        /// Returns all available notifications.
        /// </summary>
        public NotificationMessage Publish(
            OperationContext context,
            out UInt32Collection availableSequenceNumbers,
            out bool moreNotifications)
        {
            if (context == null) throw new ArgumentNullException(nameof(context));

            NotificationMessage message = null;

            lock (m_lock)
            {
                moreNotifications = false;
                availableSequenceNumbers = null;

                // check if expired.
                if (m_expired)
                {
                    return null;
                }

                try
                {
                    // update diagnostics.
                    lock (DiagnosticsWriteLock)
                    {
                        m_diagnostics.PublishRequestCount++;
                    }

                    message = InnerPublish(context, out availableSequenceNumbers, out moreNotifications);

                    lock (DiagnosticsWriteLock)
                    {
                        m_diagnostics.UnacknowledgedMessageCount = (uint)availableSequenceNumbers.Count;
                    }
                }
                finally
                {
                    // clear counters on success.
                    if (message != null)
                    {
                        // TraceState(LogLevel.Trace, TraceStateId.Items, Utils.Format("PUBLISH #{0}", message.SequenceNumber));
                        ResetKeepaliveCount();
                        m_waitingForPublish = moreNotifications;
                        ResetLifetimeCount();
                    }
                }
            }

            return message;
        }

        /// <summary>
        /// Publishes a timeout status message.
        /// </summary>
        public NotificationMessage PublishTimeout()
        {
            NotificationMessage message = null;

            lock (m_lock)
            {
                m_expired = true;

                message = new NotificationMessage {
                    SequenceNumber = (uint)m_sequenceNumber,
                    PublishTime = DateTime.UtcNow
                };

                Utils.IncrementIdentifier(ref m_sequenceNumber);

                lock (DiagnosticsWriteLock)
                {
                    m_diagnostics.NextSequenceNumber = (uint)m_sequenceNumber;
                }

                StatusChangeNotification notification = new StatusChangeNotification {
                    Status = StatusCodes.BadTimeout
                };
                message.NotificationData.Add(new ExtensionObject(notification));
            }

            return message;
        }

        /// <summary>
        /// Publishes a SubscriptionTransferred status message.
        /// </summary>
        public NotificationMessage SubscriptionTransferred()
        {
            NotificationMessage message = null;

            lock (m_lock)
            {
                message = new NotificationMessage {
                    SequenceNumber = (uint)m_sequenceNumber,
                    PublishTime = DateTime.UtcNow
                };

                Utils.IncrementIdentifier(ref m_sequenceNumber);

                lock (DiagnosticsWriteLock)
                {
                    m_diagnostics.NextSequenceNumber = (uint)m_sequenceNumber;
                }

                var notification = new StatusChangeNotification {
                    Status = StatusCodes.GoodSubscriptionTransferred
                };
                message.NotificationData.Add(new ExtensionObject(notification));
            }

            return message;
        }


        /// <summary>
        /// Returns all available notifications.
        /// </summary>
        private NotificationMessage InnerPublish(
            OperationContext context,
            out UInt32Collection availableSequenceNumbers,
            out bool moreNotifications)
        {
            // check session.
            VerifySession(context);

            // TraceState(LogLevel.Trace, TraceStateId.Items, "PUBLISH");

            // check if a keep alive should be sent if there is no data.
            bool keepAliveIfNoData = m_keepAliveCounter >= m_maxKeepAliveCount;

            availableSequenceNumbers = new UInt32Collection();

            moreNotifications = false;

            if (m_lastSentMessage < m_sentMessages.Count)
            {
                // return the available sequence numbers.
                for (int ii = 0; ii <= m_lastSentMessage && ii < m_sentMessages.Count; ii++)
                {
                    availableSequenceNumbers.Add(m_sentMessages[ii].SequenceNumber);
                }

                moreNotifications = m_waitingForPublish = m_lastSentMessage < m_sentMessages.Count - 1;

                // TraceState(LogLevel.Trace, TraceStateId.Items, "PUBLISH QUEUED MESSAGE");
                return m_sentMessages[m_lastSentMessage++];
            }

            List<NotificationMessage> messages = new List<NotificationMessage>();

            if (m_publishingEnabled)
            {
                DateTime start1 = DateTime.UtcNow;

                // collect notifications to publish.
                Queue<EventFieldList> events = new Queue<EventFieldList>();
                Queue<MonitoredItemNotification> datachanges = new Queue<MonitoredItemNotification>();
                Queue<DiagnosticInfo> datachangeDiagnostics = new Queue<DiagnosticInfo>();

                // check for monitored items that are ready to publish.
                LinkedListNode<IMonitoredItem> current = m_itemsToPublish.First;

                //Limit the amount of values a monitored item publishes at once
                uint maxNotificationsPerMonitoredItem = m_maxNotificationsPerPublish == 0 ? uint.MaxValue : m_maxNotificationsPerPublish * 3;

                while (current != null)
                {
                    LinkedListNode<IMonitoredItem> next = current.Next;
                    IMonitoredItem monitoredItem = current.Value;
                    bool hasMoreValuesToPublish;

                    if ((monitoredItem.MonitoredItemType & MonitoredItemTypeMask.DataChange) != 0)
                    {
                        hasMoreValuesToPublish = ((IDataChangeMonitoredItem)monitoredItem).Publish(context, datachanges, datachangeDiagnostics, maxNotificationsPerMonitoredItem);
                    }
                    else
                    {
                        hasMoreValuesToPublish = ((IEventMonitoredItem)monitoredItem).Publish(context, events, maxNotificationsPerMonitoredItem);
                    }

<<<<<<< HEAD
                    // add back to list to check.
=======
                    // if item has more values to publish leave it at the front of the list
                    // to execute publish in next cycle, no checking needed
                    // if no more values to publish are left add it to m_itemsToCheck
                    // to check status on next publish cylce
>>>>>>> c982aa10
                    if (!hasMoreValuesToPublish)
                    {
                        m_itemsToPublish.Remove(current);
                        m_itemsToCheck.AddLast(current);
                    }

                    // check there are enough notifications for a message.
                    if (m_maxNotificationsPerPublish > 0 && events.Count + datachanges.Count > m_maxNotificationsPerPublish)
                    {
                        // construct message.
                        int notificationCount;
                        int eventCount = events.Count;
                        int dataChangeCount = datachanges.Count;

                        NotificationMessage message = ConstructMessage(
                             events,
                             datachanges,
                             datachangeDiagnostics,
                             out notificationCount);

                        // add to list of messages to send.
                        messages.Add(message);

                        lock (DiagnosticsWriteLock)
                        {
                            m_diagnostics.DataChangeNotificationsCount += (uint)dataChangeCount;
                            m_diagnostics.EventNotificationsCount += (uint)(eventCount - events.Count);
                            m_diagnostics.NotificationsCount += (uint)notificationCount;
                        }

                        //stop fetching messages from MIs when message queue is full to avoid discards
                        // use m_maxMessageCount - 2 to put remaining values into the last allowed message (each MI is allowed to publish 3 up to messages at once)
                        if (messages.Count >= m_maxMessageCount - 2)
                        {
                            break;
                        }
                    }

                    current = next;
                }

                // pubish the remaining notifications.
                while (events.Count + datachanges.Count > 0)
                {
                    // construct message.
                    int notificationCount;
                    int eventCount = events.Count;
                    int dataChangeCount = datachanges.Count;

                    NotificationMessage message = ConstructMessage(
                        events,
                        datachanges,
                        datachangeDiagnostics,
                        out notificationCount);

                    // add to list of messages to send.
                    messages.Add(message);

                    lock (DiagnosticsWriteLock)
                    {
                        m_diagnostics.DataChangeNotificationsCount += (uint)dataChangeCount;
                        m_diagnostics.EventNotificationsCount += (uint)(eventCount - events.Count);
                        m_diagnostics.NotificationsCount += (uint)notificationCount;
                    }
                }

                // check for missing notifications.
                if (!keepAliveIfNoData && messages.Count == 0)
                {
                    Utils.LogError("Oops! MonitoredItems queued but no notifications available.");

                    m_waitingForPublish = false;

                    return null;
                }

                DateTime end1 = DateTime.UtcNow;

                double delta1 = ((double)(end1.Ticks - start1.Ticks)) / TimeSpan.TicksPerMillisecond;

                if (delta1 > 200)
                {
                    TraceState(LogLevel.Trace, TraceStateId.Publish, Utils.Format("PUBLISHING DELAY ({0}ms)", delta1));
                }
            }

            if (messages.Count == 0)
            {
                // create a keep alive message.
                NotificationMessage message = new NotificationMessage();

                // use the sequence number for the next message.
                message.SequenceNumber = (uint)m_sequenceNumber;
                message.PublishTime = DateTime.UtcNow;

                // return the available sequence numbers.
                for (int ii = 0; ii <= m_lastSentMessage && ii < m_sentMessages.Count; ii++)
                {
                    availableSequenceNumbers.Add(m_sentMessages[ii].SequenceNumber);
                }

                // TraceState(LogLevel.Trace, TraceStateId.Items, "PUBLISH KEEPALIVE");
                return message;
            }

            // have to drop unsent messages if out of queue space.
            int overflowCount = messages.Count - (int)m_maxMessageCount;
            if (overflowCount > 0)
            {
                Utils.LogWarning(
                    "WARNING: QUEUE OVERFLOW. Dropping {0} Messages. Increase MaxMessageQueueSize. SubId={1}, MaxMessageQueueSize={2}",
                    overflowCount, m_id, m_maxMessageCount);
                messages.RemoveRange(0, overflowCount);
            }

            // remove old messages if queue is full.
            if (m_sentMessages.Count > m_maxMessageCount - messages.Count)
            {
                lock (DiagnosticsWriteLock)
                {
                    m_diagnostics.UnacknowledgedMessageCount += (uint)messages.Count;
                }

                if (m_maxMessageCount <= messages.Count)
                {
                    m_sentMessages.Clear();
                }
                else
                {
                    m_sentMessages.RemoveRange(0, messages.Count);
                }
            }

            // save new message
            m_lastSentMessage = m_sentMessages.Count;
            m_sentMessages.AddRange(messages);

            // check if there are more notifications to send.
            moreNotifications = m_waitingForPublish = messages.Count > 1;

            // return the available sequence numbers.
            for (int ii = 0; ii <= m_lastSentMessage && ii < m_sentMessages.Count; ii++)
            {
                availableSequenceNumbers.Add(m_sentMessages[ii].SequenceNumber);
            }

            // TraceState(LogLevel.Trace, TraceStateId.Items, "PUBLISH NEW MESSAGE");
            return m_sentMessages[m_lastSentMessage++];
        }

        /// <summary>
        /// Returns the available sequence numbers for retransmission
        /// For example used in Transfer Subscription
        /// </summary>
        public UInt32Collection AvailableSequenceNumbersForRetransmission()
        {
            var availableSequenceNumbers = new UInt32Collection();
            // Assumption we do not check lastSentMessage < sentMessages.Count because
            // in case of subscription transfer original client might have crashed by handling message,
            // therefor new client should have to chance to process all available messages
            for (int ii = 0; ii < m_sentMessages.Count; ii++)
            {
                availableSequenceNumbers.Add(m_sentMessages[ii].SequenceNumber);
            }
            return availableSequenceNumbers;
        }

        /// <summary>
        /// Construct a message from the queues.
        /// </summary>
        private NotificationMessage ConstructMessage(
            Queue<EventFieldList> events,
            Queue<MonitoredItemNotification> datachanges,
            Queue<DiagnosticInfo> datachangeDiagnostics,
            out int notificationCount)
        {
            notificationCount = 0;

            NotificationMessage message = new NotificationMessage();

            message.SequenceNumber = (uint)m_sequenceNumber;
            message.PublishTime = DateTime.UtcNow;

            Utils.IncrementIdentifier(ref m_sequenceNumber);

            lock (DiagnosticsWriteLock)
            {
                m_diagnostics.NextSequenceNumber = (uint)m_sequenceNumber;
            }

            // add events.
            if (events.Count > 0 && notificationCount < m_maxNotificationsPerPublish)
            {
                EventNotificationList notification = new EventNotificationList();

                while (events.Count > 0 && notificationCount < m_maxNotificationsPerPublish)
                {
                    notification.Events.Add(events.Dequeue());
                    notificationCount++;
                }

                message.NotificationData.Add(new ExtensionObject(notification));
            }

            // add datachanges (space permitting).
            if (datachanges.Count > 0 && notificationCount < m_maxNotificationsPerPublish)
            {
                bool diagnosticsExist = false;
                DataChangeNotification notification = new DataChangeNotification();

                notification.MonitoredItems = new MonitoredItemNotificationCollection(datachanges.Count);
                notification.DiagnosticInfos = new DiagnosticInfoCollection(datachanges.Count);

                while (datachanges.Count > 0 && notificationCount < m_maxNotificationsPerPublish)
                {
                    MonitoredItemNotification datachange = datachanges.Dequeue();
                    notification.MonitoredItems.Add(datachange);

                    DiagnosticInfo diagnosticInfo = datachangeDiagnostics.Dequeue();

                    if (diagnosticInfo != null)
                    {
                        diagnosticsExist = true;
                    }

                    notification.DiagnosticInfos.Add(diagnosticInfo);

                    notificationCount++;
                }

                // clear diagnostics if not used.
                if (!diagnosticsExist)
                {
                    notification.DiagnosticInfos.Clear();
                }

                message.NotificationData.Add(new ExtensionObject(notification));
            }

            return message;
        }

        /// <summary>
        /// Returns a cached notification message.
        /// </summary>
        public NotificationMessage Republish(
            OperationContext context,
            uint retransmitSequenceNumber)
        {
            if (context == null) throw new ArgumentNullException(nameof(context));

            lock (DiagnosticsWriteLock)
            {
                m_diagnostics.RepublishMessageRequestCount++;
            }

            lock (m_lock)
            {
                // check session.
                VerifySession(context);

                // clear lifetime counter.
                ResetLifetimeCount();

                lock (DiagnosticsWriteLock)
                {
                    m_diagnostics.RepublishRequestCount++;
                    m_diagnostics.RepublishMessageRequestCount++;
                }

                // find message.
                foreach (NotificationMessage sentMessage in m_sentMessages)
                {
                    if (sentMessage.SequenceNumber == retransmitSequenceNumber)
                    {
                        lock (DiagnosticsWriteLock)
                        {
                            m_diagnostics.RepublishMessageCount++;
                        }

                        return sentMessage;
                    }
                }

                // message not available.
                throw new ServiceResultException(StatusCodes.BadMessageNotAvailable);
            }
        }

        /// <summary>
        /// Updates the publishing parameters for the subscription.
        /// </summary>
        public void Modify(
            OperationContext context,
            double publishingInterval,
            uint maxLifetimeCount,
            uint maxKeepAliveCount,
            uint maxNotificationsPerPublish,
            byte priority)
        {
            lock (m_lock)
            {
                // check session.
                VerifySession(context);

                // clear lifetime counter.
                ResetLifetimeCount();

                m_maxLifetimeCount = maxLifetimeCount;

                // update publishing interval.
                if (publishingInterval != m_publishingInterval)
                {
                    m_publishingInterval = publishingInterval;
                    m_publishTimerExpiry = HiResClock.TickCount64 + (long)publishingInterval;
                    ResetKeepaliveCount();
                }

                // update keep alive count.
                if (maxKeepAliveCount != m_maxKeepAliveCount)
                {
                    m_maxKeepAliveCount = maxKeepAliveCount;
                }

                m_maxNotificationsPerPublish = maxNotificationsPerPublish;

                // update priority.
                m_priority = priority;

                // update diagnostics
                lock (DiagnosticsWriteLock)
                {
                    m_diagnostics.ModifyCount++;
                    m_diagnostics.PublishingInterval = m_publishingInterval;
                    m_diagnostics.MaxKeepAliveCount = m_maxKeepAliveCount;
                    m_diagnostics.MaxLifetimeCount = m_maxLifetimeCount;
                    m_diagnostics.Priority = m_priority;
                    m_diagnostics.MaxNotificationsPerPublish = m_maxNotificationsPerPublish;
                }

                TraceState(LogLevel.Information, TraceStateId.Config, "MODIFIED");
            }
        }

        /// <summary>
        /// Enables/disables publishing for the subscription.
        /// </summary>
        public void SetPublishingMode(
            OperationContext context,
            bool publishingEnabled)
        {
            lock (m_lock)
            {
                // check session.
                VerifySession(context);

                // clear lifetime counter.
                ResetLifetimeCount();

                // update publishing interval.
                if (publishingEnabled != m_publishingEnabled)
                {
                    m_publishingEnabled = publishingEnabled;

                    // update diagnostics
                    lock (DiagnosticsWriteLock)
                    {
                        m_diagnostics.PublishingEnabled = m_publishingEnabled;

                        if (m_publishingEnabled)
                        {
                            m_diagnostics.EnableCount++;
                        }
                        else
                        {
                            m_diagnostics.DisableCount++;
                        }
                    }
                }

                TraceState(LogLevel.Information, TraceStateId.Config, (publishingEnabled) ? "ENABLED" : "DISABLED");
            }
        }

        /// <summary>
        /// Updates the triggers for the monitored item.
        /// </summary>
        public void SetTriggering(
            OperationContext context,
            uint triggeringItemId,
            UInt32Collection linksToAdd,
            UInt32Collection linksToRemove,
            out StatusCodeCollection addResults,
            out DiagnosticInfoCollection addDiagnosticInfos,
            out StatusCodeCollection removeResults,
            out DiagnosticInfoCollection removeDiagnosticInfos)
        {
            if (context == null) throw new ArgumentNullException(nameof(context));
            if (linksToAdd == null) throw new ArgumentNullException(nameof(linksToAdd));
            if (linksToRemove == null) throw new ArgumentNullException(nameof(linksToRemove));

            // allocate results.
            bool diagnosticsExist = false;
            addResults = new StatusCodeCollection();
            addDiagnosticInfos = null;
            removeResults = new StatusCodeCollection();
            removeDiagnosticInfos = null;

            if ((context.DiagnosticsMask & DiagnosticsMasks.OperationAll) != 0)
            {
                addDiagnosticInfos = new DiagnosticInfoCollection();
                removeDiagnosticInfos = new DiagnosticInfoCollection();
            }

            // build list of items to modify.
            lock (m_lock)
            {
                // check session.
                VerifySession(context);

                // clear lifetime counter.
                ResetLifetimeCount();

                // look up triggering item.
                LinkedListNode<IMonitoredItem> triggerNode = null;

                if (!m_monitoredItems.TryGetValue(triggeringItemId, out triggerNode))
                {
                    throw new ServiceResultException(StatusCodes.BadMonitoredItemIdInvalid);
                }

                // lookup existing list.
                List<ITriggeredMonitoredItem> triggeredItems = null;

                if (!m_itemsToTrigger.TryGetValue(triggeringItemId, out triggeredItems))
                {
                    m_itemsToTrigger[triggeringItemId] = triggeredItems = new List<ITriggeredMonitoredItem>();
                }

                // remove old links.
                for (int ii = 0; ii < linksToRemove.Count; ii++)
                {
                    removeResults.Add(StatusCodes.Good);

                    bool found = false;

                    for (int jj = 0; jj < triggeredItems.Count; jj++)
                    {
                        if (triggeredItems[jj].Id == linksToRemove[ii])
                        {
                            found = true;
                            triggeredItems.RemoveAt(jj);
                            break;
                        }
                    }

                    if (!found)
                    {
                        removeResults[ii] = StatusCodes.BadMonitoredItemIdInvalid;

                        // update diagnostics.
                        if ((context.DiagnosticsMask & DiagnosticsMasks.OperationAll) != 0)
                        {
                            DiagnosticInfo diagnosticInfo = ServerUtils.CreateDiagnosticInfo(m_server, context, removeResults[ii]);
                            diagnosticsExist = true;
                            removeDiagnosticInfos.Add(diagnosticInfo);
                        }

                        continue;
                    }

                    // update diagnostics.
                    if ((context.DiagnosticsMask & DiagnosticsMasks.OperationAll) != 0)
                    {
                        removeDiagnosticInfos.Add(null);
                    }
                }

                // add new links.
                for (int ii = 0; ii < linksToAdd.Count; ii++)
                {
                    addResults.Add(StatusCodes.Good);

                    LinkedListNode<IMonitoredItem> node = null;

                    if (!m_monitoredItems.TryGetValue(linksToAdd[ii], out node))
                    {
                        addResults[ii] = StatusCodes.BadMonitoredItemIdInvalid;

                        // update diagnostics.
                        if ((context.DiagnosticsMask & DiagnosticsMasks.OperationAll) != 0)
                        {
                            DiagnosticInfo diagnosticInfo = ServerUtils.CreateDiagnosticInfo(m_server, context, addResults[ii]);
                            diagnosticsExist = true;
                            addDiagnosticInfos.Add(diagnosticInfo);
                        }

                        continue;
                    }

                    // check if triggering interface is supported.
                    ITriggeredMonitoredItem triggeredItem = node.Value as ITriggeredMonitoredItem;

                    if (triggeredItem == null)
                    {
                        addResults[ii] = StatusCodes.BadNotSupported;

                        // update diagnostics.
                        if ((context.DiagnosticsMask & DiagnosticsMasks.OperationAll) != 0)
                        {
                            DiagnosticInfo diagnosticInfo = ServerUtils.CreateDiagnosticInfo(m_server, context, addResults[ii]);
                            diagnosticsExist = true;
                            addDiagnosticInfos.Add(diagnosticInfo);
                        }

                        continue;
                    }

                    // add value if not already in list.
                    bool found = false;

                    for (int jj = 0; jj < triggeredItems.Count; jj++)
                    {
                        if (triggeredItems[jj].Id == triggeredItem.Id)
                        {
                            found = true;
                            break;
                        }
                    }

                    if (!found)
                    {
                        triggeredItems.Add(triggeredItem);
                    }

                    // update diagnostics.
                    if ((context.DiagnosticsMask & DiagnosticsMasks.OperationAll) != 0)
                    {
                        addDiagnosticInfos.Add(null);
                    }
                }

                // remove an empty list.
                if (triggeredItems.Count == 0)
                {
                    m_itemsToTrigger.Remove(triggeringItemId);
                }

                // clear diagnostics if not required.
                if (!diagnosticsExist)
                {
                    if (addDiagnosticInfos != null) addDiagnosticInfos.Clear();
                    if (removeDiagnosticInfos != null) removeDiagnosticInfos.Clear();
                }
            }
        }

        /// <summary>
        /// Adds monitored items to a subscription.
        /// </summary>
        public void CreateMonitoredItems(
            OperationContext context,
            TimestampsToReturn timestampsToReturn,
            MonitoredItemCreateRequestCollection itemsToCreate,
            out MonitoredItemCreateResultCollection results,
            out DiagnosticInfoCollection diagnosticInfos)
        {
            if (context == null) throw new ArgumentNullException(nameof(context));
            if (itemsToCreate == null) throw new ArgumentNullException(nameof(itemsToCreate));

            int count = itemsToCreate.Count;

            lock (m_lock)
            {
                // check session.
                VerifySession(context);

                // clear lifetime counter.
                ResetLifetimeCount();
            }

            // create the monitored items.
            List<IMonitoredItem> monitoredItems = new List<IMonitoredItem>(count);
            List<ServiceResult> errors = new List<ServiceResult>(count);
            List<MonitoringFilterResult> filterResults = new List<MonitoringFilterResult>(count);

            for (int ii = 0; ii < count; ii++)
            {
                monitoredItems.Add(null);
                errors.Add(null);
                filterResults.Add(null);
            }

            m_server.NodeManager.CreateMonitoredItems(
            context,
            this.m_id,
            m_publishingInterval,
            timestampsToReturn,
            itemsToCreate,
            errors,
            filterResults,
            monitoredItems,
            m_isDurable);

            // allocate results.
            bool diagnosticsExist = false;
            results = new MonitoredItemCreateResultCollection(count);
            diagnosticInfos = null;

            if ((context.DiagnosticsMask & DiagnosticsMasks.OperationAll) != 0)
            {
                diagnosticInfos = new DiagnosticInfoCollection(count);
            }

            lock (m_lock)
            {
                // check session again after CreateMonitoredItems.
                VerifySession(context);

                for (int ii = 0; ii < errors.Count; ii++)
                {
                    // update results.
                    MonitoredItemCreateResult result = null;

                    if (ServiceResult.IsBad(errors[ii]))
                    {
                        result = new MonitoredItemCreateResult();
                        result.StatusCode = errors[ii].Code;

                        if (filterResults[ii] != null)
                        {
                            result.FilterResult = new ExtensionObject(filterResults[ii]);
                        }
                    }
                    else
                    {
                        IMonitoredItem monitoredItem = monitoredItems[ii];

                        if (monitoredItem != null)
                        {
                            monitoredItem.SubscriptionCallback = this;

                            LinkedListNode<IMonitoredItem> node = m_itemsToCheck.AddLast(monitoredItem);
                            m_monitoredItems.Add(monitoredItem.Id, node);

                            errors[ii] = monitoredItem.GetCreateResult(out result);

                            // update sampling interval diagnostics.
                            AddItemToSamplingInterval(result.RevisedSamplingInterval, itemsToCreate[ii].MonitoringMode);
                        }
                    }

                    results.Add(result);

                    // update diagnostics.
                    if ((context.DiagnosticsMask & DiagnosticsMasks.OperationAll) != 0)
                    {
                        DiagnosticInfo diagnosticInfo = null;

                        if (errors[ii] != null && errors[ii].Code != StatusCodes.Good)
                        {
                            diagnosticInfo = ServerUtils.CreateDiagnosticInfo(m_server, context, errors[ii]);
                            diagnosticsExist = true;
                        }

                        diagnosticInfos.Add(diagnosticInfo);
                    }
                }

                // clear diagnostics if not required.
                if (!diagnosticsExist && diagnosticInfos != null)
                {
                    diagnosticInfos.Clear();
                }

                TraceState(LogLevel.Information, TraceStateId.Items, "ITEMS CREATED");
            }
        }

        /// <summary>
        /// Adds an item to the sampling interval.
        /// </summary>
        private void AddItemToSamplingInterval(
            double samplingInterval,
            MonitoringMode monitoringMode)
        {
            // update diagnostics
            lock (DiagnosticsWriteLock)
            {
                if (monitoringMode == MonitoringMode.Disabled)
                {
                    m_diagnostics.DisabledMonitoredItemCount++;
                }
                m_diagnostics.MonitoredItemCount++;
            }
        }

        /// <summary>
        /// Adds an item to the sampling interval.
        /// </summary>
        private void ModifyItemSamplingInterval(
            double oldInterval,
            double newInterval,
            MonitoringMode monitoringMode)
        {
            // TBD
        }

        /// <summary>
        /// Removes an item from the sampling interval.
        /// </summary>
        private void RemoveItemToSamplingInterval(
            double samplingInterval,
            MonitoringMode monitoringMode)
        {
            // update diagnostics
            lock (DiagnosticsWriteLock)
            {
                if (monitoringMode == MonitoringMode.Disabled)
                {
                    m_diagnostics.DisabledMonitoredItemCount--;
                }
                m_diagnostics.MonitoredItemCount--;
            }
        }

        /// <summary>
        /// Changes the monitoring mode for an item.
        /// </summary>
        private void ModifyItemMonitoringMode(
            double samplingInterval,
            MonitoringMode oldMode,
            MonitoringMode newMode)
        {
            if (newMode != oldMode)
            {
                // update diagnostics
                lock (DiagnosticsWriteLock)
                {
                    if (newMode == MonitoringMode.Disabled)
                    {
                        m_diagnostics.DisabledMonitoredItemCount++;
                    }
                    else
                    {
                        m_diagnostics.DisabledMonitoredItemCount--;
                    }
                }
            }
        }

        /// <summary>
        /// Modifies monitored items in a subscription.
        /// </summary>
        public void ModifyMonitoredItems(
            OperationContext context,
            TimestampsToReturn timestampsToReturn,
            MonitoredItemModifyRequestCollection itemsToModify,
            out MonitoredItemModifyResultCollection results,
            out DiagnosticInfoCollection diagnosticInfos)
        {
            if (context == null) throw new ArgumentNullException(nameof(context));
            if (itemsToModify == null) throw new ArgumentNullException(nameof(itemsToModify));

            int count = itemsToModify.Count;

            // allocate results.
            bool diagnosticsExist = false;
            results = new MonitoredItemModifyResultCollection(count);
            diagnosticInfos = null;

            if ((context.DiagnosticsMask & DiagnosticsMasks.OperationAll) != 0)
            {
                diagnosticInfos = new DiagnosticInfoCollection(count);
            }

            // build list of items to modify.
            List<IMonitoredItem> monitoredItems = new List<IMonitoredItem>(count);
            List<ServiceResult> errors = new List<ServiceResult>(count);
            List<MonitoringFilterResult> filterResults = new List<MonitoringFilterResult>(count);
            double[] originalSamplingIntervals = new double[count];

            bool validItems = false;

            lock (m_lock)
            {
                // check session.
                VerifySession(context);

                // clear lifetime counter.
                ResetLifetimeCount();

                for (int ii = 0; ii < count; ii++)
                {
                    filterResults.Add(null);

                    LinkedListNode<IMonitoredItem> node = null;

                    if (!m_monitoredItems.TryGetValue(itemsToModify[ii].MonitoredItemId, out node))
                    {
                        monitoredItems.Add(null);
                        errors.Add(StatusCodes.BadMonitoredItemIdInvalid);

                        // update diagnostics.
                        if ((context.DiagnosticsMask & DiagnosticsMasks.OperationAll) != 0)
                        {
                            DiagnosticInfo diagnosticInfo = ServerUtils.CreateDiagnosticInfo(m_server, context, errors[ii]);
                            diagnosticsExist = true;
                            diagnosticInfos.Add(diagnosticInfo);
                        }

                        continue;
                    }

                    IMonitoredItem monitoredItem = node.Value;
                    monitoredItems.Add(monitoredItem);
                    originalSamplingIntervals[ii] = monitoredItem.SamplingInterval;

                    errors.Add(null);
                    validItems = true;

                    // update diagnostics.
                    if ((context.DiagnosticsMask & DiagnosticsMasks.OperationAll) != 0)
                    {
                        diagnosticInfos.Add(null);
                    }
                }
            }

            // update items.
            if (validItems)
            {
                m_server.NodeManager.ModifyMonitoredItems(
                    context,
                    timestampsToReturn,
                    monitoredItems,
                    itemsToModify,
                    errors,
                    filterResults);
            }

            lock (m_lock)
            {
                // create results.
                for (int ii = 0; ii < errors.Count; ii++)
                {
                    ServiceResult error = errors[ii];

                    MonitoredItemModifyResult result = null;

                    if (ServiceResult.IsGood(error))
                    {
                        error = monitoredItems[ii].GetModifyResult(out result);
                    }

                    if (result == null)
                    {
                        result = new MonitoredItemModifyResult();
                    }

                    if (error == null)
                    {
                        result.StatusCode = StatusCodes.Good;
                    }
                    else
                    {
                        result.StatusCode = error.StatusCode;
                    }

                    // update diagnostics.
                    if (ServiceResult.IsGood(error))
                    {
                        ModifyItemSamplingInterval(originalSamplingIntervals[ii], result.RevisedSamplingInterval, monitoredItems[ii].MonitoringMode);
                    }

                    if (filterResults[ii] != null)
                    {
                        result.FilterResult = new ExtensionObject(filterResults[ii]);
                    }

                    results.Add(result);

                    if ((context.DiagnosticsMask & DiagnosticsMasks.OperationAll) != 0)
                    {
                        if (error != null && error.Code != StatusCodes.Good)
                        {
                            diagnosticInfos[ii] = ServerUtils.CreateDiagnosticInfo(m_server, context, error);
                            diagnosticsExist = true;
                        }
                    }
                }

                // clear diagnostics if not required.
                if (!diagnosticsExist && diagnosticInfos != null)
                {
                    diagnosticInfos.Clear();
                }

                TraceState(LogLevel.Information, TraceStateId.Items, "ITEMS MODIFIED");
            }
        }

        /// <summary>
        /// Deletes the monitored items in a subscription.
        /// </summary>
        public void DeleteMonitoredItems(
            OperationContext context,
            UInt32Collection monitoredItemIds,
            out StatusCodeCollection results,
            out DiagnosticInfoCollection diagnosticInfos)
        {
            DeleteMonitoredItems(context, monitoredItemIds, false, out results, out diagnosticInfos);
        }

        /// <summary>
        /// Deletes the monitored items in a subscription.
        /// </summary>
        private void DeleteMonitoredItems(
            OperationContext context,
            UInt32Collection monitoredItemIds,
            bool doNotCheckSession,
            out StatusCodeCollection results,
            out DiagnosticInfoCollection diagnosticInfos)
        {
            if (context == null) throw new ArgumentNullException(nameof(context));
            if (monitoredItemIds == null) throw new ArgumentNullException(nameof(monitoredItemIds));

            int count = monitoredItemIds.Count;

            bool diagnosticsExist = false;
            results = new StatusCodeCollection(count);
            diagnosticInfos = null;

            if ((context.DiagnosticsMask & DiagnosticsMasks.OperationAll) != 0)
            {
                diagnosticInfos = new DiagnosticInfoCollection(count);
            }

            // build list of items to modify.
            List<IMonitoredItem> monitoredItems = new List<IMonitoredItem>(count);
            List<ServiceResult> errors = new List<ServiceResult>(count);
            double[] originalSamplingIntervals = new double[count];
            MonitoringMode[] originalMonitoringModes = new MonitoringMode[count];

            bool validItems = false;

            lock (m_lock)
            {
                // check session.
                if (!doNotCheckSession)
                {
                    VerifySession(context);
                }

                // clear lifetime counter.
                ResetLifetimeCount();

                for (int ii = 0; ii < count; ii++)
                {
                    LinkedListNode<IMonitoredItem> node = null;

                    if (!m_monitoredItems.TryGetValue(monitoredItemIds[ii], out node))
                    {
                        monitoredItems.Add(null);
                        errors.Add(StatusCodes.BadMonitoredItemIdInvalid);

                        // update diagnostics.
                        if ((context.DiagnosticsMask & DiagnosticsMasks.OperationAll) != 0)
                        {
                            DiagnosticInfo diagnosticInfo = ServerUtils.CreateDiagnosticInfo(m_server, context, errors[ii]);
                            diagnosticsExist = true;
                            diagnosticInfos.Add(diagnosticInfo);
                        }

                        continue;
                    }

                    IMonitoredItem monitoredItem = node.Value;
                    monitoredItems.Add(monitoredItem);

                    // remove the item from the internal lists.
                    m_monitoredItems.Remove(monitoredItemIds[ii]);
                    m_itemsToTrigger.Remove(monitoredItemIds[ii]);

                    //remove the links towards the deleted monitored item
                    List<ITriggeredMonitoredItem> triggeredItems = null;
                    foreach (KeyValuePair<uint, List<ITriggeredMonitoredItem>> item in m_itemsToTrigger)
                    {
                        triggeredItems = item.Value;
                        for (int jj = 0; jj < triggeredItems.Count; jj++)
                        {
                            if (triggeredItems[jj].Id == monitoredItemIds[ii])
                            {
                                triggeredItems.RemoveAt(jj);
                                break;
                            }
                        }
                    }

                    if (node.List != null)
                    {
                        node.List.Remove(node);
                    }

                    originalSamplingIntervals[ii] = monitoredItem.SamplingInterval;
                    originalMonitoringModes[ii] = monitoredItem.MonitoringMode;

                    errors.Add(null);
                    validItems = true;

                    // update diagnostics.
                    if ((context.DiagnosticsMask & DiagnosticsMasks.OperationAll) != 0)
                    {
                        diagnosticInfos.Add(null);
                    }
                }
            }

            // update items.
            if (validItems)
            {
                m_server.NodeManager.DeleteMonitoredItems(
                    context,
                    m_id,
                    monitoredItems,
                    errors);
            }

            //dispose monitored Items
            foreach (IMonitoredItem monitoredItem in monitoredItems)
            {
                monitoredItem?.Dispose();
            }

            lock (m_lock)
            {
                // update diagnostics.
                for (int ii = 0; ii < errors.Count; ii++)
                {
                    ServiceResult error = errors[ii];

                    if (error == null)
                    {
                        results.Add(StatusCodes.Good);
                    }
                    else
                    {
                        results.Add(error.StatusCode);
                    }

                    // update diagnostics.
                    if (ServiceResult.IsGood(error))
                    {
                        RemoveItemToSamplingInterval(originalSamplingIntervals[ii], originalMonitoringModes[ii]);
                    }

                    if ((context.DiagnosticsMask & DiagnosticsMasks.OperationAll) != 0)
                    {
                        if (error != null && error.Code != StatusCodes.Good)
                        {
                            diagnosticInfos[ii] = ServerUtils.CreateDiagnosticInfo(m_server, context, error);
                            diagnosticsExist = true;
                        }
                    }
                }

                // clear diagnostics if not required.
                if (!diagnosticsExist && diagnosticInfos != null)
                {
                    diagnosticInfos.Clear();
                }

                TraceState(LogLevel.Information, TraceStateId.Items, "ITEMS DELETED");
            }
        }

        /// <summary>
        /// Changes the monitoring mode for a set of items.
        /// </summary>
        public void SetMonitoringMode(
            OperationContext context,
            MonitoringMode monitoringMode,
            UInt32Collection monitoredItemIds,
            out StatusCodeCollection results,
            out DiagnosticInfoCollection diagnosticInfos)
        {
            if (context == null) throw new ArgumentNullException(nameof(context));
            if (monitoredItemIds == null) throw new ArgumentNullException(nameof(monitoredItemIds));

            int count = monitoredItemIds.Count;

            bool diagnosticsExist = false;
            results = new StatusCodeCollection(count);
            diagnosticInfos = null;

            if ((context.DiagnosticsMask & DiagnosticsMasks.OperationAll) != 0)
            {
                diagnosticInfos = new DiagnosticInfoCollection(count);
            }

            // build list of items to modify.
            List<IMonitoredItem> monitoredItems = new List<IMonitoredItem>(count);
            List<ServiceResult> errors = new List<ServiceResult>(count);
            MonitoringMode[] originalMonitoringModes = new MonitoringMode[count];

            bool validItems = false;

            lock (m_lock)
            {
                // check session.
                VerifySession(context);

                // clear lifetime counter.
                ResetLifetimeCount();

                for (int ii = 0; ii < count; ii++)
                {
                    LinkedListNode<IMonitoredItem> node = null;

                    if (!m_monitoredItems.TryGetValue(monitoredItemIds[ii], out node))
                    {
                        monitoredItems.Add(null);
                        errors.Add(StatusCodes.BadMonitoredItemIdInvalid);

                        // update diagnostics.
                        if ((context.DiagnosticsMask & DiagnosticsMasks.OperationAll) != 0)
                        {
                            DiagnosticInfo diagnosticInfo = ServerUtils.CreateDiagnosticInfo(m_server, context, errors[ii]);
                            diagnosticsExist = true;
                            diagnosticInfos.Add(diagnosticInfo);
                        }

                        continue;
                    }

                    IMonitoredItem monitoredItem = node.Value;
                    monitoredItems.Add(monitoredItem);
                    originalMonitoringModes[ii] = monitoredItem.MonitoringMode;

                    errors.Add(null);
                    validItems = true;

                    // update diagnostics.
                    if ((context.DiagnosticsMask & DiagnosticsMasks.OperationAll) != 0)
                    {
                        diagnosticInfos.Add(null);
                    }
                }
            }

            // update items.
            if (validItems)
            {
                m_server.NodeManager.SetMonitoringMode(
                    context,
                    monitoringMode,
                    monitoredItems,
                    errors);
            }

            lock (m_lock)
            {
                // update diagnostics.
                for (int ii = 0; ii < errors.Count; ii++)
                {
                    ServiceResult error = errors[ii];

                    if (error == null)
                    {
                        results.Add(StatusCodes.Good);
                    }
                    else
                    {
                        results.Add(error.StatusCode);
                    }

                    // update diagnostics.
                    if (ServiceResult.IsGood(error))
                    {
                        ModifyItemMonitoringMode(monitoredItems[ii].SamplingInterval, originalMonitoringModes[ii], monitoringMode);
                    }

                    if ((context.DiagnosticsMask & DiagnosticsMasks.OperationAll) != 0)
                    {
                        if (error != null && error.Code != StatusCodes.Good)
                        {
                            diagnosticInfos[ii] = ServerUtils.CreateDiagnosticInfo(m_server, context, error);
                            diagnosticsExist = true;
                        }
                    }
                }

                // clear diagnostics if not required.
                if (!diagnosticsExist && diagnosticInfos != null)
                {
                    diagnosticInfos.Clear();
                }

                if (monitoringMode == MonitoringMode.Disabled)
                {
                    TraceState(LogLevel.Information, TraceStateId.Monitor, "MONITORING DISABLED");
                }
                else if (monitoringMode == MonitoringMode.Reporting)
                {
                    TraceState(LogLevel.Information, TraceStateId.Monitor, "REPORTING");
                }
                else
                {
                    TraceState(LogLevel.Information, TraceStateId.Monitor, "SAMPLING");
                }
            }
        }

        /// <summary>
        /// Verifies that a condition refresh operation is permitted.
        /// </summary>
        public void ValidateConditionRefresh(OperationContext context)
        {
            lock (m_lock)
            {
                VerifySession(context);

                if (m_refreshInProgress)
                {
                    throw new ServiceResultException(StatusCodes.BadRefreshInProgress);
                }
            }
        }

        /// <summary>
        /// Verifies that a condition refresh operation is permitted.
        /// </summary>
        public void ValidateConditionRefresh2(OperationContext context, uint monitoredItemId)
        {
            ValidateConditionRefresh(context);

            lock (m_lock)
            {
                if (!m_monitoredItems.ContainsKey(monitoredItemId))
                {
                    throw new ServiceResultException(StatusCodes.BadMonitoredItemIdInvalid,
                        "Cannot refresh conditions for a monitored item that does not exist.");
                }
            }
        }


        /// <summary>
        /// Refreshes the conditions.
        /// </summary>
        public void ConditionRefresh()
        {
            List<IEventMonitoredItem> monitoredItems = new List<IEventMonitoredItem>();

            lock (m_lock)
            {
                // build list of items to refresh.
                foreach (LinkedListNode<IMonitoredItem> monitoredItem in m_monitoredItems.Values)
                {
                    MonitoredItem eventMonitoredItem = monitoredItem.Value as MonitoredItem;

                    if (eventMonitoredItem != null && eventMonitoredItem.EventFilter != null)
                    {
                        // add to list that gets reported to the NodeManagers.
                        monitoredItems.Add(eventMonitoredItem);
                    }
                }

                // nothing to do if no event subscriptions.
                if (monitoredItems.Count == 0)
                {
                    return;
                }
            }

            ConditionRefresh(monitoredItems, 0);
        }

        /// <summary>
        /// Refreshes the conditions.
        /// </summary>
        public void ConditionRefresh2(uint monitoredItemId)
        {
            List<IEventMonitoredItem> monitoredItems = new List<IEventMonitoredItem>();

            lock (m_lock)
            {
                // build list of items to refresh.
                if (m_monitoredItems.ContainsKey(monitoredItemId))
                {
                    LinkedListNode<IMonitoredItem> monitoredItem = m_monitoredItems[monitoredItemId];

                    MonitoredItem eventMonitoredItem = monitoredItem.Value as MonitoredItem;

                    if (eventMonitoredItem != null && eventMonitoredItem.EventFilter != null)
                    {
                        // add to list that gets reported to the NodeManagers.
                        monitoredItems.Add(eventMonitoredItem);
                    }
                }
                else
                {
                    throw new ServiceResultException(StatusCodes.BadMonitoredItemIdInvalid,
                        "Cannot refresh conditions for a monitored item that does not exist.");
                }

                // nothing to do if no event subscriptions.
                if (monitoredItems.Count == 0)
                {
                    return;
                }
            }

            ConditionRefresh(monitoredItems, monitoredItemId);
        }

        /// <summary>
        /// Refreshes the conditions.  Works for both ConditionRefresh and ConditionRefresh2
        /// </summary>
        private void ConditionRefresh(List<IEventMonitoredItem> monitoredItems, uint monitoredItemId)
        {
            ServerSystemContext systemContext = m_server.DefaultSystemContext.Copy(m_session);

            string messageTemplate = Utils.Format("Condition refresh {{0}} for subscription {0}.", m_id);
            if (monitoredItemId > 0)
            {
                messageTemplate = Utils.Format("Condition refresh {{0}} for subscription {0}, monitored item {1}.", m_id, monitoredItemId);
            }

            lock (m_lock)
            {
                // generate start event.
                RefreshStartEventState e = new RefreshStartEventState(null);

                TranslationInfo message = null;

                message = new TranslationInfo(
                    "RefreshStartEvent",
                    "en-US",
                    Utils.Format(messageTemplate, "started"));

                e.Initialize(
                    systemContext,
                    null,
                    EventSeverity.Low,
                    new LocalizedText(message));

                e.SetChildValue(systemContext, BrowseNames.SourceNode, m_diagnosticsId, false);
                e.SetChildValue(systemContext, BrowseNames.SourceName, Utils.Format("Subscription/{0}", m_id), false);
                e.SetChildValue(systemContext, BrowseNames.ReceiveTime, DateTime.UtcNow, false);

                // build list of items to refresh.
                foreach (IEventMonitoredItem monitoredItem in monitoredItems)
                {
                    MonitoredItem eventMonitoredItem = monitoredItem as MonitoredItem;

                    if (eventMonitoredItem != null && eventMonitoredItem.EventFilter != null)
                    {
                        // queue start refresh event.
                        eventMonitoredItem.QueueEvent(e, true);
                    }
                }

                // nothing to do if no event subscriptions.
                if (monitoredItems.Count == 0)
                {
                    return;
                }
            }

            // tell the NodeManagers to report the current state of the conditions.
            try
            {
                m_refreshInProgress = true;

                OperationContext operationContext = new OperationContext(m_session, DiagnosticsMasks.None);
                m_server.NodeManager.ConditionRefresh(operationContext, monitoredItems);
            }
            finally
            {
                m_refreshInProgress = false;
            }

            lock (m_lock)
            {
                // generate start event.
                RefreshEndEventState e = new RefreshEndEventState(null);

                TranslationInfo message = null;

                message = new TranslationInfo(
                    "RefreshEndEvent",
                    "en-US",
                    Utils.Format(messageTemplate, "completed"));

                e.Initialize(
                    systemContext,
                    null,
                    EventSeverity.Low,
                    new LocalizedText(message));

                e.SetChildValue(systemContext, BrowseNames.SourceNode, m_diagnosticsId, false);
                e.SetChildValue(systemContext, BrowseNames.SourceName, Utils.Format("Subscription/{0}", m_id), false);
                e.SetChildValue(systemContext, BrowseNames.ReceiveTime, DateTime.UtcNow, false);

                // send refresh end event.
                for (int ii = 0; ii < monitoredItems.Count; ii++)
                {
                    MonitoredItem monitoredItem = monitoredItems[ii] as MonitoredItem;

                    if (monitoredItem.EventFilter != null)
                    {
                        monitoredItem.QueueEvent(e, true);
                    }
                }

                // TraceState("CONDITION REFRESH");
            }
        }

        /// <summary>
        /// Sets the subscription to durable mode.
        /// </summary>
        public ServiceResult SetSubscriptionDurable(uint maxLifetimeCount)
        {
            lock (m_lock)
            {
                if (!m_supportsDurable)
                {
                    Utils.LogError("SetSubscriptionDurable requested for subscription with id {0}, but no IMonitoredItemQueueFactory that supports durable queues was registered", m_id);
                    TraceState(LogLevel.Information, TraceStateId.Config, "SetSubscriptionDurable Failed");
                    return StatusCodes.BadNotSupported;
                }   

                m_isDurable = true;

                // clear lifetime counter.
                ResetLifetimeCount();

                m_maxLifetimeCount = maxLifetimeCount;


                // update diagnostics
                lock (DiagnosticsWriteLock)
                {
                    m_diagnostics.ModifyCount++;
                    m_diagnostics.MaxLifetimeCount = m_maxLifetimeCount;

                }

                TraceState(LogLevel.Information, TraceStateId.Config, "MODIFIED");

                return StatusCodes.Good;
            }
        }

        /// <summary>
        /// Gets the monitored items for the subscription.
        /// </summary>
        public void GetMonitoredItems(out uint[] serverHandles, out uint[] clientHandles)
        {
            lock (m_lock)
            {
                serverHandles = new uint[m_monitoredItems.Count];
                clientHandles = new uint[m_monitoredItems.Count];

                int ii = 0;

                foreach (KeyValuePair<uint, LinkedListNode<IMonitoredItem>> entry in m_monitoredItems)
                {
                    serverHandles[ii] = entry.Key;
                    clientHandles[ii] = entry.Value.Value.ClientHandle;
                    ii++;
                }
            }
        }
        #endregion

        #region Private Methods
        /// <summary>
        /// Returns a copy of the current diagnostics.
        /// </summary>
        private ServiceResult OnUpdateDiagnostics(
            ISystemContext context,
            NodeState node,
            ref object value)
        {
            lock (DiagnosticsLock)
            {
                value = Utils.Clone(m_diagnostics);
            }

            return ServiceResult.Good;
        }

        /// <summary>
        /// Throws an exception if the session is not the owner.
        /// </summary>
        private void VerifySession(OperationContext context)
        {
            if (m_expired)
            {
                throw new ServiceResultException(StatusCodes.BadSubscriptionIdInvalid);
            }

            if (!Object.ReferenceEquals(context.Session, m_session))
            {
                throw new ServiceResultException(StatusCodes.BadSubscriptionIdInvalid, "Subscription belongs to a different session.");
            }
        }

        /// <summary>
        /// The states to log.
        /// </summary>
        private enum TraceStateId
        {
            Config,
            Items,
            Monitor,
            Publish,
            Deleted
        };

        /// <summary>
        /// Dumps the current state of the session queue.
        /// </summary>
        private void TraceState(LogLevel logLevel, TraceStateId id, string context)
        {
            const string deletedMessage = "Subscription {0}, SessionId={1}, Id={2}, SeqNo={3}, MessageCount={4}";
            const string configMessage = "Subscription {0}, SessionId={1}, Id={2}, Priority={3}, Publishing={4}, KeepAlive={5}, LifeTime={6}, MaxNotifications={7}, Enabled={8}";
            const string monitorMessage = "Subscription {0}, Id={1}, KeepAliveCount={2}, LifeTimeCount={3}, WaitingForPublish={4}, SeqNo={5}, ItemCount={6}, ItemsToCheck={7}, ItemsToPublish={8}, MessageCount={9}";
            const string itemsMessage = "Subscription {0}, Id={1}, ItemCount={2}, ItemsToCheck={3}, ItemsToPublish={4}";

            if (!Utils.Logger.IsEnabled(logLevel))
            {
                return;
            }

            // save counters
            Monitor.Enter(m_lock);

            long sequenceNumber = m_sequenceNumber;
            int itemsToCheck = m_itemsToCheck.Count;
            int monitoredItems = m_monitoredItems.Count;
            int itemsToPublish = m_itemsToPublish.Count;
            int sentMessages = m_sentMessages.Count;
            bool publishingEnabled = m_publishingEnabled;
            bool waitingForPublish = m_waitingForPublish;

            Monitor.Exit(m_lock);

            switch (id)
            {
                case TraceStateId.Deleted:
                    Utils.Log(logLevel, deletedMessage, context, m_session?.Id, m_id,
                        sequenceNumber, sentMessages);
                    break;

                case TraceStateId.Config:
                    Utils.Log(logLevel, configMessage, context, m_session?.Id, m_id,
                        m_priority, m_publishingInterval, m_maxKeepAliveCount,
                        m_maxLifetimeCount, m_maxNotificationsPerPublish, publishingEnabled);
                    break;

                case TraceStateId.Items:
                    Utils.Log(logLevel, itemsMessage, context, m_id,
                        monitoredItems, itemsToCheck, itemsToPublish);
                    break;

                case TraceStateId.Publish:
                case TraceStateId.Monitor:
                    Utils.Log(logLevel, monitorMessage, context, m_id, m_keepAliveCounter, m_lifetimeCounter,
                        waitingForPublish, sequenceNumber, monitoredItems, itemsToCheck,
                        itemsToPublish, sentMessages);
                    break;
            }
        }
        #endregion

        #region Private Fields
        private readonly object m_lock = new object();
        private IServerInternal m_server;
        private Session m_session;
        private uint m_id;
        private UserIdentityToken m_savedOwnerIdentity;
        private double m_publishingInterval;
        private uint m_maxLifetimeCount;
        private uint m_maxKeepAliveCount;
        private uint m_maxNotificationsPerPublish;
        private bool m_publishingEnabled;
        private byte m_priority;
        private long m_publishTimerExpiry;
        private uint m_keepAliveCounter;
        private uint m_lifetimeCounter;
        private bool m_waitingForPublish;
        private List<NotificationMessage> m_sentMessages;
        private int m_lastSentMessage;
        private long m_sequenceNumber;
        private uint m_maxMessageCount;
        private Dictionary<uint, LinkedListNode<IMonitoredItem>> m_monitoredItems;
        private LinkedList<IMonitoredItem> m_itemsToCheck;
        private LinkedList<IMonitoredItem> m_itemsToPublish;
        private NodeId m_diagnosticsId;
        private SubscriptionDiagnosticsDataType m_diagnostics;
        private bool m_refreshInProgress;
        private bool m_expired;
        private Dictionary<uint, List<ITriggeredMonitoredItem>> m_itemsToTrigger;
        private bool m_supportsDurable;
        private bool m_isDurable;
        #endregion
    }
}<|MERGE_RESOLUTION|>--- conflicted
+++ resolved
@@ -873,14 +873,10 @@
                         hasMoreValuesToPublish = ((IEventMonitoredItem)monitoredItem).Publish(context, events, maxNotificationsPerMonitoredItem);
                     }
 
-<<<<<<< HEAD
-                    // add back to list to check.
-=======
                     // if item has more values to publish leave it at the front of the list
                     // to execute publish in next cycle, no checking needed
                     // if no more values to publish are left add it to m_itemsToCheck
                     // to check status on next publish cylce
->>>>>>> c982aa10
                     if (!hasMoreValuesToPublish)
                     {
                         m_itemsToPublish.Remove(current);
