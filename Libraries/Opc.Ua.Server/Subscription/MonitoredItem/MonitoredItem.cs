--- conflicted
+++ resolved
@@ -187,10 +187,6 @@
             m_sourceSamplingInterval = storedMonitoredItem.SourceSamplingInterval;
             m_calculator = null;
             m_nextSamplingTime = HiResClock.TickCount64;
-<<<<<<< HEAD
-            AlwaysReportUpdates = false;
-=======
->>>>>>> 1cce7686
             m_monitoredItemQueueFactory = m_server.MonitoredItemQueueFactory;
             m_subscriptionStore = m_server.SubscriptionStore;
             IsDurable = storedMonitoredItem.IsDurable;
