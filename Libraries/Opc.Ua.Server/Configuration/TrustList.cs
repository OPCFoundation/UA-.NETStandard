--- conflicted
+++ resolved
@@ -383,49 +383,33 @@
                     // update store
                     // test integrity of all CRLs
                     TrustListMasks updateMasks = TrustListMasks.None;
-                    if ((masks & TrustListMasks.IssuerCertificates) != 0 && TrustList.UpdateStoreCertificates(m_issuerStore, issuerCertificates).GetAwaiter().GetResult())
-                    {
-<<<<<<< HEAD
-                        updateMasks |= TrustListMasks.IssuerCertificates;
-=======
+                    if ((masks & TrustListMasks.IssuerCertificates) != 0)
+                    {
                         if (UpdateStoreCertificatesAsync(m_issuerStore, issuerCertificates).GetAwaiter().GetResult())
                         {
                             updateMasks |= TrustListMasks.IssuerCertificates;
                         }
->>>>>>> 1cce7686
-                    }
-                    if ((masks & TrustListMasks.IssuerCrls) != 0 && TrustList.UpdateStoreCrls(m_issuerStore, issuerCrls).GetAwaiter().GetResult())
-                    {
-<<<<<<< HEAD
-                        updateMasks |= TrustListMasks.IssuerCrls;
-=======
+                    }
+                    if ((masks & TrustListMasks.IssuerCrls) != 0)
+                    {
                         if (UpdateStoreCrlsAsync(m_issuerStore, issuerCrls).GetAwaiter().GetResult())
                         {
                             updateMasks |= TrustListMasks.IssuerCrls;
                         }
->>>>>>> 1cce7686
-                    }
-                    if ((masks & TrustListMasks.TrustedCertificates) != 0 && TrustList.UpdateStoreCertificates(m_trustedStore, trustedCertificates).GetAwaiter().GetResult())
-                    {
-<<<<<<< HEAD
-                        updateMasks |= TrustListMasks.TrustedCertificates;
-=======
+                    }
+                    if ((masks & TrustListMasks.TrustedCertificates) != 0)
+                    {
                         if (UpdateStoreCertificatesAsync(m_trustedStore, trustedCertificates).GetAwaiter().GetResult())
                         {
                             updateMasks |= TrustListMasks.TrustedCertificates;
                         }
->>>>>>> 1cce7686
-                    }
-                    if ((masks & TrustListMasks.TrustedCrls) != 0 && TrustList.UpdateStoreCrls(m_trustedStore, trustedCrls).GetAwaiter().GetResult())
-                    {
-<<<<<<< HEAD
-                        updateMasks |= TrustListMasks.TrustedCrls;
-=======
+                    }
+                    if ((masks & TrustListMasks.TrustedCrls) != 0)
+                    {
                         if (UpdateStoreCrlsAsync(m_trustedStore, trustedCrls).GetAwaiter().GetResult())
                         {
                             updateMasks |= TrustListMasks.TrustedCrls;
                         }
->>>>>>> 1cce7686
                     }
 
                     if (masks != updateMasks)
@@ -635,11 +619,7 @@
             return trustList;
         }
 
-<<<<<<< HEAD
-        private static async Task<bool> UpdateStoreCrls(
-=======
-        private async Task<bool> UpdateStoreCrlsAsync(
->>>>>>> 1cce7686
+        private static async Task<bool> UpdateStoreCrlsAsync(
             CertificateStoreIdentifier storeIdentifier,
             X509CRLCollection updatedCrls)
         {
@@ -679,11 +659,7 @@
             return result;
         }
 
-<<<<<<< HEAD
-        private static async Task<bool> UpdateStoreCertificates(
-=======
-        private async Task<bool> UpdateStoreCertificatesAsync(
->>>>>>> 1cce7686
+        private static async Task<bool> UpdateStoreCertificatesAsync(
             CertificateStoreIdentifier storeIdentifier,
             X509Certificate2Collection updatedCerts)
         {
