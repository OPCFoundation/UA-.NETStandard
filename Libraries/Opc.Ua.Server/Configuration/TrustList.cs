--- conflicted
+++ resolved
@@ -151,12 +151,7 @@
 
                     if ((masks & TrustListMasks.TrustedCertificates) != 0)
                     {
-<<<<<<< HEAD
-                        foreach (X509Certificate2 certificate in store.Enumerate().GetAwaiter().GetResult())
-=======
-                        X509Certificate2Collection certificates = store.EnumerateAsync().GetAwaiter().GetResult();
-                        foreach (var certificate in certificates)
->>>>>>> 751d614d
+                        foreach (X509Certificate2 certificate in store.EnumerateAsync().GetAwaiter().GetResult())
                         {
                             trustList.TrustedCertificates.Add(certificate.RawData);
                         }
@@ -164,11 +159,7 @@
 
                     if ((masks & TrustListMasks.TrustedCrls) != 0)
                     {
-<<<<<<< HEAD
-                        foreach (X509CRL crl in store.EnumerateCRLs().GetAwaiter().GetResult())
-=======
-                        foreach (var crl in store.EnumerateCRLsAsync().GetAwaiter().GetResult())
->>>>>>> 751d614d
+                        foreach (X509CRL crl in store.EnumerateCRLsAsync().GetAwaiter().GetResult())
                         {
                             trustList.TrustedCrls.Add(crl.RawData);
                         }
@@ -189,12 +180,7 @@
 
                     if ((masks & TrustListMasks.IssuerCertificates) != 0)
                     {
-<<<<<<< HEAD
-                        foreach (X509Certificate2 certificate in store.Enumerate().GetAwaiter().GetResult())
-=======
-                        X509Certificate2Collection certificates = store.EnumerateAsync().GetAwaiter().GetResult();
-                        foreach (var certificate in certificates)
->>>>>>> 751d614d
+                        foreach (X509Certificate2 certificate in store.EnumerateAsync().GetAwaiter().GetResult())
                         {
                             trustList.IssuerCertificates.Add(certificate.RawData);
                         }
@@ -202,11 +188,7 @@
 
                     if ((masks & TrustListMasks.IssuerCrls) != 0)
                     {
-<<<<<<< HEAD
-                        foreach (X509CRL crl in store.EnumerateCRLs().GetAwaiter().GetResult())
-=======
-                        foreach (var crl in store.EnumerateCRLsAsync().GetAwaiter().GetResult())
->>>>>>> 751d614d
+                        foreach (X509CRL crl in store.EnumerateCRLsAsync().GetAwaiter().GetResult())
                         {
                             trustList.IssuerCrls.Add(crl.RawData);
                         }
@@ -549,11 +531,7 @@
                             throw new ServiceResultException(StatusCodes.BadConfigurationError, "Failed to open certificate store.");
                         }
 
-<<<<<<< HEAD
-                        X509Certificate2Collection certCollection = store.FindByThumbprint(thumbprint).GetAwaiter().GetResult();
-=======
-                        var certCollection = store.FindByThumbprintAsync(thumbprint).GetAwaiter().GetResult();
->>>>>>> 751d614d
+                        X509Certificate2Collection certCollection = store.FindByThumbprintAsync(thumbprint).GetAwaiter().GetResult();
 
                         if (certCollection.Count == 0)
                         {
@@ -563,11 +541,7 @@
                         {
                             // delete all CRLs signed by cert
                             var crlsToDelete = new X509CRLCollection();
-<<<<<<< HEAD
-                            foreach (X509CRL crl in store.EnumerateCRLs().GetAwaiter().GetResult())
-=======
-                            foreach (var crl in store.EnumerateCRLsAsync().GetAwaiter().GetResult())
->>>>>>> 751d614d
+                            foreach (X509CRL crl in store.EnumerateCRLsAsync().GetAwaiter().GetResult())
                             {
                                 foreach (X509Certificate2 cert in certCollection)
                                 {
@@ -660,12 +634,6 @@
                         throw new ServiceResultException(StatusCodes.BadConfigurationError, "Failed to open certificate store.");
                     }
 
-<<<<<<< HEAD
-                    X509CRLCollection storeCrls = await store.EnumerateCRLs().ConfigureAwait(false);
-                    foreach (X509CRL crl in storeCrls)
-                    {
-                        if (!updatedCrls.Remove(crl) && !await store.DeleteCRL(crl).ConfigureAwait(false))
-=======
                     var storeCrls = await store.EnumerateCRLsAsync().ConfigureAwait(false);
                     foreach (var crl in storeCrls)
                     {
@@ -677,12 +645,11 @@
                             }
                         }
                         else
->>>>>>> 751d614d
-                        {
-                            result = false;
-                        }
-                    }
-                    foreach (X509CRL crl in updatedCrls)
+                        {
+                            updatedCrls.Remove(crl);
+                        }
+                    }
+                    foreach (var crl in updatedCrls)
                     {
                         await store.AddCRLAsync(crl).ConfigureAwait(false);
                     }
@@ -714,13 +681,8 @@
                         throw new ServiceResultException(StatusCodes.BadConfigurationError, "Failed to open certificate store.");
                     }
 
-<<<<<<< HEAD
-                    X509Certificate2Collection storeCerts = await store.Enumerate().ConfigureAwait(false);
+                    X509Certificate2Collection storeCerts = await store.EnumerateAsync().ConfigureAwait(false);
                     foreach (X509Certificate2 cert in storeCerts)
-=======
-                    var storeCerts = await store.EnumerateAsync().ConfigureAwait(false);
-                    foreach (var cert in storeCerts)
->>>>>>> 751d614d
                     {
                         if (!updatedCerts.Contains(cert))
                         {
