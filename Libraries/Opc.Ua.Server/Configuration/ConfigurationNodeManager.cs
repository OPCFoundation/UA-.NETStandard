/* ========================================================================
 * Copyright (c) 2005-2020 The OPC Foundation, Inc. All rights reserved.
 *
 * OPC Foundation MIT License 1.00
 * 
 * Permission is hereby granted, free of charge, to any person
 * obtaining a copy of this software and associated documentation
 * files (the "Software"), to deal in the Software without
 * restriction, including without limitation the rights to use,
 * copy, modify, merge, publish, distribute, sublicense, and/or sell
 * copies of the Software, and to permit persons to whom the
 * Software is furnished to do so, subject to the following
 * conditions:
 * 
 * The above copyright notice and this permission notice shall be
 * included in all copies or substantial portions of the Software.
 * THE SOFTWARE IS PROVIDED "AS IS", WITHOUT WARRANTY OF ANY KIND,
 * EXPRESS OR IMPLIED, INCLUDING BUT NOT LIMITED TO THE WARRANTIES
 * OF MERCHANTABILITY, FITNESS FOR A PARTICULAR PURPOSE AND
 * NONINFRINGEMENT. IN NO EVENT SHALL THE AUTHORS OR COPYRIGHT
 * HOLDERS BE LIABLE FOR ANY CLAIM, DAMAGES OR OTHER LIABILITY,
 * WHETHER IN AN ACTION OF CONTRACT, TORT OR OTHERWISE, ARISING
 * FROM, OUT OF OR IN CONNECTION WITH THE SOFTWARE OR THE USE OR
 * OTHER DEALINGS IN THE SOFTWARE.
 *
 * The complete license agreement can be found here:
 * http://opcfoundation.org/License/MIT/1.00/
 * ======================================================================*/

using System;
using System.Collections.Generic;
using System.Linq;
using System.Security.Cryptography.X509Certificates;
using System.Threading.Tasks;
using System.Xml;
using Opc.Ua.Security;


namespace Opc.Ua.Server
{

    /// <summary>
    /// Privileged identity which can access the system configuration.
    /// </summary>
    public class SystemConfigurationIdentity : RoleBasedIdentity
    {
        /// <summary>
        /// Create a user identity with the privilege
        /// to modify the system configuration.
        /// </summary>
        /// <param name="identity">The user identity.</param>
        public SystemConfigurationIdentity(IUserIdentity identity)
        : base(identity, new List<Role> { Role.SecurityAdmin, Role.ConfigureAdmin })
        {
        }
    }

    /// <summary>
    /// The Server Configuration Node Manager.
    /// </summary>
    public class ConfigurationNodeManager : DiagnosticsNodeManager
    {
        #region Constructors
        /// <summary>
        /// Initializes the configuration and diagnostics manager.
        /// </summary>
        public ConfigurationNodeManager(
            IServerInternal server,
            ApplicationConfiguration configuration
            )
            :
            base(server, configuration)
        {
            string rejectedStorePath = configuration.SecurityConfiguration.RejectedCertificateStore?.StorePath;
            if (!string.IsNullOrEmpty(rejectedStorePath))
            {
                m_rejectedStore = new CertificateStoreIdentifier(rejectedStorePath);
            }
            m_certificateGroups = new List<ServerCertificateGroup>();
            m_configuration = configuration;
            // TODO: configure cert groups in configuration
            ServerCertificateGroup defaultApplicationGroup = new ServerCertificateGroup {
                NodeId = Opc.Ua.ObjectIds.ServerConfiguration_CertificateGroups_DefaultApplicationGroup,
                BrowseName = Opc.Ua.BrowseNames.DefaultApplicationGroup,
<<<<<<< HEAD
                CertificateTypes = new NodeId[]{},
                ApplicationCertificates = new CertificateIdentifierCollection(),
                IssuerStorePath = configuration.SecurityConfiguration.TrustedIssuerCertificates.StorePath,
                TrustedStorePath = configuration.SecurityConfiguration.TrustedPeerCertificates.StorePath
=======
                CertificateTypes = new NodeId[] { ObjectTypeIds.RsaSha256ApplicationCertificateType },
                ApplicationCertificate = configuration.SecurityConfiguration.ApplicationCertificate,
                IssuerStore = new CertificateStoreIdentifier(configuration.SecurityConfiguration.TrustedIssuerCertificates.StorePath),
                TrustedStore = new CertificateStoreIdentifier(configuration.SecurityConfiguration.TrustedPeerCertificates.StorePath)
>>>>>>> cf2e7881
            };

            // For each certificate in ApplicationCertificates, add the certificate type to ServerConfiguration_CertificateGroups_DefaultApplicationGroup
            // under the CertificateTypes field.
            foreach (var cert in configuration.SecurityConfiguration.ApplicationCertificates)
            {
                defaultApplicationGroup.CertificateTypes = defaultApplicationGroup.CertificateTypes.Concat(new NodeId[] { cert.CertificateType }).ToArray();
                defaultApplicationGroup.ApplicationCertificates.Add(cert);
            }

            m_certificateGroups.Add(defaultApplicationGroup);
        }
        #endregion

        #region INodeManager Members
        /// <summary>
        /// Replaces the generic node with a node specific to the model.
        /// </summary>
        protected override NodeState AddBehaviourToPredefinedNode(
            ISystemContext context,
            NodeState predefinedNode)
        {
            BaseObjectState passiveNode = predefinedNode as BaseObjectState;

            if (passiveNode != null)
            {
                NodeId typeId = passiveNode.TypeDefinitionId;
                if (IsNodeIdInNamespace(typeId) && typeId.IdType == IdType.Numeric)
                {
                    switch ((uint)typeId.Identifier)
                    {

                        case ObjectTypes.ServerConfigurationType:
                        {
                            ServerConfigurationState activeNode = new ServerConfigurationState(passiveNode.Parent);

                            activeNode.GetCertificates = new GetCertificatesMethodState(activeNode);

                            activeNode.Create(context, passiveNode);

                            m_serverConfigurationNode = activeNode;

                            // replace the node in the parent.
                            if (passiveNode.Parent != null)
                            {
                                passiveNode.Parent.ReplaceChild(context, activeNode);
                            }
                            else
                            {
                                var serverNode = FindNodeInAddressSpace(ObjectIds.Server);
                                serverNode?.ReplaceChild(context, activeNode);
                            }
                            // remove the reference to server node because it is set as parent
                            activeNode.RemoveReference(ReferenceTypeIds.HasComponent, true, ObjectIds.Server);

                            return activeNode;
                        }

                        case ObjectTypes.CertificateGroupFolderType:
                        {
                            CertificateGroupFolderState activeNode = new CertificateGroupFolderState(passiveNode.Parent);
                            activeNode.Create(context, passiveNode);

                            // delete unsupported groups
                            if (m_certificateGroups.All(group => group.BrowseName != activeNode.DefaultHttpsGroup?.BrowseName))
                            {
                                activeNode.DefaultHttpsGroup = null;
                            }
                            if (m_certificateGroups.All(group => group.BrowseName != activeNode.DefaultUserTokenGroup?.BrowseName))
                            {
                                activeNode.DefaultUserTokenGroup = null;
                            }
                            if (m_certificateGroups.All(group => group.BrowseName != activeNode.DefaultApplicationGroup?.BrowseName))
                            {
                                activeNode.DefaultApplicationGroup = null;
                            }

                            // replace the node in the parent.
                            if (passiveNode.Parent != null)
                            {
                                passiveNode.Parent.ReplaceChild(context, activeNode);
                            }
                            return activeNode;
                        }

                        case ObjectTypes.CertificateGroupType:
                        {
                            var result = m_certificateGroups.FirstOrDefault(group => group.NodeId == passiveNode.NodeId);

                            if (result != null)
                            {
                                CertificateGroupState activeNode = new CertificateGroupState(passiveNode.Parent);
                                activeNode.Create(context, passiveNode);

                                result.NodeId = activeNode.NodeId;
                                result.Node = activeNode;

                                // replace the node in the parent.
                                if (passiveNode.Parent != null)
                                {
                                    passiveNode.Parent.ReplaceChild(context, activeNode);
                                }
                                return activeNode;
                            }
                        }
                        break;
                    }
                }
            }
            return base.AddBehaviourToPredefinedNode(context, predefinedNode);
        }
        #endregion

        #region Public methods
        /// <summary>
        /// Creates the configuration node for the server.
        /// </summary>
        public void CreateServerConfiguration(
            ServerSystemContext systemContext,
            ApplicationConfiguration configuration)
        {
            // setup server configuration node
            m_serverConfigurationNode.ServerCapabilities.Value = configuration.ServerConfiguration.ServerCapabilities.ToArray();
            m_serverConfigurationNode.ServerCapabilities.ValueRank = ValueRanks.OneDimension;
            m_serverConfigurationNode.ServerCapabilities.ArrayDimensions = new ReadOnlyList<uint>(new List<uint> { 0 });
            m_serverConfigurationNode.SupportedPrivateKeyFormats.Value = configuration.ServerConfiguration.SupportedPrivateKeyFormats.ToArray();
            m_serverConfigurationNode.SupportedPrivateKeyFormats.ValueRank = ValueRanks.OneDimension;
            m_serverConfigurationNode.SupportedPrivateKeyFormats.ArrayDimensions = new ReadOnlyList<uint>(new List<uint> { 0 });
            m_serverConfigurationNode.MaxTrustListSize.Value = (uint)configuration.ServerConfiguration.MaxTrustListSize;
            m_serverConfigurationNode.MulticastDnsEnabled.Value = configuration.ServerConfiguration.MultiCastDnsEnabled;

            m_serverConfigurationNode.UpdateCertificate.OnCall = new UpdateCertificateMethodStateMethodCallHandler(UpdateCertificate);
            m_serverConfigurationNode.CreateSigningRequest.OnCall = new CreateSigningRequestMethodStateMethodCallHandler(CreateSigningRequest);
            m_serverConfigurationNode.ApplyChanges.OnCallMethod = new GenericMethodCalledEventHandler(ApplyChanges);
            m_serverConfigurationNode.GetRejectedList.OnCall = new GetRejectedListMethodStateMethodCallHandler(GetRejectedList);
            m_serverConfigurationNode.GetCertificates.OnCall = new GetCertificatesMethodStateMethodCallHandler(GetCertificates);
            m_serverConfigurationNode.ClearChangeMasks(systemContext, true);

            // setup certificate group trust list handlers
            foreach (var certGroup in m_certificateGroups)
            {
                certGroup.Node.CertificateTypes.Value =
                    certGroup.CertificateTypes;
                certGroup.Node.TrustList.Handle = new TrustList(
                    certGroup.Node.TrustList,
                    certGroup.TrustedStore,
                    certGroup.IssuerStore,
                    new TrustList.SecureAccess(HasApplicationSecureAdminAccess),
                    new TrustList.SecureAccess(HasApplicationSecureAdminAccess));
                certGroup.Node.ClearChangeMasks(systemContext, true);
            }

            // find ServerNamespaces node and subscribe to StateChanged
            NamespacesState serverNamespacesNode = FindPredefinedNode(ObjectIds.Server_Namespaces, typeof(NamespacesState)) as NamespacesState;

            if (serverNamespacesNode != null)
            {
                serverNamespacesNode.StateChanged += ServerNamespacesChanged;
            }
        }



        /// <summary>
        /// Gets and returns the <see cref="NamespaceMetadataState"/> node associated with the specified NamespaceUri
        /// </summary>
        /// <param name="namespaceUri"></param>
        /// <returns></returns>
        public NamespaceMetadataState GetNamespaceMetadataState(string namespaceUri)
        {
            if (namespaceUri == null)
            {
                return null;
            }

            if (m_namespaceMetadataStates.ContainsKey(namespaceUri))
            {
                return m_namespaceMetadataStates[namespaceUri];
            }

            NamespaceMetadataState namespaceMetadataState = FindNamespaceMetadataState(namespaceUri);

            lock (Lock)
            {
                // remember the result for faster access.
                m_namespaceMetadataStates[namespaceUri] = namespaceMetadataState;
            }

            return namespaceMetadataState;
        }

        /// <summary>
        /// Gets or creates the <see cref="NamespaceMetadataState"/> node for the specified NamespaceUri.
        /// </summary>
        /// <param name="namespaceUri"></param>
        /// <returns></returns>
        public NamespaceMetadataState CreateNamespaceMetadataState(string namespaceUri)
        {
            NamespaceMetadataState namespaceMetadataState = FindNamespaceMetadataState(namespaceUri);

            if (namespaceMetadataState == null)
            {
                // find ServerNamespaces node
                NamespacesState serverNamespacesNode = FindPredefinedNode(ObjectIds.Server_Namespaces, typeof(NamespacesState)) as NamespacesState;
                if (serverNamespacesNode == null)
                {
                    Utils.LogError("Cannot create NamespaceMetadataState for namespace '{0}'.", namespaceUri);
                    return null;
                }

                // create the NamespaceMetadata node
                namespaceMetadataState = new NamespaceMetadataState(serverNamespacesNode);
                namespaceMetadataState.BrowseName = new QualifiedName(namespaceUri, NamespaceIndex);
                namespaceMetadataState.Create(SystemContext, null, namespaceMetadataState.BrowseName, null, true);
                namespaceMetadataState.DisplayName = namespaceUri;
                namespaceMetadataState.SymbolicName = namespaceUri;
                namespaceMetadataState.NamespaceUri.Value = namespaceUri;

                // add node as child of ServerNamespaces and in predefined nodes
                serverNamespacesNode.AddChild(namespaceMetadataState);
                serverNamespacesNode.ClearChangeMasks(Server.DefaultSystemContext, true);
                AddPredefinedNode(SystemContext, namespaceMetadataState);
            }

            return namespaceMetadataState;
        }

        /// <summary>
        /// Determine if the impersonated user has admin access.
        /// </summary>
        /// <param name="context"></param>
        /// <exception cref="ServiceResultException"/>
        /// <seealso cref="StatusCodes.BadUserAccessDenied"/>
        public void HasApplicationSecureAdminAccess(ISystemContext context)
        {
            HasApplicationSecureAdminAccess(context, null);
        }


        /// <summary>
        /// Determine if the impersonated user has admin access.
        /// </summary>
        /// <param name="context"></param>
        /// <param name="_"></param>
        /// <exception cref="ServiceResultException"/>
        /// <seealso cref="StatusCodes.BadUserAccessDenied"/>
        public void HasApplicationSecureAdminAccess(ISystemContext context, CertificateStoreIdentifier _)
        {
            OperationContext operationContext = (context as SystemContext)?.OperationContext as OperationContext;
            if (operationContext != null)
            {
                if (operationContext.ChannelContext?.EndpointDescription?.SecurityMode != MessageSecurityMode.SignAndEncrypt)
                {
                    throw new ServiceResultException(StatusCodes.BadUserAccessDenied, "Access to this item is only allowed with MessageSecurityMode SignAndEncrypt.");
                }
                IUserIdentity identity = operationContext.UserIdentity;
                // allow access to system configuration only with Role SecurityAdmin
                if (identity == null || identity.TokenType == UserTokenType.Anonymous ||
                    !identity.GrantedRoleIds.Contains(ObjectIds.WellKnownRole_SecurityAdmin))
                {
                    throw new ServiceResultException(StatusCodes.BadUserAccessDenied, "Security Admin Role required to access this item.");
                }

            }
        }
        #endregion

        #region Private Methods
        private ServiceResult UpdateCertificate(
           ISystemContext context,
           MethodState method,
           NodeId objectId,
           NodeId certificateGroupId,
           NodeId certificateTypeId,
           byte[] certificate,
           byte[][] issuerCertificates,
           string privateKeyFormat,
           byte[] privateKey,
           ref bool applyChangesRequired)
        {
            HasApplicationSecureAdminAccess(context);

            object[] inputArguments = new object[] { certificateGroupId, certificateTypeId, certificate, issuerCertificates, privateKeyFormat, privateKey };
            X509Certificate2 newCert = null;

            Server.ReportCertificateUpdateRequestedAuditEvent(context, objectId, method, inputArguments);
            try
            {
                if (certificate == null)
                {
                    throw new ArgumentNullException(nameof(certificate));
                }

                privateKeyFormat = privateKeyFormat?.ToUpper();
                if (!(String.IsNullOrEmpty(privateKeyFormat) || privateKeyFormat == "PEM" || privateKeyFormat == "PFX"))
                {
                    throw new ServiceResultException(StatusCodes.BadNotSupported, "The private key format is not supported.");
                }

                ServerCertificateGroup certificateGroup = VerifyGroupAndTypeId(certificateGroupId, certificateTypeId);
                certificateGroup.UpdateCertificate = null;

                try
                {
                    newCert = new X509Certificate2(certificate);
                }
                catch
                {
                    throw new ServiceResultException(StatusCodes.BadCertificateInvalid, "Certificate data is invalid.");
                }

                // identify the existing certificate to be updated
                // it should be of the same type and same subject name as the new certificate
                CertificateIdentifier existingCertIdentifier = certificateGroup.ApplicationCertificates.FirstOrDefault(cert => 
                    X509Utils.CompareDistinguishedName(cert.Certificate.Subject, newCert.Subject) &&
                    cert.CertificateType == certificateTypeId);

                // if there is no such existing certificate then this is an error
                if (existingCertIdentifier == null)
                {
                    throw new ServiceResultException(StatusCodes.BadInvalidArgument, "No existing certificate found for the specified certificate type and subject name.");
                }


                X509Certificate2Collection newIssuerCollection = new X509Certificate2Collection();

                try
                {
                    // build issuer chain
                    if (issuerCertificates != null)
                    {
                        foreach (byte[] issuerRawCert in issuerCertificates)
                        {
                            var newIssuerCert = new X509Certificate2(issuerRawCert);
                            newIssuerCollection.Add(newIssuerCert);
                        }
                    }

                }
                catch
                {
                    throw new ServiceResultException(StatusCodes.BadCertificateInvalid, "Certificate data is invalid.");
                }

                // validate new subject matches the previous subject,
                // otherwise application may not be able to find it after restart
                // TODO: An issuer may modify the subject of an issued certificate,
                // but then the configuration must be updated too!
                // NOTE: not a strict requirement here for ASN.1 byte compare 
                if (!X509Utils.CompareDistinguishedName(existingCertIdentifier.Certificate.Subject, newCert.Subject))
                {
                    throw new ServiceResultException(StatusCodes.BadSecurityChecksFailed, "Subject Name of new certificate doesn't match the application.");
                }

                // self signed
                bool selfSigned = X509Utils.IsSelfSigned(newCert);
                if (selfSigned && newIssuerCollection.Count != 0)
                {
                    throw new ServiceResultException(StatusCodes.BadCertificateInvalid, "Issuer list not empty for self signed certificate.");
                }

                if (!selfSigned)
                {
                    try
                    {
                        // verify cert with issuer chain
                        CertificateValidator certValidator = new CertificateValidator();
// TODO: why?
                        certValidator.MinimumCertificateKeySize = 1024;
                        CertificateTrustList issuerStore = new CertificateTrustList();
                        CertificateIdentifierCollection issuerCollection = new CertificateIdentifierCollection();
                        foreach (var issuerCert in newIssuerCollection)
                        {
                            issuerCollection.Add(new CertificateIdentifier(issuerCert));
                        }
                        issuerStore.TrustedCertificates = issuerCollection;
                        certValidator.Update(issuerStore, issuerStore, null);
                        certValidator.Validate(newCert);
                    }
                    catch (Exception ex)
                    {
                        throw new ServiceResultException(StatusCodes.BadSecurityChecksFailed, "Failed to verify integrity of the new certificate and the issuer list.", ex);
                    }
                }

                var updateCertificate = new UpdateCertificateData();
                try
                {
                    var passwordProvider = m_configuration.SecurityConfiguration.CertificatePasswordProvider;
                    switch (privateKeyFormat)
                    {
                        case null:
                        case "":
                        {
                            X509Certificate2 certWithPrivateKey = existingCertIdentifier.LoadPrivateKeyEx(passwordProvider).Result;
                            var exportableKey = X509Utils.CreateCopyWithPrivateKey(certWithPrivateKey, false);
                            updateCertificate.CertificateWithPrivateKey = CertificateFactory.CreateCertificateWithPrivateKey(newCert, exportableKey);
                            break;
                        }
                        case "PFX":
                        {
                            X509Certificate2 certWithPrivateKey = X509Utils.CreateCertificateFromPKCS12(privateKey, passwordProvider?.GetPassword(existingCertIdentifier), true);
                            updateCertificate.CertificateWithPrivateKey = CertificateFactory.CreateCertificateWithPrivateKey(newCert, certWithPrivateKey);
                            break;
                        }
                        case "PEM":
                        {
                            updateCertificate.CertificateWithPrivateKey = CertificateFactory.CreateCertificateWithPEMPrivateKey(newCert, privateKey, passwordProvider?.GetPassword(existingCertIdentifier));
                            break;
                        }
                    }
                    updateCertificate.IssuerCollection = newIssuerCollection;
                    updateCertificate.SessionId = context.SessionId;
                }
                catch
                {
                    throw new ServiceResultException(StatusCodes.BadSecurityChecksFailed, "Failed to verify integrity of the new certificate and the private key.");
                }

                certificateGroup.UpdateCertificate = updateCertificate;
                applyChangesRequired = true;

                if (updateCertificate != null)
                {
                    try
                    {
                        using (ICertificateStore appStore = existingCertIdentifier.OpenStore())
                        {
                            Utils.LogCertificate(Utils.TraceMasks.Security, "Delete application certificate: ", existingCertIdentifier.Certificate);
                            appStore.Delete(existingCertIdentifier.Thumbprint).Wait();
                            Utils.LogCertificate(Utils.TraceMasks.Security, "Add new application certificate: ", updateCertificate.CertificateWithPrivateKey);
                            var passwordProvider = m_configuration.SecurityConfiguration.CertificatePasswordProvider;
                            appStore.Add(updateCertificate.CertificateWithPrivateKey, passwordProvider?.GetPassword(existingCertIdentifier)).Wait();
                            // keep only track of cert without private key
                            var certOnly = new X509Certificate2(updateCertificate.CertificateWithPrivateKey.RawData);
                            updateCertificate.CertificateWithPrivateKey.Dispose();
                            updateCertificate.CertificateWithPrivateKey = certOnly;
                        }

                        ICertificateStore issuerStore = certificateGroup.IssuerStore.OpenStore();
                        try
                        {
                            foreach (var issuer in updateCertificate.IssuerCollection)
                            {
                                try
                                {
                                    Utils.LogCertificate(Utils.TraceMasks.Security, "Add new issuer certificate: ", issuer);
                                    issuerStore.Add(issuer).Wait();
                                }
                                catch (ArgumentException)
                                {
                                    // ignore error if issuer cert already exists
                                }
                            }
                        }
                        finally
                        {
                            issuerStore?.Close();
                        }

                        Server.ReportCertificateUpdatedAuditEvent(context, objectId, method, inputArguments, certificateGroupId, certificateTypeId);
                    }
                    catch (Exception ex)
                    {
                        Utils.LogError(Utils.TraceMasks.Security, ServiceResult.BuildExceptionTrace(ex));
                        throw new ServiceResultException(StatusCodes.BadSecurityChecksFailed, "Failed to update certificate.", ex);
                    }
                }
            }
            catch (Exception e)
            {
                // report the failure of UpdateCertificate via an audit event
                Server.ReportCertificateUpdatedAuditEvent(context, objectId, method, inputArguments, certificateGroupId, certificateTypeId, e);
                // Raise audit certificate event 
                Server.ReportAuditCertificateEvent(newCert, e);
                throw;
            }

            return ServiceResult.Good;
        }

        private ServiceResult CreateSigningRequest(
            ISystemContext context,
            MethodState method,
            NodeId objectId,
            NodeId certificateGroupId,
            NodeId certificateTypeId,
            string subjectName,
            bool regeneratePrivateKey,
            byte[] nonce,
            ref byte[] certificateRequest)
        {
            HasApplicationSecureAdminAccess(context);

            ServerCertificateGroup certificateGroup = VerifyGroupAndTypeId(certificateGroupId, certificateTypeId);

            // identify the existing certificate for which to CreateSigningRequest
            // it should be of the same type
            CertificateIdentifier existingCertIdentifier = certificateGroup.ApplicationCertificates.FirstOrDefault(cert =>
                cert.CertificateType == certificateTypeId);

            if (!String.IsNullOrEmpty(subjectName))
            {
                throw new ArgumentNullException(nameof(subjectName));
            }

            // TODO: implement regeneratePrivateKey
            // TODO: use nonce for generating the private key

            var passwordProvider = m_configuration.SecurityConfiguration.CertificatePasswordProvider;
            X509Certificate2 certWithPrivateKey = existingCertIdentifier.LoadPrivateKeyEx(passwordProvider).Result;
            Utils.LogCertificate(Utils.TraceMasks.Security, "Create signing request: ", certWithPrivateKey);
            certificateRequest = CertificateFactory.CreateSigningRequest(certWithPrivateKey, X509Utils.GetDomainsFromCertificate(certWithPrivateKey));
            return ServiceResult.Good;
        }

        private ServiceResult ApplyChanges(
            ISystemContext context,
            MethodState method,
            IList<object> inputArguments,
            IList<object> outputArguments)
        {
            HasApplicationSecureAdminAccess(context);

            bool disconnectSessions = false;

            foreach (var certificateGroup in m_certificateGroups)
            {
                try
                {
                    var updateCertificate = certificateGroup.UpdateCertificate;
                    if (updateCertificate != null)
                    {
                        disconnectSessions = true;
                        Utils.LogCertificate((int)Utils.TraceMasks.Security, "Apply Changes for certificate: ",
                            updateCertificate.CertificateWithPrivateKey);
                    }
                }
                finally
                {
                    certificateGroup.UpdateCertificate = null;
                }
            }

            if (disconnectSessions)
            {
                Task.Run(async () => {
                    Utils.LogInfo((int)Utils.TraceMasks.Security, "Apply Changes for application certificate update.");
                    // give the client some time to receive the response
                    // before the certificate update may disconnect all sessions
                    await Task.Delay(1000).ConfigureAwait(false);
                    await m_configuration.CertificateValidator.UpdateCertificate(m_configuration.SecurityConfiguration).ConfigureAwait(false);
                }
                );
            }

            return StatusCodes.Good;
        }

        private ServiceResult GetRejectedList(
            ISystemContext context,
            MethodState method,
            NodeId objectId,
            ref byte[][] certificates)
        {
            HasApplicationSecureAdminAccess(context);

            // No rejected store configured
            if (m_rejectedStore == null)
            {
                certificates = Array.Empty<byte[]>();
                return StatusCodes.Good;
            }

            ICertificateStore store = m_rejectedStore.OpenStore();
            try {
                X509Certificate2Collection collection = store.Enumerate().Result;
                List<byte[]> rawList = new List<byte[]>();
                foreach (var cert in collection)
                {
                    rawList.Add(cert.RawData);
                }
                certificates = rawList.ToArray();
            }
            finally
            {
                store?.Close();
            }

            return StatusCodes.Good;
        }

        private ServiceResult GetCertificates(
            ISystemContext context,
            MethodState method,
            NodeId objectId,
            NodeId certificateGroupId,
            ref NodeId[] certificateTypeIds,
            ref byte[][] certificates)
        {
            HasApplicationSecureAdminAccess(context);

            ServerCertificateGroup certificateGroup = m_certificateGroups.FirstOrDefault(group => Utils.IsEqual(group.NodeId, certificateGroupId));
            if (certificateGroup == null)
            {
                throw new ServiceResultException(StatusCodes.BadInvalidArgument, "Certificate group invalid.");
            }

            NodeId certificateTypeId = certificateGroup.CertificateTypes.FirstOrDefault();

            //TODO support multiple Application Instance Certificates
            if (certificateTypeId != null)
            {
                certificateTypeIds = new NodeId[1] { certificateTypeId };
                certificates = new byte[1][];
                certificates[0] = certificateGroup.ApplicationCertificates[0].Certificate.GetRawCertData();
            }
            else
            {
                certificateTypeIds = new NodeId[0];
                certificates = Array.Empty<byte[]>();
            }

            return ServiceResult.Good;
        }


        private ServerCertificateGroup VerifyGroupAndTypeId(
            NodeId certificateGroupId,
            NodeId certificateTypeId
            )
        {
            // verify typeid must be set
            if (NodeId.IsNull(certificateTypeId))
            {
                throw new ServiceResultException(StatusCodes.BadInvalidArgument, "Certificate type not specified.");
            }

            // verify requested certificate group
            if (NodeId.IsNull(certificateGroupId))
            {
                certificateGroupId = ObjectIds.ServerConfiguration_CertificateGroups_DefaultApplicationGroup;
            }

            ServerCertificateGroup certificateGroup = m_certificateGroups.FirstOrDefault(group => Utils.IsEqual(group.NodeId, certificateGroupId));
            if (certificateGroup == null)
            {
                throw new ServiceResultException(StatusCodes.BadInvalidArgument, "Certificate group invalid.");
            }

            // verify certificate type
            bool foundCertType = certificateGroup.CertificateTypes.Any(t => Utils.IsEqual(t, certificateTypeId));
            if (!foundCertType)
            {
                throw new ServiceResultException(StatusCodes.BadInvalidArgument, "Certificate type not valid for certificate group.");
            }

            return certificateGroup;
        }

        /// <summary>
        /// Finds the <see cref="NamespaceMetadataState"/> node for the specified NamespaceUri.
        /// </summary>
        /// <param name="namespaceUri"></param>
        private NamespaceMetadataState FindNamespaceMetadataState(string namespaceUri)
        {
            try
            {
                // find ServerNamespaces node
                NamespacesState serverNamespacesNode = FindPredefinedNode(ObjectIds.Server_Namespaces, typeof(NamespacesState)) as NamespacesState;
                if (serverNamespacesNode == null)
                {
                    Utils.LogError("Cannot find ObjectIds.Server_Namespaces node.");
                    return null;
                }

                IList<BaseInstanceState> serverNamespacesChildren = new List<BaseInstanceState>();
                serverNamespacesNode.GetChildren(SystemContext, serverNamespacesChildren);

                foreach (var namespacesReference in serverNamespacesChildren)
                {
                    // Find NamespaceMetadata node of NamespaceUri in Namespaces children
                    NamespaceMetadataState namespaceMetadata = namespacesReference as NamespaceMetadataState;

                    if (namespaceMetadata == null)
                    {
                        continue;
                    }

                    if (namespaceMetadata.NamespaceUri.Value == namespaceUri)
                    {
                        return namespaceMetadata;
                    }
                    else
                    {
                        continue;
                    }
                }

                IList<IReference> serverNamespacesReferencs = new List<IReference>();
                serverNamespacesNode.GetReferences(SystemContext, serverNamespacesReferencs);

                foreach (IReference serverNamespacesReference in serverNamespacesReferencs)
                {
                    if (serverNamespacesReference.IsInverse == false)
                    {
                        // Find NamespaceMetadata node of NamespaceUri in Namespaces references
                        NodeId nameSpaceNodeId = ExpandedNodeId.ToNodeId(serverNamespacesReference.TargetId, Server.NamespaceUris);
                        NamespaceMetadataState namespaceMetadata = FindNodeInAddressSpace(nameSpaceNodeId) as NamespaceMetadataState;

                        if (namespaceMetadata == null)
                        {
                            continue;
                        }

                        if (namespaceMetadata.NamespaceUri.Value == namespaceUri)
                        {
                            return namespaceMetadata;
                        }
                    }
                }

                return null;
            }
            catch (Exception ex)
            {
                Utils.LogError(ex, "Error searching NamespaceMetadata for namespaceUri {0}.", namespaceUri);
                return null;
            }
        }

        /// <summary>
        /// Clear NamespaceMetadata nodes cache in case nodes are added or deleted
        /// </summary>
        private void ServerNamespacesChanged(ISystemContext context, NodeState node, NodeStateChangeMasks changes)
        {
            if ((changes & NodeStateChangeMasks.Children) != 0 ||
                (changes & NodeStateChangeMasks.References) != 0)
            {
                try
                {
                    lock (Lock)
                    {
                        m_namespaceMetadataStates.Clear();
                    }
                }
                catch
                {
                    // ignore errors
                }
            }
        }
        #endregion

        #region Private Fields
        private class UpdateCertificateData
        {
            public NodeId SessionId;
            public X509Certificate2 CertificateWithPrivateKey;
            public X509Certificate2Collection IssuerCollection;
        }

        private class ServerCertificateGroup
        {
            public string BrowseName;
            public NodeId NodeId;
            public CertificateGroupState Node;
            public NodeId[] CertificateTypes;
<<<<<<< HEAD
            public CertificateIdentifierCollection ApplicationCertificates;
            public string IssuerStorePath;
            public string TrustedStorePath;
=======
            public CertificateIdentifier ApplicationCertificate;
            public CertificateStoreIdentifier IssuerStore;
            public CertificateStoreIdentifier TrustedStore;
>>>>>>> cf2e7881
            public UpdateCertificateData UpdateCertificate;
        }

        private ServerConfigurationState m_serverConfigurationNode;
        private ApplicationConfiguration m_configuration;
        private IList<ServerCertificateGroup> m_certificateGroups;
        private CertificateStoreIdentifier m_rejectedStore;
        private Dictionary<string, NamespaceMetadataState> m_namespaceMetadataStates = new Dictionary<string, NamespaceMetadataState>();
        #endregion
    }
}<|MERGE_RESOLUTION|>--- conflicted
+++ resolved
@@ -82,17 +82,10 @@
             ServerCertificateGroup defaultApplicationGroup = new ServerCertificateGroup {
                 NodeId = Opc.Ua.ObjectIds.ServerConfiguration_CertificateGroups_DefaultApplicationGroup,
                 BrowseName = Opc.Ua.BrowseNames.DefaultApplicationGroup,
-<<<<<<< HEAD
                 CertificateTypes = new NodeId[]{},
                 ApplicationCertificates = new CertificateIdentifierCollection(),
-                IssuerStorePath = configuration.SecurityConfiguration.TrustedIssuerCertificates.StorePath,
-                TrustedStorePath = configuration.SecurityConfiguration.TrustedPeerCertificates.StorePath
-=======
-                CertificateTypes = new NodeId[] { ObjectTypeIds.RsaSha256ApplicationCertificateType },
-                ApplicationCertificate = configuration.SecurityConfiguration.ApplicationCertificate,
                 IssuerStore = new CertificateStoreIdentifier(configuration.SecurityConfiguration.TrustedIssuerCertificates.StorePath),
                 TrustedStore = new CertificateStoreIdentifier(configuration.SecurityConfiguration.TrustedPeerCertificates.StorePath)
->>>>>>> cf2e7881
             };
 
             // For each certificate in ApplicationCertificates, add the certificate type to ServerConfiguration_CertificateGroups_DefaultApplicationGroup
@@ -861,15 +854,9 @@
             public NodeId NodeId;
             public CertificateGroupState Node;
             public NodeId[] CertificateTypes;
-<<<<<<< HEAD
             public CertificateIdentifierCollection ApplicationCertificates;
-            public string IssuerStorePath;
-            public string TrustedStorePath;
-=======
-            public CertificateIdentifier ApplicationCertificate;
             public CertificateStoreIdentifier IssuerStore;
             public CertificateStoreIdentifier TrustedStore;
->>>>>>> cf2e7881
             public UpdateCertificateData UpdateCertificate;
         }
 
