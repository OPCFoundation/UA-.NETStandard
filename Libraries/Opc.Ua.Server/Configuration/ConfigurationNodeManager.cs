--- conflicted
+++ resolved
@@ -105,13 +105,9 @@
                         case ObjectTypes.ServerConfigurationType:
                         {
                             ServerConfigurationState activeNode = new ServerConfigurationState(passiveNode.Parent);
-<<<<<<< HEAD
-                            activeNode.ConfigurationFile = new ApplicationConfigurationFileState(activeNode);
-=======
 
                             activeNode.GetCertificates = new GetCertificatesMethodState(activeNode);
 
->>>>>>> f2815bb5
                             activeNode.Create(context, passiveNode);
 
                             m_serverConfigurationNode = activeNode;
@@ -126,7 +122,6 @@
                                 var serverNode = FindNodeInAddressSpace(ObjectIds.Server);
                                 serverNode?.ReplaceChild(context, activeNode);
                             }
-
                             // remove the reference to server node because it is set as parent
                             activeNode.RemoveReference(ReferenceTypeIds.HasComponent, true, ObjectIds.Server);
 
@@ -213,39 +208,6 @@
             m_serverConfigurationNode.GetCertificates.OnCall = new GetCertificatesMethodStateMethodCallHandler(GetCertificates);
             m_serverConfigurationNode.ClearChangeMasks(systemContext, true);
 
-            m_serverConfigurationNode.ConfigurationFile.AvailableNetworks.Value = new string[0];
-            m_serverConfigurationNode.ConfigurationFile.AvailablePorts.Value = "40000:60000";
-
-            var policies = this.m_configuration?.ServerConfiguration?.SecurityPolicies;
-
-            if (policies != null)
-            {
-                m_serverConfigurationNode.ConfigurationFile.SecurityPolicyUris.Value = policies.Select(p => p.SecurityPolicyUri).ToArray();
-            }
-
-            var userTokenPolicies = this.m_configuration?.ServerConfiguration?.UserTokenPolicies;
-
-            if (userTokenPolicies != null)
-            {
-                m_serverConfigurationNode.ConfigurationFile.UserTokenTypes.Value = userTokenPolicies.ToArray();
-            }
-
-            m_serverConfigurationNode.ConfigurationFile.CertificateTypes.Value = new NodeId[]
-            {
-                ObjectTypeIds.RsaSha256ApplicationCertificateType
-            };
-
-            m_serverConfigurationNode.ConfigurationFile.LastUpdateTime.Value = DateTime.UtcNow;
-            m_serverConfigurationNode.ConfigurationFile.CurrentVersion.Value = Utils.GetVersionTime();
-            m_serverConfigurationNode.ConfigurationFile.SupportedDataType.Value = DataTypeIds.ApplicationConfigurationDataType;
-            m_serverConfigurationNode.ConfigurationFile.ActivityTimeout.Value = 120000;
-
-            m_serverConfigurationNode.ConfigurationFile.Handle = new ConfigurationFile(
-                m_serverConfigurationNode.ConfigurationFile,
-                new ConfigurationFile.SecureAccess(HasApplicationSecureAdminAccess),
-                new ConfigurationFile.SecureAccess(HasApplicationSecureAdminAccess));
-            m_serverConfigurationNode.ConfigurationFile.ClearChangeMasks(systemContext, true);
-
             // setup certificate group trust list handlers
             foreach (var certGroup in m_certificateGroups)
             {
