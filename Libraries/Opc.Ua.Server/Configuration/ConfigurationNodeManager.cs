--- conflicted
+++ resolved
@@ -32,12 +32,7 @@
 using System.Linq;
 using System.Security.Cryptography.X509Certificates;
 using System.Threading.Tasks;
-<<<<<<< HEAD
-using System.Xml;
-using Opc.Ua.Security;
-
-=======
->>>>>>> 3672ebef
+
 
 namespace Opc.Ua.Server
 {
@@ -457,7 +452,7 @@
                         // verify cert with issuer chain
                         CertificateValidator certValidator = new CertificateValidator();
 // TODO: why?
-                        certValidator.MinimumCertificateKeySize = 1024;
+//                        certValidator.MinimumCertificateKeySize = 1024;
                         CertificateTrustList issuerStore = new CertificateTrustList();
                         CertificateIdentifierCollection issuerCollection = new CertificateIdentifierCollection();
                         foreach (var issuerCert in newIssuerCollection)
@@ -483,10 +478,6 @@
                         case null:
                         case "":
                         {
-<<<<<<< HEAD
-                            X509Certificate2 certWithPrivateKey = existingCertIdentifier.LoadPrivateKeyEx(passwordProvider).Result;
-                            var exportableKey = X509Utils.CreateCopyWithPrivateKey(certWithPrivateKey, false);
-=======
                             X509Certificate2 exportableKey;
                             //use the new generated private key if one exists and matches the provided public key
                             if (certificateGroup.TemporaryApplicationCertificate != null && X509Utils.VerifyRSAKeyPair(newCert, certificateGroup.TemporaryApplicationCertificate))
@@ -495,11 +486,10 @@
                             }
                             else
                             {
-                                X509Certificate2 certWithPrivateKey = certificateGroup.ApplicationCertificate.LoadPrivateKeyEx(passwordProvider).Result;
+                                X509Certificate2 certWithPrivateKey = existingCertIdentifier.LoadPrivateKeyEx(passwordProvider).Result;
                                 exportableKey = X509Utils.CreateCopyWithPrivateKey(certWithPrivateKey, false);
                             }
 
->>>>>>> 3672ebef
                             updateCertificate.CertificateWithPrivateKey = CertificateFactory.CreateCertificateWithPrivateKey(newCert, exportableKey);
                             break;
                         }
@@ -615,24 +605,23 @@
             }
 
 
-<<<<<<< HEAD
-            var passwordProvider = m_configuration.SecurityConfiguration.CertificatePasswordProvider;
-            X509Certificate2 certWithPrivateKey = existingCertIdentifier.LoadPrivateKeyEx(passwordProvider).Result;
-=======
             certificateGroup.TemporaryApplicationCertificate?.Dispose();
             certificateGroup.TemporaryApplicationCertificate = null;
 
-            ICertificatePasswordProvider passwordProvider = m_configuration.SecurityConfiguration.CertificatePasswordProvider;
-            X509Certificate2 certWithPrivateKey = certificateGroup.ApplicationCertificate.LoadPrivateKeyEx(passwordProvider).Result;
-
-            if (regeneratePrivateKey)
-            {
-                ushort keySize = (ushort)(certWithPrivateKey.GetRSAPublicKey()?.KeySize ?? 0);
+            // TODO: ECC support for regenerative
+            X509Certificate2 certWithPrivateKey;
+            if (regeneratePrivateKey && certificateTypeId == ObjectTypeIds.RsaSha256ApplicationCertificateType)
+            {
+                ushort keySize = 0;
+                using (var publicKey = existingCertIdentifier.Certificate.GetRSAPublicKey())
+                {
+                    keySize = (ushort)(publicKey?.KeySize ?? 0);
+                }
 
                 certWithPrivateKey = CertificateFactory.CreateCertificate(
                     m_configuration.ApplicationUri,
                     null,
-                    certificateGroup.ApplicationCertificate.SubjectName,
+                    existingCertIdentifier.Certificate.Subject,
                     null)
                     .SetNotBefore(DateTime.Today.AddDays(-1))
                     .SetNotAfter(DateTime.Today.AddDays(14))
@@ -641,10 +630,15 @@
 
                 certificateGroup.TemporaryApplicationCertificate = certWithPrivateKey;
             }
-
->>>>>>> 3672ebef
+            else
+            {
+                ICertificatePasswordProvider passwordProvider = m_configuration.SecurityConfiguration.CertificatePasswordProvider;
+                certWithPrivateKey = existingCertIdentifier.LoadPrivateKeyEx(passwordProvider).Result;
+            }
+
             Utils.LogCertificate(Utils.TraceMasks.Security, "Create signing request: ", certWithPrivateKey);
             certificateRequest = CertificateFactory.CreateSigningRequest(certWithPrivateKey, X509Utils.GetDomainsFromCertificate(certWithPrivateKey));
+
             return ServiceResult.Good;
         }
 
@@ -683,7 +677,7 @@
                     // give the client some time to receive the response
                     // before the certificate update may disconnect all sessions
                     await Task.Delay(1000).ConfigureAwait(false);
-                    await m_configuration.CertificateValidator.UpdateCertificate(m_configuration.SecurityConfiguration).ConfigureAwait(false);
+                    await m_configuration.CertificateValidator.UpdateCertificateAsync(m_configuration.SecurityConfiguration).ConfigureAwait(false);
                 }
                 );
             }
