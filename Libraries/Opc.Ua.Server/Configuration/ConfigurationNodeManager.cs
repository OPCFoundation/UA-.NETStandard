--- conflicted
+++ resolved
@@ -501,23 +501,14 @@
                         case null:
                         case "":
                         {
-<<<<<<< HEAD
                             X509Certificate2 certWithPrivateKey = existingCertIdentifier.LoadPrivateKeyEx(passwordProvider).Result;
-                            updateCertificate.CertificateWithPrivateKey = CertificateFactory.CreateCertificateWithPrivateKey(newCert, certWithPrivateKey);
-=======
-                            X509Certificate2 certWithPrivateKey = certificateGroup.ApplicationCertificate.LoadPrivateKeyEx(passwordProvider).Result;
                             var exportableKey = X509Utils.CreateCopyWithPrivateKey(certWithPrivateKey, false);
                             updateCertificate.CertificateWithPrivateKey = CertificateFactory.CreateCertificateWithPrivateKey(newCert, exportableKey);
->>>>>>> 735cd861
                             break;
                         }
                         case "PFX":
                         {
-<<<<<<< HEAD
-                            X509Certificate2 certWithPrivateKey = X509Utils.CreateCertificateFromPKCS12(privateKey, passwordProvider?.GetPassword(existingCertIdentifier));
-=======
-                            X509Certificate2 certWithPrivateKey = X509Utils.CreateCertificateFromPKCS12(privateKey, passwordProvider?.GetPassword(certificateGroup.ApplicationCertificate), true);
->>>>>>> 735cd861
+                            X509Certificate2 certWithPrivateKey = X509Utils.CreateCertificateFromPKCS12(privateKey, passwordProvider?.GetPassword(existingCertIdentifier), true);
                             updateCertificate.CertificateWithPrivateKey = CertificateFactory.CreateCertificateWithPrivateKey(newCert, certWithPrivateKey);
                             break;
                         }
