/* ========================================================================
 * Copyright (c) 2005-2020 The OPC Foundation, Inc. All rights reserved.
 *
 * OPC Foundation MIT License 1.00
 *
 * Permission is hereby granted, free of charge, to any person
 * obtaining a copy of this software and associated documentation
 * files (the "Software"), to deal in the Software without
 * restriction, including without limitation the rights to use,
 * copy, modify, merge, publish, distribute, sublicense, and/or sell
 * copies of the Software, and to permit persons to whom the
 * Software is furnished to do so, subject to the following
 * conditions:
 *
 * The above copyright notice and this permission notice shall be
 * included in all copies or substantial portions of the Software.
 * THE SOFTWARE IS PROVIDED "AS IS", WITHOUT WARRANTY OF ANY KIND,
 * EXPRESS OR IMPLIED, INCLUDING BUT NOT LIMITED TO THE WARRANTIES
 * OF MERCHANTABILITY, FITNESS FOR A PARTICULAR PURPOSE AND
 * NONINFRINGEMENT. IN NO EVENT SHALL THE AUTHORS OR COPYRIGHT
 * HOLDERS BE LIABLE FOR ANY CLAIM, DAMAGES OR OTHER LIABILITY,
 * WHETHER IN AN ACTION OF CONTRACT, TORT OR OTHERWISE, ARISING
 * FROM, OUT OF OR IN CONNECTION WITH THE SOFTWARE OR THE USE OR
 * OTHER DEALINGS IN THE SOFTWARE.
 *
 * The complete license agreement can be found here:
 * http://opcfoundation.org/License/MIT/1.00/
 * ======================================================================*/

using System;
using System.Collections.Generic;
using System.Linq;
using System.Security.Cryptography.X509Certificates;
using System.Threading;
using System.Threading.Tasks;
using Opc.Ua.Security.Certificates;
#if ECC_SUPPORT
using System.Security.Cryptography;
#endif

namespace Opc.Ua.Server
{
    /// <summary>
    /// Privileged identity which can access the system configuration.
    /// </summary>
    public class SystemConfigurationIdentity : RoleBasedIdentity
    {
        /// <summary>
        /// Create a user identity with the privilege
        /// to modify the system configuration.
        /// </summary>
        /// <param name="identity">The user identity.</param>
        public SystemConfigurationIdentity(IUserIdentity identity)
            : base(identity, [Role.SecurityAdmin, Role.ConfigureAdmin])
        {
        }
    }

    /// <summary>
    /// The Server Configuration Node Manager.
    /// </summary>
    public class ConfigurationNodeManager : DiagnosticsNodeManager, IAsyncNodeManager
    {
        /// <summary>
        /// Initializes the configuration and diagnostics manager.
        /// </summary>
        public ConfigurationNodeManager(
            IServerInternal server,
            ApplicationConfiguration configuration)
            : base(server, configuration)
        {
            string rejectedStorePath = configuration.SecurityConfiguration.RejectedCertificateStore?
                .StorePath;
            if (!string.IsNullOrEmpty(rejectedStorePath))
            {
                m_rejectedStore = new CertificateStoreIdentifier(rejectedStorePath);
            }
            m_certificateGroups = [];
            m_configuration = configuration;
            // TODO: configure cert groups in configuration
            var defaultApplicationGroup = new ServerCertificateGroup
            {
                NodeId = ObjectIds.ServerConfiguration_CertificateGroups_DefaultApplicationGroup,
                BrowseName = BrowseNames.DefaultApplicationGroup,
                CertificateTypes = [],
                ApplicationCertificates = [],
                IssuerStore = new CertificateStoreIdentifier(
                    configuration.SecurityConfiguration.TrustedIssuerCertificates.StorePath
                ),
                TrustedStore = new CertificateStoreIdentifier(
                    configuration.SecurityConfiguration.TrustedPeerCertificates.StorePath
                )
            };
            m_certificateGroups.Add(defaultApplicationGroup);

            if (
                configuration.SecurityConfiguration.UserIssuerCertificates != null &&
                configuration.SecurityConfiguration.TrustedUserCertificates != null
            )
            {
                var defaultUserGroup = new ServerCertificateGroup
                {
                    NodeId = ObjectIds.ServerConfiguration_CertificateGroups_DefaultUserTokenGroup,
                    BrowseName = BrowseNames.DefaultUserTokenGroup,
                    CertificateTypes = [],
                    ApplicationCertificates = [],
                    IssuerStore = new CertificateStoreIdentifier(
                        configuration.SecurityConfiguration.UserIssuerCertificates.StorePath
                    ),
                    TrustedStore = new CertificateStoreIdentifier(
                        configuration.SecurityConfiguration.TrustedUserCertificates.StorePath
                    )
                };

                m_certificateGroups.Add(defaultUserGroup);
            }
            ServerCertificateGroup defaultHttpsGroup = null;
            if (
                configuration.SecurityConfiguration.HttpsIssuerCertificates != null &&
                configuration.SecurityConfiguration.TrustedHttpsCertificates != null
            )
            {
                defaultHttpsGroup = new ServerCertificateGroup
                {
                    NodeId = ObjectIds.ServerConfiguration_CertificateGroups_DefaultHttpsGroup,
                    BrowseName = BrowseNames.DefaultHttpsGroup,
                    CertificateTypes = [],
                    ApplicationCertificates = [],
                    IssuerStore = new CertificateStoreIdentifier(
                        configuration.SecurityConfiguration.HttpsIssuerCertificates.StorePath
                    ),
                    TrustedStore = new CertificateStoreIdentifier(
                        configuration.SecurityConfiguration.TrustedHttpsCertificates.StorePath
                    )
                };

                m_certificateGroups.Add(defaultHttpsGroup);
            }

            // For each certificate in ApplicationCertificates, add the certificate type to ServerConfiguration_CertificateGroups_DefaultApplicationGroup
            // under the CertificateTypes field.
            foreach (CertificateIdentifier cert in configuration.SecurityConfiguration
                .ApplicationCertificates)
            {
                defaultApplicationGroup.CertificateTypes =
                [
                    .. defaultApplicationGroup.CertificateTypes,
                    .. new NodeId[] { cert.CertificateType }
                ];
                defaultApplicationGroup.ApplicationCertificates.Add(cert);

                if (cert.CertificateType == ObjectTypeIds.HttpsCertificateType &&
                    defaultHttpsGroup != null)
                {
                    defaultHttpsGroup.CertificateTypes =
                    [
                        .. defaultHttpsGroup.CertificateTypes,
                        .. new NodeId[] { cert.CertificateType }
                    ];
                    defaultHttpsGroup.ApplicationCertificates.Add(cert);
                }
            }
        }

        /// <summary>
        /// Replaces the generic node with a node specific to the model.
        /// </summary>
        protected override NodeState AddBehaviourToPredefinedNode(
            ISystemContext context,
            NodeState predefinedNode)
        {
            if (predefinedNode is BaseObjectState passiveNode)
            {
                NodeId typeId = passiveNode.TypeDefinitionId;
                if (IsNodeIdInNamespace(typeId) && typeId.IdType == IdType.Numeric)
                {
                    switch ((uint)typeId.Identifier)
                    {
                        case ObjectTypes.ServerConfigurationType:
                        {
                            var activeNode = new ServerConfigurationState(passiveNode.Parent);

                            activeNode.GetCertificates = new GetCertificatesMethodState(activeNode);

                            activeNode.Create(context, passiveNode);

                            m_serverConfigurationNode = activeNode;

                            // replace the node in the parent.
                            if (passiveNode.Parent != null)
                            {
                                passiveNode.Parent.ReplaceChild(context, activeNode);
                            }
                            else
                            {
                                NodeState serverNode = FindNodeInAddressSpace(ObjectIds.Server);
                                serverNode?.ReplaceChild(context, activeNode);
                            }
                            // remove the reference to server node because it is set as parent
                            activeNode.RemoveReference(
                                ReferenceTypeIds.HasComponent,
                                true,
                                ObjectIds.Server);

                            return activeNode;
                        }
                        case ObjectTypes.CertificateGroupFolderType:
                        {
                            var activeNode = new CertificateGroupFolderState(passiveNode.Parent);
                            activeNode.Create(context, passiveNode);

                            // delete unsupported groups
                            if (
                                m_certificateGroups.All(group =>
                                    group.BrowseName != activeNode.DefaultHttpsGroup?.BrowseName
                                )
                            )
                            {
                                activeNode.DefaultHttpsGroup = null;
                            }
                            if (
                                m_certificateGroups.All(group =>
                                    group.BrowseName != activeNode.DefaultUserTokenGroup?.BrowseName
                                )
                            )
                            {
                                activeNode.DefaultUserTokenGroup = null;
                            }
                            if (
                                m_certificateGroups.All(group =>
                                    group.BrowseName != activeNode.DefaultApplicationGroup?
                                        .BrowseName
                                )
                            )
                            {
                                activeNode.DefaultApplicationGroup = null;
                            }

                            // replace the node in the parent.
                            passiveNode.Parent?.ReplaceChild(context, activeNode);
                            return activeNode;
                        }
                        case ObjectTypes.CertificateGroupType:
                        {
                            ServerCertificateGroup result = m_certificateGroups
                                .FirstOrDefault(group =>
                                    group.NodeId == passiveNode.NodeId
                                    );

                            if (result != null)
                            {
                                var activeNode = new CertificateGroupState(passiveNode.Parent);
                                activeNode.Create(context, passiveNode);

                                result.NodeId = activeNode.NodeId;
                                result.Node = activeNode;

                                // replace the node in the parent.
                                passiveNode.Parent?.ReplaceChild(context, activeNode);
                                return activeNode;
                            }
                        }
                        break;
                    }
                }
            }
            return base.AddBehaviourToPredefinedNode(context, predefinedNode);
        }

        /// <summary>
        /// Creates the configuration node for the server.
        /// </summary>
        public void CreateServerConfiguration(
            ServerSystemContext systemContext,
            ApplicationConfiguration configuration)
        {
            // setup server configuration node
            m_serverConfigurationNode.ServerCapabilities.Value =
            [
                .. configuration.ServerConfiguration.ServerCapabilities
            ];
            m_serverConfigurationNode.ServerCapabilities.ValueRank = ValueRanks.OneDimension;
<<<<<<< HEAD
            m_serverConfigurationNode.ServerCapabilities.ArrayDimensions
                = new ReadOnlyList<uint>([0]);
            m_serverConfigurationNode.SupportedPrivateKeyFormats.Value =
            [
                .. configuration.ServerConfiguration.SupportedPrivateKeyFormats
            ];
            m_serverConfigurationNode.SupportedPrivateKeyFormats.ValueRank = ValueRanks
                .OneDimension;
            m_serverConfigurationNode.SupportedPrivateKeyFormats.ArrayDimensions
                = new ReadOnlyList<uint>([0]);
            m_serverConfigurationNode.MaxTrustListSize.Value = (uint)configuration
                .ServerConfiguration
                .MaxTrustListSize;
            m_serverConfigurationNode.MulticastDnsEnabled.Value = configuration.ServerConfiguration
                .MultiCastDnsEnabled;

            m_serverConfigurationNode.UpdateCertificate.OnCall
                = new UpdateCertificateMethodStateMethodCallHandler(
                UpdateCertificate
            );
            m_serverConfigurationNode.CreateSigningRequest.OnCall =
                new CreateSigningRequestMethodStateMethodCallHandler(CreateSigningRequest);
            m_serverConfigurationNode.ApplyChanges.OnCallMethod
                = new GenericMethodCalledEventHandler(ApplyChanges);
            m_serverConfigurationNode.GetRejectedList.OnCall
                = new GetRejectedListMethodStateMethodCallHandler(
                GetRejectedList
            );
            m_serverConfigurationNode.GetCertificates.OnCall
                = new GetCertificatesMethodStateMethodCallHandler(
                GetCertificates
            );
=======
            m_serverConfigurationNode.ServerCapabilities.ArrayDimensions = new ReadOnlyList<uint>(new List<uint> { 0 });
            m_serverConfigurationNode.SupportedPrivateKeyFormats.Value = configuration.ServerConfiguration.SupportedPrivateKeyFormats.ToArray();
            m_serverConfigurationNode.SupportedPrivateKeyFormats.ValueRank = ValueRanks.OneDimension;
            m_serverConfigurationNode.SupportedPrivateKeyFormats.ArrayDimensions = new ReadOnlyList<uint>(new List<uint> { 0 });
            m_serverConfigurationNode.MaxTrustListSize.Value = (uint)configuration.ServerConfiguration.MaxTrustListSize;
            m_serverConfigurationNode.MulticastDnsEnabled.Value = configuration.ServerConfiguration.MultiCastDnsEnabled;

            m_serverConfigurationNode.UpdateCertificate.OnCallAsync = new UpdateCertificateMethodStateMethodAsyncCallHandler(UpdateCertificateAsync);
            m_serverConfigurationNode.CreateSigningRequest.OnCall = new CreateSigningRequestMethodStateMethodCallHandler(CreateSigningRequest);
            m_serverConfigurationNode.ApplyChanges.OnCallMethod2 = new GenericMethodCalledEventHandler2(ApplyChanges);
            m_serverConfigurationNode.GetRejectedList.OnCall = new GetRejectedListMethodStateMethodCallHandler(GetRejectedList);
            m_serverConfigurationNode.GetCertificates.OnCall = new GetCertificatesMethodStateMethodCallHandler(GetCertificates);
>>>>>>> 62aa1fa0
            m_serverConfigurationNode.ClearChangeMasks(systemContext, true);

            // setup certificate group trust list handlers
            foreach (ServerCertificateGroup certGroup in m_certificateGroups)
            {
                certGroup.Node.CertificateTypes.Value = certGroup.CertificateTypes;
                certGroup.Node.TrustList.Handle = new TrustList(
                    certGroup.Node.TrustList,
                    certGroup.TrustedStore,
                    certGroup.IssuerStore,
                    new TrustList.SecureAccess(HasApplicationSecureAdminAccess),
                    new TrustList.SecureAccess(HasApplicationSecureAdminAccess)
                );
                certGroup.Node.ClearChangeMasks(systemContext, true);
            }

            // find ServerNamespaces node and subscribe to StateChanged

            if (
                FindPredefinedNode(ObjectIds.Server_Namespaces, typeof(NamespacesState))
                is NamespacesState serverNamespacesNode
            )
            {
                serverNamespacesNode.StateChanged += ServerNamespacesChanged;
            }
        }

        /// <summary>
        /// Gets and returns the <see cref="NamespaceMetadataState"/> node associated with the specified NamespaceUri
        /// </summary>
        public NamespaceMetadataState GetNamespaceMetadataState(string namespaceUri)
        {
            if (namespaceUri == null)
            {
                return null;
            }

            if (m_namespaceMetadataStates.TryGetValue(
                namespaceUri,
                out NamespaceMetadataState value))
            {
                return value;
            }

            NamespaceMetadataState namespaceMetadataState = FindNamespaceMetadataState(
                namespaceUri);

            lock (Lock)
            {
                // remember the result for faster access.
                m_namespaceMetadataStates[namespaceUri] = namespaceMetadataState;
            }

            return namespaceMetadataState;
        }

        /// <summary>
        /// Gets or creates the <see cref="NamespaceMetadataState"/> node for the specified NamespaceUri.
        /// </summary>
        public NamespaceMetadataState CreateNamespaceMetadataState(string namespaceUri)
        {
            NamespaceMetadataState namespaceMetadataState = FindNamespaceMetadataState(
                namespaceUri);

            if (namespaceMetadataState == null)
            {
                // find ServerNamespaces node
                if (
                    FindPredefinedNode(ObjectIds.Server_Namespaces, typeof(NamespacesState))
                    is not NamespacesState serverNamespacesNode
                )
                {
                    Utils.LogError(
                        "Cannot create NamespaceMetadataState for namespace '{0}'.",
                        namespaceUri);
                    return null;
                }

                // create the NamespaceMetadata node
                namespaceMetadataState = new NamespaceMetadataState(serverNamespacesNode)
                {
                    BrowseName = new QualifiedName(namespaceUri, NamespaceIndex)
                };
                namespaceMetadataState.Create(
                    SystemContext,
                    null,
                    namespaceMetadataState.BrowseName,
                    null,
                    true);
                namespaceMetadataState.DisplayName = namespaceUri;
                namespaceMetadataState.SymbolicName = namespaceUri;
                namespaceMetadataState.NamespaceUri.Value = namespaceUri;

                // add node as child of ServerNamespaces and in predefined nodes
                serverNamespacesNode.AddChild(namespaceMetadataState);
                serverNamespacesNode.ClearChangeMasks(Server.DefaultSystemContext, true);
                AddPredefinedNode(SystemContext, namespaceMetadataState);
            }

            return namespaceMetadataState;
        }

        /// <summary>
        /// Determine if the impersonated user has admin access.
        /// </summary>
        /// <exception cref="ServiceResultException"/>
        /// <seealso cref="StatusCodes.BadUserAccessDenied"/>
        public void HasApplicationSecureAdminAccess(ISystemContext context)
        {
            HasApplicationSecureAdminAccess(context, null);
        }

        /// <summary>
        /// Determine if the impersonated user has admin access.
        /// </summary>
        /// <exception cref="ServiceResultException"/>
        /// <seealso cref="StatusCodes.BadUserAccessDenied"/>
        public void HasApplicationSecureAdminAccess(
            ISystemContext context,
            CertificateStoreIdentifier _)
        {
            if (context is SystemContext { OperationContext: OperationContext operationContext })
            {
                if (
                    operationContext.ChannelContext?.EndpointDescription?.SecurityMode !=
                    MessageSecurityMode.SignAndEncrypt
                )
                {
                    throw new ServiceResultException(
                        StatusCodes.BadUserAccessDenied,
                        "Access to this item is only allowed with MessageSecurityMode SignAndEncrypt."
                    );
                }
                IUserIdentity identity = operationContext.UserIdentity;
                // allow access to system configuration only with Role SecurityAdmin
                if (
                    identity == null ||
                    identity.TokenType == UserTokenType.Anonymous ||
                    !identity.GrantedRoleIds.Contains(ObjectIds.WellKnownRole_SecurityAdmin)
                )
                {
                    throw new ServiceResultException(
                        StatusCodes.BadUserAccessDenied,
                        "Security Admin Role required to access this item."
                    );
                }
            }
        }

<<<<<<< HEAD
        private ServiceResult UpdateCertificate(
            ISystemContext context,
            MethodState method,
            NodeId objectId,
            NodeId certificateGroupId,
            NodeId certificateTypeId,
            byte[] certificate,
            byte[][] issuerCertificates,
            string privateKeyFormat,
            byte[] privateKey,
            ref bool applyChangesRequired
        )
=======
        #region Private Methods
        private async ValueTask<UpdateCertificateMethodStateResult> UpdateCertificateAsync(
           ISystemContext context,
           MethodState method,
           NodeId objectId,
           NodeId certificateGroupId,
           NodeId certificateTypeId,
           byte[] certificate,
           byte[][] issuerCertificates,
           string privateKeyFormat,
           byte[] privateKey,
           CancellationToken cancellation)
>>>>>>> 62aa1fa0
        {
            bool applyChangesRequired = false;
            HasApplicationSecureAdminAccess(context);

            object[] inputArguments =
            [
                certificateGroupId,
                certificateTypeId,
                certificate,
                issuerCertificates,
                privateKeyFormat,
                privateKey
            ];
            X509Certificate2 newCert = null;

            Server.ReportCertificateUpdateRequestedAuditEvent(
                context,
                objectId,
                method,
                inputArguments);
            try
            {
                if (certificate == null)
                {
                    throw new ArgumentNullException(nameof(certificate));
                }

                privateKeyFormat = privateKeyFormat?.ToUpper();
                if (!(string.IsNullOrEmpty(privateKeyFormat) ||
                    privateKeyFormat == "PEM" ||
                    privateKeyFormat == "PFX"))
                {
                    throw new ServiceResultException(
                        StatusCodes.BadNotSupported,
                        "The private key format is not supported."
                    );
                }

                ServerCertificateGroup certificateGroup = VerifyGroupAndTypeId(
                    certificateGroupId,
                    certificateTypeId);
                certificateGroup.UpdateCertificate = null;

                try
                {
                    newCert = X509CertificateLoader.LoadCertificate(certificate);
                }
                catch
                {
                    throw new ServiceResultException(
                        StatusCodes.BadCertificateInvalid,
                        "Certificate data is invalid.");
                }

                // validate certificate type of new certificate
                if (!CertificateIdentifier.ValidateCertificateType(newCert, certificateTypeId))
                {
                    throw new ServiceResultException(
                        StatusCodes.BadCertificateInvalid,
                        "Certificate type of new certificate doesn't match the provided certificate type."
                    );
                }

                // identify the existing certificate to be updated
                // it should be of the same type and same subject name as the new certificate
                CertificateIdentifier existingCertIdentifier =
                    (
                        certificateGroup.ApplicationCertificates.FirstOrDefault(cert =>
                            X509Utils.CompareDistinguishedName(cert.SubjectName, newCert.Subject) &&
                            cert.CertificateType == certificateTypeId
                        )
                        ?? certificateGroup.ApplicationCertificates.FirstOrDefault(cert =>
                            m_configuration.ApplicationUri ==
                                X509Utils.GetApplicationUriFromCertificate(cert.Certificate) &&
                            cert.CertificateType == certificateTypeId
                        )
                    )
                    ?? throw new ServiceResultException(
                        StatusCodes.BadInvalidArgument,
                        "No existing certificate found for the specified certificate type and subject name."
                    );

                var newIssuerCollection = new X509Certificate2Collection();

                try
                {
                    // build issuer chain
                    if (issuerCertificates != null)
                    {
                        foreach (byte[] issuerRawCert in issuerCertificates)
                        {
                            X509Certificate2 newIssuerCert = X509CertificateLoader.LoadCertificate(
                                issuerRawCert);
                            newIssuerCollection.Add(newIssuerCert);
                        }
                    }
                }
                catch
                {
                    throw new ServiceResultException(
                        StatusCodes.BadCertificateInvalid,
                        "Certificate data is invalid.");
                }

                // self signed
                bool selfSigned = X509Utils.IsSelfSigned(newCert);
                if (selfSigned && newIssuerCollection.Count != 0)
                {
                    throw new ServiceResultException(
                        StatusCodes.BadCertificateInvalid,
                        "Issuer list not empty for self signed certificate."
                    );
                }

                if (!selfSigned)
                {
                    try
                    {
                        // verify cert with issuer chain
                        var certValidator = new CertificateValidator();
                        var issuerStore = new CertificateTrustList();
                        var issuerCollection = new CertificateIdentifierCollection();
                        foreach (X509Certificate2 issuerCert in newIssuerCollection)
                        {
                            issuerCollection.Add(new CertificateIdentifier(issuerCert));
                        }
                        issuerStore.TrustedCertificates = issuerCollection;
                        certValidator.Update(issuerStore, issuerStore, null);
                        certValidator.Validate(newCert);
                    }
                    catch (Exception ex)
                    {
                        throw new ServiceResultException(
                            StatusCodes.BadSecurityChecksFailed,
                            "Failed to verify integrity of the new certificate and the issuer list.",
                            ex
                        );
                    }
                }

                var updateCertificate = new UpdateCertificateData();
                try
                {
                    ICertificatePasswordProvider passwordProvider = m_configuration
                        .SecurityConfiguration
                        .CertificatePasswordProvider;
                    switch (privateKeyFormat)
                    {
                        case null:
                        case "":
                        {
                            X509Certificate2 exportableKey;
                            //use the new generated private key if one exists and matches the provided public key
                            if (
                                certificateGroup.TemporaryApplicationCertificate != null &&
                                X509Utils.VerifyKeyPair(
                                    newCert,
                                    certificateGroup.TemporaryApplicationCertificate)
                            )
                            {
                                exportableKey = X509Utils.CreateCopyWithPrivateKey(
                                    certificateGroup.TemporaryApplicationCertificate,
                                    false
                                );
                            }
                            else
                            {
                                X509Certificate2 certWithPrivateKey = existingCertIdentifier
                                    .LoadPrivateKeyExAsync(
                                        passwordProvider,
                                        m_configuration.ApplicationUri)
                                    .GetAwaiter()
                                    .GetResult();
                                exportableKey = X509Utils.CreateCopyWithPrivateKey(
                                    certWithPrivateKey,
                                    false);
                            }

                            updateCertificate.CertificateWithPrivateKey =
                                CertificateFactory.CreateCertificateWithPrivateKey(
                                    newCert,
                                    exportableKey);
                            break;
                        }
                        case "PFX":
                        {
                            X509Certificate2 certWithPrivateKey = X509Utils
                                .CreateCertificateFromPKCS12(
                                    privateKey,
                                    passwordProvider?.GetPassword(existingCertIdentifier),
                                    true
                                    );
                            updateCertificate.CertificateWithPrivateKey =
                                CertificateFactory.CreateCertificateWithPrivateKey(
                                    newCert,
                                    certWithPrivateKey);
                            break;
                        }
                        case "PEM":
                            updateCertificate.CertificateWithPrivateKey =
                                CertificateFactory.CreateCertificateWithPEMPrivateKey(
                                    newCert,
                                    privateKey,
                                    passwordProvider?.GetPassword(existingCertIdentifier)
                                );
                            break;
                    }
                    //dispose temporary new private key as it is no longer needed
                    certificateGroup.TemporaryApplicationCertificate?.Dispose();
                    certificateGroup.TemporaryApplicationCertificate = null;

                    updateCertificate.IssuerCollection = newIssuerCollection;
                    updateCertificate.SessionId = context.SessionId;
                }
                catch
                {
                    throw new ServiceResultException(
                        StatusCodes.BadSecurityChecksFailed,
                        "Failed to verify integrity of the new certificate and the private key."
                    );
                }

                certificateGroup.UpdateCertificate = updateCertificate;
                applyChangesRequired = true;

                if (updateCertificate != null)
                {
                    try
                    {
                        using (ICertificateStore appStore = existingCertIdentifier.OpenStore())
                        {
                            if (appStore == null)
                            {
                                throw new ServiceResultException(
                                    StatusCodes.BadConfigurationError,
                                    "Failed to open application certificate store."
                                );
                            }

                            Utils.LogCertificate(
                                Utils.TraceMasks.Security,
                                "Delete application certificate: ",
                                existingCertIdentifier.Certificate
                            );
                            appStore.DeleteAsync(existingCertIdentifier.Thumbprint).Wait();
                            Utils.LogCertificate(
                                Utils.TraceMasks.Security,
                                "Add new application certificate: ",
                                updateCertificate.CertificateWithPrivateKey
                            );
                            ICertificatePasswordProvider passwordProvider = m_configuration
                                .SecurityConfiguration
                                .CertificatePasswordProvider;
                            appStore
                                .AddAsync(
                                    updateCertificate.CertificateWithPrivateKey,
                                    passwordProvider?.GetPassword(existingCertIdentifier)
                                )
                                .Wait();
                            // keep only track of cert without private key
                            X509Certificate2 certOnly = X509CertificateLoader.LoadCertificate(
                                updateCertificate.CertificateWithPrivateKey.RawData
                            );
                            updateCertificate.CertificateWithPrivateKey.Dispose();
                            updateCertificate.CertificateWithPrivateKey = certOnly;
                            //update certificate identifier with new certificate
<<<<<<< HEAD
                            existingCertIdentifier.FindAsync(m_configuration.ApplicationUri)
                                .GetAwaiter()
                                .GetResult();
=======
                            await existingCertIdentifier.FindAsync(m_configuration.ApplicationUri).ConfigureAwait(false);
>>>>>>> 62aa1fa0
                        }

                        ICertificateStore issuerStore = certificateGroup.IssuerStore.OpenStore();
                        try
                        {
                            if (issuerStore == null)
                            {
                                throw new ServiceResultException(
                                    StatusCodes.BadConfigurationError,
                                    "Failed to open issuer certificate store."
                                );
                            }

                            foreach (X509Certificate2 issuer in updateCertificate.IssuerCollection)
                            {
                                try
                                {
                                    Utils.LogCertificate(
                                        Utils.TraceMasks.Security,
                                        "Add new issuer certificate: ",
                                        issuer
                                    );
                                    issuerStore.AddAsync(issuer).Wait();
                                }
                                catch (ArgumentException)
                                {
                                    // ignore error if issuer cert already exists
                                }
                            }
                        }
                        finally
                        {
                            issuerStore?.Close();
                        }

                        Server.ReportCertificateUpdatedAuditEvent(
                            context,
                            objectId,
                            method,
                            inputArguments,
                            certificateGroupId,
                            certificateTypeId
                        );
                    }
                    catch (Exception ex)
                    {
                        Utils.LogError(
                            Utils.TraceMasks.Security,
                            ServiceResult.BuildExceptionTrace(ex));
                        throw new ServiceResultException(
                            StatusCodes.BadSecurityChecksFailed,
                            "Failed to update certificate.",
                            ex
                        );
                    }
                }
            }
            catch (Exception e)
            {
                // report the failure of UpdateCertificate via an audit event
                Server.ReportCertificateUpdatedAuditEvent(
                    context,
                    objectId,
                    method,
                    inputArguments,
                    certificateGroupId,
                    certificateTypeId,
                    e
                );
                // Raise audit certificate event
                Server.ReportAuditCertificateEvent(newCert, e);
                throw;
            }

            return new UpdateCertificateMethodStateResult { ServiceResult = ServiceResult.Good, ApplyChangesRequired = applyChangesRequired };
        }

        private ServiceResult CreateSigningRequest(
            ISystemContext context,
            MethodState method,
            NodeId objectId,
            NodeId certificateGroupId,
            NodeId certificateTypeId,
            string subjectName,
            bool regeneratePrivateKey,
            byte[] nonce,
            ref byte[] certificateRequest
        )
        {
            HasApplicationSecureAdminAccess(context);

            ServerCertificateGroup certificateGroup = VerifyGroupAndTypeId(
                certificateGroupId,
                certificateTypeId);

            // identify the existing certificate for which to CreateSigningRequest
            // it should be of the same type
            CertificateIdentifier existingCertIdentifier = certificateGroup.ApplicationCertificates
                .FirstOrDefault(
                    cert => cert.CertificateType == certificateTypeId
                    );

            if (string.IsNullOrEmpty(subjectName))
            {
                subjectName = existingCertIdentifier.Certificate.Subject;
            }

            certificateGroup.TemporaryApplicationCertificate?.Dispose();
            certificateGroup.TemporaryApplicationCertificate = null;

            X509Certificate2 certWithPrivateKey;
            if (regeneratePrivateKey)
            {
                certWithPrivateKey = GenerateTemporaryApplicationCertificate(
                    certificateTypeId,
                    certificateGroup,
                    subjectName
                );
            }
            else
            {
                ICertificatePasswordProvider passwordProvider = m_configuration
                    .SecurityConfiguration
                    .CertificatePasswordProvider;
                certWithPrivateKey = existingCertIdentifier
                    .LoadPrivateKeyExAsync(passwordProvider)
                    .GetAwaiter()
                    .GetResult();
            }

            Utils.LogCertificate(
                Utils.TraceMasks.Security,
                "Create signing request: ",
                certWithPrivateKey);
            certificateRequest = CertificateFactory.CreateSigningRequest(
                certWithPrivateKey,
                X509Utils.GetDomainsFromCertificate(certWithPrivateKey)
            );

            return ServiceResult.Good;
        }

        private X509Certificate2 GenerateTemporaryApplicationCertificate(
            NodeId certificateTypeId,
            ServerCertificateGroup certificateGroup,
            string subjectName
        )
        {
            X509Certificate2 certificate;

            ICertificateBuilder certificateBuilder = CertificateFactory
                .CreateCertificate(m_configuration.ApplicationUri, null, subjectName, null)
                .SetNotBefore(DateTime.Today.AddDays(-1))
                .SetNotAfter(DateTime.Today.AddDays(14));

            if (
                certificateTypeId == null ||
                certificateTypeId == ObjectTypeIds.ApplicationCertificateType ||
                certificateTypeId == ObjectTypeIds.RsaMinApplicationCertificateType ||
                certificateTypeId == ObjectTypeIds.RsaSha256ApplicationCertificateType
            )
            {
                certificate = certificateBuilder.SetRSAKeySize(CertificateFactory.DefaultKeySize)
                    .CreateForRSA();
            }
            else
            {
#if !ECC_SUPPORT
                throw new ServiceResultException(
                    StatusCodes.BadNotSupported,
                    "The Ecc certificate type is not supported."
                );
#else
                ECCurve? curve =
                    EccUtils.GetCurveFromCertificateTypeId(certificateTypeId)
                    ?? throw new ServiceResultException(
                        StatusCodes.BadNotSupported,
                        "The Ecc certificate type is not supported."
                    );
                certificate = certificateBuilder.SetECCurve(curve.Value).CreateForECDsa();
#endif
            }

            certificateGroup.TemporaryApplicationCertificate = certificate;

            return certificate;
        }

        private ServiceResult ApplyChanges(
            ISystemContext context,
            MethodState method,
            NodeId objectId,
            IList<object> inputArguments,
            IList<object> outputArguments
        )
        {
            HasApplicationSecureAdminAccess(context);

            bool disconnectSessions = false;

            foreach (ServerCertificateGroup certificateGroup in m_certificateGroups)
            {
                try
                {
                    UpdateCertificateData updateCertificate = certificateGroup.UpdateCertificate;
                    if (updateCertificate != null)
                    {
                        disconnectSessions = true;
                        Utils.LogCertificate(
                            Utils.TraceMasks.Security,
                            "Apply Changes for certificate: ",
                            updateCertificate.CertificateWithPrivateKey
                        );
                    }
                }
                finally
                {
                    certificateGroup.UpdateCertificate = null;
                }
            }

            if (disconnectSessions)
            {
<<<<<<< HEAD
                Task.Run(async () =>
                {
                    Utils.LogInfo(
                        Utils.TraceMasks.Security,
                        "Apply Changes for application certificate update.");
=======
                _ = Task.Run(async () => {
                    Utils.LogInfo((int)Utils.TraceMasks.Security, "Apply Changes for application certificate update.");
>>>>>>> 62aa1fa0
                    // give the client some time to receive the response
                    // before the certificate update may disconnect all sessions
                    await Task.Delay(1000).ConfigureAwait(false);
                    try
                    {
                        await m_configuration
                            .CertificateValidator.UpdateCertificateAsync(
                                m_configuration.SecurityConfiguration,
                                m_configuration.ApplicationUri
                            )
                            .ConfigureAwait(false);
                    }
                    catch (Exception ex)
                    {
                        Utils.LogCritical(
                            ex,
                            "Failed to sucessfully Apply Changes: Error updating application instance certificates. Server could be in faulted state."
                        );
                        throw;
                    }
                });
            }

            return StatusCodes.Good;
        }

        private ServiceResult GetRejectedList(
            ISystemContext context,
            MethodState method,
            NodeId objectId,
            ref byte[][] certificates
        )
        {
            HasApplicationSecureAdminAccess(context);

            // No rejected store configured
            if (m_rejectedStore == null)
            {
                certificates = [];
                return StatusCodes.Good;
            }

            ICertificateStore store = m_rejectedStore.OpenStore();
            try
            {
                if (store != null)
                {
                    X509Certificate2Collection collection = store.EnumerateAsync().Result;
                    var rawList = new List<byte[]>();
                    foreach (X509Certificate2 cert in collection)
                    {
                        rawList.Add(cert.RawData);
                    }
                    certificates = [.. rawList];
                }
            }
            finally
            {
                store?.Close();
            }

            return StatusCodes.Good;
        }

        private ServiceResult GetCertificates(
            ISystemContext context,
            MethodState method,
            NodeId objectId,
            NodeId certificateGroupId,
            ref NodeId[] certificateTypeIds,
            ref byte[][] certificates
        )
        {
            HasApplicationSecureAdminAccess(context);

            ServerCertificateGroup certificateGroup =
                m_certificateGroups.FirstOrDefault(
                    group => Utils.IsEqual(group.NodeId, certificateGroupId))
                ?? throw new ServiceResultException(
                    StatusCodes.BadInvalidArgument,
                    "Certificate group invalid.");

            certificateTypeIds = certificateGroup.CertificateTypes;
            certificates = [.. certificateGroup.ApplicationCertificates
                .Select(s => s.Certificate?.RawData)];

            return ServiceResult.Good;
        }

        private ServerCertificateGroup VerifyGroupAndTypeId(
            NodeId certificateGroupId,
            NodeId certificateTypeId)
        {
            // verify typeid must be set
            if (NodeId.IsNull(certificateTypeId))
            {
                throw new ServiceResultException(
                    StatusCodes.BadInvalidArgument,
                    "Certificate type not specified.");
            }

            // verify requested certificate group
            if (NodeId.IsNull(certificateGroupId))
            {
                certificateGroupId = ObjectIds
                    .ServerConfiguration_CertificateGroups_DefaultApplicationGroup;
            }

            ServerCertificateGroup certificateGroup =
                m_certificateGroups.FirstOrDefault(
                    group => Utils.IsEqual(group.NodeId, certificateGroupId))
                ?? throw new ServiceResultException(
                    StatusCodes.BadInvalidArgument,
                    "Certificate group invalid.");

            // verify certificate type
            bool foundCertType = certificateGroup.CertificateTypes
                .Any(t => Utils.IsEqual(t, certificateTypeId));
            if (!foundCertType)
            {
                throw new ServiceResultException(
                    StatusCodes.BadInvalidArgument,
                    "Certificate type not valid for certificate group."
                );
            }

            return certificateGroup;
        }

        /// <summary>
        /// Finds the <see cref="NamespaceMetadataState"/> node for the specified NamespaceUri.
        /// </summary>
        private NamespaceMetadataState FindNamespaceMetadataState(string namespaceUri)
        {
            try
            {
                // find ServerNamespaces node
                if (
                    FindPredefinedNode(ObjectIds.Server_Namespaces, typeof(NamespacesState))
                    is not NamespacesState serverNamespacesNode
                )
                {
                    Utils.LogError("Cannot find ObjectIds.Server_Namespaces node.");
                    return null;
                }

                IList<BaseInstanceState> serverNamespacesChildren = [];
                serverNamespacesNode.GetChildren(SystemContext, serverNamespacesChildren);

                foreach (BaseInstanceState namespacesReference in serverNamespacesChildren)
                {
                    // Find NamespaceMetadata node of NamespaceUri in Namespaces children
                    if (namespacesReference is not NamespaceMetadataState namespaceMetadata)
                    {
                        continue;
                    }

                    if (namespaceMetadata.NamespaceUri.Value == namespaceUri)
                    {
                        return namespaceMetadata;
                    }
                }

                IList<IReference> serverNamespacesReferencs = [];
                serverNamespacesNode.GetReferences(SystemContext, serverNamespacesReferencs);

                foreach (IReference serverNamespacesReference in serverNamespacesReferencs)
                {
                    if (!serverNamespacesReference.IsInverse)
                    {
                        // Find NamespaceMetadata node of NamespaceUri in Namespaces references
                        var nameSpaceNodeId = ExpandedNodeId.ToNodeId(
                            serverNamespacesReference.TargetId,
                            Server.NamespaceUris
                        );
                        if (FindNodeInAddressSpace(
                            nameSpaceNodeId) is not NamespaceMetadataState namespaceMetadata)
                        {
                            continue;
                        }

                        if (namespaceMetadata.NamespaceUri.Value == namespaceUri)
                        {
                            return namespaceMetadata;
                        }
                    }
                }

                return null;
            }
            catch (Exception ex)
            {
                Utils.LogError(
                    ex,
                    "Error searching NamespaceMetadata for namespaceUri {0}.",
                    namespaceUri);
                return null;
            }
        }

        /// <summary>
        /// Clear NamespaceMetadata nodes cache in case nodes are added or deleted
        /// </summary>
        private void ServerNamespacesChanged(
            ISystemContext context,
            NodeState node,
            NodeStateChangeMasks changes)
        {
            if ((changes & NodeStateChangeMasks.Children) != 0 ||
                (changes & NodeStateChangeMasks.References) != 0)
            {
                try
                {
                    lock (Lock)
                    {
                        m_namespaceMetadataStates.Clear();
                    }
                }
                catch
                {
                    // ignore errors
                }
            }
        }

        private class UpdateCertificateData
        {
            public NodeId SessionId;
            public X509Certificate2 CertificateWithPrivateKey;
            public X509Certificate2Collection IssuerCollection;
        }

        private class ServerCertificateGroup
        {
            public string BrowseName;
            public NodeId NodeId;
            public CertificateGroupState Node;
            public NodeId[] CertificateTypes;
            public CertificateIdentifierCollection ApplicationCertificates;
            public CertificateStoreIdentifier IssuerStore;
            public CertificateStoreIdentifier TrustedStore;
            public UpdateCertificateData UpdateCertificate;
            public X509Certificate2 TemporaryApplicationCertificate;
        }

        private ServerConfigurationState m_serverConfigurationNode;
        private readonly ApplicationConfiguration m_configuration;
        private readonly List<ServerCertificateGroup> m_certificateGroups;
        private readonly CertificateStoreIdentifier m_rejectedStore;
        private readonly Dictionary<string, NamespaceMetadataState> m_namespaceMetadataStates = [];
    }
}<|MERGE_RESOLUTION|>--- conflicted
+++ resolved
@@ -280,7 +280,6 @@
                 .. configuration.ServerConfiguration.ServerCapabilities
             ];
             m_serverConfigurationNode.ServerCapabilities.ValueRank = ValueRanks.OneDimension;
-<<<<<<< HEAD
             m_serverConfigurationNode.ServerCapabilities.ArrayDimensions
                 = new ReadOnlyList<uint>([0]);
             m_serverConfigurationNode.SupportedPrivateKeyFormats.Value =
@@ -297,14 +296,14 @@
             m_serverConfigurationNode.MulticastDnsEnabled.Value = configuration.ServerConfiguration
                 .MultiCastDnsEnabled;
 
-            m_serverConfigurationNode.UpdateCertificate.OnCall
-                = new UpdateCertificateMethodStateMethodCallHandler(
-                UpdateCertificate
+            m_serverConfigurationNode.UpdateCertificate.OnCallAsync
+                = new UpdateCertificateMethodStateMethodAsyncCallHandler(
+                UpdateCertificateAsync
             );
             m_serverConfigurationNode.CreateSigningRequest.OnCall =
                 new CreateSigningRequestMethodStateMethodCallHandler(CreateSigningRequest);
-            m_serverConfigurationNode.ApplyChanges.OnCallMethod
-                = new GenericMethodCalledEventHandler(ApplyChanges);
+            m_serverConfigurationNode.ApplyChanges.OnCallMethod2
+                = new GenericMethodCalledEventHandler2(ApplyChanges);
             m_serverConfigurationNode.GetRejectedList.OnCall
                 = new GetRejectedListMethodStateMethodCallHandler(
                 GetRejectedList
@@ -313,20 +312,6 @@
                 = new GetCertificatesMethodStateMethodCallHandler(
                 GetCertificates
             );
-=======
-            m_serverConfigurationNode.ServerCapabilities.ArrayDimensions = new ReadOnlyList<uint>(new List<uint> { 0 });
-            m_serverConfigurationNode.SupportedPrivateKeyFormats.Value = configuration.ServerConfiguration.SupportedPrivateKeyFormats.ToArray();
-            m_serverConfigurationNode.SupportedPrivateKeyFormats.ValueRank = ValueRanks.OneDimension;
-            m_serverConfigurationNode.SupportedPrivateKeyFormats.ArrayDimensions = new ReadOnlyList<uint>(new List<uint> { 0 });
-            m_serverConfigurationNode.MaxTrustListSize.Value = (uint)configuration.ServerConfiguration.MaxTrustListSize;
-            m_serverConfigurationNode.MulticastDnsEnabled.Value = configuration.ServerConfiguration.MultiCastDnsEnabled;
-
-            m_serverConfigurationNode.UpdateCertificate.OnCallAsync = new UpdateCertificateMethodStateMethodAsyncCallHandler(UpdateCertificateAsync);
-            m_serverConfigurationNode.CreateSigningRequest.OnCall = new CreateSigningRequestMethodStateMethodCallHandler(CreateSigningRequest);
-            m_serverConfigurationNode.ApplyChanges.OnCallMethod2 = new GenericMethodCalledEventHandler2(ApplyChanges);
-            m_serverConfigurationNode.GetRejectedList.OnCall = new GetRejectedListMethodStateMethodCallHandler(GetRejectedList);
-            m_serverConfigurationNode.GetCertificates.OnCall = new GetCertificatesMethodStateMethodCallHandler(GetCertificates);
->>>>>>> 62aa1fa0
             m_serverConfigurationNode.ClearChangeMasks(systemContext, true);
 
             // setup certificate group trust list handlers
@@ -476,21 +461,6 @@
             }
         }
 
-<<<<<<< HEAD
-        private ServiceResult UpdateCertificate(
-            ISystemContext context,
-            MethodState method,
-            NodeId objectId,
-            NodeId certificateGroupId,
-            NodeId certificateTypeId,
-            byte[] certificate,
-            byte[][] issuerCertificates,
-            string privateKeyFormat,
-            byte[] privateKey,
-            ref bool applyChangesRequired
-        )
-=======
-        #region Private Methods
         private async ValueTask<UpdateCertificateMethodStateResult> UpdateCertificateAsync(
            ISystemContext context,
            MethodState method,
@@ -501,8 +471,8 @@
            byte[][] issuerCertificates,
            string privateKeyFormat,
            byte[] privateKey,
-           CancellationToken cancellation)
->>>>>>> 62aa1fa0
+           CancellationToken cancellation
+        )
         {
             bool applyChangesRequired = false;
             HasApplicationSecureAdminAccess(context);
@@ -769,13 +739,8 @@
                             updateCertificate.CertificateWithPrivateKey.Dispose();
                             updateCertificate.CertificateWithPrivateKey = certOnly;
                             //update certificate identifier with new certificate
-<<<<<<< HEAD
-                            existingCertIdentifier.FindAsync(m_configuration.ApplicationUri)
-                                .GetAwaiter()
-                                .GetResult();
-=======
-                            await existingCertIdentifier.FindAsync(m_configuration.ApplicationUri).ConfigureAwait(false);
->>>>>>> 62aa1fa0
+                            await existingCertIdentifier.FindAsync(m_configuration.ApplicationUri)
+                                .ConfigureAwait(false);
                         }
 
                         ICertificateStore issuerStore = certificateGroup.IssuerStore.OpenStore();
@@ -999,16 +964,11 @@
 
             if (disconnectSessions)
             {
-<<<<<<< HEAD
                 Task.Run(async () =>
                 {
                     Utils.LogInfo(
                         Utils.TraceMasks.Security,
                         "Apply Changes for application certificate update.");
-=======
-                _ = Task.Run(async () => {
-                    Utils.LogInfo((int)Utils.TraceMasks.Security, "Apply Changes for application certificate update.");
->>>>>>> 62aa1fa0
                     // give the client some time to receive the response
                     // before the certificate update may disconnect all sessions
                     await Task.Delay(1000).ConfigureAwait(false);
