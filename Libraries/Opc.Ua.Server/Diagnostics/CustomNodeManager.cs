
/* ========================================================================
 * Copyright (c) 2005-2022 The OPC Foundation, Inc. All rights reserved.
 *
 * OPC Foundation MIT License 1.00
 *
 * Permission is hereby granted, free of charge, to any person
 * obtaining a copy of this software and associated documentation
 * files (the "Software"), to deal in the Software without
 * restriction, including without limitation the rights to use,
 * copy, modify, merge, publish, distribute, sublicense, and/or sell
 * copies of the Software, and to permit persons to whom the
 * Software is furnished to do so, subject to the following
 * conditions:
 *
 * The above copyright notice and this permission notice shall be
 * included in all copies or substantial portions of the Software.
 * THE SOFTWARE IS PROVIDED "AS IS", WITHOUT WARRANTY OF ANY KIND,
 * EXPRESS OR IMPLIED, INCLUDING BUT NOT LIMITED TO THE WARRANTIES
 * OF MERCHANTABILITY, FITNESS FOR A PARTICULAR PURPOSE AND
 * NONINFRINGEMENT. IN NO EVENT SHALL THE AUTHORS OR COPYRIGHT
 * HOLDERS BE LIABLE FOR ANY CLAIM, DAMAGES OR OTHER LIABILITY,
 * WHETHER IN AN ACTION OF CONTRACT, TORT OR OTHERWISE, ARISING
 * FROM, OUT OF OR IN CONNECTION WITH THE SOFTWARE OR THE USE OR
 * OTHER DEALINGS IN THE SOFTWARE.
 *
 * The complete license agreement can be found here:
 * http://opcfoundation.org/License/MIT/1.00/
 * ======================================================================*/

using System;
using System.Collections.Concurrent;
using System.Collections.Generic;
using System.Globalization;
using System.Linq;
using System.Reflection;
using System.Threading;


namespace Opc.Ua.Server
{
    /// <summary>
    /// A sample implementation of the INodeManager interface.
    /// </summary>
    /// <remarks>
    /// This node manager is a base class used in multiple samples. It implements the INodeManager
    /// interface and allows sub-classes to override only the methods that they need. This example
    /// is not part of the SDK because most real implementations of a INodeManager will need to
    /// modify the behavior of the base class.
    /// </remarks>
    public class CustomNodeManager2 : INodeManager2, INodeIdFactory, IDisposable
    {
        #region Constructors
        /// <summary>
        /// Initializes the node manager.
        /// </summary>
        protected CustomNodeManager2(
            IServerInternal server,
            params string[] namespaceUris)
        :
            this(server, (ApplicationConfiguration)null, namespaceUris)
        {
        }

        /// <summary>
        /// Initializes the node manager.
        /// </summary>
        protected CustomNodeManager2(
            IServerInternal server,
            ApplicationConfiguration configuration,
            params string[] namespaceUris)
        :
            this(server, configuration, false, namespaceUris)
        {
        }

        /// <summary>
        /// Initializes the node manager.
        /// </summary>
        protected CustomNodeManager2(
            IServerInternal server,
            ApplicationConfiguration configuration,
            bool useSamplingGroups,
            params string[] namespaceUris)
        {
            // set defaults.
            m_maxQueueSize = 1000;
            m_maxDurableQueueSize = 200000; //default value in deprecated Conformance Unit Subscription Durable StorageLevel High

            if (configuration?.ServerConfiguration != null)
            {
                m_maxQueueSize = (uint)configuration.ServerConfiguration.MaxNotificationQueueSize;
                m_maxDurableQueueSize = (uint)configuration.ServerConfiguration.MaxDurableNotificationQueueSize;
            }

            // save a reference to the UA server instance that owns the node manager.
            m_server = server;

            // all operations require information about the system
            m_systemContext = m_server.DefaultSystemContext.Copy();

            // the node id factory assigns new node ids to new nodes.
            // the strategy used by a NodeManager depends on what kind of information it provides.
            m_systemContext.NodeIdFactory = this;

            // add the uris to the server's namespace table and cache the indexes.
            ushort[] namespaceIndexes = Array.Empty<ushort>();
            if (namespaceUris != null)
            {
                namespaceIndexes = new ushort[namespaceUris.Length];

                for (int ii = 0; ii < namespaceUris.Length; ii++)
                {
                    namespaceIndexes[ii] = m_server.NamespaceUris.GetIndexOrAppend(namespaceUris[ii]);
                }
            }

            // add the table of namespaces that are used by the NodeManager.
            m_namespaceUris = namespaceUris;
            m_namespaceIndexes = namespaceIndexes;

            // create a monitored item manager that owns sampling groups / monitoredNodes
            if (useSamplingGroups)
            {
                m_monitoredItemManager = new SamplingGroupMonitoredItemManager(this, server, configuration);
            }
            else
            {
                m_monitoredItemManager = new MonitoredNodeMonitoredItemManager(this);
            }

            m_predefinedNodes = new NodeIdDictionary<NodeState>();
        }
        #endregion

        #region IDisposable Members
        /// <summary>
        /// Frees any unmanaged resources.
        /// </summary>
        public void Dispose()
        {
            Dispose(true);
            GC.SuppressFinalize(this);
        }

        /// <summary>
        /// An overrideable version of the Dispose.
        /// </summary>
        protected virtual void Dispose(bool disposing)
        {
            if (disposing)
            {
                lock (Lock)
                {
                    Utils.SilentDispose(m_monitoredItemManager);
                    foreach (NodeState node in m_predefinedNodes.Values)
                    {
                        Utils.SilentDispose(node);
                    }

                    m_predefinedNodes.Clear();
                }
            }
        }
        #endregion

        #region INodeIdFactory Members
        /// <summary>
        /// Creates the NodeId for the specified node.
        /// </summary>
        /// <param name="context">The context.</param>
        /// <param name="node">The node.</param>
        /// <returns>The new NodeId.</returns>
        public virtual NodeId New(ISystemContext context, NodeState node)
        {
            return node.NodeId;
        }
        #endregion

        #region Public Properties
        /// <summary>
        /// Acquires the lock on the node manager.
        /// </summary>
        public object Lock
        {
            get { return m_lock; }
        }

        /// <summary>
        /// Gets the server that the node manager belongs to.
        /// </summary>
        public IServerInternal Server
        {
            get { return m_server; }
        }

        /// <summary>
        /// The default context to use.
        /// </summary>
        public ServerSystemContext SystemContext
        {
            get { return m_systemContext; }
        }

        /// <summary>
        /// Gets the default index for the node manager's namespace.
        /// </summary>
        public ushort NamespaceIndex
        {
            get { return m_namespaceIndexes[0]; }
        }

        /// <summary>
        /// Gets the namespace indexes owned by the node manager.
        /// </summary>
        /// <value>The namespace indexes.</value>
        public IReadOnlyList<ushort> NamespaceIndexes
        {
            get { return m_namespaceIndexes; }
        }

        /// <summary>
        /// Gets or sets the maximum size of a monitored item queue.
        /// </summary>
        /// <value>The maximum size of a monitored item queue.</value>
        public uint MaxQueueSize
        {
            get { return m_maxQueueSize; }
            set { m_maxQueueSize = value; }
        }

        /// <summary>
        /// Gets or sets the maximum size of a durable monitored item queue.
        /// </summary>
        /// <value>The maximum size of a durable monitored item queue.</value>
        public uint MaxDurableQueueSize
        {
            get { return m_maxDurableQueueSize; }
            set { m_maxDurableQueueSize = value; }
        }

        /// <summary>
        /// The root for the alias assigned to the node manager.
        /// </summary>
        public string AliasRoot
        {
            get { return m_aliasRoot; }
            set { m_aliasRoot = value; }
        }
        #endregion

        #region Protected Members
        /// <summary>
        /// The predefined nodes managed by the node manager.
        /// </summary>
        protected NodeIdDictionary<NodeState> PredefinedNodes => m_predefinedNodes;

        /// <summary>
        /// The root notifiers for the node manager.
        /// </summary>
        protected List<NodeState> RootNotifiers
        {
            get { return m_rootNotifiers; }
        }

        /// <summary>
        /// Gets the table of nodes being monitored.
        /// </summary>
        protected NodeIdDictionary<MonitoredNode2> MonitoredNodes => m_monitoredItemManager.MonitoredNodes;

        /// <summary>
        /// Gets the table of monitored items managed by the node manager.
        /// </summary>
        protected ConcurrentDictionary<uint, IMonitoredItem> MonitoredItems => m_monitoredItemManager.MonitoredItems;

        /// <summary>
        /// Sets the namespaces supported by the NodeManager.
        /// </summary>
        /// <param name="namespaceUris">The namespace uris.</param>
        protected void SetNamespaces(params string[] namespaceUris)
        {
            // add the uris to the server's namespace table and cache the indexes.
            var namespaceIndexes = new ushort[namespaceUris.Length];

            for (int ii = 0; ii < namespaceUris.Length; ii++)
            {
                namespaceIndexes[ii] = m_server.NamespaceUris.GetIndexOrAppend(namespaceUris[ii]);
            }

            // create the immutable table of namespaces that are used by the NodeManager.
            m_namespaceUris = namespaceUris;
            m_namespaceIndexes = namespaceIndexes;
        }

        /// <summary>
        /// Sets the namespace indexes supported by the NodeManager.
        /// </summary>
        protected void SetNamespaceIndexes(ushort[] namespaceIndexes)
        {
            var namespaceUris = new string[namespaceIndexes.Length];

            for (int ii = 0; ii < namespaceIndexes.Length; ii++)
            {
                namespaceUris[ii] = m_server.NamespaceUris.GetString(namespaceIndexes[ii]);
            }

            // create the immutable table of namespaces that are used by the NodeManager.
            m_namespaceUris = namespaceUris;
            m_namespaceIndexes = namespaceIndexes;
        }

        /// <summary>
        /// Returns true if the namespace for the node id is one of the namespaces managed by the node manager.
        /// </summary>
        /// <remarks>
        /// It is thread safe to call this method outside the node manager lock.
        /// </remarks>
        /// <param name="nodeId">The node id to check.</param>
        /// <returns>True if the namespace is one of the nodes.</returns>
        protected virtual bool IsNodeIdInNamespace(NodeId nodeId)
        {
            // nulls are never a valid node.
            if (NodeId.IsNull(nodeId))
            {
                return false;
            }

            // quickly exclude nodes that not in the namespace.
            return m_namespaceIndexes.Contains(nodeId.NamespaceIndex);
        }

        /// <summary>
        /// Returns the node if the handle refers to a node managed by this manager.
        /// </summary>
        /// <remarks>
        /// It is thread safe to call this method outside the node manager lock.
        /// </remarks>
        /// <param name="managerHandle">The handle to check.</param>
        /// <returns>Non-null if the handle belongs to the node manager.</returns>
        protected virtual NodeHandle IsHandleInNamespace(object managerHandle)
        {
            NodeHandle source = managerHandle as NodeHandle;

            if (source == null)
            {
                return null;
            }

            if (!IsNodeIdInNamespace(source.NodeId))
            {
                return null;
            }

            return source;
        }

        /// <summary>
        /// Returns the state object for the specified node if it exists.
        /// </summary>
        public NodeState Find(NodeId nodeId)
        {
            NodeState node = null;
            if (m_predefinedNodes.TryGetValue(nodeId, out node) == true)
            {
                return node;
            }

            return null;
        }

        /// <summary>
        /// Creates a new instance and assigns unique identifiers to all children.
        /// </summary>
        /// <param name="context">The operation context.</param>
        /// <param name="parentId">An optional parent identifier.</param>
        /// <param name="referenceTypeId">The reference type from the parent.</param>
        /// <param name="browseName">The browse name.</param>
        /// <param name="instance">The instance to create.</param>
        /// <returns>The new node id.</returns>
        public NodeId CreateNode(
            ServerSystemContext context,
            NodeId parentId,
            NodeId referenceTypeId,
            QualifiedName browseName,
            BaseInstanceState instance)
        {
            ServerSystemContext contextToUse = m_systemContext.Copy(context);

            lock (Lock)
            {
                instance.ReferenceTypeId = referenceTypeId;

                NodeState parent = null;

                if (parentId != null)
                {
                    if (!m_predefinedNodes.TryGetValue(parentId, out parent))
                    {
                        throw ServiceResultException.Create(
                            StatusCodes.BadNodeIdUnknown,
                            "Cannot find parent with id: {0}",
                            parentId);
                    }

                    parent.AddChild(instance);
                }

                instance.Create(contextToUse, null, browseName, null, true);
                AddPredefinedNode(contextToUse, instance);

                return instance.NodeId;
            }
        }

        /// <summary>
        /// Deletes a node and all of its children.
        /// </summary>
        public bool DeleteNode(
            ServerSystemContext context,
            NodeId nodeId)
        {
            ServerSystemContext contextToUse = m_systemContext.Copy(context);

            List<LocalReference> referencesToRemove = new List<LocalReference>();

            NodeState node = null;
            if (m_predefinedNodes.TryGetValue(nodeId, out node) != true)
            {
                return false;
            }

            RemovePredefinedNode(contextToUse, node, referencesToRemove);
            RemoveRootNotifier(node);

            if (referencesToRemove.Count > 0)
            {
                Server.NodeManager.RemoveReferences(referencesToRemove);
            }

            return true;
        }

        /// <summary>
        /// Searches the node id in all node managers
        /// </summary>
        /// <param name="nodeId"></param>
        /// <returns></returns>
        public NodeState FindNodeInAddressSpace(NodeId nodeId)
        {
            if (nodeId == null)
            {
                return null;
            }
            // search node id in all node managers
            foreach (INodeManager nodeManager in Server.NodeManager.NodeManagers)
            {
                NodeHandle handle = nodeManager.GetManagerHandle(nodeId) as NodeHandle;
                if (handle == null)
                {
                    continue;
                }
                return handle.Node;
            }
            return null;
        }
        #endregion

        #region INodeManager Members
        /// <summary>
        /// Returns the namespaces used by the node manager.
        /// </summary>
        /// <remarks>
        /// All NodeIds exposed by the node manager must be qualified by a namespace URI. This property
        /// returns the URIs used by the node manager. In this example all NodeIds use a single URI.
        /// </remarks>
        public virtual IEnumerable<string> NamespaceUris
        {
            get
            {
                return m_namespaceUris;
            }

            protected set
            {
                if (value == null) throw new ArgumentNullException(nameof(value));
                List<string> namespaceUris = new List<string>(value);
                SetNamespaces(namespaceUris.ToArray());
            }
        }

        /// <summary>
        /// Does any initialization required before the address space can be used.
        /// </summary>
        /// <remarks>
        /// The externalReferences is an out parameter that allows the node manager to link to nodes
        /// in other node managers. For example, the 'Objects' node is managed by the CoreNodeManager and
        /// should have a reference to the root folder node(s) exposed by this node manager.
        /// </remarks>
        public virtual void CreateAddressSpace(IDictionary<NodeId, IList<IReference>> externalReferences)
        {
            LoadPredefinedNodes(m_systemContext, externalReferences);
        }

        #region CreateAddressSpace Support Functions
        /// <summary>
        /// Loads a node set from a file or resource and adds them to the set of predefined nodes.
        /// </summary>
        public virtual void LoadPredefinedNodes(
            ISystemContext context,
            Assembly assembly,
            string resourcePath,
            IDictionary<NodeId, IList<IReference>> externalReferences)
        {
            // load the predefined nodes from an XML document.
            NodeStateCollection predefinedNodes = new NodeStateCollection();
            predefinedNodes.LoadFromResource(context, resourcePath, assembly, true);

            // add the predefined nodes to the node manager.
            for (int ii = 0; ii < predefinedNodes.Count; ii++)
            {
                AddPredefinedNode(context, predefinedNodes[ii]);
            }

            // ensure the reverse references exist.
            AddReverseReferences(externalReferences);
        }

        /// <summary>
        /// Loads a node set from a file or resource and adds them to the set of predefined nodes.
        /// </summary>
        protected virtual NodeStateCollection LoadPredefinedNodes(ISystemContext context)
        {
            return new NodeStateCollection();
        }

        /// <summary>
        /// Loads a node set from a file or resource and adds them to the set of predefined nodes.
        /// </summary>
        protected virtual void LoadPredefinedNodes(
            ISystemContext context,
            IDictionary<NodeId, IList<IReference>> externalReferences)
        {
            // load the predefined nodes from an XML document.
            NodeStateCollection predefinedNodes = LoadPredefinedNodes(context);

            // add the predefined nodes to the node manager.
            for (int ii = 0; ii < predefinedNodes.Count; ii++)
            {
                AddPredefinedNode(context, predefinedNodes[ii]);
            }

            // ensure the reverse references exist.
            AddReverseReferences(externalReferences);
        }

        /// <summary>
        /// Replaces the generic node with a node specific to the model.
        /// </summary>
        protected virtual NodeState AddBehaviourToPredefinedNode(ISystemContext context, NodeState predefinedNode)
        {
            BaseObjectState passiveNode = predefinedNode as BaseObjectState;

            if (passiveNode == null)
            {
                return predefinedNode;
            }

            return predefinedNode;
        }

        /// <summary>
        /// Recursively indexes the node and its children.
        /// </summary>
        protected virtual void AddPredefinedNode(ISystemContext context, NodeState node)
        {
            // assign a default value to any variable in namespace 0
            if (node is BaseVariableState nodeStateVar)
            {
                if (nodeStateVar.NodeId.NamespaceIndex == 0 && nodeStateVar.Value == null)
                {
                    nodeStateVar.Value = TypeInfo.GetDefaultValue(nodeStateVar.DataType,
                        nodeStateVar.ValueRank,
                        Server.TypeTree);
                }
            }

            NodeState activeNode = AddBehaviourToPredefinedNode(context, node);
            m_predefinedNodes.AddOrUpdate(activeNode.NodeId, activeNode, (key, _) => activeNode);

            BaseTypeState type = activeNode as BaseTypeState;

            if (type != null)
            {
                AddTypesToTypeTree(type);
            }
            lock (Lock)
            {
                // update the root notifiers.
                if (m_rootNotifiers != null)
                {
                    for (int ii = 0; ii < m_rootNotifiers.Count; ii++)
                    {
                        if (m_rootNotifiers[ii].NodeId == activeNode.NodeId)
                        {
                            m_rootNotifiers[ii] = activeNode;

                            // need to prevent recursion with the server object.
                            if (activeNode.NodeId != ObjectIds.Server)
                            {
                                activeNode.OnReportEvent = OnReportEvent;

                                if (!activeNode.ReferenceExists(ReferenceTypeIds.HasNotifier, true, ObjectIds.Server))
                                {
                                    activeNode.AddReference(ReferenceTypeIds.HasNotifier, true, ObjectIds.Server);
                                }
                            }

                            break;
                        }
                    }
                }
            }

            List<BaseInstanceState> children = new List<BaseInstanceState>();
            activeNode.GetChildren(context, children);

            for (int ii = 0; ii < children.Count; ii++)
            {
                AddPredefinedNode(context, children[ii]);
            }
        }

        /// <summary>
        /// Recursively indexes the node and its children.
        /// </summary>
        protected virtual void RemovePredefinedNode(
            ISystemContext context,
            NodeState node,
            List<LocalReference> referencesToRemove)
        {
            if (m_predefinedNodes.TryRemove(node.NodeId, out _) != true)
            {
                return;
            }
            node.UpdateChangeMasks(NodeStateChangeMasks.Deleted);
            node.ClearChangeMasks(context, false);
            OnNodeRemoved(node);

            // remove from the parent.
            if (node is BaseInstanceState instance && instance.Parent != null)
            {
                instance.Parent.RemoveChild(instance);
            }

            // remove children.
            List<BaseInstanceState> children = new List<BaseInstanceState>();
            node.GetChildren(context, children);

            for (int ii = 0; ii < children.Count; ii++)
            {
                node.RemoveChild(children[ii]);
            }

            for (int ii = 0; ii < children.Count; ii++)
            {
                RemovePredefinedNode(context, children[ii], referencesToRemove);
            }

            // remove from type table.
            BaseTypeState type = node as BaseTypeState;

            if (type != null)
            {
                m_server.TypeTree.Remove(type.NodeId);
            }

            // remove inverse references.
            List<IReference> references = new List<IReference>();
            node.GetReferences(context, references);

            for (int ii = 0; ii < references.Count; ii++)
            {
                IReference reference = references[ii];

                if (reference.TargetId.IsAbsolute)
                {
                    continue;
                }

                LocalReference referenceToRemove = new LocalReference(
                    (NodeId)reference.TargetId,
                    reference.ReferenceTypeId,
                    !reference.IsInverse,
                    node.NodeId);

                referencesToRemove.Add(referenceToRemove);
            }
        }

        /// <summary>
        /// Called after a node has been deleted.
        /// </summary>
        protected virtual void OnNodeRemoved(NodeState node)
        {
            // overridden by the sub-class.
        }

        /// <summary>
        /// Ensures that all reverse references exist.
        /// </summary>
        /// <param name="externalReferences">A list of references to add to external targets.</param>
        protected virtual void AddReverseReferences(IDictionary<NodeId, IList<IReference>> externalReferences)
        {
            foreach (NodeState source in m_predefinedNodes.Values)
            {
                IList<IReference> references = new List<IReference>();
                source.GetReferences(SystemContext, references);

                for (int ii = 0; ii < references.Count; ii++)
                {
                    IReference reference = references[ii];

                    // nothing to do with external nodes.
                    if (reference.TargetId == null || reference.TargetId.IsAbsolute)
                    {
                        continue;
                    }

                    // no need to add HasSubtype references since these are handled via the type table.
                    if (reference.ReferenceTypeId == ReferenceTypeIds.HasSubtype)
                    {
                        continue;
                    }

                    NodeId targetId = (NodeId)reference.TargetId;

                    // check for data type encoding references.
                    if (reference.IsInverse && reference.ReferenceTypeId == ReferenceTypeIds.HasEncoding)
                    {
                        Server.TypeTree.AddEncoding(targetId, source.NodeId);
                    }

                    // add inverse reference to internal targets.
                    NodeState target = null;

                    if (m_predefinedNodes.TryGetValue(targetId, out target))
                    {
                        if (!target.ReferenceExists(reference.ReferenceTypeId, !reference.IsInverse, source.NodeId))
                        {
                            target.AddReference(reference.ReferenceTypeId, !reference.IsInverse, source.NodeId);
                        }

                        continue;
                    }

                    // check for inverse references to external notifiers.
                    if (reference.IsInverse && reference.ReferenceTypeId == ReferenceTypeIds.HasNotifier)
                    {
                        AddRootNotifier(source);
                    }

                    // nothing more to do for references to nodes managed by this manager.
                    if (IsNodeIdInNamespace(targetId))
                    {
                        continue;
                    }

                    // add external reference.
                    AddExternalReference(
                        targetId,
                        reference.ReferenceTypeId,
                        !reference.IsInverse,
                        source.NodeId,
                        externalReferences);
                }
            }
        }

        /// <summary>
        /// Adds an external reference to the dictionary.
        /// </summary>
        protected void AddExternalReference(
            NodeId sourceId,
            NodeId referenceTypeId,
            bool isInverse,
            NodeId targetId,
            IDictionary<NodeId, IList<IReference>> externalReferences)
        {
            // get list of references to external nodes.
            IList<IReference> referencesToAdd = null;

            if (!externalReferences.TryGetValue(sourceId, out referencesToAdd))
            {
                externalReferences[sourceId] = referencesToAdd = new List<IReference>();
            }

            // add reserve reference from external node.
            ReferenceNode referenceToAdd = new ReferenceNode {
                ReferenceTypeId = referenceTypeId,
                IsInverse = isInverse,
                TargetId = targetId
            };

            referencesToAdd.Add(referenceToAdd);
        }

        /// <summary>
        /// Recursively adds the types to the type tree.
        /// </summary>
        protected void AddTypesToTypeTree(BaseTypeState type)
        {
            if (!NodeId.IsNull(type.SuperTypeId))
            {
                if (!Server.TypeTree.IsKnown(type.SuperTypeId))
                {
                    AddTypesToTypeTree(type.SuperTypeId);
                }
            }

            if (type.NodeClass != NodeClass.ReferenceType)
            {
                Server.TypeTree.AddSubtype(type.NodeId, type.SuperTypeId);
            }
            else
            {
                Server.TypeTree.AddReferenceSubtype(type.NodeId, type.SuperTypeId, type.BrowseName);
            }
        }

        /// <summary>
        /// Recursively adds the types to the type tree.
        /// </summary>
        protected void AddTypesToTypeTree(NodeId typeId)
        {
            if (!m_predefinedNodes.TryGetValue(typeId, out NodeState node))
            {
                return;
            }


            if (!(node is BaseTypeState type))
            {
                return;
            }

            AddTypesToTypeTree(type);
        }

        /// <summary>
        /// Finds the specified and checks if it is of the expected type.
        /// </summary>
        /// <returns>Returns null if not found or not of the correct type.</returns>
        public NodeState FindPredefinedNode(NodeId nodeId, Type expectedType)
        {
            if (nodeId == null)
            {
                return null;
            }

            if (!m_predefinedNodes.TryGetValue(nodeId, out NodeState node))
            {
                return null;
            }

            if (expectedType != null)
            {
                if (!expectedType.IsInstanceOfType(node))
                {
                    return null;
                }
            }

            return node;
        }
        #endregion

        /// <summary>
        /// Frees any resources allocated for the address space.
        /// </summary>
        public virtual void DeleteAddressSpace()
        {
            var nodes = m_predefinedNodes.Values.ToArray();
            m_predefinedNodes.Clear();

            foreach (NodeState node in nodes)
            {
                Utils.SilentDispose(node);
            }
        }

        /// <summary>
        /// Returns a unique handle for the node.
        /// </summary>
        /// <remarks>
        /// This must efficiently determine whether the node belongs to the node manager. If it does belong to
        /// NodeManager it should return a handle that does not require the NodeId to be validated again when
        /// the handle is passed into other methods such as 'Read' or 'Write'.
        /// </remarks>
        public virtual object GetManagerHandle(NodeId nodeId)
        {
            return GetManagerHandle(m_systemContext, nodeId, null);
        }

        /// <summary>
        /// Returns a unique handle for the node.
        /// </summary>
        /// <remarks>
        /// It is thread safe to call this method outside the node manager lock.
        /// </remarks>
        protected virtual NodeHandle GetManagerHandle(ServerSystemContext context, NodeId nodeId, IDictionary<NodeId, NodeState> cache)
        {
            if (!IsNodeIdInNamespace(nodeId))
            {
                return null;
            }

            NodeState node = null;
            if (m_predefinedNodes.TryGetValue(nodeId, out node) == true)
            {
                var handle = new NodeHandle {
                    NodeId = nodeId,
                    Node = node,
                    Validated = true
                };

                return handle;
            }
            return null;
        }

        /// <summary>
        /// This method is used to add bi-directional references to nodes from other node managers.
        /// </summary>
        /// <remarks>
        /// The additional references are optional, however, the NodeManager should support them.
        /// </remarks>
        public virtual void AddReferences(IDictionary<NodeId, IList<IReference>> references)
        {
            lock (Lock)
            {
                foreach (KeyValuePair<NodeId, IList<IReference>> current in references)
                {
                    // get the handle.
                    NodeHandle source = GetManagerHandle(m_systemContext, current.Key, null);

                    // only support external references to nodes that are stored in memory.
                    if (source?.Node == null || !source.Validated)
                    {
                        continue;
                    }


                    // add reference to external target.
                    foreach (IReference reference in current.Value)
                    {
                        if (!source.Node.ReferenceExists(reference.ReferenceTypeId, reference.IsInverse, reference.TargetId))
                        {
                            source.Node.AddReference(reference.ReferenceTypeId, reference.IsInverse, reference.TargetId);
                        }
                    }
                }
            }
        }

        /// <summary>
        /// This method is used to delete bi-directional references to nodes from other node managers.
        /// </summary>
        public virtual ServiceResult DeleteReference(
            object sourceHandle,
            NodeId referenceTypeId,
            bool isInverse,
            ExpandedNodeId targetId,
            bool deleteBidirectional)
        {
            // get the handle.
            NodeHandle source = IsHandleInNamespace(sourceHandle);

            if (source == null)
            {
                return StatusCodes.BadNodeIdUnknown;
            }

            // only support external references to nodes that are stored in memory.
            if (!source.Validated || source.Node == null)
            {
                return StatusCodes.BadNotSupported;
            }

            lock (Lock)
            {
                // only support references to Source Areas.
                source.Node.RemoveReference(referenceTypeId, isInverse, targetId);

                if (deleteBidirectional)
                {
                    // check if the target is also managed by this node manager.
                    if (!targetId.IsAbsolute)
                    {
                        NodeHandle target = GetManagerHandle(m_systemContext, (NodeId)targetId, null);

                        if (target != null && target.Validated && target.Node != null)
                        {
                            target.Node.RemoveReference(referenceTypeId, !isInverse, source.NodeId);
                        }
                    }
                }

                return ServiceResult.Good;
            }
        }

        /// <summary>
        /// Returns the basic metadata for the node. Returns null if the node does not exist.
        /// </summary>
        /// <remarks>
        /// This method validates any placeholder handle.
        /// </remarks>
        public virtual NodeMetadata GetNodeMetadata(
                   OperationContext context,
                   object targetHandle,
                   BrowseResultMask resultMask)
        {
            ServerSystemContext systemContext = m_systemContext.Copy(context);

            // check for valid handle.
            NodeHandle handle = IsHandleInNamespace(targetHandle);

            if (handle == null)
            {
                return null;
            }

            lock (Lock)
            {
                // validate node.
                NodeState target = ValidateNode(systemContext, handle, null);

                if (target == null)
                {
                    return null;
                }

                // read the attributes.
                List<object> values = target.ReadAttributes(
                    systemContext,
                    Attributes.WriteMask,
                    Attributes.UserWriteMask,
                    Attributes.DataType,
                    Attributes.ValueRank,
                    Attributes.ArrayDimensions,
                    Attributes.AccessLevel,
                    Attributes.UserAccessLevel,
                    Attributes.EventNotifier,
                    Attributes.Executable,
                    Attributes.UserExecutable,
                    Attributes.AccessRestrictions,
                    Attributes.RolePermissions,
                    Attributes.UserRolePermissions);

                // construct the meta-data object.
                NodeMetadata metadata = new NodeMetadata(target, target.NodeId) {
                    NodeClass = target.NodeClass,
                    BrowseName = target.BrowseName,
                    DisplayName = target.DisplayName
                };

                if (values[0] != null && values[1] != null)
                {
                    metadata.WriteMask = (AttributeWriteMask)(((uint)values[0]) & ((uint)values[1]));
                }

                metadata.DataType = (NodeId)values[2];

                if (values[3] != null)
                {
                    metadata.ValueRank = (int)values[3];
                }

                metadata.ArrayDimensions = (IList<uint>)values[4];

                if (values[5] != null && values[6] != null)
                {
                    metadata.AccessLevel = (byte)(((byte)values[5]) & ((byte)values[6]));
                }

                if (values[7] != null)
                {
                    metadata.EventNotifier = (byte)values[7];
                }

                if (values[8] != null && values[9] != null)
                {
                    metadata.Executable = (((bool)values[8]) && ((bool)values[9]));
                }

                if (values[10] != null)
                {
                    metadata.AccessRestrictions = (AccessRestrictionType)Enum.ToObject(typeof(AccessRestrictionType), values[10]);
                }

                if (values[11] != null)
                {
                    metadata.RolePermissions = new RolePermissionTypeCollection(ExtensionObject.ToList<RolePermissionType>(values[11]));
                }

                if (values[12] != null)
                {
                    metadata.UserRolePermissions = new RolePermissionTypeCollection(ExtensionObject.ToList<RolePermissionType>(values[12]));
                }

                SetDefaultPermissions(systemContext, target, metadata);

                // get instance references.
                if (target is BaseInstanceState instance)
                {
                    metadata.TypeDefinition = instance.TypeDefinitionId;
                    metadata.ModellingRule = instance.ModellingRuleId;
                }

                // fill in the common attributes.
                return metadata;
            }
        }

        /// <summary>
        /// Sets the AccessRestrictions, RolePermissions and UserRolePermissions values in the metadata
        /// </summary>
        /// <param name="values"></param>
        /// <param name="metadata"></param>
        private static void SetAccessAndRolePermissions(List<object> values, NodeMetadata metadata)
        {
            if (values[0] != null)
            {
                metadata.AccessRestrictions = (AccessRestrictionType)Enum.ToObject(typeof(AccessRestrictionType), values[0]);
            }
            if (values[1] != null)
            {
                metadata.RolePermissions = new RolePermissionTypeCollection(ExtensionObject.ToList<RolePermissionType>(values[1]));
            }
            if (values[2] != null)
            {
                metadata.UserRolePermissions = new RolePermissionTypeCollection(ExtensionObject.ToList<RolePermissionType>(values[2]));
            }
        }

        /// <summary>
        /// Reads and caches the Attributes used by the AccessRestrictions and RolePermission validation process
        /// </summary>
        /// <param name="uniqueNodesServiceAttributes">The cache used to save the attributes</param>
        /// <param name="systemContext">The context</param>
        /// <param name="target">The target for which the attributes are read and cached</param>
        /// <param name="key">The key representing the NodeId for which the cache is kept</param>
        /// <returns>The values of the attributes</returns>
        private static List<object> ReadAndCacheValidationAttributes(Dictionary<NodeId, List<object>> uniqueNodesServiceAttributes, ServerSystemContext systemContext, NodeState target, NodeId key)
        {
            List<object> values = ReadValidationAttributes(systemContext, target);
            uniqueNodesServiceAttributes[key] = values;

            return values;
        }

        /// <summary>
        /// Reads the Attributes used by the AccessRestrictions and RolePermission validation process
        /// </summary>
        /// <param name="systemContext">The context</param>
        /// <param name="target">The target for which the attributes are read and cached</param>
        /// <returns>The values of the attributes</returns>
        private static List<object> ReadValidationAttributes(ServerSystemContext systemContext, NodeState target)
        {
            // This is the list of attributes to be populated by GetNodeMetadata from CustomNodeManagers.
            // The are originating from services in the context of AccessRestrictions and RolePermission validation.
            // For such calls the other attributes are ignored since reading them might trigger unnecessary callbacks
            List<object> values = target.ReadAttributes(systemContext,
                                           Attributes.AccessRestrictions,
                                           Attributes.RolePermissions,
                                           Attributes.UserRolePermissions);

            return values;
        }

        /// <summary>
        /// Browses the references from a node managed by the node manager.
        /// </summary>
        /// <remarks>
        /// The continuation point is created for every browse operation and contains the browse parameters.
        /// The node manager can store its state information in the Data and Index properties.
        /// </remarks>
        public virtual void Browse(
            OperationContext context,
            ref ContinuationPoint continuationPoint,
            IList<ReferenceDescription> references)
        {
            if (continuationPoint == null) throw new ArgumentNullException(nameof(continuationPoint));
            if (references == null) throw new ArgumentNullException(nameof(references));

            ServerSystemContext systemContext = m_systemContext.Copy(context);

            // check for valid view.
            ValidateViewDescription(systemContext, continuationPoint.View);

            INodeBrowser browser = null;

            // check for valid handle.
            NodeHandle handle = IsHandleInNamespace(continuationPoint.NodeToBrowse);

            if (handle == null)
            {
                throw new ServiceResultException(StatusCodes.BadNodeIdUnknown);
            }
            lock (Lock)
            {
                // validate node.
                NodeState source = ValidateNode(systemContext, handle, null);

                if (source == null)
                {
                    throw new ServiceResultException(StatusCodes.BadNodeIdUnknown);
                }

                // check if node is in the view.
                if (!IsNodeInView(systemContext, continuationPoint, source))
                {
                    throw new ServiceResultException(StatusCodes.BadNodeNotInView);
                }

                // check for previous continuation point.
                browser = continuationPoint.Data as INodeBrowser;

                // fetch list of references.
                if (browser == null)
                {
                    // create a new browser.
                    continuationPoint.Data = browser = source.CreateBrowser(
                        systemContext,
                        continuationPoint.View,
                        continuationPoint.ReferenceTypeId,
                        continuationPoint.IncludeSubtypes,
                        continuationPoint.BrowseDirection,
                        null,
                        null,
                        false);
                }
            }
            // prevent multiple access the browser object.
            lock (browser)
            {
                // apply filters to references.
                Dictionary<NodeId, NodeState> cache = new Dictionary<NodeId, NodeState>();

                for (IReference reference = browser.Next(); reference != null; reference = browser.Next())
                {
                    // validate Browse permission
                    ServiceResult serviceResult = ValidateRolePermissions(context,
                        ExpandedNodeId.ToNodeId(reference.TargetId, Server.NamespaceUris),
                        PermissionType.Browse);
                    if (ServiceResult.IsBad(serviceResult))
                    {
                        // ignore reference
                        continue;
                    }
                    // create the type definition reference.
                    ReferenceDescription description = GetReferenceDescription(systemContext, cache, reference, continuationPoint);

                    if (description == null)
                    {
                        continue;
                    }

                    // check if limit reached.
                    if (continuationPoint.MaxResultsToReturn != 0 && references.Count >= continuationPoint.MaxResultsToReturn)
                    {
                        browser.Push(reference);
                        return;
                    }

                    references.Add(description);
                }

                // release the continuation point if all done.
                continuationPoint.Dispose();
                continuationPoint = null;
            }
        }

        #region Browse Support Functions
        /// <summary>
        /// Validates the view description passed to a browse request (throws on error).
        /// </summary>
        protected virtual void ValidateViewDescription(ServerSystemContext context, ViewDescription view)
        {
            if (ViewDescription.IsDefault(view))
            {
                return;
            }

            ViewState node = (ViewState)FindPredefinedNode(view.ViewId, typeof(ViewState));

            if (node == null)
            {
                throw new ServiceResultException(StatusCodes.BadViewIdUnknown);
            }

            if (view.Timestamp != DateTime.MinValue)
            {
                throw new ServiceResultException(StatusCodes.BadViewTimestampInvalid);
            }

            if (view.ViewVersion != 0)
            {
                throw new ServiceResultException(StatusCodes.BadViewVersionInvalid);
            }
        }

        /// <summary>
        /// Checks if the node is in the view.
        /// </summary>
        protected virtual bool IsNodeInView(ServerSystemContext context, ContinuationPoint continuationPoint, NodeState node)
        {
            if (continuationPoint == null || ViewDescription.IsDefault(continuationPoint.View))
            {
                return true;
            }

            return IsNodeInView(context, continuationPoint.View.ViewId, node);
        }

        /// <summary>
        /// Checks if the node is in the view.
        /// </summary>
        protected virtual bool IsNodeInView(ServerSystemContext context, NodeId viewId, NodeState node)
        {
            ViewState view = (ViewState)FindPredefinedNode(viewId, typeof(ViewState));

            if (view != null)
            {
                return true;
            }

            return false;
        }

        /// <summary>
        /// Checks if the reference is in the view.
        /// </summary>
        protected virtual bool IsReferenceInView(ServerSystemContext context, ContinuationPoint continuationPoint, IReference reference)
        {
            return true;
        }

        /// <summary>
        /// Returns the references for the node that meets the criteria specified.
        /// </summary>
        protected virtual ReferenceDescription GetReferenceDescription(
            ServerSystemContext context,
            Dictionary<NodeId, NodeState> cache,
            IReference reference,
            ContinuationPoint continuationPoint)
        {
            ServerSystemContext systemContext = m_systemContext.Copy(context);

            // create the type definition reference.
            ReferenceDescription description = new ReferenceDescription();

            description.NodeId = reference.TargetId;
            description.SetReferenceType(continuationPoint.ResultMask, reference.ReferenceTypeId, !reference.IsInverse);

            // check if reference is in the view.
            if (!IsReferenceInView(context, continuationPoint, reference))
            {
                return null;
            }

            // do not cache target parameters for remote nodes.
            if (reference.TargetId.IsAbsolute)
            {
                // only return remote references if no node class filter is specified.
                if (continuationPoint.NodeClassMask != 0)
                {
                    return null;
                }

                return description;
            }

            NodeState target = null;

            // check for local reference.
            NodeStateReference referenceInfo = reference as NodeStateReference;

            if (referenceInfo != null)
            {
                target = referenceInfo.Target;
            }

            // check for internal reference.
            if (target == null)
            {
                NodeHandle handle = GetManagerHandle(context, (NodeId)reference.TargetId, null) as NodeHandle;

                if (handle != null)
                {
                    target = ValidateNode(context, handle, null);
                }
            }

            // the target may be a reference to a node in another node manager. In these cases
            // the target attributes must be fetched by the caller. The Unfiltered flag tells the
            // caller to do that.
            if (target == null)
            {
                description.Unfiltered = true;
                return description;
            }

            // apply node class filter.
            if (continuationPoint.NodeClassMask != 0 && ((continuationPoint.NodeClassMask & (uint)target.NodeClass) == 0))
            {
                return null;
            }

            // check if target is in the view.
            if (!IsNodeInView(context, continuationPoint, target))
            {
                return null;
            }

            // look up the type definition.
            NodeId typeDefinition = null;

            BaseInstanceState instance = target as BaseInstanceState;

            if (instance != null)
            {
                typeDefinition = instance.TypeDefinitionId;
            }

            // set target attributes.
            description.SetTargetAttributes(
                continuationPoint.ResultMask,
                target.NodeClass,
                target.BrowseName,
                target.DisplayName,
                typeDefinition);

            return description;
        }
        #endregion

        /// <summary>
        /// Returns the target of the specified browse path fragment(s).
        /// </summary>
        /// <remarks>
        /// If reference exists but the node manager does not know the browse name it must
        /// return the NodeId as an unresolvedTargetIds. The caller will try to check the
        /// browse name.
        /// </remarks>
        public virtual void TranslateBrowsePath(
            OperationContext context,
            object sourceHandle,
            RelativePathElement relativePath,
            IList<ExpandedNodeId> targetIds,
            IList<NodeId> unresolvedTargetIds)
        {
            ServerSystemContext systemContext = m_systemContext.Copy(context);
            IDictionary<NodeId, NodeState> operationCache = new NodeIdDictionary<NodeState>();

            // check for valid handle.
            NodeHandle handle = IsHandleInNamespace(sourceHandle);

            if (handle == null)
            {
                return;
            }

            lock (Lock)
            {
                // validate node.
                NodeState source = ValidateNode(systemContext, handle, operationCache);

                if (source == null)
                {
                    return;
                }

                // get list of references that relative path.
                INodeBrowser browser = source.CreateBrowser(
                    systemContext,
                    null,
                    relativePath.ReferenceTypeId,
                    relativePath.IncludeSubtypes,
                    (relativePath.IsInverse) ? BrowseDirection.Inverse : BrowseDirection.Forward,
                    relativePath.TargetName,
                    null,
                    false);

                // check the browse names.
                try
                {
                    for (IReference reference = browser.Next(); reference != null; reference = browser.Next())
                    {
                        // ignore unknown external references.
                        if (reference.TargetId.IsAbsolute)
                        {
                            continue;
                        }

                        NodeState target = null;

                        // check for local reference.
                        NodeStateReference referenceInfo = reference as NodeStateReference;

                        if (referenceInfo != null)
                        {
                            target = referenceInfo.Target;
                        }

                        if (target == null)
                        {
                            NodeId targetId = (NodeId)reference.TargetId;

                            // the target may be a reference to a node in another node manager.
                            if (!IsNodeIdInNamespace(targetId))
                            {
                                unresolvedTargetIds.Add((NodeId)reference.TargetId);
                                continue;
                            }

                            // look up the target manually.
                            NodeHandle targetHandle = GetManagerHandle(systemContext, targetId, operationCache);

                            if (targetHandle == null)
                            {
                                continue;
                            }

                            // validate target.
                            target = ValidateNode(systemContext, targetHandle, operationCache);

                            if (target == null)
                            {
                                continue;
                            }
                        }

                        // check browse name.
                        if (target.BrowseName == relativePath.TargetName)
                        {
                            if (!targetIds.Contains(reference.TargetId))
                            {
                                targetIds.Add(reference.TargetId);
                            }
                        }
                    }
                }
                finally
                {
                    browser.Dispose();
                }
            }
        }

        /// <summary>
        /// Reads the value for the specified attribute.
        /// </summary>
        public virtual void Read(
            OperationContext context,
            double maxAge,
            IList<ReadValueId> nodesToRead,
            IList<DataValue> values,
            IList<ServiceResult> errors)
        {
            ServerSystemContext systemContext = m_systemContext.Copy(context);
            IDictionary<NodeId, NodeState> operationCache = new NodeIdDictionary<NodeState>();
            List<NodeHandle> nodesToValidate = new List<NodeHandle>();

            lock (Lock)
            {
                for (int ii = 0; ii < nodesToRead.Count; ii++)
                {
                    ReadValueId nodeToRead = nodesToRead[ii];

                    // skip items that have already been processed.
                    if (nodeToRead.Processed)
                    {
                        continue;
                    }

                    // check for valid handle.
                    NodeHandle handle = GetManagerHandle(systemContext, nodeToRead.NodeId, operationCache);

                    if (handle == null)
                    {
                        continue;
                    }

                    // owned by this node manager.
                    nodeToRead.Processed = true;

                    // create an initial value.
                    DataValue value = values[ii] = new DataValue();

                    value.Value = null;
                    value.ServerTimestamp = DateTime.UtcNow;
                    value.SourceTimestamp = DateTime.MinValue;
                    value.StatusCode = StatusCodes.Good;

                    // check if the node is a area in memory.
                    if (handle.Node == null)
                    {
                        errors[ii] = StatusCodes.BadNodeIdUnknown;

                        // must validate node in a separate operation
                        handle.Index = ii;
                        nodesToValidate.Add(handle);

                        continue;
                    }

                    // read the attribute value.
                    errors[ii] = handle.Node.ReadAttribute(
                        systemContext,
                        nodeToRead.AttributeId,
                        nodeToRead.ParsedIndexRange,
                        nodeToRead.DataEncoding,
                        value);
#if DEBUG
                    if (nodeToRead.AttributeId == Attributes.Value)
                    {
                        ServerUtils.EventLog.ReadValueRange(nodeToRead.NodeId, value.WrappedValue, nodeToRead.IndexRange);
                    }
#endif
                }

                // check for nothing to do.
                if (nodesToValidate.Count == 0)
                {
                    return;
                }
            }

            // validates the nodes (reads values from the underlying data source if required).
            Read(
                systemContext,
                nodesToRead,
                values,
                errors,
                nodesToValidate,
                operationCache);
        }

        #region Read Support Functions
        /// <summary>
        /// Finds a node in the dynamic cache.
        /// </summary>
        /// <param name="context">The current context.</param>
        /// <param name="handle">The node handle.</param>
        /// <param name="cache">The cache to search.</param>
        /// <returns>The node if found. Null otherwise.</returns>
        protected virtual NodeState FindNodeInCache(
            ServerSystemContext context,
            NodeHandle handle,
            IDictionary<NodeId, NodeState> cache)
        {
            NodeState target = null;

            // not valid if no root.
            if (handle == null)
            {
                return null;
            }

            // check if previously validated.
            if (handle.Validated)
            {
                return handle.Node;
            }

            // construct id for root node.
            NodeId rootId = handle.RootId;

            if (cache != null)
            {
                // lookup component in local cache for request.
                if (cache.TryGetValue(handle.NodeId, out target))
                {
                    return target;
                }

                // lookup root in local cache for request.
                if (!String.IsNullOrEmpty(handle.ComponentPath))
                {
                    if (cache.TryGetValue(rootId, out target))
                    {
                        target = target.FindChildBySymbolicName(context, handle.ComponentPath);

                        // component exists.
                        if (target != null)
                        {
                            return target;
                        }
                    }
                }
            }

            // lookup component in shared cache.
            target = LookupNodeInComponentCache(context, handle);

            if (target != null)
            {
                return target;
            }

            return null;
        }

        /// <summary>
        /// Marks the handle as validated and saves the node in the dynamic cache.
        /// </summary>
        protected virtual NodeState ValidationComplete(
            ServerSystemContext context,
            NodeHandle handle,
            NodeState node,
            IDictionary<NodeId, NodeState> cache)
        {
            handle.Node = node;
            handle.Validated = true;

            if (cache != null && handle != null)
            {
                cache[handle.NodeId] = node;
            }

            return node;
        }

        /// <summary>
        /// Verifies that the specified node exists.
        /// </summary>
        protected virtual NodeState ValidateNode(
            ServerSystemContext context,
            NodeHandle handle,
            IDictionary<NodeId, NodeState> cache)
        {
            // lookup in cache.
            NodeState target = FindNodeInCache(context, handle, cache);

            if (target != null)
            {
                handle.Node = target;
                handle.Validated = true;
                return handle.Node;
            }

            // return default.
            return handle.Node;
        }

        /// <summary>
        /// Validates the nodes and reads the values from the underlying source.
        /// </summary>
        /// <param name="context">The context.</param>
        /// <param name="nodesToRead">The nodes to read.</param>
        /// <param name="values">The values.</param>
        /// <param name="errors">The errors.</param>
        /// <param name="nodesToValidate">The nodes to validate.</param>
        /// <param name="cache">The cache.</param>
        protected virtual void Read(
            ServerSystemContext context,
            IList<ReadValueId> nodesToRead,
            IList<DataValue> values,
            IList<ServiceResult> errors,
            List<NodeHandle> nodesToValidate,
            IDictionary<NodeId, NodeState> cache)
        {
            for (int ii = 0; ii < nodesToValidate.Count; ii++)
            {
                NodeHandle handle = nodesToValidate[ii];

                lock (Lock)
                {
                    // validate node.
                    NodeState source = ValidateNode(context, handle, cache);

                    if (source == null)
                    {
                        continue;
                    }

                    ReadValueId nodeToRead = nodesToRead[handle.Index];
                    DataValue value = values[handle.Index];

                    // update the attribute value.
                    errors[handle.Index] = source.ReadAttribute(
                        context,
                        nodeToRead.AttributeId,
                        nodeToRead.ParsedIndexRange,
                        nodeToRead.DataEncoding,
                        value);
                }
            }
        }
        #endregion

        /// <summary>
        /// Writes the value for the specified attributes.
        /// </summary>
        public virtual void Write(
            OperationContext context,
            IList<WriteValue> nodesToWrite,
            IList<ServiceResult> errors)
        {
            ServerSystemContext systemContext = m_systemContext.Copy(context);
            IDictionary<NodeId, NodeState> operationCache = new NodeIdDictionary<NodeState>();
            List<NodeHandle> nodesToValidate = new List<NodeHandle>();

            lock (Lock)
            {
                for (int ii = 0; ii < nodesToWrite.Count; ii++)
                {
                    WriteValue nodeToWrite = nodesToWrite[ii];

                    // skip items that have already been processed.
                    if (nodeToWrite.Processed)
                    {
                        continue;
                    }

                    // check for valid handle.
                    NodeHandle handle = GetManagerHandle(systemContext, nodeToWrite.NodeId, operationCache);

                    if (handle == null)
                    {
                        continue;
                    }

                    // owned by this node manager.
                    nodeToWrite.Processed = true;

                    // index range is not supported.
                    if (nodeToWrite.AttributeId != Attributes.Value)
                    {
                        if (!String.IsNullOrEmpty(nodeToWrite.IndexRange))
                        {
                            errors[ii] = StatusCodes.BadWriteNotSupported;
                            continue;
                        }
                    }

                    // check if the node is a area in memory.
                    if (handle.Node == null)
                    {
                        errors[ii] = StatusCodes.BadNodeIdUnknown;

                        // must validate node in a separate operation.
                        handle.Index = ii;
                        nodesToValidate.Add(handle);

                        continue;
                    }

                    // check if the node is AnalogItem and the values are outside the InstrumentRange.
                    AnalogItemState analogItemState = handle.Node as AnalogItemState;
                    if (analogItemState != null && analogItemState.InstrumentRange != null)
                    {
                        try
                        {
                            if (nodeToWrite.Value.Value is Array array)
                            {
                                bool isOutOfRange = false;
                                foreach (var arrayValue in array)
                                {
                                    double newValue = Convert.ToDouble(arrayValue, CultureInfo.InvariantCulture);
                                    if (newValue > analogItemState.InstrumentRange.Value.High ||
                                        newValue < analogItemState.InstrumentRange.Value.Low)
                                    {
                                        isOutOfRange = true;
                                        break;
                                    }
                                }
                                if (isOutOfRange)
                                {
                                    errors[ii] = StatusCodes.BadOutOfRange;
                                    continue;
                                }
                            }
                            else
                            {
                                double newValue = Convert.ToDouble(nodeToWrite.Value.Value, CultureInfo.InvariantCulture);

                                if (newValue > analogItemState.InstrumentRange.Value.High ||
                                    newValue < analogItemState.InstrumentRange.Value.Low)
                                {
                                    errors[ii] = StatusCodes.BadOutOfRange;
                                    continue;
                                }
                            }
                        }
                        catch
                        {
                            //skip the InstrumentRange check if the transformation isn't possible.
                        }

                    }

#if DEBUG
                    ServerUtils.EventLog.WriteValueRange(nodeToWrite.NodeId, nodeToWrite.Value.WrappedValue, nodeToWrite.IndexRange);
#endif
                    PropertyState propertyState = handle.Node as PropertyState;
                    object previousPropertyValue = null;

                    if (propertyState != null)
                    {
                        ExtensionObject extension = propertyState.Value as ExtensionObject;
                        if (extension != null)
                        {
                            previousPropertyValue = extension.Body;
                        }
                        else
                        {
                            previousPropertyValue = propertyState.Value;
                        }
                    }

                    DataValue oldValue = null;

                    if (Server?.Auditing == true)
                    {
                        //current server supports auditing 
                        oldValue = new DataValue();
                        // read the old value for the purpose of auditing
                        handle.Node.ReadAttribute(systemContext, nodeToWrite.AttributeId, nodeToWrite.ParsedIndexRange, null, oldValue);
                    }

                    // write the attribute value.
                    errors[ii] = handle.Node.WriteAttribute(
                        systemContext,
                        nodeToWrite.AttributeId,
                        nodeToWrite.ParsedIndexRange,
                        nodeToWrite.Value);

                    // report the write value audit event 
                    Server.ReportAuditWriteUpdateEvent(systemContext, nodeToWrite, oldValue?.Value, errors[ii]?.StatusCode ?? StatusCodes.Good);

                    if (!ServiceResult.IsGood(errors[ii]))
                    {
                        continue;
                    }

                    if (propertyState != null)
                    {
                        object propertyValue;
                        ExtensionObject extension = nodeToWrite.Value.Value as ExtensionObject;

                        if (extension != null)
                        {
                            propertyValue = extension.Body;
                        }
                        else
                        {
                            propertyValue = nodeToWrite.Value.Value;
                        }

                        CheckIfSemanticsHaveChanged(systemContext, propertyState, propertyValue, previousPropertyValue);
                    }

                    //not needed for sampling groups
                    if (m_monitoredItemManager is MonitoredNodeMonitoredItemManager)
                    {
                        // updates to source finished - report changes to monitored items.
                        handle.Node.ClearChangeMasks(systemContext, true);
                    }

                }

                // check for nothing to do.
                if (nodesToValidate.Count == 0)
                {
                    return;
                }
            }

            // validates the nodes and writes the value to the underlying system.
            Write(
                systemContext,
                nodesToWrite,
                errors,
                nodesToValidate,
                operationCache);
        }

        private void CheckIfSemanticsHaveChanged(ServerSystemContext systemContext, PropertyState property, object newPropertyValue, object previousPropertyValue)
        {
            // check if the changed property is one that can trigger semantic changes
            string propertyName = property.BrowseName.Name;

            if (propertyName != BrowseNames.EURange &&
                propertyName != BrowseNames.InstrumentRange &&
                propertyName != BrowseNames.EngineeringUnits &&
                propertyName != BrowseNames.Title &&
                propertyName != BrowseNames.AxisDefinition &&
                propertyName != BrowseNames.FalseState &&
                propertyName != BrowseNames.TrueState &&
                propertyName != BrowseNames.EnumStrings &&
                propertyName != BrowseNames.XAxisDefinition &&
                propertyName != BrowseNames.YAxisDefinition &&
                propertyName != BrowseNames.ZAxisDefinition)
            {
                return;
            }

            // ceck if property value changed
            if (Utils.IsEqual(newPropertyValue, previousPropertyValue))
            {
                return;
            }

            foreach (var kvp in MonitoredItems)
            {
                var monitoredItem = kvp.Value as MonitoredItem;
                if (monitoredItem == null || monitoredItem.AttributeId != Attributes.Value)
                {
                    continue;
                }

                // Try to get the node from the handle
                NodeHandle handle = monitoredItem.ManagerHandle as NodeHandle;
                if (handle == null || handle.Node == null)
                {
                    continue;
                }

                NodeState node = handle.Node;
                var propertyState = node.FindChild(systemContext, property.BrowseName);

                if (propertyState != null && property != null && propertyState.NodeId == property.NodeId)
                {
                    if ((node is AnalogItemState && (propertyName == BrowseNames.EURange || propertyName == BrowseNames.EngineeringUnits)) ||
                        (node is TwoStateDiscreteState && (propertyName == BrowseNames.FalseState || propertyName == BrowseNames.TrueState)) ||
                        (node is MultiStateDiscreteState && (propertyName == BrowseNames.EnumStrings)) ||
                        (node is ArrayItemState && (propertyName == BrowseNames.InstrumentRange || propertyName == BrowseNames.EURange || propertyName == BrowseNames.EngineeringUnits || propertyName == BrowseNames.Title)) ||
                        ((node is YArrayItemState || node is XYArrayItemState) && (propertyName == BrowseNames.InstrumentRange || propertyName == BrowseNames.EURange || propertyName == BrowseNames.EngineeringUnits || propertyName == BrowseNames.Title || propertyName == BrowseNames.XAxisDefinition)) ||
                        (node is ImageItemState && (propertyName == BrowseNames.InstrumentRange || propertyName == BrowseNames.EURange || propertyName == BrowseNames.EngineeringUnits || propertyName == BrowseNames.Title || propertyName == BrowseNames.XAxisDefinition || propertyName == BrowseNames.YAxisDefinition)) ||
                        (node is CubeItemState && (propertyName == BrowseNames.InstrumentRange || propertyName == BrowseNames.EURange || propertyName == BrowseNames.EngineeringUnits || propertyName == BrowseNames.Title || propertyName == BrowseNames.XAxisDefinition || propertyName == BrowseNames.YAxisDefinition || propertyName == BrowseNames.ZAxisDefinition)) ||
                        (node is NDimensionArrayItemState && (propertyName == BrowseNames.InstrumentRange || propertyName == BrowseNames.EURange || propertyName == BrowseNames.EngineeringUnits || propertyName == BrowseNames.Title || propertyName == BrowseNames.AxisDefinition)))
                    {
                        monitoredItem.SetSemanticsChanged();

                        var value = new DataValue {
                            ServerTimestamp = DateTime.UtcNow
                        };

                        node.ReadAttribute(systemContext, Attributes.Value, monitoredItem.IndexRange, null, value);

                        monitoredItem.QueueValue(value, ServiceResult.Good, true);
                    }
                }
            }
        }

        #region Write Support Functions
        /// <summary>
        /// Validates the nodes and writes the value to the underlying system.
        /// </summary>
        /// <param name="context">The context.</param>
        /// <param name="nodesToWrite">The nodes to write.</param>
        /// <param name="errors">The errors.</param>
        /// <param name="nodesToValidate">The nodes to validate.</param>
        /// <param name="cache">The cache.</param>
        protected virtual void Write(
            ServerSystemContext context,
            IList<WriteValue> nodesToWrite,
            IList<ServiceResult> errors,
            List<NodeHandle> nodesToValidate,
            IDictionary<NodeId, NodeState> cache)
        {
            // validates the nodes (reads values from the underlying data source if required).
            for (int ii = 0; ii < nodesToValidate.Count; ii++)
            {
                NodeHandle handle = nodesToValidate[ii];

                lock (Lock)
                {
                    // validate node.
                    NodeState source = ValidateNode(context, handle, cache);

                    if (source == null)
                    {
                        continue;
                    }

                    WriteValue nodeToWrite = nodesToWrite[handle.Index];

                    // write the attribute value.
                    errors[handle.Index] = source.WriteAttribute(
                        context,
                        nodeToWrite.AttributeId,
                        nodeToWrite.ParsedIndexRange,
                        nodeToWrite.Value);

                    // updates to source finished - report changes to monitored items.
                    source.ClearChangeMasks(context, false);
                }
            }
        }
        #endregion

        /// <summary>
        /// Reads the history for the specified nodes.
        /// </summary>
        public virtual void HistoryRead(
            OperationContext context,
            HistoryReadDetails details,
            TimestampsToReturn timestampsToReturn,
            bool releaseContinuationPoints,
            IList<HistoryReadValueId> nodesToRead,
            IList<HistoryReadResult> results,
            IList<ServiceResult> errors)
        {
            ServerSystemContext systemContext = m_systemContext.Copy(context);
            IDictionary<NodeId, NodeState> operationCache = new NodeIdDictionary<NodeState>();
            List<NodeHandle> nodesToProcess = new List<NodeHandle>();

            lock (Lock)
            {
                for (int ii = 0; ii < nodesToRead.Count; ii++)
                {
                    HistoryReadValueId nodeToRead = nodesToRead[ii];

                    // skip items that have already been processed.
                    if (nodeToRead.Processed)
                    {
                        continue;
                    }

                    // check for valid handle.
                    NodeHandle handle = GetManagerHandle(systemContext, nodeToRead.NodeId, operationCache);

                    if (handle == null)
                    {
                        continue;
                    }

                    // owned by this node manager.
                    nodeToRead.Processed = true;

                    // create an initial result.
                    HistoryReadResult result = results[ii] = new HistoryReadResult();

                    result.HistoryData = null;
                    result.ContinuationPoint = null;
                    result.StatusCode = StatusCodes.Good;

                    // check if the node is a area in memory.
                    if (handle.Node == null)
                    {
                        errors[ii] = StatusCodes.BadNodeIdUnknown;

                        // must validate node in a separate operation
                        handle.Index = ii;
                        nodesToProcess.Add(handle);

                        continue;
                    }

                    errors[ii] = StatusCodes.BadHistoryOperationUnsupported;

                    // check for data history variable.
                    BaseVariableState variable = handle.Node as BaseVariableState;

                    if (variable != null)
                    {
                        if ((variable.AccessLevel & AccessLevels.HistoryRead) != 0)
                        {
                            handle.Index = ii;
                            nodesToProcess.Add(handle);
                            continue;
                        }
                    }

                    // check for event history object.
                    BaseObjectState notifier = handle.Node as BaseObjectState;

                    if (notifier != null)
                    {
                        if ((notifier.EventNotifier & EventNotifiers.HistoryRead) != 0)
                        {
                            handle.Index = ii;
                            nodesToProcess.Add(handle);
                            continue;
                        }
                    }
                }

                // check for nothing to do.
                if (nodesToProcess.Count == 0)
                {
                    return;
                }
            }

            // validates the nodes (reads values from the underlying data source if required).
            HistoryRead(
                systemContext,
                details,
                timestampsToReturn,
                releaseContinuationPoints,
                nodesToRead,
                results,
                errors,
                nodesToProcess,
                operationCache);
        }

        #region HistoryRead Support Functions
        /// <summary>
        /// Releases the continuation points.
        /// </summary>
        protected virtual void HistoryReleaseContinuationPoints(
            ServerSystemContext context,
            IList<HistoryReadValueId> nodesToRead,
            IList<ServiceResult> errors,
            List<NodeHandle> nodesToProcess,
            IDictionary<NodeId, NodeState> cache)
        {
            for (int ii = 0; ii < nodesToProcess.Count; ii++)
            {
                NodeHandle handle = nodesToProcess[ii];

                // validate node.
                NodeState source = ValidateNode(context, handle, cache);

                if (source == null)
                {
                    continue;
                }

                errors[handle.Index] = StatusCodes.BadContinuationPointInvalid;
            }
        }

        /// <summary>
        /// Reads raw history data.
        /// </summary>
        protected virtual void HistoryReadRawModified(
            ServerSystemContext context,
            ReadRawModifiedDetails details,
            TimestampsToReturn timestampsToReturn,
            IList<HistoryReadValueId> nodesToRead,
            IList<HistoryReadResult> results,
            IList<ServiceResult> errors,
            List<NodeHandle> nodesToProcess,
            IDictionary<NodeId, NodeState> cache)
        {
            for (int ii = 0; ii < nodesToProcess.Count; ii++)
            {
                NodeHandle handle = nodesToProcess[ii];

                // validate node.
                NodeState source = ValidateNode(context, handle, cache);

                if (source == null)
                {
                    continue;
                }

                errors[handle.Index] = StatusCodes.BadHistoryOperationUnsupported;
            }
        }

        /// <summary>
        /// Reads processed history data.
        /// </summary>
        protected virtual void HistoryReadProcessed(
            ServerSystemContext context,
            ReadProcessedDetails details,
            TimestampsToReturn timestampsToReturn,
            IList<HistoryReadValueId> nodesToRead,
            IList<HistoryReadResult> results,
            IList<ServiceResult> errors,
            List<NodeHandle> nodesToProcess,
            IDictionary<NodeId, NodeState> cache)
        {
            for (int ii = 0; ii < nodesToProcess.Count; ii++)
            {
                NodeHandle handle = nodesToProcess[ii];

                // validate node.
                NodeState source = ValidateNode(context, handle, cache);

                if (source == null)
                {
                    continue;
                }

                errors[handle.Index] = StatusCodes.BadHistoryOperationUnsupported;
            }
        }

        /// <summary>
        /// Reads history data at specified times.
        /// </summary>
        protected virtual void HistoryReadAtTime(
            ServerSystemContext context,
            ReadAtTimeDetails details,
            TimestampsToReturn timestampsToReturn,
            IList<HistoryReadValueId> nodesToRead,
            IList<HistoryReadResult> results,
            IList<ServiceResult> errors,
            List<NodeHandle> nodesToProcess,
            IDictionary<NodeId, NodeState> cache)
        {
            for (int ii = 0; ii < nodesToProcess.Count; ii++)
            {
                NodeHandle handle = nodesToProcess[ii];

                // validate node.
                NodeState source = ValidateNode(context, handle, cache);

                if (source == null)
                {
                    continue;
                }

                errors[handle.Index] = StatusCodes.BadHistoryOperationUnsupported;
            }
        }

        /// <summary>
        /// Reads history events.
        /// </summary>
        protected virtual void HistoryReadEvents(
            ServerSystemContext context,
            ReadEventDetails details,
            TimestampsToReturn timestampsToReturn,
            IList<HistoryReadValueId> nodesToRead,
            IList<HistoryReadResult> results,
            IList<ServiceResult> errors,
            List<NodeHandle> nodesToProcess,
            IDictionary<NodeId, NodeState> cache)
        {
            for (int ii = 0; ii < nodesToProcess.Count; ii++)
            {
                NodeHandle handle = nodesToProcess[ii];

                // validate node.
                NodeState source = ValidateNode(context, handle, cache);

                if (source == null)
                {
                    continue;
                }

                errors[handle.Index] = StatusCodes.BadHistoryOperationUnsupported;
            }
        }

        /// <summary>
        /// Validates the nodes and reads the values from the underlying source.
        /// </summary>
        protected virtual void HistoryRead(
            ServerSystemContext context,
            HistoryReadDetails details,
            TimestampsToReturn timestampsToReturn,
            bool releaseContinuationPoints,
            IList<HistoryReadValueId> nodesToRead,
            IList<HistoryReadResult> results,
            IList<ServiceResult> errors,
            List<NodeHandle> nodesToProcess,
            IDictionary<NodeId, NodeState> cache)
        {
            // check if continuation points are being released.
            if (releaseContinuationPoints)
            {
                HistoryReleaseContinuationPoints(
                    context,
                    nodesToRead,
                    errors,
                    nodesToProcess,
                    cache);

                return;
            }

            // check timestamps to return.
            if (timestampsToReturn < TimestampsToReturn.Source || timestampsToReturn > TimestampsToReturn.Neither)
            {
                throw new ServiceResultException(StatusCodes.BadTimestampsToReturnInvalid);
            }

            // handle raw data request.
            ReadRawModifiedDetails readRawModifiedDetails = details as ReadRawModifiedDetails;

            if (readRawModifiedDetails != null)
            {
                // at least one must be provided.
                if (readRawModifiedDetails.StartTime == DateTime.MinValue && readRawModifiedDetails.EndTime == DateTime.MinValue)
                {
                    throw new ServiceResultException(StatusCodes.BadInvalidTimestampArgument);
                }

                // if one is null the num values must be provided.
                if (readRawModifiedDetails.StartTime == DateTime.MinValue || readRawModifiedDetails.EndTime == DateTime.MinValue)
                {
                    if (readRawModifiedDetails.NumValuesPerNode == 0)
                    {
                        throw new ServiceResultException(StatusCodes.BadInvalidTimestampArgument);
                    }
                }

                HistoryReadRawModified(
                    context,
                    readRawModifiedDetails,
                    timestampsToReturn,
                    nodesToRead,
                    results,
                    errors,
                    nodesToProcess,
                    cache);

                return;
            }

            // handle processed data request.
            ReadProcessedDetails readProcessedDetails = details as ReadProcessedDetails;

            if (readProcessedDetails != null)
            {
                // check the list of aggregates.
                if (readProcessedDetails.AggregateType == null || readProcessedDetails.AggregateType.Count != nodesToRead.Count)
                {
                    throw new ServiceResultException(StatusCodes.BadAggregateListMismatch);
                }

                // check start/end time.
                if (readProcessedDetails.StartTime == DateTime.MinValue || readProcessedDetails.EndTime == DateTime.MinValue)
                {
                    throw new ServiceResultException(StatusCodes.BadInvalidTimestampArgument);
                }

                HistoryReadProcessed(
                    context,
                    readProcessedDetails,
                    timestampsToReturn,
                    nodesToRead,
                    results,
                    errors,
                    nodesToProcess,
                    cache);

                return;
            }

            // handle raw data at time request.
            ReadAtTimeDetails readAtTimeDetails = details as ReadAtTimeDetails;

            if (readAtTimeDetails != null)
            {
                HistoryReadAtTime(
                    context,
                    readAtTimeDetails,
                    timestampsToReturn,
                    nodesToRead,
                    results,
                    errors,
                    nodesToProcess,
                    cache);

                return;
            }

            // handle read events request.
            ReadEventDetails readEventDetails = details as ReadEventDetails;

            if (readEventDetails != null)
            {
                // check start/end time and max values.
                if (readEventDetails.NumValuesPerNode == 0)
                {
                    if (readEventDetails.StartTime == DateTime.MinValue || readEventDetails.EndTime == DateTime.MinValue)
                    {
                        throw new ServiceResultException(StatusCodes.BadInvalidTimestampArgument);
                    }
                }
                else
                {
                    if (readEventDetails.StartTime == DateTime.MinValue && readEventDetails.EndTime == DateTime.MinValue)
                    {
                        throw new ServiceResultException(StatusCodes.BadInvalidTimestampArgument);
                    }
                }

                // validate the event filter.
                EventFilter.Result result = readEventDetails.Filter.Validate(new FilterContext(m_server.NamespaceUris, m_server.TypeTree, context));

                if (ServiceResult.IsBad(result.Status))
                {
                    throw new ServiceResultException(result.Status);
                }

                // read the event history.
                HistoryReadEvents(
                    context,
                    readEventDetails,
                    timestampsToReturn,
                    nodesToRead,
                    results,
                    errors,
                    nodesToProcess,
                    cache);

                return;
            }
        }
        #endregion

        /// <summary>
        /// Updates the history for the specified nodes.
        /// </summary>
        public virtual void HistoryUpdate(
            OperationContext context,
            Type detailsType,
            IList<HistoryUpdateDetails> nodesToUpdate,
            IList<HistoryUpdateResult> results,
            IList<ServiceResult> errors)
        {
            ServerSystemContext systemContext = m_systemContext.Copy(context);
            IDictionary<NodeId, NodeState> operationCache = new NodeIdDictionary<NodeState>();
            List<NodeHandle> nodesToProcess = new List<NodeHandle>();

            lock (Lock)
            {
                for (int ii = 0; ii < nodesToUpdate.Count; ii++)
                {
                    HistoryUpdateDetails nodeToUpdate = nodesToUpdate[ii];

                    // skip items that have already been processed.
                    if (nodeToUpdate.Processed)
                    {
                        continue;
                    }

                    // check for valid handle.
                    NodeHandle handle = GetManagerHandle(systemContext, nodeToUpdate.NodeId, operationCache);

                    if (handle == null)
                    {
                        continue;
                    }

                    // owned by this node manager.
                    nodeToUpdate.Processed = true;

                    // create an initial result.
                    HistoryUpdateResult result = results[ii] = new HistoryUpdateResult();
                    result.StatusCode = StatusCodes.Good;

                    // check if the node is a area in memory.
                    if (handle.Node == null)
                    {
                        errors[ii] = StatusCodes.BadNodeIdUnknown;

                        // must validate node in a separate operation
                        handle.Index = ii;
                        nodesToProcess.Add(handle);
                        continue;
                    }

                    errors[ii] = StatusCodes.BadHistoryOperationUnsupported;

                    // check for data history variable.
                    BaseVariableState variable = handle.Node as BaseVariableState;

                    if (variable != null)
                    {
                        if ((variable.AccessLevel & AccessLevels.HistoryWrite) != 0)
                        {
                            handle.Index = ii;
                            nodesToProcess.Add(handle);
                            continue;
                        }
                    }

                    // check for event history object.
                    BaseObjectState notifier = handle.Node as BaseObjectState;

                    if (notifier != null)
                    {
                        if ((notifier.EventNotifier & EventNotifiers.HistoryWrite) != 0)
                        {
                            handle.Index = ii;
                            nodesToProcess.Add(handle);
                            continue;
                        }
                    }
                }

                // check for nothing to do.
                if (nodesToProcess.Count == 0)
                {
                    return;
                }
            }

            // validates the nodes and updates.
            HistoryUpdate(
                systemContext,
                detailsType,
                nodesToUpdate,
                results,
                errors,
                nodesToProcess,
                operationCache);
        }

        #region HistoryUpdate Support Functions
        /// <summary>
        /// Validates the nodes and updates the history.
        /// </summary>
        protected virtual void HistoryUpdate(
            ServerSystemContext context,
            Type detailsType,
            IList<HistoryUpdateDetails> nodesToUpdate,
            IList<HistoryUpdateResult> results,
            IList<ServiceResult> errors,
            List<NodeHandle> nodesToProcess,
            IDictionary<NodeId, NodeState> cache)
        {
            // handle update data request.
            if (detailsType == typeof(UpdateDataDetails))
            {
                UpdateDataDetails[] details = new UpdateDataDetails[nodesToUpdate.Count];

                for (int ii = 0; ii < details.Length; ii++)
                {
                    details[ii] = (UpdateDataDetails)nodesToUpdate[ii];
                }

                HistoryUpdateData(
                    context,
                    details,
                    results,
                    errors,
                    nodesToProcess,
                    cache);

                return;
            }

            // handle update structure data request.
            if (detailsType == typeof(UpdateStructureDataDetails))
            {
                UpdateStructureDataDetails[] details = new UpdateStructureDataDetails[nodesToUpdate.Count];

                for (int ii = 0; ii < details.Length; ii++)
                {
                    details[ii] = (UpdateStructureDataDetails)nodesToUpdate[ii];
                }

                HistoryUpdateStructureData(
                    context,
                    details,
                    results,
                    errors,
                    nodesToProcess,
                    cache);

                return;
            }

            // handle update events request.
            if (detailsType == typeof(UpdateEventDetails))
            {
                UpdateEventDetails[] details = new UpdateEventDetails[nodesToUpdate.Count];

                for (int ii = 0; ii < details.Length; ii++)
                {
                    details[ii] = (UpdateEventDetails)nodesToUpdate[ii];
                }

                HistoryUpdateEvents(
                    context,
                    details,
                    results,
                    errors,
                    nodesToProcess,
                    cache);

                return;
            }

            // handle delete raw data request.
            if (detailsType == typeof(DeleteRawModifiedDetails))
            {
                DeleteRawModifiedDetails[] details = new DeleteRawModifiedDetails[nodesToUpdate.Count];

                for (int ii = 0; ii < details.Length; ii++)
                {
                    details[ii] = (DeleteRawModifiedDetails)nodesToUpdate[ii];
                }

                HistoryDeleteRawModified(
                    context,
                    details,
                    results,
                    errors,
                    nodesToProcess,
                    cache);

                return;
            }

            // handle delete at time request.
            if (detailsType == typeof(DeleteAtTimeDetails))
            {
                DeleteAtTimeDetails[] details = new DeleteAtTimeDetails[nodesToUpdate.Count];

                for (int ii = 0; ii < details.Length; ii++)
                {
                    details[ii] = (DeleteAtTimeDetails)nodesToUpdate[ii];
                }

                HistoryDeleteAtTime(
                    context,
                    details,
                    results,
                    errors,
                    nodesToProcess,
                    cache);

                return;
            }

            // handle delete at time request.
            if (detailsType == typeof(DeleteEventDetails))
            {
                DeleteEventDetails[] details = new DeleteEventDetails[nodesToUpdate.Count];

                for (int ii = 0; ii < details.Length; ii++)
                {
                    details[ii] = (DeleteEventDetails)nodesToUpdate[ii];
                }

                HistoryDeleteEvents(
                    context,
                    details,
                    results,
                    errors,
                    nodesToProcess,
                    cache);

                return;
            }
        }

        /// <summary>
        /// Updates the data history for one or more nodes.
        /// </summary>
        protected virtual void HistoryUpdateData(
            ServerSystemContext context,
            IList<UpdateDataDetails> nodesToUpdate,
            IList<HistoryUpdateResult> results,
            IList<ServiceResult> errors,
            List<NodeHandle> nodesToProcess,
            IDictionary<NodeId, NodeState> cache)
        {
            for (int ii = 0; ii < nodesToProcess.Count; ii++)
            {
                NodeHandle handle = nodesToProcess[ii];

                // validate node.
                NodeState source = ValidateNode(context, handle, cache);

                if (source == null)
                {
                    continue;
                }

                errors[handle.Index] = StatusCodes.BadHistoryOperationUnsupported;
            }
        }

        /// <summary>
        /// Updates the structured data history for one or more nodes.
        /// </summary>
        protected virtual void HistoryUpdateStructureData(
            ServerSystemContext context,
            IList<UpdateStructureDataDetails> nodesToUpdate,
            IList<HistoryUpdateResult> results,
            IList<ServiceResult> errors,
            List<NodeHandle> nodesToProcess,
            IDictionary<NodeId, NodeState> cache)
        {
            for (int ii = 0; ii < nodesToProcess.Count; ii++)
            {
                NodeHandle handle = nodesToProcess[ii];

                // validate node.
                NodeState source = ValidateNode(context, handle, cache);

                if (source == null)
                {
                    continue;
                }

                errors[handle.Index] = StatusCodes.BadHistoryOperationUnsupported;
            }
        }

        /// <summary>
        /// Updates the event history for one or more nodes.
        /// </summary>
        protected virtual void HistoryUpdateEvents(
            ServerSystemContext context,
            IList<UpdateEventDetails> nodesToUpdate,
            IList<HistoryUpdateResult> results,
            IList<ServiceResult> errors,
            List<NodeHandle> nodesToProcess,
            IDictionary<NodeId, NodeState> cache)
        {
            for (int ii = 0; ii < nodesToProcess.Count; ii++)
            {
                NodeHandle handle = nodesToProcess[ii];

                // validate node.
                NodeState source = ValidateNode(context, handle, cache);

                if (source == null)
                {
                    continue;
                }

                errors[handle.Index] = StatusCodes.BadHistoryOperationUnsupported;
            }
        }

        /// <summary>
        /// Deletes the data history for one or more nodes.
        /// </summary>
        protected virtual void HistoryDeleteRawModified(
            ServerSystemContext context,
            IList<DeleteRawModifiedDetails> nodesToUpdate,
            IList<HistoryUpdateResult> results,
            IList<ServiceResult> errors,
            List<NodeHandle> nodesToProcess,
            IDictionary<NodeId, NodeState> cache)
        {
            for (int ii = 0; ii < nodesToProcess.Count; ii++)
            {
                NodeHandle handle = nodesToProcess[ii];

                // validate node.
                NodeState source = ValidateNode(context, handle, cache);

                if (source == null)
                {
                    continue;
                }

                errors[handle.Index] = StatusCodes.BadHistoryOperationUnsupported;
            }
        }

        /// <summary>
        /// Deletes the data history for one or more nodes.
        /// </summary>
        protected virtual void HistoryDeleteAtTime(
            ServerSystemContext context,
            IList<DeleteAtTimeDetails> nodesToUpdate,
            IList<HistoryUpdateResult> results,
            IList<ServiceResult> errors,
            List<NodeHandle> nodesToProcess,
            IDictionary<NodeId, NodeState> cache)
        {
            for (int ii = 0; ii < nodesToProcess.Count; ii++)
            {
                NodeHandle handle = nodesToProcess[ii];

                // validate node.
                NodeState source = ValidateNode(context, handle, cache);

                if (source == null)
                {
                    continue;
                }

                errors[handle.Index] = StatusCodes.BadHistoryOperationUnsupported;
            }
        }

        /// <summary>
        /// Deletes the event history for one or more nodes.
        /// </summary>
        protected virtual void HistoryDeleteEvents(
            ServerSystemContext context,
            IList<DeleteEventDetails> nodesToUpdate,
            IList<HistoryUpdateResult> results,
            IList<ServiceResult> errors,
            List<NodeHandle> nodesToProcess,
            IDictionary<NodeId, NodeState> cache)
        {
            for (int ii = 0; ii < nodesToProcess.Count; ii++)
            {
                NodeHandle handle = nodesToProcess[ii];

                // validate node.
                NodeState source = ValidateNode(context, handle, cache);

                if (source == null)
                {
                    continue;
                }

                errors[handle.Index] = StatusCodes.BadHistoryOperationUnsupported;
            }
        }
        #endregion

        /// <summary>
        /// Calls a method on the specified nodes.
        /// </summary>
        public virtual void Call(
            OperationContext context,
            IList<CallMethodRequest> methodsToCall,
            IList<CallMethodResult> results,
            IList<ServiceResult> errors)
        {
            ServerSystemContext systemContext = SystemContext.Copy(context);
            IDictionary<NodeId, NodeState> operationCache = new NodeIdDictionary<NodeState>();

            for (int ii = 0; ii < methodsToCall.Count; ii++)
            {
                CallMethodRequest methodToCall = methodsToCall[ii];

                // skip items that have already been processed.
                if (methodToCall.Processed)
                {
                    continue;
                }

                MethodState method = null;

                // check for valid handle.
                NodeHandle handle = GetManagerHandle(systemContext, methodToCall.ObjectId, operationCache);

                if (handle == null)
                {
                    continue;
                }

                lock (Lock)
                {
                    // owned by this node manager.
                    methodToCall.Processed = true;

                    // validate the source node.
                    NodeState source = ValidateNode(systemContext, handle, operationCache);

                    if (source == null)
                    {
                        errors[ii] = StatusCodes.BadNodeIdUnknown;
                        continue;
                    }

                    // find the method.
                    method = source.FindMethod(systemContext, methodToCall.MethodId);

                    if (method == null)
                    {
                        // check for loose coupling.
                        if (source.ReferenceExists(ReferenceTypeIds.HasComponent, false, methodToCall.MethodId))
                        {
                            method = (MethodState)FindPredefinedNode(methodToCall.MethodId, typeof(MethodState));
                        }

                        if (method == null)
                        {
                            errors[ii] = StatusCodes.BadMethodInvalid;
                            continue;
                        }
                    }

                    // validate the role permissions for method to be executed,
                    // it may be a different MethodState that does not have the MethodId specified in the method call
                    errors[ii] = ValidateRolePermissions(context,
                        method.NodeId,
                        PermissionType.Call);

                    if (ServiceResult.IsBad(errors[ii]))
                    {
                        continue;
                    }
                }

                // call the method.
                CallMethodResult result = results[ii] = new CallMethodResult();

                errors[ii] = Call(
                    systemContext,
                    methodToCall,
                    method,
                    result);
            }
        }

        /// <summary>
        /// Calls a method on an object.
        /// </summary>
        protected virtual ServiceResult Call(
            ISystemContext context,
            CallMethodRequest methodToCall,
            MethodState method,
            CallMethodResult result)
        {
            ServerSystemContext systemContext = context as ServerSystemContext;
            List<ServiceResult> argumentErrors = new List<ServiceResult>();
            VariantCollection outputArguments = new VariantCollection();

            ServiceResult callResult = method.Call(
                context,
                methodToCall.ObjectId,
                methodToCall.InputArguments,
                argumentErrors,
                outputArguments);

            if (ServiceResult.IsBad(callResult))
            {
                return callResult;
            }

            // check for argument errors.
            bool argumentsValid = true;

            for (int jj = 0; jj < argumentErrors.Count; jj++)
            {
                ServiceResult argumentError = argumentErrors[jj];

                if (argumentError != null)
                {
                    result.InputArgumentResults.Add(argumentError.StatusCode);

                    if (ServiceResult.IsBad(argumentError))
                    {
                        argumentsValid = false;
                    }
                }
                else
                {
                    result.InputArgumentResults.Add(StatusCodes.Good);
                }

                // only fill in diagnostic info if it is requested.
                if (systemContext.OperationContext != null)
                {
                    if ((systemContext.OperationContext.DiagnosticsMask & DiagnosticsMasks.OperationAll) != 0)
                    {
                        if (ServiceResult.IsBad(argumentError))
                        {
                            argumentsValid = false;
                            result.InputArgumentDiagnosticInfos.Add(new DiagnosticInfo(argumentError, systemContext.OperationContext.DiagnosticsMask, false, systemContext.OperationContext.StringTable));
                        }
                        else
                        {
                            result.InputArgumentDiagnosticInfos.Add(null);
                        }
                    }
                }
            }

            // check for validation errors.
            if (!argumentsValid)
            {
                result.StatusCode = StatusCodes.BadInvalidArgument;
                return result.StatusCode;
            }

            // do not return diagnostics if there are no errors.
            result.InputArgumentDiagnosticInfos.Clear();

            // return output arguments.
            result.OutputArguments = outputArguments;

            // return the actual result of the original call
            return callResult;
        }


        /// <summary>
        /// Subscribes or unsubscribes to events produced by the specified source.
        /// </summary>
        /// <remarks>
        /// This method is called when a event subscription is created or deletes. The node manager
        /// must  start/stop reporting events for the specified object and all objects below it in
        /// the notifier hierarchy.
        /// </remarks>
        public virtual ServiceResult SubscribeToEvents(
            OperationContext context,
            object sourceId,
            uint subscriptionId,
            IEventMonitoredItem monitoredItem,
            bool unsubscribe)
        {
            ServerSystemContext systemContext = SystemContext.Copy(context);

            // check for valid handle.
            NodeHandle handle = IsHandleInNamespace(sourceId);

            if (handle == null)
            {
                return StatusCodes.BadNodeIdInvalid;
            }

            lock (Lock)
            {
                // check for valid node.
                NodeState source = ValidateNode(systemContext, handle, null);

                if (source == null)
                {
                    return StatusCodes.BadNodeIdUnknown;
                }

                // subscribe to events.
                return SubscribeToEvents(systemContext, source, monitoredItem, unsubscribe);
            }
        }

        /// <summary>
        /// Subscribes or unsubscribes to events produced by all event sources.
        /// </summary>
        /// <remarks>
        /// This method is called when a event subscription is created or deleted. The node
        /// manager must start/stop reporting events for all objects that it manages.
        /// </remarks>
        public virtual ServiceResult SubscribeToAllEvents(
            OperationContext context,
            uint subscriptionId,
            IEventMonitoredItem monitoredItem,
            bool unsubscribe)
        {
            ServerSystemContext systemContext = SystemContext.Copy(context);

            lock (Lock)
            {
                // A client has subscribed to the Server object which means all events produced
                // by this manager must be reported. This is done by incrementing the monitoring
                // reference count for all root notifiers.
                if (m_rootNotifiers != null)
                {
                    for (int ii = 0; ii < m_rootNotifiers.Count; ii++)
                    {
                        SubscribeToEvents(systemContext, m_rootNotifiers[ii], monitoredItem, unsubscribe);
                    }
                }

                return ServiceResult.Good;
            }
        }

        #region SubscribeToEvents Support Functions
        /// <summary>
        /// Adds a root notifier.
        /// </summary>
        /// <param name="notifier">The notifier.</param>
        /// <remarks>
        /// A root notifier is a notifier owned by the NodeManager that is not the target of a
        /// HasNotifier reference. These nodes need to be linked directly to the Server object.
        /// </remarks>
        protected virtual void AddRootNotifier(NodeState notifier)
        {
            lock (Lock)
            {
                if (m_rootNotifiers == null)
                {
                    m_rootNotifiers = new List<NodeState>();
                }

                bool mustAdd = true;

                for (int ii = 0; ii < m_rootNotifiers.Count; ii++)
                {
                    if (Object.ReferenceEquals(notifier, m_rootNotifiers[ii]))
                    {
                        return;
                    }

                    if (m_rootNotifiers[ii].NodeId == notifier.NodeId)
                    {
                        m_rootNotifiers[ii] = notifier;
                        mustAdd = false;
                        break;
                    }
                }

                if (mustAdd)
                {
                    m_rootNotifiers.Add(notifier);
                }

                // need to prevent recursion with the server object.
                if (notifier.NodeId != ObjectIds.Server)
                {
                    notifier.OnReportEvent = OnReportEvent;

                    if (!notifier.ReferenceExists(ReferenceTypeIds.HasNotifier, true, ObjectIds.Server))
                    {
                        notifier.AddReference(ReferenceTypeIds.HasNotifier, true, ObjectIds.Server);
                    }
                }

                // subscribe to existing events.
                if (m_server.EventManager != null)
                {
                    IList<IEventMonitoredItem> monitoredItems = m_server.EventManager.GetMonitoredItems();

                    for (int ii = 0; ii < monitoredItems.Count; ii++)
                    {
                        if (monitoredItems[ii].MonitoringAllEvents)
                        {
                            SubscribeToEvents(
                            SystemContext,
                            notifier,
                            monitoredItems[ii],
                            true);
                        }
                    }
                }
            }
        }

        /// <summary>
        /// Removes a root notifier previously added with AddRootNotifier.
        /// </summary>
        /// <param name="notifier">The notifier.</param>
        protected virtual void RemoveRootNotifier(NodeState notifier)
        {
            lock (Lock)
            {
                if (m_rootNotifiers != null)
                {
                    for (int ii = 0; ii < m_rootNotifiers.Count; ii++)
                    {
                        if (Object.ReferenceEquals(notifier, m_rootNotifiers[ii]))
                        {
                            notifier.OnReportEvent = null;
                            notifier.RemoveReference(ReferenceTypeIds.HasNotifier, true, ObjectIds.Server);
                            m_rootNotifiers.RemoveAt(ii);
                            break;
                        }
                    }
                }
            }
        }

        /// <summary>
        /// Reports an event for a root notifier.
        /// </summary>
        protected virtual void OnReportEvent(
            ISystemContext context,
            NodeState node,
            IFilterTarget e)
        {
            Server.ReportEvent(context, e);
        }

        /// <summary>
        /// Subscribes to events.
        /// </summary>
        /// <param name="context">The context.</param>
        /// <param name="source">The source.</param>
        /// <param name="monitoredItem">The monitored item.</param>
        /// <param name="unsubscribe">if set to <c>true</c> [unsubscribe].</param>
        /// <returns>Any error code.</returns>
        protected virtual ServiceResult SubscribeToEvents(
            ServerSystemContext context,
            NodeState source,
            IEventMonitoredItem monitoredItem,
            bool unsubscribe)
        {
            (MonitoredNode2 monitoredNode, ServiceResult serviceResult) = m_monitoredItemManager.SubscribeToEvents(context, source, monitoredItem, unsubscribe);

            // This call recursively updates a reference count all nodes in the notifier
            // hierarchy below the area. Sources with a reference count of 0 do not have
            // any active subscriptions so they do not need to report events.
            source.SetAreEventsMonitored(context, !unsubscribe, true);

            // signal update.
            OnSubscribeToEvents(context, monitoredNode, unsubscribe);

            // all done.
            return serviceResult;
        }

        /// <summary>
        /// Called after subscribing/unsubscribing to events.
        /// </summary>
        /// <param name="context">The context.</param>
        /// <param name="monitoredNode">The monitored node.</param>
        /// <param name="unsubscribe">if set to <c>true</c> unsubscribing.</param>
        protected virtual void OnSubscribeToEvents(
            ServerSystemContext context,
            MonitoredNode2 monitoredNode,
            bool unsubscribe)
        {
            // defined by the sub-class
        }
        #endregion

        /// <summary>
        /// Tells the node manager to refresh any conditions associated with the specified monitored items.
        /// </summary>
        /// <remarks>
        /// This method is called when the condition refresh method is called for a subscription.
        /// The node manager must create a refresh event for each condition monitored by the subscription.
        /// </remarks>
        public virtual ServiceResult ConditionRefresh(
            OperationContext context,
            IList<IEventMonitoredItem> monitoredItems)
        {
            ServerSystemContext systemContext = SystemContext.Copy(context);

            for (int ii = 0; ii < monitoredItems.Count; ii++)
            {
                // the IEventMonitoredItem should always be MonitoredItems since they are created by the MasterNodeManager.
                IEventMonitoredItem monitoredItem = monitoredItems[ii];

                if (monitoredItem == null)
                {
                    continue;
                }

                List<IFilterTarget> events = new List<IFilterTarget>();
                List<NodeState> nodesToRefresh = new List<NodeState>();

                lock (Lock)
                {
                    // check for server subscription.
                    if (monitoredItem.NodeId == ObjectIds.Server)
                    {
                        if (m_rootNotifiers != null)
                        {
                            nodesToRefresh.AddRange(m_rootNotifiers);
                        }
                    }
                    else
                    {
                        // check if monitored Item is managed by this node manager
                        if (!MonitoredItems.ContainsKey(monitoredItem.Id))
                        {
                            continue;
                        }

                        // get the refresh events.
                        nodesToRefresh.Add(((NodeHandle)monitoredItem.ManagerHandle).Node);
                    }
                }

                // block and wait for the refresh.
                for (int jj = 0; jj < nodesToRefresh.Count; jj++)
                {
                    nodesToRefresh[jj].ConditionRefresh(systemContext, events, true);
                }

                // queue the events.
                for (int jj = 0; jj < events.Count; jj++)
                {
                    // verify if the event can be received by the current monitored item
                    var result = ValidateEventRolePermissions(monitoredItem, events[jj]);
                    if (ServiceResult.IsBad(result))
                    {
                        continue;
                    }
                    monitoredItem.QueueEvent(events[jj]);
                }
            }

            // all done.
            return ServiceResult.Good;
        }

        /// <summary>
        /// Restore a set of monitored items after a restart.
        /// </summary>
        public virtual void RestoreMonitoredItems(
            IList<IStoredMonitoredItem> itemsToRestore,
            IList<IMonitoredItem> monitoredItems,
            IUserIdentity savedOwnerIdentity)
        {
            if (itemsToRestore == null) throw new ArgumentNullException(nameof(itemsToRestore));
            if (monitoredItems == null) throw new ArgumentNullException(nameof(monitoredItems));

            if (m_server.IsRunning)
            {
                throw new InvalidOperationException("Subscription restore can only occur on startup");
            }

            ServerSystemContext systemContext = m_systemContext.Copy();
            IDictionary<NodeId, NodeState> operationCache = new NodeIdDictionary<NodeState>();
            List<NodeHandle> nodesToValidate = new List<NodeHandle>();

            for (int ii = 0; ii < itemsToRestore.Count; ii++)
            {
                IStoredMonitoredItem itemToCreate = itemsToRestore[ii];

                // skip items that have already been processed.
                if (itemToCreate.IsRestored)
                {
                    continue;
                }

                // check for valid handle.
                NodeHandle handle = GetManagerHandle(systemContext, itemToCreate.NodeId, operationCache);

                if (handle == null)
                {
                    continue;
                }

                // owned by this node manager.
                itemToCreate.IsRestored = true;

                handle.Index = ii;
                nodesToValidate.Add(handle);
            }

            // check for nothing to do.
            if (nodesToValidate.Count == 0)
            {
                return;
            }

            // validates the nodes (reads values from the underlying data source if required).
            for (int ii = 0; ii < nodesToValidate.Count; ii++)
            {
                NodeHandle handle = nodesToValidate[ii];

                bool success = false;
                IMonitoredItem monitoredItem = null;

                lock (Lock)
                {
                    // validate node.
                    NodeState source = ValidateNode(systemContext, handle, operationCache);

                    if (source == null)
                    {
                        continue;
                    }

                    IStoredMonitoredItem itemToCreate = itemsToRestore[handle.Index];

                    // create monitored item.
                    success = RestoreMonitoredItem(
                        systemContext,
                        handle,
                        itemToCreate,
                        savedOwnerIdentity,
                        out monitoredItem);
                }

                if (!success)
                {
                    continue;
                }

                // save the monitored item.
                monitoredItems[handle.Index] = monitoredItem;
            }

            lock (Lock)
            {
                m_monitoredItemManager.ApplyChanges();
            }

            // do any post processing.
            OnCreateMonitoredItemsComplete(systemContext, monitoredItems);
        }

        /// <summary>
        /// Restore a single monitored Item after a restart
        /// </summary>
        /// <returns>true if sucesfully restored</returns>
        protected virtual bool RestoreMonitoredItem(
            ServerSystemContext context,
            NodeHandle handle,
            IStoredMonitoredItem storedMonitoredItem,
            IUserIdentity savedOwnerIdentity,
            out IMonitoredItem monitoredItem)
        {
            monitoredItem = null;

            // validate attribute.
            if (!Attributes.IsValid(handle.Node.NodeClass, storedMonitoredItem.AttributeId))
            {
                return false;
            }


            // put an upper limit on queue size.
            storedMonitoredItem.QueueSize = SubscriptionManager.CalculateRevisedQueueSize(storedMonitoredItem.IsDurable, storedMonitoredItem.QueueSize, m_maxQueueSize, m_maxDurableQueueSize);

<<<<<<< HEAD
            // create the item.
            ISampledDataChangeMonitoredItem datachangeItem = new MonitoredItem(
=======
            bool success = m_monitoredItemManager.RestoreMonitoredItem(
>>>>>>> f4607365
                Server,
                this,
                context,
                handle,
                storedMonitoredItem,
                savedOwnerIdentity,
                AddNodeToComponentCache,
                out monitoredItem);

            // report change.
            OnMonitoredItemCreated(context, handle, (MonitoredItem)monitoredItem);

            return true;
        }

        /// <summary>
        /// Creates a new set of monitored items for a set of variables.
        /// </summary>
        /// <remarks>
        /// This method only handles data change subscriptions. Event subscriptions are created by the SDK.
        /// </remarks>
        public virtual void CreateMonitoredItems(
            OperationContext context,
            uint subscriptionId,
            double publishingInterval,
            TimestampsToReturn timestampsToReturn,
            IList<MonitoredItemCreateRequest> itemsToCreate,
            IList<ServiceResult> errors,
            IList<MonitoringFilterResult> filterErrors,
            IList<IMonitoredItem> monitoredItems,
            bool createDurable,
            ref long globalIdCounter)
        {
            ServerSystemContext systemContext = m_systemContext.Copy(context);
            IDictionary<NodeId, NodeState> operationCache = new NodeIdDictionary<NodeState>();
            List<NodeHandle> nodesToValidate = new List<NodeHandle>();
            List<IMonitoredItem> createdItems = new List<IMonitoredItem>();


            for (int ii = 0; ii < itemsToCreate.Count; ii++)
            {
                MonitoredItemCreateRequest itemToCreate = itemsToCreate[ii];

                // skip items that have already been processed.
                if (itemToCreate.Processed)
                {
                    continue;
                }

                ReadValueId itemToMonitor = itemToCreate.ItemToMonitor;

                // check for valid handle.
                NodeHandle handle = GetManagerHandle(systemContext, itemToMonitor.NodeId, operationCache);

                if (handle == null)
                {
                    continue;
                }

                // owned by this node manager.
                itemToCreate.Processed = true;

                // must validate node in a separate operation.
                errors[ii] = StatusCodes.BadNodeIdUnknown;

                handle.Index = ii;
                nodesToValidate.Add(handle);
            }

            // check for nothing to do.
            if (nodesToValidate.Count == 0)
            {
                return;
            }

            // validates the nodes (reads values from the underlying data source if required).
            for (int ii = 0; ii < nodesToValidate.Count; ii++)
            {
                NodeHandle handle = nodesToValidate[ii];

                MonitoringFilterResult filterResult = null;
                IMonitoredItem monitoredItem = null;

                lock (Lock)
                {
                    // validate node.
                    NodeState source = ValidateNode(systemContext, handle, operationCache);

                    if (source == null)
                    {
                        continue;
                    }

                    MonitoredItemCreateRequest itemToCreate = itemsToCreate[handle.Index];

                    // create monitored item.
                    errors[handle.Index] = CreateMonitoredItem(
                        systemContext,
                        handle,
                        subscriptionId,
                        publishingInterval,
                        context.DiagnosticsMask,
                        timestampsToReturn,
                        itemToCreate,
                        createDurable,
                        ref globalIdCounter,
                        out filterResult,
                        out monitoredItem);
                }

                // save any filter error details.
                filterErrors[handle.Index] = filterResult;

                if (ServiceResult.IsBad(errors[handle.Index]))
                {
                    continue;
                }

                // save the monitored item.
                monitoredItems[handle.Index] = monitoredItem;
                createdItems.Add(monitoredItem);
            }

            lock (Lock)
            {
                m_monitoredItemManager.ApplyChanges();
            }

            // do any post processing.
            OnCreateMonitoredItemsComplete(systemContext, createdItems);
        }

        #region CreateMonitoredItem Support Functions
        /// <summary>
        /// Called when a batch of monitored items has been created.
        /// </summary>
        protected virtual void OnCreateMonitoredItemsComplete(ServerSystemContext context, IList<IMonitoredItem> monitoredItems)
        {
            // defined by the sub-class
        }

        /// <summary>
        /// Creates a new set of monitored items for a set of variables.
        /// </summary>
        /// <remarks>
        /// This method only handles data change subscriptions. Event subscriptions are created by the SDK.
        /// </remarks>
        protected virtual ServiceResult CreateMonitoredItem(
            ServerSystemContext context,
            NodeHandle handle,
            uint subscriptionId,
            double publishingInterval,
            DiagnosticsMasks diagnosticsMasks,
            TimestampsToReturn timestampsToReturn,
            MonitoredItemCreateRequest itemToCreate,
            bool createDurable,
            ref long globalIdCounter,
            out MonitoringFilterResult filterResult,
            out IMonitoredItem monitoredItem)
        {
            filterResult = null;
            monitoredItem = null;

            // validate parameters.
            MonitoringParameters parameters = itemToCreate.RequestedParameters;

            // validate attribute.
            if (!Attributes.IsValid(handle.Node.NodeClass, itemToCreate.ItemToMonitor.AttributeId))
            {
                return StatusCodes.BadAttributeIdInvalid;
            }

            // create a globally unique identifier.
            uint monitoredItemId = Utils.IncrementIdentifier(ref globalIdCounter);

            // determine the sampling interval.
            double samplingInterval = itemToCreate.RequestedParameters.SamplingInterval;

            if (samplingInterval < 0)
            {
                samplingInterval = publishingInterval;
            }

            // ensure minimum sampling interval is not exceeded.
            if (itemToCreate.ItemToMonitor.AttributeId == Attributes.Value)
            {
                BaseVariableState variable = handle.Node as BaseVariableState;

                if (variable != null && samplingInterval < variable.MinimumSamplingInterval)
                {
                    samplingInterval = variable.MinimumSamplingInterval;
                }
            }

            // put a large upper limit on sampling.
            if (samplingInterval == Double.MaxValue)
            {
                samplingInterval = 365 * 24 * 3600 * 1000.0;
            }

            // put an upper limit on queue size.
            uint revisedQueueSize = SubscriptionManager.CalculateRevisedQueueSize(createDurable, itemToCreate.RequestedParameters.QueueSize, m_maxQueueSize, m_maxDurableQueueSize);

            // validate the monitoring filter.
            Range euRange = null;
            MonitoringFilter filterToUse = null;

            ServiceResult error = ValidateMonitoringFilter(
                context,
                handle,
                itemToCreate.ItemToMonitor.AttributeId,
                samplingInterval,
                revisedQueueSize,
                parameters.Filter,
                out filterToUse,
                out euRange,
                out filterResult);

            if (ServiceResult.IsBad(error))
            {
                return error;
            }

<<<<<<< HEAD
            // create the item.
            ISampledDataChangeMonitoredItem datachangeItem = new MonitoredItem(
=======
            monitoredItem = m_monitoredItemManager.CreateMonitoredItem(
>>>>>>> f4607365
                Server,
                this,
                context,
                handle,
                subscriptionId,
                publishingInterval,
                diagnosticsMasks,
                timestampsToReturn,
                itemToCreate,
                euRange,
                filterToUse,
                samplingInterval,
                revisedQueueSize,
                createDurable,
                monitoredItemId,
                AddNodeToComponentCache
                );


            // report the initial value.
            error = ReadInitialValue(context, handle, (MonitoredItem)monitoredItem);
            if (ServiceResult.IsBad(error))
            {
                if (error.StatusCode == StatusCodes.BadAttributeIdInvalid ||
                    error.StatusCode == StatusCodes.BadDataEncodingInvalid ||
                    error.StatusCode == StatusCodes.BadDataEncodingUnsupported)
                {
                    return error;
                }
                error = StatusCodes.Good;
            }

            // report change.
            OnMonitoredItemCreated(context, handle, (MonitoredItem)monitoredItem);

            return error;
        }

        /// <summary>
        /// Reads the initial value for a monitored item.
        /// </summary>
        /// <param name="context">The context.</param>
        /// <param name="handle">The item handle.</param>
        /// <param name="monitoredItem">The monitored item.</param>
        protected virtual ServiceResult ReadInitialValue(
            ISystemContext context,
            NodeHandle handle,
            IDataChangeMonitoredItem2 monitoredItem)
        {
            DataValue initialValue = new DataValue {
                Value = null,
                ServerTimestamp = DateTime.UtcNow,
                SourceTimestamp = DateTime.MinValue,
                StatusCode = StatusCodes.BadWaitingForInitialData
            };

            ServiceResult error = handle.Node.ReadAttribute(
                context,
                monitoredItem.AttributeId,
                monitoredItem.IndexRange,
                monitoredItem.DataEncoding,
                initialValue);

            monitoredItem.QueueValue(initialValue, error, true);

            return error;
        }

        /// <summary>
        /// Called after creating a MonitoredItem.
        /// </summary>
        /// <param name="context">The context.</param>
        /// <param name="handle">The handle for the node.</param>
        /// <param name="monitoredItem">The monitored item.</param>
        protected virtual void OnMonitoredItemCreated(
            ServerSystemContext context,
            NodeHandle handle,
            ISampledDataChangeMonitoredItem monitoredItem)
        {
            // overridden by the sub-class.
        }

        /// <summary>
        /// Validates Role permissions for the specified NodeId
        /// </summary>
        /// <param name="operationContext"></param>
        /// <param name="nodeId"></param>
        /// <param name="requestedPermission"></param>
        /// <returns></returns>
        public virtual ServiceResult ValidateRolePermissions(OperationContext operationContext, NodeId nodeId, PermissionType requestedPermission)
        {
            if (requestedPermission == PermissionType.None)
            {
                // no permission is required hence the validation passes.
                return StatusCodes.Good;
            }

            INodeManager nodeManager = null;
            object nodeHandle = Server.NodeManager.GetManagerHandle(nodeId, out nodeManager);

            if (nodeHandle == null || nodeManager == null)
            {
                // ignore unknown nodes.
                return StatusCodes.Good;
            }

            NodeMetadata nodeMetadata = nodeManager.GetNodeMetadata(operationContext, nodeHandle, BrowseResultMask.All);

            return MasterNodeManager.ValidateRolePermissions(operationContext, nodeMetadata, requestedPermission);
        }

        /// <summary>
        /// Validates if the specified event monitored item has enough permissions to receive the specified event
        /// </summary>
        /// <returns></returns>
        public ServiceResult ValidateEventRolePermissions(IEventMonitoredItem monitoredItem, IFilterTarget filterTarget)
        {
            NodeId eventTypeId = null;
            NodeId sourceNodeId = null;
            BaseEventState baseEventState = filterTarget as BaseEventState;

            if (baseEventState == null && filterTarget is InstanceStateSnapshot snapshot)
            {
                // try to get the event instance from snapshot object
                baseEventState = snapshot.Handle as BaseEventState;
            }

            if (baseEventState != null)
            {
                eventTypeId = baseEventState.EventType?.Value;
                sourceNodeId = baseEventState.SourceNode?.Value;
            }

            OperationContext operationContext = new OperationContext(monitoredItem);

            // validate the event type id permissions as specified
            ServiceResult result = ValidateRolePermissions(operationContext, eventTypeId, PermissionType.ReceiveEvents);

            if (ServiceResult.IsBad(result))
            {
                return result;
            }

            // validate the source node id permissions as specified
            return ValidateRolePermissions(operationContext, sourceNodeId, PermissionType.ReceiveEvents);
        }

        /// <summary>
        /// Validates the monitoring filter specified by the client.
        /// </summary>
        protected virtual StatusCode ValidateMonitoringFilter(
            ServerSystemContext context,
            NodeHandle handle,
            uint attributeId,
            double samplingInterval,
            uint queueSize,
            ExtensionObject filter,
            out MonitoringFilter filterToUse,
            out Range range,
            out MonitoringFilterResult result)
        {
            range = null;
            filterToUse = null;
            result = null;

            // nothing to do if the filter is not specified.
            if (ExtensionObject.IsNull(filter))
            {
                return StatusCodes.Good;
            }

            // extension objects wrap any data structure. must check that the client provided the correct structure.
            DataChangeFilter deadbandFilter = ExtensionObject.ToEncodeable(filter) as DataChangeFilter;

            if (deadbandFilter == null)
            {
                AggregateFilter aggregateFilter = ExtensionObject.ToEncodeable(filter) as AggregateFilter;

                if (aggregateFilter == null || attributeId != Attributes.Value)
                {
                    return StatusCodes.BadFilterNotAllowed;
                }

                if (!Server.AggregateManager.IsSupported(aggregateFilter.AggregateType))
                {
                    return StatusCodes.BadAggregateNotSupported;
                }

                ServerAggregateFilter revisedFilter = new ServerAggregateFilter();
                revisedFilter.AggregateType = aggregateFilter.AggregateType;
                revisedFilter.StartTime = aggregateFilter.StartTime;
                revisedFilter.ProcessingInterval = aggregateFilter.ProcessingInterval;
                revisedFilter.AggregateConfiguration = aggregateFilter.AggregateConfiguration;
                revisedFilter.Stepped = false;

                StatusCode error = ReviseAggregateFilter(context, handle, samplingInterval, queueSize, revisedFilter);

                if (StatusCode.IsBad(error))
                {
                    return error;
                }

                AggregateFilterResult aggregateFilterResult = new AggregateFilterResult();
                aggregateFilterResult.RevisedProcessingInterval = aggregateFilter.ProcessingInterval;
                aggregateFilterResult.RevisedStartTime = aggregateFilter.StartTime;
                aggregateFilterResult.RevisedAggregateConfiguration = aggregateFilter.AggregateConfiguration;

                filterToUse = revisedFilter;
                result = aggregateFilterResult;
                return StatusCodes.Good;
            }

            // deadband filters only allowed for variable values.
            if (attributeId != Attributes.Value)
            {
                return StatusCodes.BadFilterNotAllowed;
            }

            BaseVariableState variable = handle.Node as BaseVariableState;

            if (variable == null)
            {
                return StatusCodes.BadFilterNotAllowed;
            }

            // check for status filter.
            if (deadbandFilter.DeadbandType == (uint)DeadbandType.None)
            {
                filterToUse = deadbandFilter;
                return StatusCodes.Good;
            }

            // deadband filters can only be used for numeric values.
            if (!Server.TypeTree.IsTypeOf(variable.DataType, DataTypeIds.Number))
            {
                return StatusCodes.BadFilterNotAllowed;
            }

            // nothing more to do for absolute filters.
            if (deadbandFilter.DeadbandType == (uint)DeadbandType.Absolute)
            {
                filterToUse = deadbandFilter;
                return StatusCodes.Good;
            }

            // need to look up the EU range if a percent filter is requested.
            if (deadbandFilter.DeadbandType == (uint)DeadbandType.Percent)
            {
                PropertyState property = handle.Node.FindChild(context, Opc.Ua.BrowseNames.EURange) as PropertyState;

                if (property == null)
                {
                    return StatusCodes.BadMonitoredItemFilterUnsupported;
                }

                range = property.Value as Range;

                if (range == null)
                {
                    return StatusCodes.BadMonitoredItemFilterUnsupported;
                }

                filterToUse = deadbandFilter;

                return StatusCodes.Good;
            }

            // no other type of filter supported.
            return StatusCodes.BadFilterNotAllowed;
        }

        /// <summary>
        /// Revises an aggregate filter (may require knowledge of the variable being used).
        /// </summary>
        /// <param name="context">The context.</param>
        /// <param name="handle">The handle.</param>
        /// <param name="samplingInterval">The sampling interval for the monitored item.</param>
        /// <param name="queueSize">The queue size for the monitored item.</param>
        /// <param name="filterToUse">The filter to revise.</param>
        /// <returns>Good if the </returns>
        protected virtual StatusCode ReviseAggregateFilter(
            ServerSystemContext context,
            NodeHandle handle,
            double samplingInterval,
            uint queueSize,
            ServerAggregateFilter filterToUse)
        {
            if (filterToUse.ProcessingInterval < samplingInterval)
            {
                filterToUse.ProcessingInterval = samplingInterval;
            }

            if (filterToUse.ProcessingInterval < Server.AggregateManager.MinimumProcessingInterval)
            {
                filterToUse.ProcessingInterval = Server.AggregateManager.MinimumProcessingInterval;
            }

            DateTime earliestStartTime = DateTime.UtcNow.AddMilliseconds(-(queueSize - 1) * filterToUse.ProcessingInterval);

            if (earliestStartTime > filterToUse.StartTime)
            {
                filterToUse.StartTime = earliestStartTime;
            }

            if (filterToUse.AggregateConfiguration.UseServerCapabilitiesDefaults)
            {
                filterToUse.AggregateConfiguration = Server.AggregateManager.GetDefaultConfiguration(null);
            }

            return StatusCodes.Good;
        }
        #endregion

        /// <summary>
        /// Modifies the parameters for a set of monitored items.
        /// </summary>
        public virtual void ModifyMonitoredItems(
            OperationContext context,
            TimestampsToReturn timestampsToReturn,
            IList<IMonitoredItem> monitoredItems,
            IList<MonitoredItemModifyRequest> itemsToModify,
            IList<ServiceResult> errors,
            IList<MonitoringFilterResult> filterErrors)
        {
            ServerSystemContext systemContext = m_systemContext.Copy(context);
            var nodesInNamespace = new List<(int, NodeHandle)>(monitoredItems.Count);

            for (int ii = 0; ii < monitoredItems.Count; ii++)
            {
                MonitoredItemModifyRequest itemToModify = itemsToModify[ii];

                // skip items that have already been processed.
                if (itemToModify.Processed || monitoredItems[ii] == null)
                {
                    continue;
                }

                // check handle.
                NodeHandle handle = IsHandleInNamespace(monitoredItems[ii].ManagerHandle);

                if (handle == null)
                {
                    continue;
                }

                nodesInNamespace.Add((ii, handle));
            }

            if (nodesInNamespace.Count == 0)
            {
                return;
            }

            var modifiedItems = new List<IMonitoredItem>();

            lock (Lock)
            {
                foreach (var nodeInNamespace in nodesInNamespace)
                {
                    int ii = nodeInNamespace.Item1;
                    var handle = nodeInNamespace.Item2;
                    MonitoredItemModifyRequest itemToModify = itemsToModify[ii];

                    // owned by this node manager.
                    itemToModify.Processed = true;

                    // modify the monitored item.
                    MonitoringFilterResult filterResult = null;

                    errors[ii] = ModifyMonitoredItem(
                        systemContext,
                        context.DiagnosticsMask,
                        timestampsToReturn,
                        monitoredItems[ii],
                        itemToModify,
                        handle,
                        out filterResult);

                    // save any filter error details.
                    filterErrors[ii] = filterResult;

                    // save the modified item.
                    if (ServiceResult.IsGood(errors[ii]))
                    {
                        modifiedItems.Add(monitoredItems[ii]);
                    }
                }
            }

            lock (Lock)
            {
                m_monitoredItemManager.ApplyChanges();
            }

            // do any post processing.
            OnModifyMonitoredItemsComplete(systemContext, modifiedItems);
        }

        #region ModifyMonitoredItem Support Functions
        /// <summary>
        /// Called when a batch of monitored items has been modified.
        /// </summary>
        protected virtual void OnModifyMonitoredItemsComplete(ServerSystemContext context, IList<IMonitoredItem> monitoredItems)
        {
            // defined by the sub-class
        }

        /// <summary>
        /// Modifies the parameters for a monitored item.
        /// </summary>
        protected virtual ServiceResult ModifyMonitoredItem(
            ServerSystemContext context,
            DiagnosticsMasks diagnosticsMasks,
            TimestampsToReturn timestampsToReturn,
            IMonitoredItem monitoredItem,
            MonitoredItemModifyRequest itemToModify,
            NodeHandle handle,
            out MonitoringFilterResult filterResult)
        {
            filterResult = null;

            // check for valid monitored item.
            ISampledDataChangeMonitoredItem datachangeItem = monitoredItem as ISampledDataChangeMonitoredItem;

            // validate parameters.
            MonitoringParameters parameters = itemToModify.RequestedParameters;

            double previousSamplingInterval = datachangeItem.SamplingInterval;

            // check if the variable needs to be sampled.
            double samplingInterval = itemToModify.RequestedParameters.SamplingInterval;

            if (samplingInterval < 0)
            {
                samplingInterval = previousSamplingInterval;
            }

            // ensure minimum sampling interval is not exceeded.
            if (datachangeItem.AttributeId == Attributes.Value)
            {
                BaseVariableState variable = handle.Node as BaseVariableState;

                if (variable != null && samplingInterval < variable.MinimumSamplingInterval)
                {
                    samplingInterval = variable.MinimumSamplingInterval;
                }
            }

            // put a large upper limit on sampling.
            if (samplingInterval == Double.MaxValue)
            {
                samplingInterval = 365 * 24 * 3600 * 1000.0;
            }

            // put an upper limit on queue size.
            uint revisedQueueSize = SubscriptionManager.CalculateRevisedQueueSize(monitoredItem.IsDurable, itemToModify.RequestedParameters.QueueSize, m_maxQueueSize, m_maxDurableQueueSize);

            // validate the monitoring filter.
            Range euRange = null;
            MonitoringFilter filterToUse = null;

            ServiceResult error = ValidateMonitoringFilter(
                context,
                handle,
                datachangeItem.AttributeId,
                samplingInterval,
                revisedQueueSize,
                parameters.Filter,
                out filterToUse,
                out euRange,
                out filterResult);

            if (ServiceResult.IsBad(error))
            {
                return error;
            }

            // modify the monitored item parameters.
            error = m_monitoredItemManager.ModifyMonitoredItem(context,
                                                               diagnosticsMasks,
                                                               timestampsToReturn,
                                                               filterToUse,
                                                               euRange,
                                                               samplingInterval,
                                                               revisedQueueSize,
                                                               datachangeItem,
                                                               itemToModify);

            // report change.
            if (ServiceResult.IsGood(error))
            {
                OnMonitoredItemModified(context, handle, datachangeItem);
            }

            return error;
        }

        /// <summary>
        /// Called after modifying a MonitoredItem.
        /// </summary>
        /// <param name="context">The context.</param>
        /// <param name="handle">The handle for the node.</param>
        /// <param name="monitoredItem">The monitored item.</param>
        protected virtual void OnMonitoredItemModified(
            ServerSystemContext context,
            NodeHandle handle,
            ISampledDataChangeMonitoredItem monitoredItem)
        {
            // overridden by the sub-class.
        }
        #endregion

        /// <summary>
        /// Deletes a set of monitored items.
        /// </summary>
        public virtual void DeleteMonitoredItems(
            OperationContext context,
            IList<IMonitoredItem> monitoredItems,
            IList<bool> processedItems,
            IList<ServiceResult> errors)
        {
            ServerSystemContext systemContext = m_systemContext.Copy(context);
            var nodesInNamespace = new List<(int, NodeHandle)>(monitoredItems.Count);

            for (int ii = 0; ii < monitoredItems.Count; ii++)
            {
                // skip items that have already been processed.
                if (processedItems[ii] || monitoredItems[ii] == null)
                {
                    continue;
                }

                // check handle.
                NodeHandle handle = IsHandleInNamespace(monitoredItems[ii].ManagerHandle);

                if (handle == null)
                {
                    continue;
                }

                nodesInNamespace.Add((ii, handle));
            }

            if (nodesInNamespace.Count == 0)
            {
                return;
            }

            var deletedItems = new List<IMonitoredItem>();

            lock (Lock)
            {
                foreach (var nodeInNamespace in nodesInNamespace)
                {
                    int ii = nodeInNamespace.Item1;
                    var handle = nodeInNamespace.Item2;

                    // owned by this node manager.
                    processedItems[ii] = true;

                    errors[ii] = DeleteMonitoredItem(
                        systemContext,
                        monitoredItems[ii],
                        handle);

                    // save the modified item.
                    if (ServiceResult.IsGood(errors[ii]))
                    {
                        deletedItems.Add(monitoredItems[ii]);
                        RemoveNodeFromComponentCache(systemContext, handle);
                    }
                }
            }

            lock (Lock)
            {
                m_monitoredItemManager.ApplyChanges();
            }

            // do any post processing.
            OnDeleteMonitoredItemsComplete(systemContext, deletedItems);
        }

        #region DeleteMonitoredItems Support Functions
        /// <summary>
        /// Called when a batch of monitored items has been modified.
        /// </summary>
        protected virtual void OnDeleteMonitoredItemsComplete(ServerSystemContext context, IList<IMonitoredItem> monitoredItems)
        {
            // defined by the sub-class
        }

        /// <summary>
        /// Deletes a monitored item.
        /// </summary>
        protected virtual ServiceResult DeleteMonitoredItem(
            ServerSystemContext context,
            IMonitoredItem monitoredItem,
            NodeHandle handle)
        {
<<<<<<< HEAD
            // check for valid monitored item.
            ISampledDataChangeMonitoredItem datachangeItem = monitoredItem as ISampledDataChangeMonitoredItem;

            // check if the node is already being monitored.
            MonitoredNode2 monitoredNode = null;

            if (m_monitoredNodes.TryGetValue(handle.NodeId, out monitoredNode))
            {
                monitoredNode.Remove(datachangeItem);

                // check if node is no longer being monitored.
                if (!monitoredNode.HasMonitoredItems)
                {
                    m_monitoredNodes.Remove(handle.NodeId);
                }
            }
=======
            StatusCode statusCode = m_monitoredItemManager.DeleteMonitoredItem(
                context,
                monitoredItem,
                handle);
>>>>>>> f4607365

            // report change.
            OnMonitoredItemDeleted(context, handle, (MonitoredItem)monitoredItem);

            return statusCode;
        }

        /// <summary>
        /// Called after deleting a MonitoredItem.
        /// </summary>
        /// <param name="context">The context.</param>
        /// <param name="handle">The handle for the node.</param>
        /// <param name="monitoredItem">The monitored item.</param>
        protected virtual void OnMonitoredItemDeleted(
            ServerSystemContext context,
            NodeHandle handle,
            ISampledDataChangeMonitoredItem monitoredItem)
        {
            // overridden by the sub-class.
        }
        #endregion

        #region TransferMonitoredItems Support Functions
        /// <summary>
        /// Transfers a set of monitored items.
        /// </summary>
        /// <param name="context">The context.</param>
        /// <param name="sendInitialValues">Whether the subscription should send initial values after transfer.</param>
        /// <param name="monitoredItems">The set of monitoring items to update.</param>
        /// <param name="processedItems">The list of bool with items that were already processed.</param>
        /// <param name="errors">Any errors.</param>
        public virtual void TransferMonitoredItems(
            OperationContext context,
            bool sendInitialValues,
            IList<IMonitoredItem> monitoredItems,
            IList<bool> processedItems,
            IList<ServiceResult> errors)
        {
            ServerSystemContext systemContext = m_systemContext.Copy(context);
            IList<IMonitoredItem> transferredItems = new List<IMonitoredItem>();
            lock (Lock)
            {
                for (int ii = 0; ii < monitoredItems.Count; ii++)
                {
                    // skip items that have already been processed.
                    if (processedItems[ii] || monitoredItems[ii] == null)
                    {
                        continue;
                    }

                    // check handle.
                    NodeHandle handle = IsHandleInNamespace(monitoredItems[ii].ManagerHandle);
                    if (handle == null)
                    {
                        continue;
                    }

                    // owned by this node manager.
                    processedItems[ii] = true;
                    transferredItems.Add(monitoredItems[ii]);
                    if (sendInitialValues)
                    {
                        monitoredItems[ii].SetupResendDataTrigger();
                    }
                    errors[ii] = StatusCodes.Good;
                }
            }

            // do any post processing.
            OnMonitoredItemsTransferred(systemContext, transferredItems);
        }

        /// <summary>
        /// Called after transfer of MonitoredItems.
        /// </summary>
        /// <param name="context">The context.</param>
        /// <param name="monitoredItems">The transferred monitored items.</param>
        protected virtual void OnMonitoredItemsTransferred(
            ServerSystemContext context,
            IList<IMonitoredItem> monitoredItems
            )
        {
            // defined by the sub-class
        }
        #endregion

        /// <summary>
        /// Changes the monitoring mode for a set of monitored items.
        /// </summary>
        /// <param name="context">The context.</param>
        /// <param name="monitoringMode">The monitoring mode.</param>
        /// <param name="monitoredItems">The set of monitoring items to update.</param>
        /// <param name="processedItems">Flags indicating which items have been processed.</param>
        /// <param name="errors">Any errors.</param>
        public virtual void SetMonitoringMode(
            OperationContext context,
            MonitoringMode monitoringMode,
            IList<IMonitoredItem> monitoredItems,
            IList<bool> processedItems,
            IList<ServiceResult> errors)
        {
            ServerSystemContext systemContext = m_systemContext.Copy(context);
            var nodesInNamespace = new List<(int, NodeHandle)>(monitoredItems.Count);

            for (int ii = 0; ii < monitoredItems.Count; ii++)
            {
                // skip items that have already been processed.
                if (processedItems[ii] || monitoredItems[ii] == null)
                {
                    continue;
                }

                // check handle.
                NodeHandle handle = IsHandleInNamespace(monitoredItems[ii].ManagerHandle);

                if (handle == null)
                {
                    continue;
                }

                nodesInNamespace.Add((ii, handle));
            }

            if (nodesInNamespace.Count == 0)
            {
                return;
            }

            var changedItems = new List<IMonitoredItem>();

            lock (Lock)
            {
                foreach (var nodeInNamespace in nodesInNamespace)
                {
                    int ii = nodeInNamespace.Item1;
                    var handle = nodeInNamespace.Item2;

                    // indicate whether it was processed or not.
                    processedItems[ii] = true;

                    // update monitoring mode.
                    errors[ii] = SetMonitoringMode(
                        systemContext,
                        monitoredItems[ii],
                        monitoringMode,
                        handle);

                    // save the modified item.
                    if (ServiceResult.IsGood(errors[ii]))
                    {
                        changedItems.Add(monitoredItems[ii]);
                    }
                }
            }

            lock (Lock)
            {
                m_monitoredItemManager.ApplyChanges();
            }

            // do any post processing.
            OnSetMonitoringModeComplete(systemContext, changedItems);
        }

        #region SetMonitoringMode Support Functions
        /// <summary>
        /// Called when a batch of monitored items has their monitoring mode changed.
        /// </summary>
        protected virtual void OnSetMonitoringModeComplete(ServerSystemContext context, IList<IMonitoredItem> monitoredItems)
        {
            // defined by the sub-class
        }

        /// <summary>
        /// Changes the monitoring mode for an item.
        /// </summary>
        protected virtual ServiceResult SetMonitoringMode(
            ServerSystemContext context,
            IMonitoredItem monitoredItem,
            MonitoringMode monitoringMode,
            NodeHandle handle)
        {
<<<<<<< HEAD
            // check for valid monitored item.
            ISampledDataChangeMonitoredItem datachangeItem = monitoredItem as ISampledDataChangeMonitoredItem;

            // update monitoring mode.
            MonitoringMode previousMode = datachangeItem.SetMonitoringMode(monitoringMode);

            // must send the latest value after enabling a disabled item.
            if (monitoringMode == MonitoringMode.Reporting && previousMode == MonitoringMode.Disabled)
            {
                handle.MonitoredNode.QueueValue(context, handle.Node, datachangeItem);
            }
=======
            (ServiceResult result, MonitoringMode? previousMode) = m_monitoredItemManager.SetMonitoringMode(
                context,
                monitoredItem,
                monitoringMode,
                handle);
>>>>>>> f4607365

            // report change.
            if (ServiceResult.IsGood(result) && previousMode != monitoringMode)
            {
                OnMonitoringModeChanged(
                    context,
                    handle,
                    (MonitoredItem)monitoredItem,
                    (MonitoringMode)previousMode,
                    monitoringMode);
            }

            return result;
        }

        /// <summary>
        /// Called after changing the MonitoringMode for a MonitoredItem.
        /// </summary>
        /// <param name="context">The context.</param>
        /// <param name="handle">The handle for the node.</param>
        /// <param name="monitoredItem">The monitored item.</param>
        /// <param name="previousMode">The previous monitoring mode.</param>
        /// <param name="monitoringMode">The current monitoring mode.</param>
        protected virtual void OnMonitoringModeChanged(
            ServerSystemContext context,
            NodeHandle handle,
            ISampledDataChangeMonitoredItem monitoredItem,
            MonitoringMode previousMode,
            MonitoringMode monitoringMode)
        {
            // overridden by the sub-class.
        }
        #endregion
        #endregion

        #region INodeManager2 Members
        /// <summary>
        /// Called when a session is closed.
        /// </summary>
        public virtual void SessionClosing(OperationContext context, NodeId sessionId, bool deleteSubscriptions)
        {
        }

        /// <summary>
        /// Returns true if a node is in a view.
        /// </summary>
        public virtual bool IsNodeInView(OperationContext context, NodeId viewId, object nodeHandle)
        {
            NodeHandle handle = nodeHandle as NodeHandle;

            if (handle == null)
            {
                return false;
            }

            if (handle.Node != null)
            {
                return IsNodeInView(context, viewId, handle.Node);
            }

            return false;
        }

        /// <summary>
        /// Returns the metadata containing the AccessRestrictions, RolePermissions and UserRolePermissions for the node.
        /// Returns null if the node does not exist.
        /// </summary>
        /// <remarks>
        /// This method validates any placeholder handle.
        /// </remarks>
        public virtual NodeMetadata GetPermissionMetadata(
            OperationContext context,
            object targetHandle,
            BrowseResultMask resultMask,
            Dictionary<NodeId, List<object>> uniqueNodesServiceAttributesCache,
            bool permissionsOnly)
        {
            ServerSystemContext systemContext = m_systemContext.Copy(context);

            // check for valid handle.
            NodeHandle handle = IsHandleInNamespace(targetHandle);

            if (handle == null)
            {
                return null;
            }

            lock (Lock)
            {
                // validate node.
                NodeState target = ValidateNode(systemContext, handle, null);

                if (target == null)
                {
                    return null;
                }

                List<object> values = null;

                // construct the meta-data object.
                NodeMetadata metadata = new NodeMetadata(target, target.NodeId);

                // Treat the case of calls originating from the optimized services that use the cache (Read, Browse and Call services)
                if (uniqueNodesServiceAttributesCache != null)
                {
                    NodeId key = handle.NodeId;
                    if (uniqueNodesServiceAttributesCache.ContainsKey(key))
                    {
                        if (uniqueNodesServiceAttributesCache[key].Count == 0)
                        {
                            values = ReadAndCacheValidationAttributes(uniqueNodesServiceAttributesCache, systemContext, target, key);
                        }
                        else
                        {
                            // Retrieve value from cache
                            values = uniqueNodesServiceAttributesCache[key];
                        }
                    }
                    else
                    {
                        values = ReadAndCacheValidationAttributes(uniqueNodesServiceAttributesCache, systemContext, target, key);
                    }

                    SetAccessAndRolePermissions(values, metadata);
                }// All other calls that do not use the cache
                else if (permissionsOnly == true)
                {
                    values = ReadValidationAttributes(systemContext, target);
                    SetAccessAndRolePermissions(values, metadata);
                }

                SetDefaultPermissions(systemContext, target, metadata);

                return metadata;
            }
        }


        /// <summary>
        /// Set the metadata default permission values for DefaultAccessRestrictions, DefaultRolePermissions and DefaultUserRolePermissions
        /// </summary>
        /// <param name="systemContext"></param>
        /// <param name="target"></param>
        /// <param name="metadata"></param>
        private void SetDefaultPermissions(ServerSystemContext systemContext, NodeState target, NodeMetadata metadata)
        {
            // check if NamespaceMetadata is defined for NamespaceUri
            string namespaceUri = Server.NamespaceUris.GetString(target.NodeId.NamespaceIndex);
            NamespaceMetadataState namespaceMetadataState = Server.NodeManager.ConfigurationNodeManager.GetNamespaceMetadataState(namespaceUri);

            if (namespaceMetadataState != null)
            {
                List<object> namespaceMetadataValues;

                if (namespaceMetadataState.DefaultAccessRestrictions != null)
                {
                    // get DefaultAccessRestrictions for Namespace
                    namespaceMetadataValues = namespaceMetadataState.DefaultAccessRestrictions.ReadAttributes(systemContext, Attributes.Value);

                    if (namespaceMetadataValues[0] != null)
                    {
                        metadata.DefaultAccessRestrictions = (AccessRestrictionType)Enum.ToObject(typeof(AccessRestrictionType), namespaceMetadataValues[0]);
                    }
                }

                if (namespaceMetadataState.DefaultRolePermissions != null)
                {
                    // get DefaultRolePermissions for Namespace
                    namespaceMetadataValues = namespaceMetadataState.DefaultRolePermissions.ReadAttributes(systemContext, Attributes.Value);

                    if (namespaceMetadataValues[0] != null)
                    {
                        metadata.DefaultRolePermissions = new RolePermissionTypeCollection(ExtensionObject.ToList<RolePermissionType>(namespaceMetadataValues[0]));
                    }
                }

                if (namespaceMetadataState.DefaultUserRolePermissions != null)
                {
                    // get DefaultUserRolePermissions for Namespace
                    namespaceMetadataValues = namespaceMetadataState.DefaultUserRolePermissions.ReadAttributes(systemContext, Attributes.Value);

                    if (namespaceMetadataValues[0] != null)
                    {
                        metadata.DefaultUserRolePermissions = new RolePermissionTypeCollection(ExtensionObject.ToList<RolePermissionType>(namespaceMetadataValues[0]));
                    }
                }
            }
        }
        #endregion


        #region ComponentCache Functions
        /// <summary>
        /// Stores a reference count for entries in the component cache.
        /// </summary>
        private class CacheEntry
        {
            public int RefCount;
            public NodeState Entry;
        }

        /// <summary>
        /// Looks up a component in cache.
        /// </summary>
        protected NodeState LookupNodeInComponentCache(ISystemContext context, NodeHandle handle)
        {
            lock (Lock)
            {
                if (m_componentCache == null)
                {
                    return null;
                }

                CacheEntry entry = null;

                if (!String.IsNullOrEmpty(handle.ComponentPath))
                {
                    if (m_componentCache.TryGetValue(handle.RootId, out entry))
                    {
                        return entry.Entry.FindChildBySymbolicName(context, handle.ComponentPath);
                    }
                }
                else
                {
                    if (m_componentCache.TryGetValue(handle.NodeId, out entry))
                    {
                        return entry.Entry;
                    }
                }

                return null;
            }
        }

        /// <summary>
        /// Removes a reference to a component in thecache.
        /// </summary>
        protected void RemoveNodeFromComponentCache(ISystemContext context, NodeHandle handle)
        {
            lock (Lock)
            {
                if (handle == null)
                {
                    return;
                }

                if (m_componentCache != null)
                {
                    NodeId nodeId = handle.NodeId;

                    if (!String.IsNullOrEmpty(handle.ComponentPath))
                    {
                        nodeId = handle.RootId;
                    }

                    CacheEntry entry = null;

                    if (m_componentCache.TryGetValue(nodeId, out entry))
                    {
                        entry.RefCount--;

                        if (entry.RefCount == 0)
                        {
                            m_componentCache.Remove(nodeId);
                        }
                    }
                }
            }
        }

        /// <summary>
        /// Adds a node to the component cache.
        /// </summary>
        protected NodeState AddNodeToComponentCache(ISystemContext context, NodeHandle handle, NodeState node)
        {
            lock (Lock)
            {
                if (handle == null)
                {
                    return node;
                }

                if (m_componentCache == null)
                {
                    m_componentCache = new NodeIdDictionary<CacheEntry>();
                }

                // check if a component is actually specified.
                if (!String.IsNullOrEmpty(handle.ComponentPath))
                {
                    CacheEntry entry = null;

                    if (m_componentCache.TryGetValue(handle.RootId, out entry))
                    {
                        entry.RefCount++;

                        if (!String.IsNullOrEmpty(handle.ComponentPath))
                        {
                            return entry.Entry.FindChildBySymbolicName(context, handle.ComponentPath);
                        }

                        return entry.Entry;
                    }

                    NodeState root = node.GetHierarchyRoot();

                    if (root != null)
                    {
                        entry = new CacheEntry();
                        entry.RefCount = 1;
                        entry.Entry = root;
                        m_componentCache.Add(handle.RootId, entry);
                    }
                }

                // simply add the node to the cache.
                else
                {
                    CacheEntry entry = null;

                    if (m_componentCache.TryGetValue(handle.NodeId, out entry))
                    {
                        entry.RefCount++;
                        return entry.Entry;
                    }

                    entry = new CacheEntry();
                    entry.RefCount = 1;
                    entry.Entry = node;
                    m_componentCache.Add(handle.NodeId, entry);
                }

                return node;
            }
        }

        #endregion

        #region Private Fields
        private readonly object m_lock = new object();
        private IServerInternal m_server;
        private ServerSystemContext m_systemContext;
        private IReadOnlyList<string> m_namespaceUris;
        private IReadOnlyList<ushort> m_namespaceIndexes;
        private NodeIdDictionary<CacheEntry> m_componentCache;
        private NodeIdDictionary<NodeState> m_predefinedNodes;
        private List<NodeState> m_rootNotifiers;
        private uint m_maxQueueSize;
        private uint m_maxDurableQueueSize;
        private string m_aliasRoot;
        /// <summary>
        /// the monitored item manager of the NodeManager
        /// </summary>
        protected IMonitoredItemManager m_monitoredItemManager;
        #endregion
    }
}<|MERGE_RESOLUTION|>--- conflicted
+++ resolved
@@ -3498,12 +3498,9 @@
             // put an upper limit on queue size.
             storedMonitoredItem.QueueSize = SubscriptionManager.CalculateRevisedQueueSize(storedMonitoredItem.IsDurable, storedMonitoredItem.QueueSize, m_maxQueueSize, m_maxDurableQueueSize);
 
-<<<<<<< HEAD
-            // create the item.
-            ISampledDataChangeMonitoredItem datachangeItem = new MonitoredItem(
-=======
+            ISampledDataChangeMonitoredItem restoredItem;
+
             bool success = m_monitoredItemManager.RestoreMonitoredItem(
->>>>>>> f4607365
                 Server,
                 this,
                 context,
@@ -3511,10 +3508,12 @@
                 storedMonitoredItem,
                 savedOwnerIdentity,
                 AddNodeToComponentCache,
-                out monitoredItem);
+                out restoredItem);
+
+            monitoredItem = restoredItem;
 
             // report change.
-            OnMonitoredItemCreated(context, handle, (MonitoredItem)monitoredItem);
+            OnMonitoredItemCreated(context, handle, restoredItem);
 
             return true;
         }
@@ -3727,12 +3726,7 @@
                 return error;
             }
 
-<<<<<<< HEAD
-            // create the item.
-            ISampledDataChangeMonitoredItem datachangeItem = new MonitoredItem(
-=======
-            monitoredItem = m_monitoredItemManager.CreateMonitoredItem(
->>>>>>> f4607365
+            ISampledDataChangeMonitoredItem dataChangeMonitoredItem = m_monitoredItemManager.CreateMonitoredItem(
                 Server,
                 this,
                 context,
@@ -3753,7 +3747,7 @@
 
 
             // report the initial value.
-            error = ReadInitialValue(context, handle, (MonitoredItem)monitoredItem);
+            error = ReadInitialValue(context, handle, dataChangeMonitoredItem);
             if (ServiceResult.IsBad(error))
             {
                 if (error.StatusCode == StatusCodes.BadAttributeIdInvalid ||
@@ -4333,32 +4327,15 @@
             IMonitoredItem monitoredItem,
             NodeHandle handle)
         {
-<<<<<<< HEAD
-            // check for valid monitored item.
-            ISampledDataChangeMonitoredItem datachangeItem = monitoredItem as ISampledDataChangeMonitoredItem;
-
-            // check if the node is already being monitored.
-            MonitoredNode2 monitoredNode = null;
-
-            if (m_monitoredNodes.TryGetValue(handle.NodeId, out monitoredNode))
-            {
-                monitoredNode.Remove(datachangeItem);
-
-                // check if node is no longer being monitored.
-                if (!monitoredNode.HasMonitoredItems)
-                {
-                    m_monitoredNodes.Remove(handle.NodeId);
-                }
-            }
-=======
+            var sampledDataChangeMonitoredItem = monitoredItem as ISampledDataChangeMonitoredItem;
+
             StatusCode statusCode = m_monitoredItemManager.DeleteMonitoredItem(
                 context,
-                monitoredItem,
+                sampledDataChangeMonitoredItem,
                 handle);
->>>>>>> f4607365
 
             // report change.
-            OnMonitoredItemDeleted(context, handle, (MonitoredItem)monitoredItem);
+            OnMonitoredItemDeleted(context, handle, sampledDataChangeMonitoredItem);
 
             return statusCode;
         }
@@ -4538,25 +4515,13 @@
             MonitoringMode monitoringMode,
             NodeHandle handle)
         {
-<<<<<<< HEAD
-            // check for valid monitored item.
-            ISampledDataChangeMonitoredItem datachangeItem = monitoredItem as ISampledDataChangeMonitoredItem;
-
-            // update monitoring mode.
-            MonitoringMode previousMode = datachangeItem.SetMonitoringMode(monitoringMode);
-
-            // must send the latest value after enabling a disabled item.
-            if (monitoringMode == MonitoringMode.Reporting && previousMode == MonitoringMode.Disabled)
-            {
-                handle.MonitoredNode.QueueValue(context, handle.Node, datachangeItem);
-            }
-=======
+            var sampledDataChangeMonitoredItem = monitoredItem as ISampledDataChangeMonitoredItem;
+
             (ServiceResult result, MonitoringMode? previousMode) = m_monitoredItemManager.SetMonitoringMode(
                 context,
-                monitoredItem,
+                sampledDataChangeMonitoredItem,
                 monitoringMode,
                 handle);
->>>>>>> f4607365
 
             // report change.
             if (ServiceResult.IsGood(result) && previousMode != monitoringMode)
@@ -4564,7 +4529,7 @@
                 OnMonitoringModeChanged(
                     context,
                     handle,
-                    (MonitoredItem)monitoredItem,
+                    sampledDataChangeMonitoredItem,
                     (MonitoringMode)previousMode,
                     monitoringMode);
             }
