
/* ========================================================================
 * Copyright (c) 2005-2022 The OPC Foundation, Inc. All rights reserved.
 *
 * OPC Foundation MIT License 1.00
 *
 * Permission is hereby granted, free of charge, to any person
 * obtaining a copy of this software and associated documentation
 * files (the "Software"), to deal in the Software without
 * restriction, including without limitation the rights to use,
 * copy, modify, merge, publish, distribute, sublicense, and/or sell
 * copies of the Software, and to permit persons to whom the
 * Software is furnished to do so, subject to the following
 * conditions:
 *
 * The above copyright notice and this permission notice shall be
 * included in all copies or substantial portions of the Software.
 * THE SOFTWARE IS PROVIDED "AS IS", WITHOUT WARRANTY OF ANY KIND,
 * EXPRESS OR IMPLIED, INCLUDING BUT NOT LIMITED TO THE WARRANTIES
 * OF MERCHANTABILITY, FITNESS FOR A PARTICULAR PURPOSE AND
 * NONINFRINGEMENT. IN NO EVENT SHALL THE AUTHORS OR COPYRIGHT
 * HOLDERS BE LIABLE FOR ANY CLAIM, DAMAGES OR OTHER LIABILITY,
 * WHETHER IN AN ACTION OF CONTRACT, TORT OR OTHERWISE, ARISING
 * FROM, OUT OF OR IN CONNECTION WITH THE SOFTWARE OR THE USE OR
 * OTHER DEALINGS IN THE SOFTWARE.
 *
 * The complete license agreement can be found here:
 * http://opcfoundation.org/License/MIT/1.00/
 * ======================================================================*/

using System;
using System.Collections.Concurrent;
using System.Collections.Generic;
using System.Globalization;
using System.Linq;
using System.Reflection;
using System.Threading;

namespace Opc.Ua.Server
{
    /// <summary>
    /// A sample implementation of the INodeManager interface.
    /// </summary>
    /// <remarks>
    /// This node manager is a base class used in multiple samples. It implements the INodeManager
    /// interface and allows sub-classes to override only the methods that they need. This example
    /// is not part of the SDK because most real implementations of a INodeManager will need to
    /// modify the behavior of the base class.
    /// </remarks>
    public class CustomNodeManager2 : INodeManager2, INodeIdFactory, IDisposable
    {
        #region Constructors
        /// <summary>
        /// Initializes the node manager.
        /// </summary>
        protected CustomNodeManager2(
            IServerInternal server,
            params string[] namespaceUris)
        :
            this(server, null, namespaceUris)
        {
        }

        /// <summary>
        /// Initializes the node manager.
        /// </summary>
        protected CustomNodeManager2(
            IServerInternal server,
            ApplicationConfiguration configuration,
            params string[] namespaceUris)
        :
            this(server, configuration, false, namespaceUris)
        {
        }

        /// <summary>
        /// Initializes the node manager.
        /// </summary>
        protected CustomNodeManager2(
            IServerInternal server,
            ApplicationConfiguration configuration,
            bool useSamplingGroups,
            params string[] namespaceUris)
        {
            // set defaults.
            MaxQueueSize = 1000;
            MaxDurableQueueSize = 200000; //default value in deprecated Conformance Unit Subscription Durable StorageLevel High

            if (configuration?.ServerConfiguration != null)
            {
                MaxQueueSize = (uint)configuration.ServerConfiguration.MaxNotificationQueueSize;
                MaxDurableQueueSize = (uint)configuration.ServerConfiguration.MaxDurableNotificationQueueSize;
            }

            // save a reference to the UA server instance that owns the node manager.
            Server = server;

            // all operations require information about the system
            SystemContext = Server.DefaultSystemContext.Copy();

            // the node id factory assigns new node ids to new nodes.
            // the strategy used by a NodeManager depends on what kind of information it provides.
            SystemContext.NodeIdFactory = this;

            // add the uris to the server's namespace table and cache the indexes.
            ushort[] namespaceIndexes = Array.Empty<ushort>();
            if (namespaceUris != null)
            {
                namespaceIndexes = new ushort[namespaceUris.Length];

                for (int ii = 0; ii < namespaceUris.Length; ii++)
                {
                    namespaceIndexes[ii] = Server.NamespaceUris.GetIndexOrAppend(namespaceUris[ii]);
                }
            }

            // add the table of namespaces that are used by the NodeManager.
            m_namespaceUris = namespaceUris;
            m_namespaceIndexes = namespaceIndexes;

            // create a monitored item manager that owns sampling groups / monitoredNodes
            if (useSamplingGroups)
            {
                m_monitoredItemManager = new SamplingGroupMonitoredItemManager(this, server, configuration);
            }
            else
            {
                m_monitoredItemManager = new MonitoredNodeMonitoredItemManager(this);
            }

            PredefinedNodes = new NodeIdDictionary<NodeState>();
        }
        #endregion

        #region IDisposable Members
        /// <summary>
        /// Frees any unmanaged resources.
        /// </summary>
        public void Dispose()
        {
            Dispose(true);
            GC.SuppressFinalize(this);
        }

        /// <summary>
        /// An overrideable version of the Dispose.
        /// </summary>
        protected virtual void Dispose(bool disposing)
        {
            if (disposing)
            {
                lock (Lock)
                {
                    Utils.SilentDispose(m_monitoredItemManager);
                    foreach (NodeState node in PredefinedNodes.Values)
                    {
                        Utils.SilentDispose(node);
                    }

                    PredefinedNodes.Clear();
                }
            }
        }
        #endregion

        #region INodeIdFactory Members
        /// <summary>
        /// Creates the NodeId for the specified node.
        /// </summary>
        /// <param name="context">The context.</param>
        /// <param name="node">The node.</param>
        /// <returns>The new NodeId.</returns>
        public virtual NodeId New(ISystemContext context, NodeState node)
        {
            return node.NodeId;
        }
        #endregion

        #region Public Properties
        /// <summary>
        /// Acquires the lock on the node manager.
        /// </summary>
        public object Lock { get; } = new object();

        /// <summary>
        /// Gets the server that the node manager belongs to.
        /// </summary>
        public IServerInternal Server { get; }

        /// <summary>
        /// The default context to use.
        /// </summary>
        public ServerSystemContext SystemContext { get; }

        /// <summary>
        /// Gets the default index for the node manager's namespace.
        /// </summary>
        public ushort NamespaceIndex
        {
            get { return m_namespaceIndexes[0]; }
        }

        /// <summary>
        /// Gets the namespace indexes owned by the node manager.
        /// </summary>
        /// <value>The namespace indexes.</value>
        public IReadOnlyList<ushort> NamespaceIndexes
        {
            get { return m_namespaceIndexes; }
        }

        /// <summary>
        /// Gets or sets the maximum size of a monitored item queue.
        /// </summary>
        /// <value>The maximum size of a monitored item queue.</value>
        public uint MaxQueueSize { get; set; }

        /// <summary>
        /// Gets or sets the maximum size of a durable monitored item queue.
        /// </summary>
        /// <value>The maximum size of a durable monitored item queue.</value>
        public uint MaxDurableQueueSize { get; set; }

        /// <summary>
        /// The root for the alias assigned to the node manager.
        /// </summary>
        public string AliasRoot { get; set; }
        #endregion

        #region Protected Members
        /// <summary>
        /// The predefined nodes managed by the node manager.
        /// </summary>
        protected NodeIdDictionary<NodeState> PredefinedNodes { get; }

        /// <summary>
        /// The root notifiers for the node manager.
        /// </summary>
        protected List<NodeState> RootNotifiers
        {
            get { return m_rootNotifiers; }
        }

        /// <summary>
        /// Gets the table of nodes being monitored.
        /// </summary>
        protected NodeIdDictionary<MonitoredNode2> MonitoredNodes => m_monitoredItemManager.MonitoredNodes;

        /// <summary>
        /// Gets the table of monitored items managed by the node manager.
        /// </summary>
        protected ConcurrentDictionary<uint, IMonitoredItem> MonitoredItems => m_monitoredItemManager.MonitoredItems;

        /// <summary>
        /// Sets the namespaces supported by the NodeManager.
        /// </summary>
        /// <param name="namespaceUris">The namespace uris.</param>
        protected void SetNamespaces(params string[] namespaceUris)
        {
            // add the uris to the server's namespace table and cache the indexes.
            ushort[] namespaceIndexes = new ushort[namespaceUris.Length];

            for (int ii = 0; ii < namespaceUris.Length; ii++)
            {
                namespaceIndexes[ii] = Server.NamespaceUris.GetIndexOrAppend(namespaceUris[ii]);
            }

            // create the immutable table of namespaces that are used by the NodeManager.
            m_namespaceUris = namespaceUris;
            m_namespaceIndexes = namespaceIndexes;
        }

        /// <summary>
        /// Sets the namespace indexes supported by the NodeManager.
        /// </summary>
        protected void SetNamespaceIndexes(ushort[] namespaceIndexes)
        {
            string[] namespaceUris = new string[namespaceIndexes.Length];

            for (int ii = 0; ii < namespaceIndexes.Length; ii++)
            {
                namespaceUris[ii] = Server.NamespaceUris.GetString(namespaceIndexes[ii]);
            }

            // create the immutable table of namespaces that are used by the NodeManager.
            m_namespaceUris = namespaceUris;
            m_namespaceIndexes = namespaceIndexes;
        }

        /// <summary>
        /// Returns true if the namespace for the node id is one of the namespaces managed by the node manager.
        /// </summary>
        /// <remarks>
        /// It is thread safe to call this method outside the node manager lock.
        /// </remarks>
        /// <param name="nodeId">The node id to check.</param>
        /// <returns>True if the namespace is one of the nodes.</returns>
        protected virtual bool IsNodeIdInNamespace(NodeId nodeId)
        {
            // nulls are never a valid node.
            if (NodeId.IsNull(nodeId))
            {
                return false;
            }

            // quickly exclude nodes that not in the namespace.
            return m_namespaceIndexes.Contains(nodeId.NamespaceIndex);
        }

        /// <summary>
        /// Returns the node if the handle refers to a node managed by this manager.
        /// </summary>
        /// <remarks>
        /// It is thread safe to call this method outside the node manager lock.
        /// </remarks>
        /// <param name="managerHandle">The handle to check.</param>
        /// <returns>Non-null if the handle belongs to the node manager.</returns>
        protected virtual NodeHandle IsHandleInNamespace(object managerHandle)
        {
            if (!(managerHandle is NodeHandle source))
            {
                return null;
            }

            if (!IsNodeIdInNamespace(source.NodeId))
            {
                return null;
            }

            return source;
        }

        /// <summary>
        /// Returns the state object for the specified node if it exists.
        /// </summary>
        public NodeState Find(NodeId nodeId)
        {
            NodeState node = null;
            if (PredefinedNodes.TryGetValue(nodeId, out node))
            {
                return node;
            }

            return null;
        }

        /// <summary>
        /// Creates a new instance and assigns unique identifiers to all children.
        /// </summary>
        /// <param name="context">The operation context.</param>
        /// <param name="parentId">An optional parent identifier.</param>
        /// <param name="referenceTypeId">The reference type from the parent.</param>
        /// <param name="browseName">The browse name.</param>
        /// <param name="instance">The instance to create.</param>
        /// <returns>The new node id.</returns>
        public NodeId CreateNode(
            ServerSystemContext context,
            NodeId parentId,
            NodeId referenceTypeId,
            QualifiedName browseName,
            BaseInstanceState instance)
        {
            ServerSystemContext contextToUse = SystemContext.Copy(context);

            lock (Lock)
            {
                instance.ReferenceTypeId = referenceTypeId;

                NodeState parent = null;

                if (parentId != null)
                {
                    if (!PredefinedNodes.TryGetValue(parentId, out parent))
                    {
                        throw ServiceResultException.Create(
                            StatusCodes.BadNodeIdUnknown,
                            "Cannot find parent with id: {0}",
                            parentId);
                    }

                    parent.AddChild(instance);
                }

                instance.Create(contextToUse, null, browseName, null, true);
                AddPredefinedNode(contextToUse, instance);

                return instance.NodeId;
            }
        }

        /// <summary>
        /// Deletes a node and all of its children.
        /// </summary>
        public bool DeleteNode(
            ServerSystemContext context,
            NodeId nodeId)
        {
            ServerSystemContext contextToUse = SystemContext.Copy(context);

            var referencesToRemove = new List<LocalReference>();

            NodeState node = null;
            if (!PredefinedNodes.TryGetValue(nodeId, out node))
            {
                return false;
            }

            RemovePredefinedNode(contextToUse, node, referencesToRemove);
            RemoveRootNotifier(node);

            if (referencesToRemove.Count > 0)
            {
                Server.NodeManager.RemoveReferences(referencesToRemove);
            }

            return true;
        }

        /// <summary>
        /// Searches the node id in all node managers
        /// </summary>
        /// <param name="nodeId"></param>
        /// <returns></returns>
        public NodeState FindNodeInAddressSpace(NodeId nodeId)
        {
            if (nodeId == null)
            {
                return null;
            }
            // search node id in all node managers
            foreach (INodeManager nodeManager in Server.NodeManager.NodeManagers)
            {
                if (!(nodeManager.GetManagerHandle(nodeId) is NodeHandle handle))
                {
                    continue;
                }
                return handle.Node;
            }
            return null;
        }
        #endregion

        #region INodeManager Members
        /// <summary>
        /// Returns the namespaces used by the node manager.
        /// </summary>
        /// <remarks>
        /// All NodeIds exposed by the node manager must be qualified by a namespace URI. This property
        /// returns the URIs used by the node manager. In this example all NodeIds use a single URI.
        /// </remarks>
        public virtual IEnumerable<string> NamespaceUris
        {
            get
            {
                return m_namespaceUris;
            }

            protected set
            {
                if (value == null)
                {
                    throw new ArgumentNullException(nameof(value));
                }

                var namespaceUris = new List<string>(value);
                SetNamespaces(namespaceUris.ToArray());
            }
        }

        /// <summary>
        /// Does any initialization required before the address space can be used.
        /// </summary>
        /// <remarks>
        /// The externalReferences is an out parameter that allows the node manager to link to nodes
        /// in other node managers. For example, the 'Objects' node is managed by the CoreNodeManager and
        /// should have a reference to the root folder node(s) exposed by this node manager.
        /// </remarks>
        public virtual void CreateAddressSpace(IDictionary<NodeId, IList<IReference>> externalReferences)
        {
            LoadPredefinedNodes(SystemContext, externalReferences);
        }

        #region CreateAddressSpace Support Functions
        /// <summary>
        /// Loads a node set from a file or resource and adds them to the set of predefined nodes.
        /// </summary>
        public virtual void LoadPredefinedNodes(
            ISystemContext context,
            Assembly assembly,
            string resourcePath,
            IDictionary<NodeId, IList<IReference>> externalReferences)
        {
            // load the predefined nodes from an XML document.
            var predefinedNodes = new NodeStateCollection();
            predefinedNodes.LoadFromResource(context, resourcePath, assembly, true);

            // add the predefined nodes to the node manager.
            for (int ii = 0; ii < predefinedNodes.Count; ii++)
            {
                AddPredefinedNode(context, predefinedNodes[ii]);
            }

            // ensure the reverse references exist.
            AddReverseReferences(externalReferences);
        }

        /// <summary>
        /// Loads a node set from a file or resource and adds them to the set of predefined nodes.
        /// </summary>
        protected virtual NodeStateCollection LoadPredefinedNodes(ISystemContext context)
        {
            return new NodeStateCollection();
        }

        /// <summary>
        /// Loads a node set from a file or resource and adds them to the set of predefined nodes.
        /// </summary>
        protected virtual void LoadPredefinedNodes(
            ISystemContext context,
            IDictionary<NodeId, IList<IReference>> externalReferences)
        {
            // load the predefined nodes from an XML document.
            NodeStateCollection predefinedNodes = LoadPredefinedNodes(context);

            // add the predefined nodes to the node manager.
            for (int ii = 0; ii < predefinedNodes.Count; ii++)
            {
                AddPredefinedNode(context, predefinedNodes[ii]);
            }

            // ensure the reverse references exist.
            AddReverseReferences(externalReferences);
        }

        /// <summary>
        /// Replaces the generic node with a node specific to the model.
        /// </summary>
        protected virtual NodeState AddBehaviourToPredefinedNode(ISystemContext context, NodeState predefinedNode)
        {
            if (!(predefinedNode is BaseObjectState passiveNode))
            {
                return predefinedNode;
            }

            return predefinedNode;
        }

        /// <summary>
        /// Recursively indexes the node and its children.
        /// </summary>
        protected virtual void AddPredefinedNode(ISystemContext context, NodeState node)
        {
            // assign a default value to any variable in namespace 0
            if (node is BaseVariableState nodeStateVar && nodeStateVar.NodeId.NamespaceIndex == 0 && nodeStateVar.Value == null)
            {
                nodeStateVar.Value = TypeInfo.GetDefaultValue(nodeStateVar.DataType,
                    nodeStateVar.ValueRank,
                    Server.TypeTree);
            }

            NodeState activeNode = AddBehaviourToPredefinedNode(context, node);
            PredefinedNodes.AddOrUpdate(activeNode.NodeId, activeNode, (key, _) => activeNode);

            var type = activeNode as BaseTypeState;

            if (type != null)
            {
                AddTypesToTypeTree(type);
            }
            lock (Lock)
            {
                // update the root notifiers.
                if (m_rootNotifiers != null)
                {
                    for (int ii = 0; ii < m_rootNotifiers.Count; ii++)
                    {
                        if (m_rootNotifiers[ii].NodeId == activeNode.NodeId)
                        {
                            m_rootNotifiers[ii] = activeNode;

                            // need to prevent recursion with the server object.
                            if (activeNode.NodeId != ObjectIds.Server)
                            {
                                activeNode.OnReportEvent = OnReportEvent;

                                if (!activeNode.ReferenceExists(ReferenceTypeIds.HasNotifier, true, ObjectIds.Server))
                                {
                                    activeNode.AddReference(ReferenceTypeIds.HasNotifier, true, ObjectIds.Server);
                                }
                            }

                            break;
                        }
                    }
                }
            }

            var children = new List<BaseInstanceState>();
            activeNode.GetChildren(context, children);

            for (int ii = 0; ii < children.Count; ii++)
            {
                AddPredefinedNode(context, children[ii]);
            }
        }

        /// <summary>
        /// Recursively indexes the node and its children.
        /// </summary>
        protected virtual void RemovePredefinedNode(
            ISystemContext context,
            NodeState node,
            List<LocalReference> referencesToRemove)
        {
            if (!PredefinedNodes.TryRemove(node.NodeId, out _))
            {
                return;
            }
            node.UpdateChangeMasks(NodeStateChangeMasks.Deleted);
            node.ClearChangeMasks(context, false);
            OnNodeRemoved(node);

            // remove from the parent.
            if (node is BaseInstanceState instance && instance.Parent != null)
            {
                instance.Parent.RemoveChild(instance);
            }

            // remove children.
            var children = new List<BaseInstanceState>();
            node.GetChildren(context, children);

            for (int ii = 0; ii < children.Count; ii++)
            {
                node.RemoveChild(children[ii]);
            }

            for (int ii = 0; ii < children.Count; ii++)
            {
                RemovePredefinedNode(context, children[ii], referencesToRemove);
            }

            // remove from type table.
            var type = node as BaseTypeState;

            if (type != null)
            {
                Server.TypeTree.Remove(type.NodeId);
            }

            // remove inverse references.
            var references = new List<IReference>();
            node.GetReferences(context, references);

            for (int ii = 0; ii < references.Count; ii++)
            {
                IReference reference = references[ii];

                if (reference.TargetId.IsAbsolute)
                {
                    continue;
                }

                var referenceToRemove = new LocalReference(
                    (NodeId)reference.TargetId,
                    reference.ReferenceTypeId,
                    !reference.IsInverse,
                    node.NodeId);

                referencesToRemove.Add(referenceToRemove);
            }
        }

        /// <summary>
        /// Called after a node has been deleted.
        /// </summary>
        protected virtual void OnNodeRemoved(NodeState node)
        {
            // overridden by the sub-class.
        }

        /// <summary>
        /// Ensures that all reverse references exist.
        /// </summary>
        /// <param name="externalReferences">A list of references to add to external targets.</param>
        protected virtual void AddReverseReferences(IDictionary<NodeId, IList<IReference>> externalReferences)
        {
            foreach (NodeState source in PredefinedNodes.Values)
            {
                IList<IReference> references = new List<IReference>();
                source.GetReferences(SystemContext, references);

                for (int ii = 0; ii < references.Count; ii++)
                {
                    IReference reference = references[ii];

                    // nothing to do with external nodes.
                    if (reference.TargetId == null || reference.TargetId.IsAbsolute)
                    {
                        continue;
                    }

                    // no need to add HasSubtype references since these are handled via the type table.
                    if (reference.ReferenceTypeId == ReferenceTypeIds.HasSubtype)
                    {
                        continue;
                    }

                    var targetId = (NodeId)reference.TargetId;

                    // check for data type encoding references.
                    if (reference.IsInverse && reference.ReferenceTypeId == ReferenceTypeIds.HasEncoding)
                    {
                        Server.TypeTree.AddEncoding(targetId, source.NodeId);
                    }

                    // add inverse reference to internal targets.
                    NodeState target = null;

                    if (PredefinedNodes.TryGetValue(targetId, out target))
                    {
                        if (!target.ReferenceExists(reference.ReferenceTypeId, !reference.IsInverse, source.NodeId))
                        {
                            target.AddReference(reference.ReferenceTypeId, !reference.IsInverse, source.NodeId);
                        }

                        continue;
                    }

                    // check for inverse references to external notifiers.
                    if (reference.IsInverse && reference.ReferenceTypeId == ReferenceTypeIds.HasNotifier)
                    {
                        AddRootNotifier(source);
                    }

                    // nothing more to do for references to nodes managed by this manager.
                    if (IsNodeIdInNamespace(targetId))
                    {
                        continue;
                    }

                    // add external reference.
                    AddExternalReference(
                        targetId,
                        reference.ReferenceTypeId,
                        !reference.IsInverse,
                        source.NodeId,
                        externalReferences);
                }
            }
        }

        /// <summary>
        /// Adds an external reference to the dictionary.
        /// </summary>
        protected void AddExternalReference(
            NodeId sourceId,
            NodeId referenceTypeId,
            bool isInverse,
            NodeId targetId,
            IDictionary<NodeId, IList<IReference>> externalReferences)
        {
            // get list of references to external nodes.
            IList<IReference> referencesToAdd = null;

            if (!externalReferences.TryGetValue(sourceId, out referencesToAdd))
            {
                externalReferences[sourceId] = referencesToAdd = new List<IReference>();
            }

            // add reserve reference from external node.
            var referenceToAdd = new ReferenceNode {
                ReferenceTypeId = referenceTypeId,
                IsInverse = isInverse,
                TargetId = targetId
            };

            referencesToAdd.Add(referenceToAdd);
        }

        /// <summary>
        /// Recursively adds the types to the type tree.
        /// </summary>
        protected void AddTypesToTypeTree(BaseTypeState type)
        {
            if (!NodeId.IsNull(type.SuperTypeId) && !Server.TypeTree.IsKnown(type.SuperTypeId))
            {
                AddTypesToTypeTree(type.SuperTypeId);
            }

            if (type.NodeClass != NodeClass.ReferenceType)
            {
                Server.TypeTree.AddSubtype(type.NodeId, type.SuperTypeId);
            }
            else
            {
                Server.TypeTree.AddReferenceSubtype(type.NodeId, type.SuperTypeId, type.BrowseName);
            }
        }

        /// <summary>
        /// Recursively adds the types to the type tree.
        /// </summary>
        protected void AddTypesToTypeTree(NodeId typeId)
        {
            if (!PredefinedNodes.TryGetValue(typeId, out NodeState node))
            {
                return;
            }

            if (!(node is BaseTypeState type))
            {
                return;
            }

            AddTypesToTypeTree(type);
        }

        /// <summary>
        /// Finds the specified and checks if it is of the expected type.
        /// </summary>
        /// <returns>Returns null if not found or not of the correct type.</returns>
        public NodeState FindPredefinedNode(NodeId nodeId, Type expectedType)
        {
            if (nodeId == null)
            {
                return null;
            }

            if (!PredefinedNodes.TryGetValue(nodeId, out NodeState node))
            {
                return null;
            }

            if (expectedType != null && !expectedType.IsInstanceOfType(node))
            {
                return null;
            }

            return node;
        }
        #endregion

        /// <summary>
        /// Frees any resources allocated for the address space.
        /// </summary>
        public virtual void DeleteAddressSpace()
        {
            NodeState[] nodes = PredefinedNodes.Values.ToArray();
            PredefinedNodes.Clear();

            foreach (NodeState node in nodes)
            {
                Utils.SilentDispose(node);
            }
        }

        /// <summary>
        /// Returns a unique handle for the node.
        /// </summary>
        /// <remarks>
        /// This must efficiently determine whether the node belongs to the node manager. If it does belong to
        /// NodeManager it should return a handle that does not require the NodeId to be validated again when
        /// the handle is passed into other methods such as 'Read' or 'Write'.
        /// </remarks>
        public virtual object GetManagerHandle(NodeId nodeId)
        {
            return GetManagerHandle(SystemContext, nodeId, null);
        }

        /// <summary>
        /// Returns a unique handle for the node.
        /// </summary>
        /// <remarks>
        /// It is thread safe to call this method outside the node manager lock.
        /// </remarks>
        protected virtual NodeHandle GetManagerHandle(ServerSystemContext context, NodeId nodeId, IDictionary<NodeId, NodeState> cache)
        {
            if (!IsNodeIdInNamespace(nodeId))
            {
                return null;
            }

            NodeState node = null;
            if (PredefinedNodes.TryGetValue(nodeId, out node))
            {
                return new NodeHandle {
                    NodeId = nodeId,
                    Node = node,
                    Validated = true
                };
            }
            return null;
        }

        /// <summary>
        /// This method is used to add bi-directional references to nodes from other node managers.
        /// </summary>
        /// <remarks>
        /// The additional references are optional, however, the NodeManager should support them.
        /// </remarks>
        public virtual void AddReferences(IDictionary<NodeId, IList<IReference>> references)
        {
            lock (Lock)
            {
                foreach (KeyValuePair<NodeId, IList<IReference>> current in references)
                {
                    // get the handle.
                    NodeHandle source = GetManagerHandle(SystemContext, current.Key, null);

                    // only support external references to nodes that are stored in memory.
                    if (source?.Node == null || !source.Validated)
                    {
                        continue;
                    }

                    // add reference to external target.
                    foreach (IReference reference in current.Value)
                    {
                        if (!source.Node.ReferenceExists(reference.ReferenceTypeId, reference.IsInverse, reference.TargetId))
                        {
                            source.Node.AddReference(reference.ReferenceTypeId, reference.IsInverse, reference.TargetId);
                        }
                    }
                }
            }
        }

        /// <summary>
        /// This method is used to delete bi-directional references to nodes from other node managers.
        /// </summary>
        public virtual ServiceResult DeleteReference(
            object sourceHandle,
            NodeId referenceTypeId,
            bool isInverse,
            ExpandedNodeId targetId,
            bool deleteBidirectional)
        {
            // get the handle.
            NodeHandle source = IsHandleInNamespace(sourceHandle);

            if (source == null)
            {
                return StatusCodes.BadNodeIdUnknown;
            }

            // only support external references to nodes that are stored in memory.
            if (!source.Validated || source.Node == null)
            {
                return StatusCodes.BadNotSupported;
            }

            lock (Lock)
            {
                // only support references to Source Areas.
                source.Node.RemoveReference(referenceTypeId, isInverse, targetId);

                if (deleteBidirectional)
                {
                    // check if the target is also managed by this node manager.
                    if (!targetId.IsAbsolute)
                    {
                        NodeHandle target = GetManagerHandle(SystemContext, (NodeId)targetId, null);

                        if (target != null && target.Validated && target.Node != null)
                        {
                            target.Node.RemoveReference(referenceTypeId, !isInverse, source.NodeId);
                        }
                    }
                }

                return ServiceResult.Good;
            }
        }

        /// <summary>
        /// Returns the basic metadata for the node. Returns null if the node does not exist.
        /// </summary>
        /// <remarks>
        /// This method validates any placeholder handle.
        /// </remarks>
        public virtual NodeMetadata GetNodeMetadata(
                   OperationContext context,
                   object targetHandle,
                   BrowseResultMask resultMask)
        {
            ServerSystemContext systemContext = SystemContext.Copy(context);

            // check for valid handle.
            NodeHandle handle = IsHandleInNamespace(targetHandle);

            if (handle == null)
            {
                return null;
            }

            lock (Lock)
            {
                // validate node.
                NodeState target = ValidateNode(systemContext, handle, null);

                if (target == null)
                {
                    return null;
                }

                // read the attributes.
                List<object> values = target.ReadAttributes(
                    systemContext,
                    Attributes.WriteMask,
                    Attributes.UserWriteMask,
                    Attributes.DataType,
                    Attributes.ValueRank,
                    Attributes.ArrayDimensions,
                    Attributes.AccessLevel,
                    Attributes.UserAccessLevel,
                    Attributes.EventNotifier,
                    Attributes.Executable,
                    Attributes.UserExecutable,
                    Attributes.AccessRestrictions,
                    Attributes.RolePermissions,
                    Attributes.UserRolePermissions);

                // construct the meta-data object.
                var metadata = new NodeMetadata(target, target.NodeId) {
                    NodeClass = target.NodeClass,
                    BrowseName = target.BrowseName,
                    DisplayName = target.DisplayName
                };

                if (values[0] != null && values[1] != null)
                {
                    metadata.WriteMask = (AttributeWriteMask)(((uint)values[0]) & ((uint)values[1]));
                }

                metadata.DataType = (NodeId)values[2];

                if (values[3] != null)
                {
                    metadata.ValueRank = (int)values[3];
                }

                metadata.ArrayDimensions = (IList<uint>)values[4];

                if (values[5] != null && values[6] != null)
                {
                    metadata.AccessLevel = (byte)(((byte)values[5]) & ((byte)values[6]));
                }

                if (values[7] != null)
                {
                    metadata.EventNotifier = (byte)values[7];
                }

                if (values[8] != null && values[9] != null)
                {
                    metadata.Executable = ((bool)values[8]) && ((bool)values[9]);
                }

                if (values[10] != null)
                {
                    metadata.AccessRestrictions = (AccessRestrictionType)Enum.ToObject(typeof(AccessRestrictionType), values[10]);
                }

                if (values[11] != null)
                {
                    metadata.RolePermissions = new RolePermissionTypeCollection(ExtensionObject.ToList<RolePermissionType>(values[11]));
                }

                if (values[12] != null)
                {
                    metadata.UserRolePermissions = new RolePermissionTypeCollection(ExtensionObject.ToList<RolePermissionType>(values[12]));
                }

                SetDefaultPermissions(systemContext, target, metadata);

                // get instance references.
                if (target is BaseInstanceState instance)
                {
                    metadata.TypeDefinition = instance.TypeDefinitionId;
                    metadata.ModellingRule = instance.ModellingRuleId;
                }

                // fill in the common attributes.
                return metadata;
            }
        }

        /// <summary>
        /// Sets the AccessRestrictions, RolePermissions and UserRolePermissions values in the metadata
        /// </summary>
        /// <param name="values"></param>
        /// <param name="metadata"></param>
        private static void SetAccessAndRolePermissions(List<object> values, NodeMetadata metadata)
        {
            if (values[0] != null)
            {
                metadata.AccessRestrictions = (AccessRestrictionType)Enum.ToObject(typeof(AccessRestrictionType), values[0]);
            }
            if (values[1] != null)
            {
                metadata.RolePermissions = new RolePermissionTypeCollection(ExtensionObject.ToList<RolePermissionType>(values[1]));
            }
            if (values[2] != null)
            {
                metadata.UserRolePermissions = new RolePermissionTypeCollection(ExtensionObject.ToList<RolePermissionType>(values[2]));
            }
        }

        /// <summary>
        /// Reads and caches the Attributes used by the AccessRestrictions and RolePermission validation process
        /// </summary>
        /// <param name="uniqueNodesServiceAttributes">The cache used to save the attributes</param>
        /// <param name="systemContext">The context</param>
        /// <param name="target">The target for which the attributes are read and cached</param>
        /// <param name="key">The key representing the NodeId for which the cache is kept</param>
        /// <returns>The values of the attributes</returns>
        private static List<object> ReadAndCacheValidationAttributes(Dictionary<NodeId, List<object>> uniqueNodesServiceAttributes, ServerSystemContext systemContext, NodeState target, NodeId key)
        {
            List<object> values = ReadValidationAttributes(systemContext, target);
            uniqueNodesServiceAttributes[key] = values;

            return values;
        }

        /// <summary>
        /// Reads the Attributes used by the AccessRestrictions and RolePermission validation process
        /// </summary>
        /// <param name="systemContext">The context</param>
        /// <param name="target">The target for which the attributes are read and cached</param>
        /// <returns>The values of the attributes</returns>
        private static List<object> ReadValidationAttributes(ServerSystemContext systemContext, NodeState target)
        {
            // This is the list of attributes to be populated by GetNodeMetadata from CustomNodeManagers.
            // The are originating from services in the context of AccessRestrictions and RolePermission validation.
            // For such calls the other attributes are ignored since reading them might trigger unnecessary callbacks
            return target.ReadAttributes(systemContext,
                                           Attributes.AccessRestrictions,
                                           Attributes.RolePermissions,
                                           Attributes.UserRolePermissions);
        }

        /// <summary>
        /// Browses the references from a node managed by the node manager.
        /// </summary>
        /// <remarks>
        /// The continuation point is created for every browse operation and contains the browse parameters.
        /// The node manager can store its state information in the Data and Index properties.
        /// </remarks>
        public virtual void Browse(
            OperationContext context,
            ref ContinuationPoint continuationPoint,
            IList<ReferenceDescription> references)
        {
            if (continuationPoint == null)
            {
                throw new ArgumentNullException(nameof(continuationPoint));
            }

            if (references == null)
            {
                throw new ArgumentNullException(nameof(references));
            }

            ServerSystemContext systemContext = SystemContext.Copy(context);

            // check for valid view.
            ValidateViewDescription(systemContext, continuationPoint.View);

            INodeBrowser browser = null;

            // check for valid handle.
            NodeHandle handle = IsHandleInNamespace(continuationPoint.NodeToBrowse);

            if (handle == null)
            {
                throw new ServiceResultException(StatusCodes.BadNodeIdUnknown);
            }
            lock (Lock)
            {
                // validate node.
                NodeState source = ValidateNode(systemContext, handle, null);

                if (source == null)
                {
                    throw new ServiceResultException(StatusCodes.BadNodeIdUnknown);
                }

                // check if node is in the view.
                if (!IsNodeInView(systemContext, continuationPoint, source))
                {
                    throw new ServiceResultException(StatusCodes.BadNodeNotInView);
                }

                // check for previous continuation point.
                browser = continuationPoint.Data as INodeBrowser;

                // fetch list of references.
                if (browser == null)
                {
                    // create a new browser.
                    continuationPoint.Data = browser = source.CreateBrowser(
                        systemContext,
                        continuationPoint.View,
                        continuationPoint.ReferenceTypeId,
                        continuationPoint.IncludeSubtypes,
                        continuationPoint.BrowseDirection,
                        null,
                        null,
                        false);
                }
            }
            // prevent multiple access the browser object.
            lock (browser)
            {
                // apply filters to references.
                var cache = new Dictionary<NodeId, NodeState>();

                for (IReference reference = browser.Next(); reference != null; reference = browser.Next())
                {
                    // validate Browse permission
                    ServiceResult serviceResult = ValidateRolePermissions(context,
                        ExpandedNodeId.ToNodeId(reference.TargetId, Server.NamespaceUris),
                        PermissionType.Browse);
                    if (ServiceResult.IsBad(serviceResult))
                    {
                        // ignore reference
                        continue;
                    }
                    // create the type definition reference.
                    ReferenceDescription description = GetReferenceDescription(systemContext, cache, reference, continuationPoint);

                    if (description == null)
                    {
                        continue;
                    }

                    // check if limit reached.
                    if (continuationPoint.MaxResultsToReturn != 0 && references.Count >= continuationPoint.MaxResultsToReturn)
                    {
                        browser.Push(reference);
                        return;
                    }

                    references.Add(description);
                }

                // release the continuation point if all done.
                continuationPoint.Dispose();
                continuationPoint = null;
            }
        }

        #region Browse Support Functions
        /// <summary>
        /// Validates the view description passed to a browse request (throws on error).
        /// </summary>
        protected virtual void ValidateViewDescription(ServerSystemContext context, ViewDescription view)
        {
            if (ViewDescription.IsDefault(view))
            {
                return;
            }

            var node = (ViewState)FindPredefinedNode(view.ViewId, typeof(ViewState));

            if (node == null)
            {
                throw new ServiceResultException(StatusCodes.BadViewIdUnknown);
            }

            if (view.Timestamp != DateTime.MinValue)
            {
                throw new ServiceResultException(StatusCodes.BadViewTimestampInvalid);
            }

            if (view.ViewVersion != 0)
            {
                throw new ServiceResultException(StatusCodes.BadViewVersionInvalid);
            }
        }

        /// <summary>
        /// Checks if the node is in the view.
        /// </summary>
        protected virtual bool IsNodeInView(ServerSystemContext context, ContinuationPoint continuationPoint, NodeState node)
        {
            if (continuationPoint == null || ViewDescription.IsDefault(continuationPoint.View))
            {
                return true;
            }

            return IsNodeInView(context, continuationPoint.View.ViewId, node);
        }

        /// <summary>
        /// Checks if the node is in the view.
        /// </summary>
        protected virtual bool IsNodeInView(ServerSystemContext context, NodeId viewId, NodeState node)
        {
            var view = (ViewState)FindPredefinedNode(viewId, typeof(ViewState));

            return view != null;
        }

        /// <summary>
        /// Checks if the reference is in the view.
        /// </summary>
        protected virtual bool IsReferenceInView(ServerSystemContext context, ContinuationPoint continuationPoint, IReference reference)
        {
            return true;
        }

        /// <summary>
        /// Returns the references for the node that meets the criteria specified.
        /// </summary>
        protected virtual ReferenceDescription GetReferenceDescription(
            ServerSystemContext context,
            Dictionary<NodeId, NodeState> cache,
            IReference reference,
            ContinuationPoint continuationPoint)
        {
            ServerSystemContext systemContext = SystemContext.Copy(context);

            // create the type definition reference.
            var description = new ReferenceDescription();

            description.NodeId = reference.TargetId;
            description.SetReferenceType(continuationPoint.ResultMask, reference.ReferenceTypeId, !reference.IsInverse);

            // check if reference is in the view.
            if (!IsReferenceInView(context, continuationPoint, reference))
            {
                return null;
            }

            // do not cache target parameters for remote nodes.
            if (reference.TargetId.IsAbsolute)
            {
                // only return remote references if no node class filter is specified.
                if (continuationPoint.NodeClassMask != 0)
                {
                    return null;
                }

                return description;
            }

            NodeState target = null;

            // check for local reference.
            var referenceInfo = reference as NodeStateReference;

            if (referenceInfo != null)
            {
                target = referenceInfo.Target;
            }

            // check for internal reference.
            if (target == null)
            {
                NodeHandle handle = GetManagerHandle(context, (NodeId)reference.TargetId, null);

                if (handle != null)
                {
                    target = ValidateNode(context, handle, null);
                }
            }

            // the target may be a reference to a node in another node manager. In these cases
            // the target attributes must be fetched by the caller. The Unfiltered flag tells the
            // caller to do that.
            if (target == null)
            {
                description.Unfiltered = true;
                return description;
            }

            // apply node class filter.
            if (continuationPoint.NodeClassMask != 0 && ((continuationPoint.NodeClassMask & (uint)target.NodeClass) == 0))
            {
                return null;
            }

            // check if target is in the view.
            if (!IsNodeInView(context, continuationPoint, target))
            {
                return null;
            }

            // look up the type definition.
            NodeId typeDefinition = null;

            var instance = target as BaseInstanceState;

            if (instance != null)
            {
                typeDefinition = instance.TypeDefinitionId;
            }

            // set target attributes.
            description.SetTargetAttributes(
                continuationPoint.ResultMask,
                target.NodeClass,
                target.BrowseName,
                target.DisplayName,
                typeDefinition);

            return description;
        }
        #endregion

        /// <summary>
        /// Returns the target of the specified browse path fragment(s).
        /// </summary>
        /// <remarks>
        /// If reference exists but the node manager does not know the browse name it must
        /// return the NodeId as an unresolvedTargetIds. The caller will try to check the
        /// browse name.
        /// </remarks>
        public virtual void TranslateBrowsePath(
            OperationContext context,
            object sourceHandle,
            RelativePathElement relativePath,
            IList<ExpandedNodeId> targetIds,
            IList<NodeId> unresolvedTargetIds)
        {
            ServerSystemContext systemContext = SystemContext.Copy(context);
            IDictionary<NodeId, NodeState> operationCache = new NodeIdDictionary<NodeState>();

            // check for valid handle.
            NodeHandle handle = IsHandleInNamespace(sourceHandle);

            if (handle == null)
            {
                return;
            }

            lock (Lock)
            {
                // validate node.
                NodeState source = ValidateNode(systemContext, handle, operationCache);

                if (source == null)
                {
                    return;
                }

                // get list of references that relative path.
                INodeBrowser browser = source.CreateBrowser(
                    systemContext,
                    null,
                    relativePath.ReferenceTypeId,
                    relativePath.IncludeSubtypes,
                    relativePath.IsInverse ? BrowseDirection.Inverse : BrowseDirection.Forward,
                    relativePath.TargetName,
                    null,
                    false);

                // check the browse names.
                try
                {
                    for (IReference reference = browser.Next(); reference != null; reference = browser.Next())
                    {
                        // ignore unknown external references.
                        if (reference.TargetId.IsAbsolute)
                        {
                            continue;
                        }

                        NodeState target = null;

                        // check for local reference.
                        var referenceInfo = reference as NodeStateReference;

                        if (referenceInfo != null)
                        {
                            target = referenceInfo.Target;
                        }

                        if (target == null)
                        {
                            var targetId = (NodeId)reference.TargetId;

                            // the target may be a reference to a node in another node manager.
                            if (!IsNodeIdInNamespace(targetId))
                            {
                                unresolvedTargetIds.Add((NodeId)reference.TargetId);
                                continue;
                            }

                            // look up the target manually.
                            NodeHandle targetHandle = GetManagerHandle(systemContext, targetId, operationCache);

                            if (targetHandle == null)
                            {
                                continue;
                            }

                            // validate target.
                            target = ValidateNode(systemContext, targetHandle, operationCache);

                            if (target == null)
                            {
                                continue;
                            }
                        }

                        // check browse name.
                        if (target.BrowseName == relativePath.TargetName && !targetIds.Contains(reference.TargetId))
                        {
                            targetIds.Add(reference.TargetId);
                        }
                    }
                }
                finally
                {
                    browser.Dispose();
                }
            }
        }

        /// <summary>
        /// Reads the value for the specified attribute.
        /// </summary>
        public virtual void Read(
            OperationContext context,
            double maxAge,
            IList<ReadValueId> nodesToRead,
            IList<DataValue> values,
            IList<ServiceResult> errors)
        {
            ServerSystemContext systemContext = SystemContext.Copy(context);
            IDictionary<NodeId, NodeState> operationCache = new NodeIdDictionary<NodeState>();
            var nodesToValidate = new List<NodeHandle>();

            lock (Lock)
            {
                for (int ii = 0; ii < nodesToRead.Count; ii++)
                {
                    ReadValueId nodeToRead = nodesToRead[ii];

                    // skip items that have already been processed.
                    if (nodeToRead.Processed)
                    {
                        continue;
                    }

                    // check for valid handle.
                    NodeHandle handle = GetManagerHandle(systemContext, nodeToRead.NodeId, operationCache);

                    if (handle == null)
                    {
                        continue;
                    }

                    // owned by this node manager.
                    nodeToRead.Processed = true;

                    // create an initial value.
                    DataValue value = values[ii] = new DataValue();

                    value.Value = null;
                    value.ServerTimestamp = DateTime.UtcNow;
                    value.SourceTimestamp = DateTime.MinValue;
                    value.StatusCode = StatusCodes.Good;

                    // check if the node is a area in memory.
                    if (handle.Node == null)
                    {
                        errors[ii] = StatusCodes.BadNodeIdUnknown;

                        // must validate node in a separate operation
                        handle.Index = ii;
                        nodesToValidate.Add(handle);

                        continue;
                    }

                    // read the attribute value.
                    errors[ii] = handle.Node.ReadAttribute(
                        systemContext,
                        nodeToRead.AttributeId,
                        nodeToRead.ParsedIndexRange,
                        nodeToRead.DataEncoding,
                        value);
#if DEBUG
                    if (nodeToRead.AttributeId == Attributes.Value)
                    {
                        ServerUtils.EventLog.ReadValueRange(nodeToRead.NodeId, value.WrappedValue, nodeToRead.IndexRange);
                    }
#endif
                }

                // check for nothing to do.
                if (nodesToValidate.Count == 0)
                {
                    return;
                }
            }

            // validates the nodes (reads values from the underlying data source if required).
            Read(
                systemContext,
                nodesToRead,
                values,
                errors,
                nodesToValidate,
                operationCache);
        }

        #region Read Support Functions
        /// <summary>
        /// Finds a node in the dynamic cache.
        /// </summary>
        /// <param name="context">The current context.</param>
        /// <param name="handle">The node handle.</param>
        /// <param name="cache">The cache to search.</param>
        /// <returns>The node if found. Null otherwise.</returns>
        protected virtual NodeState FindNodeInCache(
            ServerSystemContext context,
            NodeHandle handle,
            IDictionary<NodeId, NodeState> cache)
        {
            NodeState target = null;

            // not valid if no root.
            if (handle == null)
            {
                return null;
            }

            // check if previously validated.
            if (handle.Validated)
            {
                return handle.Node;
            }

            // construct id for root node.
            NodeId rootId = handle.RootId;

            if (cache != null)
            {
                // lookup component in local cache for request.
                if (cache.TryGetValue(handle.NodeId, out target))
                {
                    return target;
                }

                // lookup root in local cache for request.
                if (!string.IsNullOrEmpty(handle.ComponentPath) && cache.TryGetValue(rootId, out target))
                {
                    target = target.FindChildBySymbolicName(context, handle.ComponentPath);

                    // component exists.
                    if (target != null)
                    {
                        return target;
                    }
                }
            }

            // lookup component in shared cache.
            return LookupNodeInComponentCache(context, handle);
        }

        /// <summary>
        /// Marks the handle as validated and saves the node in the dynamic cache.
        /// </summary>
        protected virtual NodeState ValidationComplete(
            ServerSystemContext context,
            NodeHandle handle,
            NodeState node,
            IDictionary<NodeId, NodeState> cache)
        {
            handle.Node = node;
            handle.Validated = true;

            if (cache != null && handle != null)
            {
                cache[handle.NodeId] = node;
            }

            return node;
        }

        /// <summary>
        /// Verifies that the specified node exists.
        /// </summary>
        protected virtual NodeState ValidateNode(
            ServerSystemContext context,
            NodeHandle handle,
            IDictionary<NodeId, NodeState> cache)
        {
            // lookup in cache.
            NodeState target = FindNodeInCache(context, handle, cache);

            if (target != null)
            {
                handle.Node = target;
                handle.Validated = true;
                return handle.Node;
            }

            // return default.
            return handle.Node;
        }

        /// <summary>
        /// Validates the nodes and reads the values from the underlying source.
        /// </summary>
        /// <param name="context">The context.</param>
        /// <param name="nodesToRead">The nodes to read.</param>
        /// <param name="values">The values.</param>
        /// <param name="errors">The errors.</param>
        /// <param name="nodesToValidate">The nodes to validate.</param>
        /// <param name="cache">The cache.</param>
        protected virtual void Read(
            ServerSystemContext context,
            IList<ReadValueId> nodesToRead,
            IList<DataValue> values,
            IList<ServiceResult> errors,
            List<NodeHandle> nodesToValidate,
            IDictionary<NodeId, NodeState> cache)
        {
            for (int ii = 0; ii < nodesToValidate.Count; ii++)
            {
                NodeHandle handle = nodesToValidate[ii];

                lock (Lock)
                {
                    // validate node.
                    NodeState source = ValidateNode(context, handle, cache);

                    if (source == null)
                    {
                        continue;
                    }

                    ReadValueId nodeToRead = nodesToRead[handle.Index];
                    DataValue value = values[handle.Index];

                    // update the attribute value.
                    errors[handle.Index] = source.ReadAttribute(
                        context,
                        nodeToRead.AttributeId,
                        nodeToRead.ParsedIndexRange,
                        nodeToRead.DataEncoding,
                        value);
                }
            }
        }
        #endregion

        /// <summary>
        /// Writes the value for the specified attributes.
        /// </summary>
        public virtual void Write(
            OperationContext context,
            IList<WriteValue> nodesToWrite,
            IList<ServiceResult> errors)
        {
            ServerSystemContext systemContext = SystemContext.Copy(context);
            IDictionary<NodeId, NodeState> operationCache = new NodeIdDictionary<NodeState>();
            var nodesToValidate = new List<NodeHandle>();

            lock (Lock)
            {
                for (int ii = 0; ii < nodesToWrite.Count; ii++)
                {
                    WriteValue nodeToWrite = nodesToWrite[ii];

                    // skip items that have already been processed.
                    if (nodeToWrite.Processed)
                    {
                        continue;
                    }

                    // check for valid handle.
                    NodeHandle handle = GetManagerHandle(systemContext, nodeToWrite.NodeId, operationCache);

                    if (handle == null)
                    {
                        continue;
                    }

                    // owned by this node manager.
                    nodeToWrite.Processed = true;

                    // index range is not supported.
                    if (nodeToWrite.AttributeId != Attributes.Value && !string.IsNullOrEmpty(nodeToWrite.IndexRange))
                    {
                        errors[ii] = StatusCodes.BadWriteNotSupported;
                        continue;
                    }

                    // check if the node is a area in memory.
                    if (handle.Node == null)
                    {
                        errors[ii] = StatusCodes.BadNodeIdUnknown;

                        // must validate node in a separate operation.
                        handle.Index = ii;
                        nodesToValidate.Add(handle);

                        continue;
                    }

                    // check if the node is AnalogItem and the values are outside the InstrumentRange.
                    var analogItemState = handle.Node as AnalogItemState;
                    if (analogItemState != null && analogItemState.InstrumentRange != null)
                    {
                        try
                        {
                            if (nodeToWrite.Value.Value is Array array)
                            {
                                bool isOutOfRange = false;
                                foreach (object arrayValue in array)
                                {
                                    double newValue = Convert.ToDouble(arrayValue, CultureInfo.InvariantCulture);
                                    if (newValue > analogItemState.InstrumentRange.Value.High ||
                                        newValue < analogItemState.InstrumentRange.Value.Low)
                                    {
                                        isOutOfRange = true;
                                        break;
                                    }
                                }
                                if (isOutOfRange)
                                {
                                    errors[ii] = StatusCodes.BadOutOfRange;
                                    continue;
                                }
                            }
                            else
                            {
                                double newValue = Convert.ToDouble(nodeToWrite.Value.Value, CultureInfo.InvariantCulture);

                                if (newValue > analogItemState.InstrumentRange.Value.High ||
                                    newValue < analogItemState.InstrumentRange.Value.Low)
                                {
                                    errors[ii] = StatusCodes.BadOutOfRange;
                                    continue;
                                }
                            }
                        }
                        catch
                        {
                            //skip the InstrumentRange check if the transformation isn't possible.
                        }
                    }

#if DEBUG
                    ServerUtils.EventLog.WriteValueRange(nodeToWrite.NodeId, nodeToWrite.Value.WrappedValue, nodeToWrite.IndexRange);
#endif
                    var propertyState = handle.Node as PropertyState;
                    object previousPropertyValue = null;

                    if (propertyState != null)
                    {
                        var extension = propertyState.Value as ExtensionObject;
                        if (extension != null)
                        {
                            previousPropertyValue = extension.Body;
                        }
                        else
                        {
                            previousPropertyValue = propertyState.Value;
                        }
                    }

                    DataValue oldValue = null;

                    if (Server?.Auditing == true)
                    {
                        //current server supports auditing 
                        oldValue = new DataValue();
                        // read the old value for the purpose of auditing
                        handle.Node.ReadAttribute(systemContext, nodeToWrite.AttributeId, nodeToWrite.ParsedIndexRange, null, oldValue);
                    }

                    // write the attribute value.
                    errors[ii] = handle.Node.WriteAttribute(
                        systemContext,
                        nodeToWrite.AttributeId,
                        nodeToWrite.ParsedIndexRange,
                        nodeToWrite.Value);

                    // report the write value audit event 
                    Server.ReportAuditWriteUpdateEvent(systemContext, nodeToWrite, oldValue?.Value, errors[ii]?.StatusCode ?? StatusCodes.Good);

                    if (!ServiceResult.IsGood(errors[ii]))
                    {
                        continue;
                    }

                    if (propertyState != null)
                    {
                        object propertyValue;
                        var extension = nodeToWrite.Value.Value as ExtensionObject;

                        if (extension != null)
                        {
                            propertyValue = extension.Body;
                        }
                        else
                        {
                            propertyValue = nodeToWrite.Value.Value;
                        }

                        CheckIfSemanticsHaveChanged(systemContext, propertyState, propertyValue, previousPropertyValue);
                    }

                    //not needed for sampling groups
                    if (m_monitoredItemManager is MonitoredNodeMonitoredItemManager)
                    {
                        // updates to source finished - report changes to monitored items.
                        handle.Node.ClearChangeMasks(systemContext, true);
                    }
                }

                // check for nothing to do.
                if (nodesToValidate.Count == 0)
                {
                    return;
                }
            }

            // validates the nodes and writes the value to the underlying system.
            Write(
                systemContext,
                nodesToWrite,
                errors,
                nodesToValidate,
                operationCache);
        }

        private void CheckIfSemanticsHaveChanged(ServerSystemContext systemContext, PropertyState property, object newPropertyValue, object previousPropertyValue)
        {
            // check if the changed property is one that can trigger semantic changes
            string propertyName = property.BrowseName.Name;

            if (propertyName != BrowseNames.EURange &&
                propertyName != BrowseNames.InstrumentRange &&
                propertyName != BrowseNames.EngineeringUnits &&
                propertyName != BrowseNames.Title &&
                propertyName != BrowseNames.AxisDefinition &&
                propertyName != BrowseNames.FalseState &&
                propertyName != BrowseNames.TrueState &&
                propertyName != BrowseNames.EnumStrings &&
                propertyName != BrowseNames.XAxisDefinition &&
                propertyName != BrowseNames.YAxisDefinition &&
                propertyName != BrowseNames.ZAxisDefinition)
            {
                return;
            }

            // ceck if property value changed
            if (Utils.IsEqual(newPropertyValue, previousPropertyValue))
            {
                return;
            }

            foreach (KeyValuePair<uint, IMonitoredItem> kvp in MonitoredItems)
            {
                var monitoredItem = kvp.Value as ISampledDataChangeMonitoredItem;
                if (monitoredItem == null || monitoredItem.AttributeId != Attributes.Value)
                {
                    continue;
                }

                // Try to get the node from the handle
                var handle = monitoredItem.ManagerHandle as NodeHandle;
                if (handle == null || handle.Node == null)
                {
                    continue;
                }

                NodeState node = handle.Node;
                BaseInstanceState propertyState = node.FindChild(systemContext, property.BrowseName);

                if (propertyState != null && property != null && propertyState.NodeId == property.NodeId)
                {
                    if ((node is AnalogItemState && (propertyName == BrowseNames.EURange || propertyName == BrowseNames.EngineeringUnits)) ||
                        (node is TwoStateDiscreteState && (propertyName == BrowseNames.FalseState || propertyName == BrowseNames.TrueState)) ||
                        (node is MultiStateDiscreteState && (propertyName == BrowseNames.EnumStrings)) ||
                        (node is ArrayItemState && (propertyName == BrowseNames.InstrumentRange || propertyName == BrowseNames.EURange || propertyName == BrowseNames.EngineeringUnits || propertyName == BrowseNames.Title)) ||
                        ((node is YArrayItemState || node is XYArrayItemState) && (propertyName == BrowseNames.InstrumentRange || propertyName == BrowseNames.EURange || propertyName == BrowseNames.EngineeringUnits || propertyName == BrowseNames.Title || propertyName == BrowseNames.XAxisDefinition)) ||
                        (node is ImageItemState && (propertyName == BrowseNames.InstrumentRange || propertyName == BrowseNames.EURange || propertyName == BrowseNames.EngineeringUnits || propertyName == BrowseNames.Title || propertyName == BrowseNames.XAxisDefinition || propertyName == BrowseNames.YAxisDefinition)) ||
                        (node is CubeItemState && (propertyName == BrowseNames.InstrumentRange || propertyName == BrowseNames.EURange || propertyName == BrowseNames.EngineeringUnits || propertyName == BrowseNames.Title || propertyName == BrowseNames.XAxisDefinition || propertyName == BrowseNames.YAxisDefinition || propertyName == BrowseNames.ZAxisDefinition)) ||
                        (node is NDimensionArrayItemState && (propertyName == BrowseNames.InstrumentRange || propertyName == BrowseNames.EURange || propertyName == BrowseNames.EngineeringUnits || propertyName == BrowseNames.Title || propertyName == BrowseNames.AxisDefinition)))
                    {
                        monitoredItem.SetSemanticsChanged();

                        var value = new DataValue {
                            ServerTimestamp = DateTime.UtcNow
                        };

                        node.ReadAttribute(systemContext, Attributes.Value, monitoredItem.IndexRange, null, value);

                        monitoredItem.QueueValue(value, ServiceResult.Good, true);
                    }
                }
            }
        }

        #region Write Support Functions
        /// <summary>
        /// Validates the nodes and writes the value to the underlying system.
        /// </summary>
        /// <param name="context">The context.</param>
        /// <param name="nodesToWrite">The nodes to write.</param>
        /// <param name="errors">The errors.</param>
        /// <param name="nodesToValidate">The nodes to validate.</param>
        /// <param name="cache">The cache.</param>
        protected virtual void Write(
            ServerSystemContext context,
            IList<WriteValue> nodesToWrite,
            IList<ServiceResult> errors,
            List<NodeHandle> nodesToValidate,
            IDictionary<NodeId, NodeState> cache)
        {
            // validates the nodes (reads values from the underlying data source if required).
            for (int ii = 0; ii < nodesToValidate.Count; ii++)
            {
                NodeHandle handle = nodesToValidate[ii];

                lock (Lock)
                {
                    // validate node.
                    NodeState source = ValidateNode(context, handle, cache);

                    if (source == null)
                    {
                        continue;
                    }

                    WriteValue nodeToWrite = nodesToWrite[handle.Index];

                    // write the attribute value.
                    errors[handle.Index] = source.WriteAttribute(
                        context,
                        nodeToWrite.AttributeId,
                        nodeToWrite.ParsedIndexRange,
                        nodeToWrite.Value);

                    // updates to source finished - report changes to monitored items.
                    source.ClearChangeMasks(context, false);
                }
            }
        }
        #endregion

        /// <summary>
        /// Reads the history for the specified nodes.
        /// </summary>
        public virtual void HistoryRead(
            OperationContext context,
            HistoryReadDetails details,
            TimestampsToReturn timestampsToReturn,
            bool releaseContinuationPoints,
            IList<HistoryReadValueId> nodesToRead,
            IList<HistoryReadResult> results,
            IList<ServiceResult> errors)
        {
            ServerSystemContext systemContext = SystemContext.Copy(context);
            IDictionary<NodeId, NodeState> operationCache = new NodeIdDictionary<NodeState>();
            var nodesToProcess = new List<NodeHandle>();

            lock (Lock)
            {
                for (int ii = 0; ii < nodesToRead.Count; ii++)
                {
                    HistoryReadValueId nodeToRead = nodesToRead[ii];

                    // skip items that have already been processed.
                    if (nodeToRead.Processed)
                    {
                        continue;
                    }

                    // check for valid handle.
                    NodeHandle handle = GetManagerHandle(systemContext, nodeToRead.NodeId, operationCache);

                    if (handle == null)
                    {
                        continue;
                    }

                    // owned by this node manager.
                    nodeToRead.Processed = true;

                    // create an initial result.
                    HistoryReadResult result = results[ii] = new HistoryReadResult();

                    result.HistoryData = null;
                    result.ContinuationPoint = null;
                    result.StatusCode = StatusCodes.Good;

                    // check if the node is a area in memory.
                    if (handle.Node == null)
                    {
                        errors[ii] = StatusCodes.BadNodeIdUnknown;

                        // must validate node in a separate operation
                        handle.Index = ii;
                        nodesToProcess.Add(handle);

                        continue;
                    }

                    errors[ii] = StatusCodes.BadHistoryOperationUnsupported;

                    // check for data history variable.
                    var variable = handle.Node as BaseVariableState;

                    if (variable != null && (variable.AccessLevel & AccessLevels.HistoryRead) != 0)
                    {
                        handle.Index = ii;
                        nodesToProcess.Add(handle);
                        continue;
                    }

                    // check for event history object.
                    var notifier = handle.Node as BaseObjectState;

                    if (notifier != null && (notifier.EventNotifier & EventNotifiers.HistoryRead) != 0)
                    {
                        handle.Index = ii;
                        nodesToProcess.Add(handle);
                        continue;
                    }
                }

                // check for nothing to do.
                if (nodesToProcess.Count == 0)
                {
                    return;
                }
            }

            // validates the nodes (reads values from the underlying data source if required).
            HistoryRead(
                systemContext,
                details,
                timestampsToReturn,
                releaseContinuationPoints,
                nodesToRead,
                results,
                errors,
                nodesToProcess,
                operationCache);
        }

        #region HistoryRead Support Functions
        /// <summary>
        /// Releases the continuation points.
        /// </summary>
        protected virtual void HistoryReleaseContinuationPoints(
            ServerSystemContext context,
            IList<HistoryReadValueId> nodesToRead,
            IList<ServiceResult> errors,
            List<NodeHandle> nodesToProcess,
            IDictionary<NodeId, NodeState> cache)
        {
            for (int ii = 0; ii < nodesToProcess.Count; ii++)
            {
                NodeHandle handle = nodesToProcess[ii];

                // validate node.
                NodeState source = ValidateNode(context, handle, cache);

                if (source == null)
                {
                    continue;
                }

                errors[handle.Index] = StatusCodes.BadContinuationPointInvalid;
            }
        }

        /// <summary>
        /// Reads raw history data.
        /// </summary>
        protected virtual void HistoryReadRawModified(
            ServerSystemContext context,
            ReadRawModifiedDetails details,
            TimestampsToReturn timestampsToReturn,
            IList<HistoryReadValueId> nodesToRead,
            IList<HistoryReadResult> results,
            IList<ServiceResult> errors,
            List<NodeHandle> nodesToProcess,
            IDictionary<NodeId, NodeState> cache)
        {
            for (int ii = 0; ii < nodesToProcess.Count; ii++)
            {
                NodeHandle handle = nodesToProcess[ii];

                // validate node.
                NodeState source = ValidateNode(context, handle, cache);

                if (source == null)
                {
                    continue;
                }

                errors[handle.Index] = StatusCodes.BadHistoryOperationUnsupported;
            }
        }

        /// <summary>
        /// Reads processed history data.
        /// </summary>
        protected virtual void HistoryReadProcessed(
            ServerSystemContext context,
            ReadProcessedDetails details,
            TimestampsToReturn timestampsToReturn,
            IList<HistoryReadValueId> nodesToRead,
            IList<HistoryReadResult> results,
            IList<ServiceResult> errors,
            List<NodeHandle> nodesToProcess,
            IDictionary<NodeId, NodeState> cache)
        {
            for (int ii = 0; ii < nodesToProcess.Count; ii++)
            {
                NodeHandle handle = nodesToProcess[ii];

                // validate node.
                NodeState source = ValidateNode(context, handle, cache);

                if (source == null)
                {
                    continue;
                }

                errors[handle.Index] = StatusCodes.BadHistoryOperationUnsupported;
            }
        }

        /// <summary>
        /// Reads history data at specified times.
        /// </summary>
        protected virtual void HistoryReadAtTime(
            ServerSystemContext context,
            ReadAtTimeDetails details,
            TimestampsToReturn timestampsToReturn,
            IList<HistoryReadValueId> nodesToRead,
            IList<HistoryReadResult> results,
            IList<ServiceResult> errors,
            List<NodeHandle> nodesToProcess,
            IDictionary<NodeId, NodeState> cache)
        {
            for (int ii = 0; ii < nodesToProcess.Count; ii++)
            {
                NodeHandle handle = nodesToProcess[ii];

                // validate node.
                NodeState source = ValidateNode(context, handle, cache);

                if (source == null)
                {
                    continue;
                }

                errors[handle.Index] = StatusCodes.BadHistoryOperationUnsupported;
            }
        }

        /// <summary>
        /// Reads history events.
        /// </summary>
        protected virtual void HistoryReadEvents(
            ServerSystemContext context,
            ReadEventDetails details,
            TimestampsToReturn timestampsToReturn,
            IList<HistoryReadValueId> nodesToRead,
            IList<HistoryReadResult> results,
            IList<ServiceResult> errors,
            List<NodeHandle> nodesToProcess,
            IDictionary<NodeId, NodeState> cache)
        {
            for (int ii = 0; ii < nodesToProcess.Count; ii++)
            {
                NodeHandle handle = nodesToProcess[ii];

                // validate node.
                NodeState source = ValidateNode(context, handle, cache);

                if (source == null)
                {
                    continue;
                }

                errors[handle.Index] = StatusCodes.BadHistoryOperationUnsupported;
            }
        }

        /// <summary>
        /// Validates the nodes and reads the values from the underlying source.
        /// </summary>
        protected virtual void HistoryRead(
            ServerSystemContext context,
            HistoryReadDetails details,
            TimestampsToReturn timestampsToReturn,
            bool releaseContinuationPoints,
            IList<HistoryReadValueId> nodesToRead,
            IList<HistoryReadResult> results,
            IList<ServiceResult> errors,
            List<NodeHandle> nodesToProcess,
            IDictionary<NodeId, NodeState> cache)
        {
            // check if continuation points are being released.
            if (releaseContinuationPoints)
            {
                HistoryReleaseContinuationPoints(
                    context,
                    nodesToRead,
                    errors,
                    nodesToProcess,
                    cache);

                return;
            }

            // check timestamps to return.
            if (timestampsToReturn < TimestampsToReturn.Source || timestampsToReturn > TimestampsToReturn.Neither)
            {
                throw new ServiceResultException(StatusCodes.BadTimestampsToReturnInvalid);
            }

            // handle raw data request.
            var readRawModifiedDetails = details as ReadRawModifiedDetails;

            if (readRawModifiedDetails != null)
            {
                // at least one must be provided.
                if (readRawModifiedDetails.StartTime == DateTime.MinValue && readRawModifiedDetails.EndTime == DateTime.MinValue)
                {
                    throw new ServiceResultException(StatusCodes.BadInvalidTimestampArgument);
                }

                // if one is null the num values must be provided.
                if (readRawModifiedDetails.StartTime == DateTime.MinValue || readRawModifiedDetails.EndTime == DateTime.MinValue)
                {
                    if (readRawModifiedDetails.NumValuesPerNode == 0)
                    {
                        throw new ServiceResultException(StatusCodes.BadInvalidTimestampArgument);
                    }
                }

                HistoryReadRawModified(
                    context,
                    readRawModifiedDetails,
                    timestampsToReturn,
                    nodesToRead,
                    results,
                    errors,
                    nodesToProcess,
                    cache);

                return;
            }

            // handle processed data request.
            var readProcessedDetails = details as ReadProcessedDetails;

            if (readProcessedDetails != null)
            {
                // check the list of aggregates.
                if (readProcessedDetails.AggregateType == null || readProcessedDetails.AggregateType.Count != nodesToRead.Count)
                {
                    throw new ServiceResultException(StatusCodes.BadAggregateListMismatch);
                }

                // check start/end time.
                if (readProcessedDetails.StartTime == DateTime.MinValue || readProcessedDetails.EndTime == DateTime.MinValue)
                {
                    throw new ServiceResultException(StatusCodes.BadInvalidTimestampArgument);
                }

                HistoryReadProcessed(
                    context,
                    readProcessedDetails,
                    timestampsToReturn,
                    nodesToRead,
                    results,
                    errors,
                    nodesToProcess,
                    cache);

                return;
            }

            // handle raw data at time request.
            var readAtTimeDetails = details as ReadAtTimeDetails;

            if (readAtTimeDetails != null)
            {
                HistoryReadAtTime(
                    context,
                    readAtTimeDetails,
                    timestampsToReturn,
                    nodesToRead,
                    results,
                    errors,
                    nodesToProcess,
                    cache);

                return;
            }

            // handle read events request.
            var readEventDetails = details as ReadEventDetails;

            if (readEventDetails != null)
            {
                // check start/end time and max values.
                if (readEventDetails.NumValuesPerNode == 0)
                {
                    if (readEventDetails.StartTime == DateTime.MinValue || readEventDetails.EndTime == DateTime.MinValue)
                    {
                        throw new ServiceResultException(StatusCodes.BadInvalidTimestampArgument);
                    }
                }
                else if (readEventDetails.StartTime == DateTime.MinValue && readEventDetails.EndTime == DateTime.MinValue)
                {
                    throw new ServiceResultException(StatusCodes.BadInvalidTimestampArgument);
                }

                // validate the event filter.
                EventFilter.Result result = readEventDetails.Filter.Validate(new FilterContext(Server.NamespaceUris, Server.TypeTree, context));

                if (ServiceResult.IsBad(result.Status))
                {
                    throw new ServiceResultException(result.Status);
                }

                // read the event history.
                HistoryReadEvents(
                    context,
                    readEventDetails,
                    timestampsToReturn,
                    nodesToRead,
                    results,
                    errors,
                    nodesToProcess,
                    cache);

                return;
            }
        }
        #endregion

        /// <summary>
        /// Updates the history for the specified nodes.
        /// </summary>
        public virtual void HistoryUpdate(
            OperationContext context,
            Type detailsType,
            IList<HistoryUpdateDetails> nodesToUpdate,
            IList<HistoryUpdateResult> results,
            IList<ServiceResult> errors)
        {
            ServerSystemContext systemContext = SystemContext.Copy(context);
            IDictionary<NodeId, NodeState> operationCache = new NodeIdDictionary<NodeState>();
            var nodesToProcess = new List<NodeHandle>();

            lock (Lock)
            {
                for (int ii = 0; ii < nodesToUpdate.Count; ii++)
                {
                    HistoryUpdateDetails nodeToUpdate = nodesToUpdate[ii];

                    // skip items that have already been processed.
                    if (nodeToUpdate.Processed)
                    {
                        continue;
                    }

                    // check for valid handle.
                    NodeHandle handle = GetManagerHandle(systemContext, nodeToUpdate.NodeId, operationCache);

                    if (handle == null)
                    {
                        continue;
                    }

                    // owned by this node manager.
                    nodeToUpdate.Processed = true;

                    // create an initial result.
                    HistoryUpdateResult result = results[ii] = new HistoryUpdateResult();
                    result.StatusCode = StatusCodes.Good;

                    // check if the node is a area in memory.
                    if (handle.Node == null)
                    {
                        errors[ii] = StatusCodes.BadNodeIdUnknown;

                        // must validate node in a separate operation
                        handle.Index = ii;
                        nodesToProcess.Add(handle);
                        continue;
                    }

                    errors[ii] = StatusCodes.BadHistoryOperationUnsupported;

                    // check for data history variable.
                    var variable = handle.Node as BaseVariableState;

                    if (variable != null && (variable.AccessLevel & AccessLevels.HistoryWrite) != 0)
                    {
                        handle.Index = ii;
                        nodesToProcess.Add(handle);
                        continue;
                    }

                    // check for event history object.
                    var notifier = handle.Node as BaseObjectState;

                    if (notifier != null && (notifier.EventNotifier & EventNotifiers.HistoryWrite) != 0)
                    {
                        handle.Index = ii;
                        nodesToProcess.Add(handle);
                        continue;
                    }
                }

                // check for nothing to do.
                if (nodesToProcess.Count == 0)
                {
                    return;
                }
            }

            // validates the nodes and updates.
            HistoryUpdate(
                systemContext,
                detailsType,
                nodesToUpdate,
                results,
                errors,
                nodesToProcess,
                operationCache);
        }

        #region HistoryUpdate Support Functions
        /// <summary>
        /// Validates the nodes and updates the history.
        /// </summary>
        protected virtual void HistoryUpdate(
            ServerSystemContext context,
            Type detailsType,
            IList<HistoryUpdateDetails> nodesToUpdate,
            IList<HistoryUpdateResult> results,
            IList<ServiceResult> errors,
            List<NodeHandle> nodesToProcess,
            IDictionary<NodeId, NodeState> cache)
        {
            // handle update data request.
            if (detailsType == typeof(UpdateDataDetails))
            {
                var details = new UpdateDataDetails[nodesToUpdate.Count];

                for (int ii = 0; ii < details.Length; ii++)
                {
                    details[ii] = (UpdateDataDetails)nodesToUpdate[ii];
                }

                HistoryUpdateData(
                    context,
                    details,
                    results,
                    errors,
                    nodesToProcess,
                    cache);

                return;
            }

            // handle update structure data request.
            if (detailsType == typeof(UpdateStructureDataDetails))
            {
                var details = new UpdateStructureDataDetails[nodesToUpdate.Count];

                for (int ii = 0; ii < details.Length; ii++)
                {
                    details[ii] = (UpdateStructureDataDetails)nodesToUpdate[ii];
                }

                HistoryUpdateStructureData(
                    context,
                    details,
                    results,
                    errors,
                    nodesToProcess,
                    cache);

                return;
            }

            // handle update events request.
            if (detailsType == typeof(UpdateEventDetails))
            {
                var details = new UpdateEventDetails[nodesToUpdate.Count];

                for (int ii = 0; ii < details.Length; ii++)
                {
                    details[ii] = (UpdateEventDetails)nodesToUpdate[ii];
                }

                HistoryUpdateEvents(
                    context,
                    details,
                    results,
                    errors,
                    nodesToProcess,
                    cache);

                return;
            }

            // handle delete raw data request.
            if (detailsType == typeof(DeleteRawModifiedDetails))
            {
                var details = new DeleteRawModifiedDetails[nodesToUpdate.Count];

                for (int ii = 0; ii < details.Length; ii++)
                {
                    details[ii] = (DeleteRawModifiedDetails)nodesToUpdate[ii];
                }

                HistoryDeleteRawModified(
                    context,
                    details,
                    results,
                    errors,
                    nodesToProcess,
                    cache);

                return;
            }

            // handle delete at time request.
            if (detailsType == typeof(DeleteAtTimeDetails))
            {
                var details = new DeleteAtTimeDetails[nodesToUpdate.Count];

                for (int ii = 0; ii < details.Length; ii++)
                {
                    details[ii] = (DeleteAtTimeDetails)nodesToUpdate[ii];
                }

                HistoryDeleteAtTime(
                    context,
                    details,
                    results,
                    errors,
                    nodesToProcess,
                    cache);

                return;
            }

            // handle delete at time request.
            if (detailsType == typeof(DeleteEventDetails))
            {
                var details = new DeleteEventDetails[nodesToUpdate.Count];

                for (int ii = 0; ii < details.Length; ii++)
                {
                    details[ii] = (DeleteEventDetails)nodesToUpdate[ii];
                }

                HistoryDeleteEvents(
                    context,
                    details,
                    results,
                    errors,
                    nodesToProcess,
                    cache);

                return;
            }
        }

        /// <summary>
        /// Updates the data history for one or more nodes.
        /// </summary>
        protected virtual void HistoryUpdateData(
            ServerSystemContext context,
            IList<UpdateDataDetails> nodesToUpdate,
            IList<HistoryUpdateResult> results,
            IList<ServiceResult> errors,
            List<NodeHandle> nodesToProcess,
            IDictionary<NodeId, NodeState> cache)
        {
            for (int ii = 0; ii < nodesToProcess.Count; ii++)
            {
                NodeHandle handle = nodesToProcess[ii];

                // validate node.
                NodeState source = ValidateNode(context, handle, cache);

                if (source == null)
                {
                    continue;
                }

                errors[handle.Index] = StatusCodes.BadHistoryOperationUnsupported;
            }
        }

        /// <summary>
        /// Updates the structured data history for one or more nodes.
        /// </summary>
        protected virtual void HistoryUpdateStructureData(
            ServerSystemContext context,
            IList<UpdateStructureDataDetails> nodesToUpdate,
            IList<HistoryUpdateResult> results,
            IList<ServiceResult> errors,
            List<NodeHandle> nodesToProcess,
            IDictionary<NodeId, NodeState> cache)
        {
            for (int ii = 0; ii < nodesToProcess.Count; ii++)
            {
                NodeHandle handle = nodesToProcess[ii];

                // validate node.
                NodeState source = ValidateNode(context, handle, cache);

                if (source == null)
                {
                    continue;
                }

                errors[handle.Index] = StatusCodes.BadHistoryOperationUnsupported;
            }
        }

        /// <summary>
        /// Updates the event history for one or more nodes.
        /// </summary>
        protected virtual void HistoryUpdateEvents(
            ServerSystemContext context,
            IList<UpdateEventDetails> nodesToUpdate,
            IList<HistoryUpdateResult> results,
            IList<ServiceResult> errors,
            List<NodeHandle> nodesToProcess,
            IDictionary<NodeId, NodeState> cache)
        {
            for (int ii = 0; ii < nodesToProcess.Count; ii++)
            {
                NodeHandle handle = nodesToProcess[ii];

                // validate node.
                NodeState source = ValidateNode(context, handle, cache);

                if (source == null)
                {
                    continue;
                }

                errors[handle.Index] = StatusCodes.BadHistoryOperationUnsupported;
            }
        }

        /// <summary>
        /// Deletes the data history for one or more nodes.
        /// </summary>
        protected virtual void HistoryDeleteRawModified(
            ServerSystemContext context,
            IList<DeleteRawModifiedDetails> nodesToUpdate,
            IList<HistoryUpdateResult> results,
            IList<ServiceResult> errors,
            List<NodeHandle> nodesToProcess,
            IDictionary<NodeId, NodeState> cache)
        {
            for (int ii = 0; ii < nodesToProcess.Count; ii++)
            {
                NodeHandle handle = nodesToProcess[ii];

                // validate node.
                NodeState source = ValidateNode(context, handle, cache);

                if (source == null)
                {
                    continue;
                }

                errors[handle.Index] = StatusCodes.BadHistoryOperationUnsupported;
            }
        }

        /// <summary>
        /// Deletes the data history for one or more nodes.
        /// </summary>
        protected virtual void HistoryDeleteAtTime(
            ServerSystemContext context,
            IList<DeleteAtTimeDetails> nodesToUpdate,
            IList<HistoryUpdateResult> results,
            IList<ServiceResult> errors,
            List<NodeHandle> nodesToProcess,
            IDictionary<NodeId, NodeState> cache)
        {
            for (int ii = 0; ii < nodesToProcess.Count; ii++)
            {
                NodeHandle handle = nodesToProcess[ii];

                // validate node.
                NodeState source = ValidateNode(context, handle, cache);

                if (source == null)
                {
                    continue;
                }

                errors[handle.Index] = StatusCodes.BadHistoryOperationUnsupported;
            }
        }

        /// <summary>
        /// Deletes the event history for one or more nodes.
        /// </summary>
        protected virtual void HistoryDeleteEvents(
            ServerSystemContext context,
            IList<DeleteEventDetails> nodesToUpdate,
            IList<HistoryUpdateResult> results,
            IList<ServiceResult> errors,
            List<NodeHandle> nodesToProcess,
            IDictionary<NodeId, NodeState> cache)
        {
            for (int ii = 0; ii < nodesToProcess.Count; ii++)
            {
                NodeHandle handle = nodesToProcess[ii];

                // validate node.
                NodeState source = ValidateNode(context, handle, cache);

                if (source == null)
                {
                    continue;
                }

                errors[handle.Index] = StatusCodes.BadHistoryOperationUnsupported;
            }
        }
        #endregion

        /// <summary>
        /// Calls a method on the specified nodes.
        /// </summary>
        public virtual void Call(
            OperationContext context,
            IList<CallMethodRequest> methodsToCall,
            IList<CallMethodResult> results,
            IList<ServiceResult> errors)
        {
            ServerSystemContext systemContext = SystemContext.Copy(context);
            IDictionary<NodeId, NodeState> operationCache = new NodeIdDictionary<NodeState>();

            for (int ii = 0; ii < methodsToCall.Count; ii++)
            {
                CallMethodRequest methodToCall = methodsToCall[ii];

                // skip items that have already been processed.
                if (methodToCall.Processed)
                {
                    continue;
                }

                MethodState method = null;

                // check for valid handle.
                NodeHandle handle = GetManagerHandle(systemContext, methodToCall.ObjectId, operationCache);

                if (handle == null)
                {
                    continue;
                }

                lock (Lock)
                {
                    // owned by this node manager.
                    methodToCall.Processed = true;

                    // validate the source node.
                    NodeState source = ValidateNode(systemContext, handle, operationCache);

                    if (source == null)
                    {
                        errors[ii] = StatusCodes.BadNodeIdUnknown;
                        continue;
                    }

                    // find the method.
                    method = source.FindMethod(systemContext, methodToCall.MethodId);

                    if (method == null)
                    {
                        // check for loose coupling.
                        if (source.ReferenceExists(ReferenceTypeIds.HasComponent, false, methodToCall.MethodId))
                        {
                            method = (MethodState)FindPredefinedNode(methodToCall.MethodId, typeof(MethodState));
                        }

                        if (method == null)
                        {
                            errors[ii] = StatusCodes.BadMethodInvalid;
                            continue;
                        }
                    }

                    // validate the role permissions for method to be executed,
                    // it may be a different MethodState that does not have the MethodId specified in the method call
                    errors[ii] = ValidateRolePermissions(context,
                        method.NodeId,
                        PermissionType.Call);

                    if (ServiceResult.IsBad(errors[ii]))
                    {
                        continue;
                    }
                }

                // call the method.
                CallMethodResult result = results[ii] = new CallMethodResult();

                errors[ii] = Call(
                    systemContext,
                    methodToCall,
                    method,
                    result);
            }
        }

        /// <summary>
        /// Calls a method on an object.
        /// </summary>
        protected virtual ServiceResult Call(
            ISystemContext context,
            CallMethodRequest methodToCall,
            MethodState method,
            CallMethodResult result)
        {
            var systemContext = context as ServerSystemContext;
            var argumentErrors = new List<ServiceResult>();
            var outputArguments = new VariantCollection();

            ServiceResult callResult = method.Call(
                context,
                methodToCall.ObjectId,
                methodToCall.InputArguments,
                argumentErrors,
                outputArguments);

            if (ServiceResult.IsBad(callResult))
            {
                return callResult;
            }

            // check for argument errors.
            bool argumentsValid = true;

            for (int jj = 0; jj < argumentErrors.Count; jj++)
            {
                ServiceResult argumentError = argumentErrors[jj];

                if (argumentError != null)
                {
                    result.InputArgumentResults.Add(argumentError.StatusCode);

                    if (ServiceResult.IsBad(argumentError))
                    {
                        argumentsValid = false;
                    }
                }
                else
                {
                    result.InputArgumentResults.Add(StatusCodes.Good);
                }

                // only fill in diagnostic info if it is requested.
                if (systemContext.OperationContext != null && (systemContext.OperationContext.DiagnosticsMask & DiagnosticsMasks.OperationAll) != 0)
                {
                    if (ServiceResult.IsBad(argumentError))
                    {
                        argumentsValid = false;
                        result.InputArgumentDiagnosticInfos.Add(new DiagnosticInfo(argumentError, systemContext.OperationContext.DiagnosticsMask, false, systemContext.OperationContext.StringTable));
                    }
                    else
                    {
                        result.InputArgumentDiagnosticInfos.Add(null);
                    }
                }
            }

            // check for validation errors.
            if (!argumentsValid)
            {
                result.StatusCode = StatusCodes.BadInvalidArgument;
                return result.StatusCode;
            }

            // do not return diagnostics if there are no errors.
            result.InputArgumentDiagnosticInfos.Clear();

            // return output arguments.
            result.OutputArguments = outputArguments;

            // return the actual result of the original call
            return callResult;
        }

        /// <summary>
        /// Subscribes or unsubscribes to events produced by the specified source.
        /// </summary>
        /// <remarks>
        /// This method is called when a event subscription is created or deletes. The node manager
        /// must  start/stop reporting events for the specified object and all objects below it in
        /// the notifier hierarchy.
        /// </remarks>
        public virtual ServiceResult SubscribeToEvents(
            OperationContext context,
            object sourceId,
            uint subscriptionId,
            IEventMonitoredItem monitoredItem,
            bool unsubscribe)
        {
            ServerSystemContext systemContext = SystemContext.Copy(context);

            // check for valid handle.
            NodeHandle handle = IsHandleInNamespace(sourceId);

            if (handle == null)
            {
                return StatusCodes.BadNodeIdInvalid;
            }

            lock (Lock)
            {
                // check for valid node.
                NodeState source = ValidateNode(systemContext, handle, null);

                if (source == null)
                {
                    return StatusCodes.BadNodeIdUnknown;
                }

                // subscribe to events.
                return SubscribeToEvents(systemContext, source, monitoredItem, unsubscribe);
            }
        }

        /// <summary>
        /// Subscribes or unsubscribes to events produced by all event sources.
        /// </summary>
        /// <remarks>
        /// This method is called when a event subscription is created or deleted. The node
        /// manager must start/stop reporting events for all objects that it manages.
        /// </remarks>
        public virtual ServiceResult SubscribeToAllEvents(
            OperationContext context,
            uint subscriptionId,
            IEventMonitoredItem monitoredItem,
            bool unsubscribe)
        {
            ServerSystemContext systemContext = SystemContext.Copy(context);

            lock (Lock)
            {
                // A client has subscribed to the Server object which means all events produced
                // by this manager must be reported. This is done by incrementing the monitoring
                // reference count for all root notifiers.
                if (m_rootNotifiers != null)
                {
                    for (int ii = 0; ii < m_rootNotifiers.Count; ii++)
                    {
                        SubscribeToEvents(systemContext, m_rootNotifiers[ii], monitoredItem, unsubscribe);
                    }
                }

                return ServiceResult.Good;
            }
        }

        #region SubscribeToEvents Support Functions
        /// <summary>
        /// Adds a root notifier.
        /// </summary>
        /// <param name="notifier">The notifier.</param>
        /// <remarks>
        /// A root notifier is a notifier owned by the NodeManager that is not the target of a
        /// HasNotifier reference. These nodes need to be linked directly to the Server object.
        /// </remarks>
        protected virtual void AddRootNotifier(NodeState notifier)
        {
            lock (Lock)
            {
                if (m_rootNotifiers == null)
                {
                    m_rootNotifiers = new List<NodeState>();
                }

                bool mustAdd = true;

                for (int ii = 0; ii < m_rootNotifiers.Count; ii++)
                {
                    if (Object.ReferenceEquals(notifier, m_rootNotifiers[ii]))
                    {
                        return;
                    }

                    if (m_rootNotifiers[ii].NodeId == notifier.NodeId)
                    {
                        m_rootNotifiers[ii] = notifier;
                        mustAdd = false;
                        break;
                    }
                }

                if (mustAdd)
                {
                    m_rootNotifiers.Add(notifier);
                }

                // need to prevent recursion with the server object.
                if (notifier.NodeId != ObjectIds.Server)
                {
                    notifier.OnReportEvent = OnReportEvent;

                    if (!notifier.ReferenceExists(ReferenceTypeIds.HasNotifier, true, ObjectIds.Server))
                    {
                        notifier.AddReference(ReferenceTypeIds.HasNotifier, true, ObjectIds.Server);
                    }
                }

                // subscribe to existing events.
                if (Server.EventManager != null)
                {
                    IList<IEventMonitoredItem> monitoredItems = Server.EventManager.GetMonitoredItems();

                    for (int ii = 0; ii < monitoredItems.Count; ii++)
                    {
                        if (monitoredItems[ii].MonitoringAllEvents)
                        {
                            SubscribeToEvents(
                            SystemContext,
                            notifier,
                            monitoredItems[ii],
                            true);
                        }
                    }
                }
            }
        }

        /// <summary>
        /// Removes a root notifier previously added with AddRootNotifier.
        /// </summary>
        /// <param name="notifier">The notifier.</param>
        protected virtual void RemoveRootNotifier(NodeState notifier)
        {
            lock (Lock)
            {
                if (m_rootNotifiers != null)
                {
                    for (int ii = 0; ii < m_rootNotifiers.Count; ii++)
                    {
                        if (Object.ReferenceEquals(notifier, m_rootNotifiers[ii]))
                        {
                            notifier.OnReportEvent = null;
                            notifier.RemoveReference(ReferenceTypeIds.HasNotifier, true, ObjectIds.Server);
                            m_rootNotifiers.RemoveAt(ii);
                            break;
                        }
                    }
                }
            }
        }

        /// <summary>
        /// Reports an event for a root notifier.
        /// </summary>
        protected virtual void OnReportEvent(
            ISystemContext context,
            NodeState node,
            IFilterTarget e)
        {
            Server.ReportEvent(context, e);
        }

        /// <summary>
        /// Subscribes to events.
        /// </summary>
        /// <param name="context">The context.</param>
        /// <param name="source">The source.</param>
        /// <param name="monitoredItem">The monitored item.</param>
        /// <param name="unsubscribe">if set to <c>true</c> [unsubscribe].</param>
        /// <returns>Any error code.</returns>
        protected virtual ServiceResult SubscribeToEvents(
            ServerSystemContext context,
            NodeState source,
            IEventMonitoredItem monitoredItem,
            bool unsubscribe)
        {
            (MonitoredNode2 monitoredNode, ServiceResult serviceResult) = m_monitoredItemManager.SubscribeToEvents(context, source, monitoredItem, unsubscribe);

            // This call recursively updates a reference count all nodes in the notifier
            // hierarchy below the area. Sources with a reference count of 0 do not have
            // any active subscriptions so they do not need to report events.
            source.SetAreEventsMonitored(context, !unsubscribe, true);

            // signal update.
            OnSubscribeToEvents(context, monitoredNode, unsubscribe);

            // all done.
            return serviceResult;
        }

        /// <summary>
        /// Called after subscribing/unsubscribing to events.
        /// </summary>
        /// <param name="context">The context.</param>
        /// <param name="monitoredNode">The monitored node.</param>
        /// <param name="unsubscribe">if set to <c>true</c> unsubscribing.</param>
        protected virtual void OnSubscribeToEvents(
            ServerSystemContext context,
            MonitoredNode2 monitoredNode,
            bool unsubscribe)
        {
            // defined by the sub-class
        }
        #endregion

        /// <summary>
        /// Tells the node manager to refresh any conditions associated with the specified monitored items.
        /// </summary>
        /// <remarks>
        /// This method is called when the condition refresh method is called for a subscription.
        /// The node manager must create a refresh event for each condition monitored by the subscription.
        /// </remarks>
        public virtual ServiceResult ConditionRefresh(
            OperationContext context,
            IList<IEventMonitoredItem> monitoredItems)
        {
            ServerSystemContext systemContext = SystemContext.Copy(context);

            for (int ii = 0; ii < monitoredItems.Count; ii++)
            {
                // the IEventMonitoredItem should always be MonitoredItems since they are created by the MasterNodeManager.
<<<<<<< HEAD
                if (!(monitoredItems[ii] is MonitoredItem monitoredItem))
=======
                IEventMonitoredItem monitoredItem = monitoredItems[ii];

                if (monitoredItem == null)
>>>>>>> 1cce7686
                {
                    continue;
                }

                var events = new List<IFilterTarget>();
                var nodesToRefresh = new List<NodeState>();

                lock (Lock)
                {
                    // check for server subscription.
                    if (monitoredItem.NodeId == ObjectIds.Server)
                    {
                        if (m_rootNotifiers != null)
                        {
                            nodesToRefresh.AddRange(m_rootNotifiers);
                        }
                    }
                    else
                    {
                        // check if monitored Item is managed by this node manager
                        if (!MonitoredItems.ContainsKey(monitoredItem.Id))
                        {
                            continue;
                        }

                        // get the refresh events.
                        nodesToRefresh.Add(((NodeHandle)monitoredItem.ManagerHandle).Node);
                    }
                }

                // block and wait for the refresh.
                for (int jj = 0; jj < nodesToRefresh.Count; jj++)
                {
                    nodesToRefresh[jj].ConditionRefresh(systemContext, events, true);
                }

                // queue the events.
                for (int jj = 0; jj < events.Count; jj++)
                {
                    // verify if the event can be received by the current monitored item
                    ServiceResult result = ValidateEventRolePermissions(monitoredItem, events[jj]);
                    if (ServiceResult.IsBad(result))
                    {
                        continue;
                    }
                    monitoredItem.QueueEvent(events[jj]);
                }
            }

            // all done.
            return ServiceResult.Good;
        }

        /// <summary>
        /// Restore a set of monitored items after a restart.
        /// </summary>
        public virtual void RestoreMonitoredItems(
            IList<IStoredMonitoredItem> itemsToRestore,
            IList<IMonitoredItem> monitoredItems,
            IUserIdentity savedOwnerIdentity)
        {
            if (itemsToRestore == null)
            {
                throw new ArgumentNullException(nameof(itemsToRestore));
            }

            if (monitoredItems == null)
            {
                throw new ArgumentNullException(nameof(monitoredItems));
            }

            if (Server.IsRunning)
            {
                throw new InvalidOperationException("Subscription restore can only occur on startup");
            }

            ServerSystemContext systemContext = SystemContext.Copy();
            IDictionary<NodeId, NodeState> operationCache = new NodeIdDictionary<NodeState>();
            var nodesToValidate = new List<NodeHandle>();

            for (int ii = 0; ii < itemsToRestore.Count; ii++)
            {
                IStoredMonitoredItem itemToCreate = itemsToRestore[ii];

                // skip items that have already been processed.
                if (itemToCreate.IsRestored)
                {
                    continue;
                }

                // check for valid handle.
                NodeHandle handle = GetManagerHandle(systemContext, itemToCreate.NodeId, operationCache);

                if (handle == null)
                {
                    continue;
                }

                // owned by this node manager.
                itemToCreate.IsRestored = true;

                handle.Index = ii;
                nodesToValidate.Add(handle);
            }

            // check for nothing to do.
            if (nodesToValidate.Count == 0)
            {
                return;
            }

            // validates the nodes (reads values from the underlying data source if required).
            for (int ii = 0; ii < nodesToValidate.Count; ii++)
            {
                NodeHandle handle = nodesToValidate[ii];

                bool success = false;
                IMonitoredItem monitoredItem = null;

                lock (Lock)
                {
                    // validate node.
                    NodeState source = ValidateNode(systemContext, handle, operationCache);

                    if (source == null)
                    {
                        continue;
                    }

                    IStoredMonitoredItem itemToCreate = itemsToRestore[handle.Index];

                    // create monitored item.
                    success = RestoreMonitoredItem(
                        systemContext,
                        handle,
                        itemToCreate,
                        savedOwnerIdentity,
                        out monitoredItem);
                }

                if (!success)
                {
                    continue;
                }

                // save the monitored item.
                monitoredItems[handle.Index] = monitoredItem;
            }

            lock (Lock)
            {
                m_monitoredItemManager.ApplyChanges();
            }

            // do any post processing.
            OnCreateMonitoredItemsComplete(systemContext, monitoredItems);
        }

        /// <summary>
        /// Restore a single monitored Item after a restart
        /// </summary>
        /// <returns>true if sucesfully restored</returns>
        protected virtual bool RestoreMonitoredItem(
            ServerSystemContext context,
            NodeHandle handle,
            IStoredMonitoredItem storedMonitoredItem,
            IUserIdentity savedOwnerIdentity,
            out IMonitoredItem monitoredItem)
        {
            monitoredItem = null;

            // validate attribute.
            if (!Attributes.IsValid(handle.Node.NodeClass, storedMonitoredItem.AttributeId))
            {
                return false;
            }

            // put an upper limit on queue size.
            storedMonitoredItem.QueueSize = SubscriptionManager.CalculateRevisedQueueSize(storedMonitoredItem.IsDurable, storedMonitoredItem.QueueSize, MaxQueueSize, MaxDurableQueueSize);

            ISampledDataChangeMonitoredItem restoredItem;

            bool success = m_monitoredItemManager.RestoreMonitoredItem(
                Server,
                this,
                context,
                handle,
                storedMonitoredItem,
                savedOwnerIdentity,
                AddNodeToComponentCache,
                out restoredItem);

            monitoredItem = restoredItem;

            // report change.
            OnMonitoredItemCreated(context, handle, restoredItem);

            return true;
        }

        /// <summary>
        /// Creates a new set of monitored items for a set of variables.
        /// </summary>
        /// <remarks>
        /// This method only handles data change subscriptions. Event subscriptions are created by the SDK.
        /// </remarks>
        public virtual void CreateMonitoredItems(
            OperationContext context,
            uint subscriptionId,
            double publishingInterval,
            TimestampsToReturn timestampsToReturn,
            IList<MonitoredItemCreateRequest> itemsToCreate,
            IList<ServiceResult> errors,
            IList<MonitoringFilterResult> filterErrors,
            IList<IMonitoredItem> monitoredItems,
            bool createDurable,
            ref long globalIdCounter)
        {
            ServerSystemContext systemContext = SystemContext.Copy(context);
            IDictionary<NodeId, NodeState> operationCache = new NodeIdDictionary<NodeState>();
            var nodesToValidate = new List<NodeHandle>();
            var createdItems = new List<IMonitoredItem>();

            for (int ii = 0; ii < itemsToCreate.Count; ii++)
            {
                MonitoredItemCreateRequest itemToCreate = itemsToCreate[ii];

                // skip items that have already been processed.
                if (itemToCreate.Processed)
                {
                    continue;
                }

                ReadValueId itemToMonitor = itemToCreate.ItemToMonitor;

                // check for valid handle.
                NodeHandle handle = GetManagerHandle(systemContext, itemToMonitor.NodeId, operationCache);

                if (handle == null)
                {
                    continue;
                }

                // owned by this node manager.
                itemToCreate.Processed = true;

                // must validate node in a separate operation.
                errors[ii] = StatusCodes.BadNodeIdUnknown;

                handle.Index = ii;
                nodesToValidate.Add(handle);
            }

            // check for nothing to do.
            if (nodesToValidate.Count == 0)
            {
                return;
            }

            // validates the nodes (reads values from the underlying data source if required).
            for (int ii = 0; ii < nodesToValidate.Count; ii++)
            {
                NodeHandle handle = nodesToValidate[ii];

                MonitoringFilterResult filterResult = null;
                IMonitoredItem monitoredItem = null;

                lock (Lock)
                {
                    // validate node.
                    NodeState source = ValidateNode(systemContext, handle, operationCache);

                    if (source == null)
                    {
                        continue;
                    }

                    MonitoredItemCreateRequest itemToCreate = itemsToCreate[handle.Index];

                    // create monitored item.
                    errors[handle.Index] = CreateMonitoredItem(
                        systemContext,
                        handle,
                        subscriptionId,
                        publishingInterval,
                        context.DiagnosticsMask,
                        timestampsToReturn,
                        itemToCreate,
                        createDurable,
                        ref globalIdCounter,
                        out filterResult,
                        out monitoredItem);
                }

                // save any filter error details.
                filterErrors[handle.Index] = filterResult;

                if (ServiceResult.IsBad(errors[handle.Index]))
                {
                    continue;
                }

                // save the monitored item.
                monitoredItems[handle.Index] = monitoredItem;
                createdItems.Add(monitoredItem);
            }

            lock (Lock)
            {
                m_monitoredItemManager.ApplyChanges();
            }

            // do any post processing.
            OnCreateMonitoredItemsComplete(systemContext, createdItems);
        }

        #region CreateMonitoredItem Support Functions
        /// <summary>
        /// Called when a batch of monitored items has been created.
        /// </summary>
        protected virtual void OnCreateMonitoredItemsComplete(ServerSystemContext context, IList<IMonitoredItem> monitoredItems)
        {
            // defined by the sub-class
        }

        /// <summary>
        /// Creates a new set of monitored items for a set of variables.
        /// </summary>
        /// <remarks>
        /// This method only handles data change subscriptions. Event subscriptions are created by the SDK.
        /// </remarks>
        protected virtual ServiceResult CreateMonitoredItem(
            ServerSystemContext context,
            NodeHandle handle,
            uint subscriptionId,
            double publishingInterval,
            DiagnosticsMasks diagnosticsMasks,
            TimestampsToReturn timestampsToReturn,
            MonitoredItemCreateRequest itemToCreate,
            bool createDurable,
            ref long globalIdCounter,
            out MonitoringFilterResult filterResult,
            out IMonitoredItem monitoredItem)
        {
            filterResult = null;
            monitoredItem = null;

            // validate parameters.
            MonitoringParameters parameters = itemToCreate.RequestedParameters;

            // validate attribute.
            if (!Attributes.IsValid(handle.Node.NodeClass, itemToCreate.ItemToMonitor.AttributeId))
            {
                return StatusCodes.BadAttributeIdInvalid;
            }

            // create a globally unique identifier.
            uint monitoredItemId = Utils.IncrementIdentifier(ref globalIdCounter);

            // determine the sampling interval.
            double samplingInterval = itemToCreate.RequestedParameters.SamplingInterval;

            if (samplingInterval < 0)
            {
                samplingInterval = publishingInterval;
            }

            // ensure minimum sampling interval is not exceeded.
            if (itemToCreate.ItemToMonitor.AttributeId == Attributes.Value)
            {
                var variable = handle.Node as BaseVariableState;

                if (variable != null && samplingInterval < variable.MinimumSamplingInterval)
                {
                    samplingInterval = variable.MinimumSamplingInterval;
                }
            }

            // put a large upper limit on sampling.
            if (samplingInterval == double.MaxValue)
            {
                samplingInterval = 365 * 24 * 3600 * 1000.0;
            }

            // put an upper limit on queue size.
            uint revisedQueueSize = SubscriptionManager.CalculateRevisedQueueSize(createDurable, itemToCreate.RequestedParameters.QueueSize, MaxQueueSize, MaxDurableQueueSize);

            // validate the monitoring filter.
            Range euRange = null;
            MonitoringFilter filterToUse = null;

            ServiceResult error = ValidateMonitoringFilter(
                context,
                handle,
                itemToCreate.ItemToMonitor.AttributeId,
                samplingInterval,
                revisedQueueSize,
                parameters.Filter,
                out filterToUse,
                out euRange,
                out filterResult);

            if (ServiceResult.IsBad(error))
            {
                return error;
            }

            ISampledDataChangeMonitoredItem dataChangeMonitoredItem = m_monitoredItemManager.CreateMonitoredItem(
                Server,
                this,
                context,
                handle,
                subscriptionId,
                publishingInterval,
                diagnosticsMasks,
                timestampsToReturn,
                itemToCreate,
                euRange,
                filterToUse,
                samplingInterval,
                revisedQueueSize,
                createDurable,
                monitoredItemId,
                AddNodeToComponentCache
                );

<<<<<<< HEAD
=======
            monitoredItem = dataChangeMonitoredItem;

>>>>>>> 1cce7686
            // report the initial value.
            error = ReadInitialValue(context, handle, dataChangeMonitoredItem);
            if (ServiceResult.IsBad(error))
            {
                if (error.StatusCode == StatusCodes.BadAttributeIdInvalid ||
                    error.StatusCode == StatusCodes.BadDataEncodingInvalid ||
                    error.StatusCode == StatusCodes.BadDataEncodingUnsupported)
                {
                    return error;
                }
                error = StatusCodes.Good;
            }

            // report change.
            OnMonitoredItemCreated(context, handle, dataChangeMonitoredItem);

            return error;
        }

        /// <summary>
        /// Reads the initial value for a monitored item.
        /// </summary>
        /// <param name="context">The context.</param>
        /// <param name="handle">The item handle.</param>
        /// <param name="monitoredItem">The monitored item.</param>
        protected virtual ServiceResult ReadInitialValue(
            ISystemContext context,
            NodeHandle handle,
            IDataChangeMonitoredItem2 monitoredItem)
        {
            var initialValue = new DataValue {
                Value = null,
                ServerTimestamp = DateTime.UtcNow,
                SourceTimestamp = DateTime.MinValue,
                StatusCode = StatusCodes.BadWaitingForInitialData
            };

            ServiceResult error = handle.Node.ReadAttribute(
                context,
                monitoredItem.AttributeId,
                monitoredItem.IndexRange,
                monitoredItem.DataEncoding,
                initialValue);

            monitoredItem.QueueValue(initialValue, error, true);

            return error;
        }

        /// <summary>
        /// Called after creating a MonitoredItem.
        /// </summary>
        /// <param name="context">The context.</param>
        /// <param name="handle">The handle for the node.</param>
        /// <param name="monitoredItem">The monitored item.</param>
        protected virtual void OnMonitoredItemCreated(
            ServerSystemContext context,
            NodeHandle handle,
            ISampledDataChangeMonitoredItem monitoredItem)
        {
            // overridden by the sub-class.
        }

        /// <summary>
        /// Validates Role permissions for the specified NodeId
        /// </summary>
        /// <param name="operationContext"></param>
        /// <param name="nodeId"></param>
        /// <param name="requestedPermission"></param>
        /// <returns></returns>
        public virtual ServiceResult ValidateRolePermissions(OperationContext operationContext, NodeId nodeId, PermissionType requestedPermission)
        {
            if (requestedPermission == PermissionType.None)
            {
                // no permission is required hence the validation passes.
                return StatusCodes.Good;
            }

            INodeManager nodeManager = null;
            object nodeHandle = Server.NodeManager.GetManagerHandle(nodeId, out nodeManager);

            if (nodeHandle == null || nodeManager == null)
            {
                // ignore unknown nodes.
                return StatusCodes.Good;
            }

            NodeMetadata nodeMetadata = nodeManager.GetNodeMetadata(operationContext, nodeHandle, BrowseResultMask.All);

            return MasterNodeManager.ValidateRolePermissions(operationContext, nodeMetadata, requestedPermission);
        }

        /// <summary>
        /// Validates if the specified event monitored item has enough permissions to receive the specified event
        /// </summary>
        /// <returns></returns>
        public ServiceResult ValidateEventRolePermissions(IEventMonitoredItem monitoredItem, IFilterTarget filterTarget)
        {
            NodeId eventTypeId = null;
            NodeId sourceNodeId = null;
            var baseEventState = filterTarget as BaseEventState;

            if (baseEventState == null && filterTarget is InstanceStateSnapshot snapshot)
            {
                // try to get the event instance from snapshot object
                baseEventState = snapshot.Handle as BaseEventState;
            }

            if (baseEventState != null)
            {
                eventTypeId = baseEventState.EventType?.Value;
                sourceNodeId = baseEventState.SourceNode?.Value;
            }

            var operationContext = new OperationContext(monitoredItem);

            // validate the event type id permissions as specified
            ServiceResult result = ValidateRolePermissions(operationContext, eventTypeId, PermissionType.ReceiveEvents);

            if (ServiceResult.IsBad(result))
            {
                return result;
            }

            // validate the source node id permissions as specified
            return ValidateRolePermissions(operationContext, sourceNodeId, PermissionType.ReceiveEvents);
        }

        /// <summary>
        /// Validates the monitoring filter specified by the client.
        /// </summary>
        protected virtual StatusCode ValidateMonitoringFilter(
            ServerSystemContext context,
            NodeHandle handle,
            uint attributeId,
            double samplingInterval,
            uint queueSize,
            ExtensionObject filter,
            out MonitoringFilter filterToUse,
            out Range range,
            out MonitoringFilterResult result)
        {
            range = null;
            filterToUse = null;
            result = null;

            // nothing to do if the filter is not specified.
            if (ExtensionObject.IsNull(filter))
            {
                return StatusCodes.Good;
            }

            // extension objects wrap any data structure. must check that the client provided the correct structure.
            var deadbandFilter = ExtensionObject.ToEncodeable(filter) as DataChangeFilter;

            if (deadbandFilter == null)
            {
                var aggregateFilter = ExtensionObject.ToEncodeable(filter) as AggregateFilter;

                if (aggregateFilter == null || attributeId != Attributes.Value)
                {
                    return StatusCodes.BadFilterNotAllowed;
                }

                if (!Server.AggregateManager.IsSupported(aggregateFilter.AggregateType))
                {
                    return StatusCodes.BadAggregateNotSupported;
                }

                var revisedFilter = new ServerAggregateFilter();
                revisedFilter.AggregateType = aggregateFilter.AggregateType;
                revisedFilter.StartTime = aggregateFilter.StartTime;
                revisedFilter.ProcessingInterval = aggregateFilter.ProcessingInterval;
                revisedFilter.AggregateConfiguration = aggregateFilter.AggregateConfiguration;
                revisedFilter.Stepped = false;

                StatusCode error = ReviseAggregateFilter(context, handle, samplingInterval, queueSize, revisedFilter);

                if (StatusCode.IsBad(error))
                {
                    return error;
                }

                var aggregateFilterResult = new AggregateFilterResult();
                aggregateFilterResult.RevisedProcessingInterval = aggregateFilter.ProcessingInterval;
                aggregateFilterResult.RevisedStartTime = aggregateFilter.StartTime;
                aggregateFilterResult.RevisedAggregateConfiguration = aggregateFilter.AggregateConfiguration;

                filterToUse = revisedFilter;
                result = aggregateFilterResult;
                return StatusCodes.Good;
            }

            // deadband filters only allowed for variable values.
            if (attributeId != Attributes.Value)
            {
                return StatusCodes.BadFilterNotAllowed;
            }

            if (!(handle.Node is BaseVariableState variable))
            {
                return StatusCodes.BadFilterNotAllowed;
            }

            // check for status filter.
            if (deadbandFilter.DeadbandType == (uint)DeadbandType.None)
            {
                filterToUse = deadbandFilter;
                return StatusCodes.Good;
            }

            // deadband filters can only be used for numeric values.
            if (!Server.TypeTree.IsTypeOf(variable.DataType, DataTypeIds.Number))
            {
                return StatusCodes.BadFilterNotAllowed;
            }

            // nothing more to do for absolute filters.
            if (deadbandFilter.DeadbandType == (uint)DeadbandType.Absolute)
            {
                filterToUse = deadbandFilter;
                return StatusCodes.Good;
            }

            // need to look up the EU range if a percent filter is requested.
            if (deadbandFilter.DeadbandType == (uint)DeadbandType.Percent)
            {
                if (!(handle.Node.FindChild(context, Opc.Ua.BrowseNames.EURange) is PropertyState property))
                {
                    return StatusCodes.BadMonitoredItemFilterUnsupported;
                }

                range = property.Value as Range;

                if (range == null)
                {
                    return StatusCodes.BadMonitoredItemFilterUnsupported;
                }

                filterToUse = deadbandFilter;

                return StatusCodes.Good;
            }

            // no other type of filter supported.
            return StatusCodes.BadFilterNotAllowed;
        }

        /// <summary>
        /// Revises an aggregate filter (may require knowledge of the variable being used).
        /// </summary>
        /// <param name="context">The context.</param>
        /// <param name="handle">The handle.</param>
        /// <param name="samplingInterval">The sampling interval for the monitored item.</param>
        /// <param name="queueSize">The queue size for the monitored item.</param>
        /// <param name="filterToUse">The filter to revise.</param>
        /// <returns>Good if the </returns>
        protected virtual StatusCode ReviseAggregateFilter(
            ServerSystemContext context,
            NodeHandle handle,
            double samplingInterval,
            uint queueSize,
            ServerAggregateFilter filterToUse)
        {
            if (filterToUse.ProcessingInterval < samplingInterval)
            {
                filterToUse.ProcessingInterval = samplingInterval;
            }

            if (filterToUse.ProcessingInterval < Server.AggregateManager.MinimumProcessingInterval)
            {
                filterToUse.ProcessingInterval = Server.AggregateManager.MinimumProcessingInterval;
            }

            DateTime earliestStartTime = DateTime.UtcNow.AddMilliseconds(-(queueSize - 1) * filterToUse.ProcessingInterval);

            if (earliestStartTime > filterToUse.StartTime)
            {
                filterToUse.StartTime = earliestStartTime;
            }

            if (filterToUse.AggregateConfiguration.UseServerCapabilitiesDefaults)
            {
                filterToUse.AggregateConfiguration = Server.AggregateManager.GetDefaultConfiguration(null);
            }

            return StatusCodes.Good;
        }
        #endregion

        /// <summary>
        /// Modifies the parameters for a set of monitored items.
        /// </summary>
        public virtual void ModifyMonitoredItems(
            OperationContext context,
            TimestampsToReturn timestampsToReturn,
            IList<IMonitoredItem> monitoredItems,
            IList<MonitoredItemModifyRequest> itemsToModify,
            IList<ServiceResult> errors,
            IList<MonitoringFilterResult> filterErrors)
        {
            ServerSystemContext systemContext = SystemContext.Copy(context);
            var nodesInNamespace = new List<(int, NodeHandle)>(monitoredItems.Count);

            for (int ii = 0; ii < monitoredItems.Count; ii++)
            {
                MonitoredItemModifyRequest itemToModify = itemsToModify[ii];

                // skip items that have already been processed.
                if (itemToModify.Processed || monitoredItems[ii] == null)
                {
                    continue;
                }

                // check handle.
                NodeHandle handle = IsHandleInNamespace(monitoredItems[ii].ManagerHandle);

                if (handle == null)
                {
                    continue;
                }

                nodesInNamespace.Add((ii, handle));
            }

            if (nodesInNamespace.Count == 0)
            {
                return;
            }

            var modifiedItems = new List<IMonitoredItem>();

            lock (Lock)
            {
                foreach ((int, NodeHandle) nodeInNamespace in nodesInNamespace)
                {
                    int ii = nodeInNamespace.Item1;
                    NodeHandle handle = nodeInNamespace.Item2;
                    MonitoredItemModifyRequest itemToModify = itemsToModify[ii];

                    // owned by this node manager.
                    itemToModify.Processed = true;

                    // modify the monitored item.
                    MonitoringFilterResult filterResult = null;

                    errors[ii] = ModifyMonitoredItem(
                        systemContext,
                        context.DiagnosticsMask,
                        timestampsToReturn,
                        monitoredItems[ii],
                        itemToModify,
                        handle,
                        out filterResult);

                    // save any filter error details.
                    filterErrors[ii] = filterResult;

                    // save the modified item.
                    if (ServiceResult.IsGood(errors[ii]))
                    {
                        modifiedItems.Add(monitoredItems[ii]);
                    }
                }
            }

            lock (Lock)
            {
                m_monitoredItemManager.ApplyChanges();
            }

            // do any post processing.
            OnModifyMonitoredItemsComplete(systemContext, modifiedItems);
        }

        #region ModifyMonitoredItem Support Functions
        /// <summary>
        /// Called when a batch of monitored items has been modified.
        /// </summary>
        protected virtual void OnModifyMonitoredItemsComplete(ServerSystemContext context, IList<IMonitoredItem> monitoredItems)
        {
            // defined by the sub-class
        }

        /// <summary>
        /// Modifies the parameters for a monitored item.
        /// </summary>
        protected virtual ServiceResult ModifyMonitoredItem(
            ServerSystemContext context,
            DiagnosticsMasks diagnosticsMasks,
            TimestampsToReturn timestampsToReturn,
            IMonitoredItem monitoredItem,
            MonitoredItemModifyRequest itemToModify,
            NodeHandle handle,
            out MonitoringFilterResult filterResult)
        {
            filterResult = null;

            // check for valid monitored item.
<<<<<<< HEAD
            var datachangeItem = monitoredItem as MonitoredItem;
=======
            ISampledDataChangeMonitoredItem datachangeItem = monitoredItem as ISampledDataChangeMonitoredItem;
>>>>>>> 1cce7686

            // validate parameters.
            MonitoringParameters parameters = itemToModify.RequestedParameters;

            double previousSamplingInterval = datachangeItem.SamplingInterval;

            // check if the variable needs to be sampled.
            double samplingInterval = itemToModify.RequestedParameters.SamplingInterval;

            if (samplingInterval < 0)
            {
                samplingInterval = previousSamplingInterval;
            }

            // ensure minimum sampling interval is not exceeded.
            if (datachangeItem.AttributeId == Attributes.Value)
            {
                var variable = handle.Node as BaseVariableState;

                if (variable != null && samplingInterval < variable.MinimumSamplingInterval)
                {
                    samplingInterval = variable.MinimumSamplingInterval;
                }
            }

            // put a large upper limit on sampling.
            if (samplingInterval == double.MaxValue)
            {
                samplingInterval = 365 * 24 * 3600 * 1000.0;
            }

            // put an upper limit on queue size.
            uint revisedQueueSize = SubscriptionManager.CalculateRevisedQueueSize(monitoredItem.IsDurable, itemToModify.RequestedParameters.QueueSize, MaxQueueSize, MaxDurableQueueSize);

            // validate the monitoring filter.
            Range euRange = null;
            MonitoringFilter filterToUse = null;

            ServiceResult error = ValidateMonitoringFilter(
                context,
                handle,
                datachangeItem.AttributeId,
                samplingInterval,
                revisedQueueSize,
                parameters.Filter,
                out filterToUse,
                out euRange,
                out filterResult);

            if (ServiceResult.IsBad(error))
            {
                return error;
            }

            // modify the monitored item parameters.
            error = m_monitoredItemManager.ModifyMonitoredItem(context,
                                                               diagnosticsMasks,
                                                               timestampsToReturn,
                                                               filterToUse,
                                                               euRange,
                                                               samplingInterval,
                                                               revisedQueueSize,
                                                               datachangeItem,
                                                               itemToModify);

            // report change.
            if (ServiceResult.IsGood(error))
            {
                OnMonitoredItemModified(context, handle, datachangeItem);
            }

            return error;
        }

        /// <summary>
        /// Called after modifying a MonitoredItem.
        /// </summary>
        /// <param name="context">The context.</param>
        /// <param name="handle">The handle for the node.</param>
        /// <param name="monitoredItem">The monitored item.</param>
        protected virtual void OnMonitoredItemModified(
            ServerSystemContext context,
            NodeHandle handle,
            ISampledDataChangeMonitoredItem monitoredItem)
        {
            // overridden by the sub-class.
        }
        #endregion

        /// <summary>
        /// Deletes a set of monitored items.
        /// </summary>
        public virtual void DeleteMonitoredItems(
            OperationContext context,
            IList<IMonitoredItem> monitoredItems,
            IList<bool> processedItems,
            IList<ServiceResult> errors)
        {
            ServerSystemContext systemContext = SystemContext.Copy(context);
            var nodesInNamespace = new List<(int, NodeHandle)>(monitoredItems.Count);

            for (int ii = 0; ii < monitoredItems.Count; ii++)
            {
                // skip items that have already been processed.
                if (processedItems[ii] || monitoredItems[ii] == null)
                {
                    continue;
                }

                // check handle.
                NodeHandle handle = IsHandleInNamespace(monitoredItems[ii].ManagerHandle);

                if (handle == null)
                {
                    continue;
                }

                nodesInNamespace.Add((ii, handle));
            }

            if (nodesInNamespace.Count == 0)
            {
                return;
            }

            var deletedItems = new List<IMonitoredItem>();

            lock (Lock)
            {
                foreach ((int, NodeHandle) nodeInNamespace in nodesInNamespace)
                {
                    int ii = nodeInNamespace.Item1;
                    NodeHandle handle = nodeInNamespace.Item2;

                    // owned by this node manager.
                    processedItems[ii] = true;

                    errors[ii] = DeleteMonitoredItem(
                        systemContext,
                        monitoredItems[ii],
                        handle);

                    // save the modified item.
                    if (ServiceResult.IsGood(errors[ii]))
                    {
                        deletedItems.Add(monitoredItems[ii]);
                        RemoveNodeFromComponentCache(systemContext, handle);
                    }
                }
            }

            lock (Lock)
            {
                m_monitoredItemManager.ApplyChanges();
            }

            // do any post processing.
            OnDeleteMonitoredItemsComplete(systemContext, deletedItems);
        }

        #region DeleteMonitoredItems Support Functions
        /// <summary>
        /// Called when a batch of monitored items has been modified.
        /// </summary>
        protected virtual void OnDeleteMonitoredItemsComplete(ServerSystemContext context, IList<IMonitoredItem> monitoredItems)
        {
            // defined by the sub-class
        }

        /// <summary>
        /// Deletes a monitored item.
        /// </summary>
        protected virtual ServiceResult DeleteMonitoredItem(
            ServerSystemContext context,
            IMonitoredItem monitoredItem,
            NodeHandle handle)
        {
            var sampledDataChangeMonitoredItem = monitoredItem as ISampledDataChangeMonitoredItem;

            StatusCode statusCode = m_monitoredItemManager.DeleteMonitoredItem(
                context,
                sampledDataChangeMonitoredItem,
                handle);

            // report change.
            OnMonitoredItemDeleted(context, handle, sampledDataChangeMonitoredItem);

            return statusCode;
        }

        /// <summary>
        /// Called after deleting a MonitoredItem.
        /// </summary>
        /// <param name="context">The context.</param>
        /// <param name="handle">The handle for the node.</param>
        /// <param name="monitoredItem">The monitored item.</param>
        protected virtual void OnMonitoredItemDeleted(
            ServerSystemContext context,
            NodeHandle handle,
            ISampledDataChangeMonitoredItem monitoredItem)
        {
            // overridden by the sub-class.
        }
        #endregion

        #region TransferMonitoredItems Support Functions
        /// <summary>
        /// Transfers a set of monitored items.
        /// </summary>
        /// <param name="context">The context.</param>
        /// <param name="sendInitialValues">Whether the subscription should send initial values after transfer.</param>
        /// <param name="monitoredItems">The set of monitoring items to update.</param>
        /// <param name="processedItems">The list of bool with items that were already processed.</param>
        /// <param name="errors">Any errors.</param>
        public virtual void TransferMonitoredItems(
            OperationContext context,
            bool sendInitialValues,
            IList<IMonitoredItem> monitoredItems,
            IList<bool> processedItems,
            IList<ServiceResult> errors)
        {
            ServerSystemContext systemContext = SystemContext.Copy(context);
            IList<IMonitoredItem> transferredItems = new List<IMonitoredItem>();
            lock (Lock)
            {
                for (int ii = 0; ii < monitoredItems.Count; ii++)
                {
                    // skip items that have already been processed.
                    if (processedItems[ii] || monitoredItems[ii] == null)
                    {
                        continue;
                    }

                    // check handle.
                    NodeHandle handle = IsHandleInNamespace(monitoredItems[ii].ManagerHandle);
                    if (handle == null)
                    {
                        continue;
                    }

                    // owned by this node manager.
                    processedItems[ii] = true;
                    transferredItems.Add(monitoredItems[ii]);
                    if (sendInitialValues)
                    {
                        monitoredItems[ii].SetupResendDataTrigger();
                    }
                    errors[ii] = StatusCodes.Good;
                }
            }

            // do any post processing.
            OnMonitoredItemsTransferred(systemContext, transferredItems);
        }

        /// <summary>
        /// Called after transfer of MonitoredItems.
        /// </summary>
        /// <param name="context">The context.</param>
        /// <param name="monitoredItems">The transferred monitored items.</param>
        protected virtual void OnMonitoredItemsTransferred(
            ServerSystemContext context,
            IList<IMonitoredItem> monitoredItems
            )
        {
            // defined by the sub-class
        }
        #endregion

        /// <summary>
        /// Changes the monitoring mode for a set of monitored items.
        /// </summary>
        /// <param name="context">The context.</param>
        /// <param name="monitoringMode">The monitoring mode.</param>
        /// <param name="monitoredItems">The set of monitoring items to update.</param>
        /// <param name="processedItems">Flags indicating which items have been processed.</param>
        /// <param name="errors">Any errors.</param>
        public virtual void SetMonitoringMode(
            OperationContext context,
            MonitoringMode monitoringMode,
            IList<IMonitoredItem> monitoredItems,
            IList<bool> processedItems,
            IList<ServiceResult> errors)
        {
            ServerSystemContext systemContext = SystemContext.Copy(context);
            var nodesInNamespace = new List<(int, NodeHandle)>(monitoredItems.Count);

            for (int ii = 0; ii < monitoredItems.Count; ii++)
            {
                // skip items that have already been processed.
                if (processedItems[ii] || monitoredItems[ii] == null)
                {
                    continue;
                }

                // check handle.
                NodeHandle handle = IsHandleInNamespace(monitoredItems[ii].ManagerHandle);

                if (handle == null)
                {
                    continue;
                }

                nodesInNamespace.Add((ii, handle));
            }

            if (nodesInNamespace.Count == 0)
            {
                return;
            }

            var changedItems = new List<IMonitoredItem>();

            lock (Lock)
            {
                foreach ((int, NodeHandle) nodeInNamespace in nodesInNamespace)
                {
                    int ii = nodeInNamespace.Item1;
                    NodeHandle handle = nodeInNamespace.Item2;

                    // indicate whether it was processed or not.
                    processedItems[ii] = true;

                    // update monitoring mode.
                    errors[ii] = SetMonitoringMode(
                        systemContext,
                        monitoredItems[ii],
                        monitoringMode,
                        handle);

                    // save the modified item.
                    if (ServiceResult.IsGood(errors[ii]))
                    {
                        changedItems.Add(monitoredItems[ii]);
                    }
                }
            }

            lock (Lock)
            {
                m_monitoredItemManager.ApplyChanges();
            }

            // do any post processing.
            OnSetMonitoringModeComplete(systemContext, changedItems);
        }

        #region SetMonitoringMode Support Functions
        /// <summary>
        /// Called when a batch of monitored items has their monitoring mode changed.
        /// </summary>
        protected virtual void OnSetMonitoringModeComplete(ServerSystemContext context, IList<IMonitoredItem> monitoredItems)
        {
            // defined by the sub-class
        }

        /// <summary>
        /// Changes the monitoring mode for an item.
        /// </summary>
        protected virtual ServiceResult SetMonitoringMode(
            ServerSystemContext context,
            IMonitoredItem monitoredItem,
            MonitoringMode monitoringMode,
            NodeHandle handle)
        {
            var sampledDataChangeMonitoredItem = monitoredItem as ISampledDataChangeMonitoredItem;

            (ServiceResult result, MonitoringMode? previousMode) = m_monitoredItemManager.SetMonitoringMode(
                context,
                sampledDataChangeMonitoredItem,
                monitoringMode,
                handle);

            // report change.
            if (ServiceResult.IsGood(result) && previousMode != monitoringMode)
            {
                OnMonitoringModeChanged(
                    context,
                    handle,
                    sampledDataChangeMonitoredItem,
                    (MonitoringMode)previousMode,
                    monitoringMode);
            }

            return result;
        }

        /// <summary>
        /// Called after changing the MonitoringMode for a MonitoredItem.
        /// </summary>
        /// <param name="context">The context.</param>
        /// <param name="handle">The handle for the node.</param>
        /// <param name="monitoredItem">The monitored item.</param>
        /// <param name="previousMode">The previous monitoring mode.</param>
        /// <param name="monitoringMode">The current monitoring mode.</param>
        protected virtual void OnMonitoringModeChanged(
            ServerSystemContext context,
            NodeHandle handle,
            ISampledDataChangeMonitoredItem monitoredItem,
            MonitoringMode previousMode,
            MonitoringMode monitoringMode)
        {
            // overridden by the sub-class.
        }
        #endregion
        #endregion

        #region INodeManager2 Members
        /// <summary>
        /// Called when a session is closed.
        /// </summary>
        public virtual void SessionClosing(OperationContext context, NodeId sessionId, bool deleteSubscriptions)
        {
        }

        /// <summary>
        /// Returns true if a node is in a view.
        /// </summary>
        public virtual bool IsNodeInView(OperationContext context, NodeId viewId, object nodeHandle)
        {
            if (!(nodeHandle is NodeHandle handle))
            {
                return false;
            }

            if (handle.Node != null)
            {
                return IsNodeInView(context, viewId, handle.Node);
            }

            return false;
        }

        /// <summary>
        /// Returns the metadata containing the AccessRestrictions, RolePermissions and UserRolePermissions for the node.
        /// Returns null if the node does not exist.
        /// </summary>
        /// <remarks>
        /// This method validates any placeholder handle.
        /// </remarks>
        public virtual NodeMetadata GetPermissionMetadata(
            OperationContext context,
            object targetHandle,
            BrowseResultMask resultMask,
            Dictionary<NodeId, List<object>> uniqueNodesServiceAttributesCache,
            bool permissionsOnly)
        {
            ServerSystemContext systemContext = SystemContext.Copy(context);

            // check for valid handle.
            NodeHandle handle = IsHandleInNamespace(targetHandle);

            if (handle == null)
            {
                return null;
            }

            lock (Lock)
            {
                // validate node.
                NodeState target = ValidateNode(systemContext, handle, null);

                if (target == null)
                {
                    return null;
                }

                List<object> values = null;

                // construct the meta-data object.
                var metadata = new NodeMetadata(target, target.NodeId);

                // Treat the case of calls originating from the optimized services that use the cache (Read, Browse and Call services)
                if (uniqueNodesServiceAttributesCache != null)
                {
                    NodeId key = handle.NodeId;
                    if (uniqueNodesServiceAttributesCache.ContainsKey(key))
                    {
                        if (uniqueNodesServiceAttributesCache[key].Count == 0)
                        {
                            values = ReadAndCacheValidationAttributes(uniqueNodesServiceAttributesCache, systemContext, target, key);
                        }
                        else
                        {
                            // Retrieve value from cache
                            values = uniqueNodesServiceAttributesCache[key];
                        }
                    }
                    else
                    {
                        values = ReadAndCacheValidationAttributes(uniqueNodesServiceAttributesCache, systemContext, target, key);
                    }

                    SetAccessAndRolePermissions(values, metadata);
                }// All other calls that do not use the cache
                else if (permissionsOnly)
                {
                    values = ReadValidationAttributes(systemContext, target);
                    SetAccessAndRolePermissions(values, metadata);
                }

                SetDefaultPermissions(systemContext, target, metadata);

                return metadata;
            }
        }

        /// <summary>
        /// Set the metadata default permission values for DefaultAccessRestrictions, DefaultRolePermissions and DefaultUserRolePermissions
        /// </summary>
        /// <param name="systemContext"></param>
        /// <param name="target"></param>
        /// <param name="metadata"></param>
        private void SetDefaultPermissions(ServerSystemContext systemContext, NodeState target, NodeMetadata metadata)
        {
            // check if NamespaceMetadata is defined for NamespaceUri
            string namespaceUri = Server.NamespaceUris.GetString(target.NodeId.NamespaceIndex);
            NamespaceMetadataState namespaceMetadataState = Server.NodeManager.ConfigurationNodeManager.GetNamespaceMetadataState(namespaceUri);

            if (namespaceMetadataState != null)
            {
                List<object> namespaceMetadataValues;

                if (namespaceMetadataState.DefaultAccessRestrictions != null)
                {
                    // get DefaultAccessRestrictions for Namespace
                    namespaceMetadataValues = namespaceMetadataState.DefaultAccessRestrictions.ReadAttributes(systemContext, Attributes.Value);

                    if (namespaceMetadataValues[0] != null)
                    {
                        metadata.DefaultAccessRestrictions = (AccessRestrictionType)Enum.ToObject(typeof(AccessRestrictionType), namespaceMetadataValues[0]);
                    }
                }

                if (namespaceMetadataState.DefaultRolePermissions != null)
                {
                    // get DefaultRolePermissions for Namespace
                    namespaceMetadataValues = namespaceMetadataState.DefaultRolePermissions.ReadAttributes(systemContext, Attributes.Value);

                    if (namespaceMetadataValues[0] != null)
                    {
                        metadata.DefaultRolePermissions = new RolePermissionTypeCollection(ExtensionObject.ToList<RolePermissionType>(namespaceMetadataValues[0]));
                    }
                }

                if (namespaceMetadataState.DefaultUserRolePermissions != null)
                {
                    // get DefaultUserRolePermissions for Namespace
                    namespaceMetadataValues = namespaceMetadataState.DefaultUserRolePermissions.ReadAttributes(systemContext, Attributes.Value);

                    if (namespaceMetadataValues[0] != null)
                    {
                        metadata.DefaultUserRolePermissions = new RolePermissionTypeCollection(ExtensionObject.ToList<RolePermissionType>(namespaceMetadataValues[0]));
                    }
                }
            }
        }
        #endregion

        #region ComponentCache Functions
        /// <summary>
        /// Stores a reference count for entries in the component cache.
        /// </summary>
        private class CacheEntry
        {
            public int RefCount;
            public NodeState Entry;
        }

        /// <summary>
        /// Looks up a component in cache.
        /// </summary>
        protected NodeState LookupNodeInComponentCache(ISystemContext context, NodeHandle handle)
        {
            lock (Lock)
            {
                if (m_componentCache == null)
                {
                    return null;
                }

                CacheEntry entry = null;

                if (!string.IsNullOrEmpty(handle.ComponentPath))
                {
                    if (m_componentCache.TryGetValue(handle.RootId, out entry))
                    {
                        return entry.Entry.FindChildBySymbolicName(context, handle.ComponentPath);
                    }
                }
                else if (m_componentCache.TryGetValue(handle.NodeId, out entry))
                {
                    return entry.Entry;
                }

                return null;
            }
        }

        /// <summary>
        /// Removes a reference to a component in thecache.
        /// </summary>
        protected void RemoveNodeFromComponentCache(ISystemContext context, NodeHandle handle)
        {
            lock (Lock)
            {
                if (handle == null)
                {
                    return;
                }

                if (m_componentCache != null)
                {
                    NodeId nodeId = handle.NodeId;

                    if (!string.IsNullOrEmpty(handle.ComponentPath))
                    {
                        nodeId = handle.RootId;
                    }

                    CacheEntry entry = null;

                    if (m_componentCache.TryGetValue(nodeId, out entry))
                    {
                        entry.RefCount--;

                        if (entry.RefCount == 0)
                        {
                            m_componentCache.Remove(nodeId);
                        }
                    }
                }
            }
        }

        /// <summary>
        /// Adds a node to the component cache.
        /// </summary>
        protected NodeState AddNodeToComponentCache(ISystemContext context, NodeHandle handle, NodeState node)
        {
            lock (Lock)
            {
                if (handle == null)
                {
                    return node;
                }

                if (m_componentCache == null)
                {
                    m_componentCache = new NodeIdDictionary<CacheEntry>();
                }

                // check if a component is actually specified.
                if (!string.IsNullOrEmpty(handle.ComponentPath))
                {
                    CacheEntry entry = null;

                    if (m_componentCache.TryGetValue(handle.RootId, out entry))
                    {
                        entry.RefCount++;

                        if (!string.IsNullOrEmpty(handle.ComponentPath))
                        {
                            return entry.Entry.FindChildBySymbolicName(context, handle.ComponentPath);
                        }

                        return entry.Entry;
                    }

                    NodeState root = node.GetHierarchyRoot();

                    if (root != null)
                    {
                        entry = new CacheEntry();
                        entry.RefCount = 1;
                        entry.Entry = root;
                        m_componentCache.Add(handle.RootId, entry);
                    }
                }

                // simply add the node to the cache.
                else
                {
                    CacheEntry entry = null;

                    if (m_componentCache.TryGetValue(handle.NodeId, out entry))
                    {
                        entry.RefCount++;
                        return entry.Entry;
                    }

                    entry = new CacheEntry();
                    entry.RefCount = 1;
                    entry.Entry = node;
                    m_componentCache.Add(handle.NodeId, entry);
                }

                return node;
            }
        }

#endregion
#region Private Fields
        private IReadOnlyList<string> m_namespaceUris;
        private IReadOnlyList<ushort> m_namespaceIndexes;
        private NodeIdDictionary<CacheEntry> m_componentCache;
        private List<NodeState> m_rootNotifiers;
        /// <summary>
        /// the monitored item manager of the NodeManager
        /// </summary>
        protected IMonitoredItemManager m_monitoredItemManager;
        #endregion
    }
}<|MERGE_RESOLUTION|>--- conflicted
+++ resolved
@@ -3248,13 +3248,9 @@
             for (int ii = 0; ii < monitoredItems.Count; ii++)
             {
                 // the IEventMonitoredItem should always be MonitoredItems since they are created by the MasterNodeManager.
-<<<<<<< HEAD
-                if (!(monitoredItems[ii] is MonitoredItem monitoredItem))
-=======
                 IEventMonitoredItem monitoredItem = monitoredItems[ii];
 
                 if (monitoredItem == null)
->>>>>>> 1cce7686
                 {
                     continue;
                 }
@@ -3681,11 +3677,8 @@
                 AddNodeToComponentCache
                 );
 
-<<<<<<< HEAD
-=======
             monitoredItem = dataChangeMonitoredItem;
 
->>>>>>> 1cce7686
             // report the initial value.
             error = ReadInitialValue(context, handle, dataChangeMonitoredItem);
             if (ServiceResult.IsBad(error))
@@ -4085,11 +4078,7 @@
             filterResult = null;
 
             // check for valid monitored item.
-<<<<<<< HEAD
-            var datachangeItem = monitoredItem as MonitoredItem;
-=======
             ISampledDataChangeMonitoredItem datachangeItem = monitoredItem as ISampledDataChangeMonitoredItem;
->>>>>>> 1cce7686
 
             // validate parameters.
             MonitoringParameters parameters = itemToModify.RequestedParameters;
