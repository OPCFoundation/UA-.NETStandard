/* ========================================================================
 * Copyright (c) 2005-2022 The OPC Foundation, Inc. All rights reserved.
 *
 * OPC Foundation MIT License 1.00
 *
 * Permission is hereby granted, free of charge, to any person
 * obtaining a copy of this software and associated documentation
 * files (the "Software"), to deal in the Software without
 * restriction, including without limitation the rights to use,
 * copy, modify, merge, publish, distribute, sublicense, and/or sell
 * copies of the Software, and to permit persons to whom the
 * Software is furnished to do so, subject to the following
 * conditions:
 *
 * The above copyright notice and this permission notice shall be
 * included in all copies or substantial portions of the Software.
 * THE SOFTWARE IS PROVIDED "AS IS", WITHOUT WARRANTY OF ANY KIND,
 * EXPRESS OR IMPLIED, INCLUDING BUT NOT LIMITED TO THE WARRANTIES
 * OF MERCHANTABILITY, FITNESS FOR A PARTICULAR PURPOSE AND
 * NONINFRINGEMENT. IN NO EVENT SHALL THE AUTHORS OR COPYRIGHT
 * HOLDERS BE LIABLE FOR ANY CLAIM, DAMAGES OR OTHER LIABILITY,
 * WHETHER IN AN ACTION OF CONTRACT, TORT OR OTHERWISE, ARISING
 * FROM, OUT OF OR IN CONNECTION WITH THE SOFTWARE OR THE USE OR
 * OTHER DEALINGS IN THE SOFTWARE.
 *
 * The complete license agreement can be found here:
 * http://opcfoundation.org/License/MIT/1.00/
 * ======================================================================*/

using System;
using System.Collections.Generic;
using System.Reflection;
<<<<<<< HEAD
using System.Threading;
using Opc.Ua;
using Opc.Ua.Server;
using System.Diagnostics;
=======

>>>>>>> 213f37e2

namespace Opc.Ua.Server
{
    /// <summary>
    /// A sample implementation of the INodeManager interface.
    /// </summary>
    /// <remarks>
    /// This node manager is a base class used in multiple samples. It implements the INodeManager
    /// interface and allows sub-classes to override only the methods that they need. This example
    /// is not part of the SDK because most real implementations of a INodeManager will need to
    /// modify the behavior of the base class.
    /// </remarks>
    public class CustomNodeManager2 : INodeManager2, INodeIdFactory, IDisposable
    {
        #region Constructors
        /// <summary>
        /// Initializes the node manager.
        /// </summary>
        protected CustomNodeManager2(
            IServerInternal server,
            params string[] namespaceUris)
        :
            this(server, (ApplicationConfiguration)null, namespaceUris)
        {
        }

        /// <summary>
        /// Initializes the node manager.
        /// </summary>
        protected CustomNodeManager2(
            IServerInternal server,
            ApplicationConfiguration configuration,
            params string[] namespaceUris)
        {
            // set defaults.
            m_maxQueueSize = 1000;

            if (configuration != null)
            {
                if (configuration.ServerConfiguration != null)
                {
                    m_maxQueueSize = (uint)configuration.ServerConfiguration.MaxNotificationQueueSize;
                }
            }

            // save a reference to the UA server instance that owns the node manager.
            m_server = server;

            // all operations require information about the system
            m_systemContext = m_server.DefaultSystemContext.Copy();

            // the node id factory assigns new node ids to new nodes.
            // the strategy used by a NodeManager depends on what kind of information it provides.
            m_systemContext.NodeIdFactory = this;

            // create the table of namespaces that are used by the NodeManager.
            m_namespaceUris = namespaceUris;

            // add the uris to the server's namespace table and cache the indexes.
            if (namespaceUris != null)
            {
                m_namespaceIndexes = new ushort[m_namespaceUris.Length];

                for (int ii = 0; ii < m_namespaceUris.Length; ii++)
                {
                    m_namespaceIndexes[ii] = m_server.NamespaceUris.GetIndexOrAppend(m_namespaceUris[ii]);
                }
            }

            // create the table of monitored items.
            // these are items created by clients when they subscribe to data or events.
            m_monitoredItems = new Dictionary<uint, IDataChangeMonitoredItem>();

            // create the table of monitored nodes.
            // these are created by the node manager whenever a client subscribe to an attribute of the node.
            m_monitoredNodes = new Dictionary<NodeId, MonitoredNode2>();
        }
        #endregion

        #region IDisposable Members
        /// <summary>
        /// Frees any unmanaged resources.
        /// </summary>
        public void Dispose()
        {
            Dispose(true);
        }

        /// <summary>
        /// An overrideable version of the Dispose.
        /// </summary>
        protected virtual void Dispose(bool disposing)
        {
            if (disposing)
            {
                lock (m_lock)
                {
                    if (m_predefinedNodes != null)
                    {
                        foreach (NodeState node in m_predefinedNodes.Values)
                        {
                            Utils.SilentDispose(node);
                        }

                        m_predefinedNodes.Clear();
                    }
                }
            }
        }
        #endregion

        #region INodeIdFactory Members
        /// <summary>
        /// Creates the NodeId for the specified node.
        /// </summary>
        /// <param name="context">The context.</param>
        /// <param name="node">The node.</param>
        /// <returns>The new NodeId.</returns>
        public virtual NodeId New(ISystemContext context, NodeState node)
        {
            return node.NodeId;
        }
        #endregion

        #region Public Properties
        /// <summary>
        /// Acquires the lock on the node manager.
        /// </summary>
        public object Lock
        {
            get { return m_lock; }
        }

        /// <summary>
        /// Gets the server that the node manager belongs to.
        /// </summary>
        public IServerInternal Server
        {
            get { return m_server; }
        }

        /// <summary>
        /// The default context to use.
        /// </summary>
        public ServerSystemContext SystemContext
        {
            get { return m_systemContext; }
        }

        /// <summary>
        /// Gets the default index for the node manager's namespace.
        /// </summary>
        public ushort NamespaceIndex
        {
            get { return m_namespaceIndexes[0]; }
        }

        /// <summary>
        /// Gets the namespace indexes owned by the node manager.
        /// </summary>
        /// <value>The namespace indexes.</value>
        public ushort[] NamespaceIndexes
        {
            get { return m_namespaceIndexes; }
        }

        /// <summary>
        /// Gets or sets the maximum size of a monitored item queue.
        /// </summary>
        /// <value>The maximum size of a monitored item queue.</value>
        public uint MaxQueueSize
        {
            get { return m_maxQueueSize; }
            set { m_maxQueueSize = value; }
        }

        /// <summary>
        /// The root for the alias assigned to the node manager.
        /// </summary>
        public string AliasRoot
        {
            get { return m_aliasRoot; }
            set { m_aliasRoot = value; }
        }
        #endregion

        #region Protected Members
        /// <summary>
        /// The predefined nodes managed by the node manager.
        /// </summary>
        protected NodeIdDictionary<NodeState> PredefinedNodes
        {
            get { return m_predefinedNodes; }
        }

        /// <summary>
        /// The root notifiers for the node manager.
        /// </summary>
        protected List<NodeState> RootNotifiers
        {
            get { return m_rootNotifiers; }
        }

        /// <summary>
        /// Gets the table of monitored items.
        /// </summary>
        protected Dictionary<uint, IDataChangeMonitoredItem> MonitoredItems
        {
            get { return m_monitoredItems; }
        }

        /// <summary>
        /// Gets the table of nodes being monitored.
        /// </summary>
        protected Dictionary<NodeId, MonitoredNode2> MonitoredNodes
        {
            get { return m_monitoredNodes; }
        }

        /// <summary>
        /// Sets the namespaces supported by the NodeManager.
        /// </summary>
        /// <param name="namespaceUris">The namespace uris.</param>
        protected void SetNamespaces(params string[] namespaceUris)
        {
            // create the table of namespaces that are used by the NodeManager.
            m_namespaceUris = namespaceUris;

            // add the uris to the server's namespace table and cache the indexes.
            m_namespaceIndexes = new ushort[m_namespaceUris.Length];

            for (int ii = 0; ii < m_namespaceUris.Length; ii++)
            {
                m_namespaceIndexes[ii] = m_server.NamespaceUris.GetIndexOrAppend(m_namespaceUris[ii]);
            }
        }

        /// <summary>
        /// Sets the namespace indexes supported by the NodeManager.
        /// </summary>
        protected void SetNamespaceIndexes(ushort[] namespaceIndexes)
        {
            m_namespaceIndexes = namespaceIndexes;
            m_namespaceUris = new string[namespaceIndexes.Length];

            for (int ii = 0; ii < namespaceIndexes.Length; ii++)
            {
                m_namespaceUris[ii] = m_server.NamespaceUris.GetString(namespaceIndexes[ii]);
            }
        }

        /// <summary>
        /// Returns true if the namespace for the node id is one of the namespaces managed by the node manager.
        /// </summary>
        /// <param name="nodeId">The node id to check.</param>
        /// <returns>True if the namespace is one of the nodes.</returns>
        protected virtual bool IsNodeIdInNamespace(NodeId nodeId)
        {
            // nulls are never a valid node.
            if (NodeId.IsNull(nodeId))
            {
                return false;
            }

            // quickly exclude nodes that not in the namespace.
            for (int ii = 0; ii < m_namespaceIndexes.Length; ii++)
            {
                if (nodeId.NamespaceIndex == m_namespaceIndexes[ii])
                {
                    return true;
                }
            }

            return false;
        }

        /// <summary>
        /// Returns the node if the handle refers to a node managed by this manager.
        /// </summary>
        /// <param name="managerHandle">The handle to check.</param>
        /// <returns>Non-null if the handle belongs to the node manager.</returns>
        protected virtual NodeHandle IsHandleInNamespace(object managerHandle)
        {
            NodeHandle source = managerHandle as NodeHandle;

            if (source == null)
            {
                return null;
            }

            if (!IsNodeIdInNamespace(source.NodeId))
            {
                return null;
            }

            return source;
        }

        /// <summary>
        /// Returns the state object for the specified node if it exists.
        /// </summary>
        public NodeState Find(NodeId nodeId)
        {
            lock (Lock)
            {
                if (PredefinedNodes == null)
                {
                    return null;
                }

                NodeState node = null;

                if (!PredefinedNodes.TryGetValue(nodeId, out node))
                {
                    return null;
                }

                return node;
            }
        }

        /// <summary>
        /// Creates a new instance and assigns unique identifiers to all children.
        /// </summary>
        /// <param name="context">The operation context.</param>
        /// <param name="parentId">An optional parent identifier.</param>
        /// <param name="referenceTypeId">The reference type from the parent.</param>
        /// <param name="browseName">The browse name.</param>
        /// <param name="instance">The instance to create.</param>
        /// <returns>The new node id.</returns>
        public NodeId CreateNode(
            ServerSystemContext context,
            NodeId parentId,
            NodeId referenceTypeId,
            QualifiedName browseName,
            BaseInstanceState instance)
        {
            ServerSystemContext contextToUse = (ServerSystemContext)m_systemContext.Copy(context);

            lock (Lock)
            {
                if (m_predefinedNodes == null)
                {
                    m_predefinedNodes = new NodeIdDictionary<NodeState>();
                }

                instance.ReferenceTypeId = referenceTypeId;

                NodeState parent = null;

                if (parentId != null)
                {
                    if (!m_predefinedNodes.TryGetValue(parentId, out parent))
                    {
                        throw ServiceResultException.Create(
                            StatusCodes.BadNodeIdUnknown,
                            "Cannot find parent with id: {0}",
                            parentId);
                    }

                    parent.AddChild(instance);
                }

                instance.Create(contextToUse, null, browseName, null, true);
                AddPredefinedNode(contextToUse, instance);

                return instance.NodeId;
            }
        }

        /// <summary>
        /// Deletes a node and all of its children.
        /// </summary>
        public bool DeleteNode(
            ServerSystemContext context,
            NodeId nodeId)
        {
            ServerSystemContext contextToUse = m_systemContext.Copy(context);

            bool found = false;
            List<LocalReference> referencesToRemove = new List<LocalReference>();

            lock (Lock)
            {
                if (m_predefinedNodes == null)
                {
                    return false;
                }

                NodeState node = null;

                if (PredefinedNodes.TryGetValue(nodeId, out node))
                {
                    RemovePredefinedNode(contextToUse, node, referencesToRemove);
                    found = true;
                }

                RemoveRootNotifier(node);
            }

            // must release the lock before removing cross references to other node managers.
            if (referencesToRemove.Count > 0)
            {
                Server.NodeManager.RemoveReferences(referencesToRemove);
            }

            return found;
        }

        /// <summary>
        /// Searches the node id in all node managers
        /// </summary>
        /// <param name="nodeId"></param>
        /// <returns></returns>
        public NodeState FindNodeInAddressSpace(NodeId nodeId)
        {
            if (nodeId == null)
            {
                return null;
            }
            // search node id in all node managers
            foreach (INodeManager nodeManager in Server.NodeManager.NodeManagers)
            {
                NodeHandle handle = nodeManager.GetManagerHandle(nodeId) as NodeHandle;
                if (handle == null)
                {
                    continue;
                }
                return handle.Node;
            }
            return null;
        }
        #endregion

        #region INodeManager Members
        /// <summary>
        /// Returns the namespaces used by the node manager.
        /// </summary>
        /// <remarks>
        /// All NodeIds exposed by the node manager must be qualified by a namespace URI. This property
        /// returns the URIs used by the node manager. In this example all NodeIds use a single URI.
        /// </remarks>
        public virtual IEnumerable<string> NamespaceUris
        {
            get
            {
                return m_namespaceUris;
            }

            protected set
            {
                if (value == null) throw new ArgumentNullException(nameof(value));
                List<string> namespaceUris = new List<string>(value);
                SetNamespaces(namespaceUris.ToArray());
            }
        }

        /// <summary>
        /// Does any initialization required before the address space can be used.
        /// </summary>
        /// <remarks>
        /// The externalReferences is an out parameter that allows the node manager to link to nodes
        /// in other node managers. For example, the 'Objects' node is managed by the CoreNodeManager and
        /// should have a reference to the root folder node(s) exposed by this node manager.
        /// </remarks>
        public virtual void CreateAddressSpace(IDictionary<NodeId, IList<IReference>> externalReferences)
        {
            LoadPredefinedNodes(m_systemContext, externalReferences);
        }

        #region CreateAddressSpace Support Functions
        /// <summary>
        /// Loads a node set from a file or resource and addes them to the set of predefined nodes.
        /// </summary>
        public virtual void LoadPredefinedNodes(
            ISystemContext context,
            Assembly assembly,
            string resourcePath,
            IDictionary<NodeId, IList<IReference>> externalReferences)
        {
            if (m_predefinedNodes == null)
            {
                m_predefinedNodes = new NodeIdDictionary<NodeState>();
            }

            // load the predefined nodes from an XML document.
            NodeStateCollection predefinedNodes = new NodeStateCollection();
            predefinedNodes.LoadFromResource(context, resourcePath, assembly, true);

            // add the predefined nodes to the node manager.
            for (int ii = 0; ii < predefinedNodes.Count; ii++)
            {
                AddPredefinedNode(context, predefinedNodes[ii]);
            }

            // ensure the reverse references exist.
            AddReverseReferences(externalReferences);
        }

        /// <summary>
        /// Loads a node set from a file or resource and addes them to the set of predefined nodes.
        /// </summary>
        protected virtual NodeStateCollection LoadPredefinedNodes(ISystemContext context)
        {
            return new NodeStateCollection();
        }

        /// <summary>
        /// Loads a node set from a file or resource and addes them to the set of predefined nodes.
        /// </summary>
        protected virtual void LoadPredefinedNodes(
            ISystemContext context,
            IDictionary<NodeId, IList<IReference>> externalReferences)
        {
            // load the predefined nodes from an XML document.
            NodeStateCollection predefinedNodes = LoadPredefinedNodes(context);

            // add the predefined nodes to the node manager.
            for (int ii = 0; ii < predefinedNodes.Count; ii++)
            {
                AddPredefinedNode(context, predefinedNodes[ii]);
            }

            // ensure the reverse references exist.
            AddReverseReferences(externalReferences);
        }

        /// <summary>
        /// Replaces the generic node with a node specific to the model.
        /// </summary>
        protected virtual NodeState AddBehaviourToPredefinedNode(ISystemContext context, NodeState predefinedNode)
        {
            BaseObjectState passiveNode = predefinedNode as BaseObjectState;

            if (passiveNode == null)
            {
                return predefinedNode;
            }

            return predefinedNode;
        }

        /// <summary>
        /// Recursively indexes the node and its children.
        /// </summary>
        protected virtual void AddPredefinedNode(ISystemContext context, NodeState node)
        {
            if (m_predefinedNodes == null)
            {
                m_predefinedNodes = new NodeIdDictionary<NodeState>();
            }

            NodeState activeNode = AddBehaviourToPredefinedNode(context, node);
            m_predefinedNodes[activeNode.NodeId] = activeNode;

            BaseTypeState type = activeNode as BaseTypeState;

            if (type != null)
            {
                AddTypesToTypeTree(type);
            }

            // update the root notifiers.
            if (m_rootNotifiers != null)
            {
                for (int ii = 0; ii < m_rootNotifiers.Count; ii++)
                {
                    if (m_rootNotifiers[ii].NodeId == activeNode.NodeId)
                    {
                        m_rootNotifiers[ii] = activeNode;

                        // need to prevent recursion with the server object.
                        if (activeNode.NodeId != ObjectIds.Server)
                        {
                            activeNode.OnReportEvent = OnReportEvent;

                            if (!activeNode.ReferenceExists(ReferenceTypeIds.HasNotifier, true, ObjectIds.Server))
                            {
                                activeNode.AddReference(ReferenceTypeIds.HasNotifier, true, ObjectIds.Server);
                            }
                        }

                        break;
                    }
                }
            }

            List<BaseInstanceState> children = new List<BaseInstanceState>();
            activeNode.GetChildren(context, children);

            for (int ii = 0; ii < children.Count; ii++)
            {
                AddPredefinedNode(context, children[ii]);
            }
        }

        /// <summary>
        /// Recursively indexes the node and its children.
        /// </summary>
        protected virtual void RemovePredefinedNode(
            ISystemContext context,
            NodeState node,
            List<LocalReference> referencesToRemove)
        {
            if (m_predefinedNodes == null)
            {
                return;
            }

            m_predefinedNodes.Remove(node.NodeId);
            node.UpdateChangeMasks(NodeStateChangeMasks.Deleted);
            node.ClearChangeMasks(context, false);
            OnNodeRemoved(node);

            // remove from the parent.
            BaseInstanceState instance = node as BaseInstanceState;

            if (instance != null && instance.Parent != null)
            {
                instance.Parent.RemoveChild(instance);
            }

            // remove children.
            List<BaseInstanceState> children = new List<BaseInstanceState>();
            node.GetChildren(context, children);

            for (int ii = 0; ii < children.Count; ii++)
            {
                node.RemoveChild(children[ii]);
            }

            for (int ii = 0; ii < children.Count; ii++)
            {
                RemovePredefinedNode(context, children[ii], referencesToRemove);
            }

            // remove from type table.
            BaseTypeState type = node as BaseTypeState;

            if (type != null)
            {
                m_server.TypeTree.Remove(type.NodeId);
            }

            // remove inverse references.
            List<IReference> references = new List<IReference>();
            node.GetReferences(context, references);

            for (int ii = 0; ii < references.Count; ii++)
            {
                IReference reference = references[ii];

                if (reference.TargetId.IsAbsolute)
                {
                    continue;
                }

                LocalReference referenceToRemove = new LocalReference(
                    (NodeId)reference.TargetId,
                    reference.ReferenceTypeId,
                    reference.IsInverse,
                    node.NodeId);

                referencesToRemove.Add(referenceToRemove);
            }
        }

        /// <summary>
        /// Called after a node has been deleted.
        /// </summary>
        protected virtual void OnNodeRemoved(NodeState node)
        {
            // overridden by the sub-class.
        }

        /// <summary>
        /// Ensures that all reverse references exist.
        /// </summary>
        /// <param name="externalReferences">A list of references to add to external targets.</param>
        protected virtual void AddReverseReferences(IDictionary<NodeId, IList<IReference>> externalReferences)
        {
            if (m_predefinedNodes == null)
            {
                return;
            }

            foreach (NodeState source in m_predefinedNodes.Values)
            {

                IList<IReference> references = new List<IReference>();
                source.GetReferences(SystemContext, references);

                for (int ii = 0; ii < references.Count; ii++)
                {
                    IReference reference = references[ii];

                    // nothing to do with external nodes.
                    if (reference.TargetId == null || reference.TargetId.IsAbsolute)
                    {
                        continue;
                    }

                    // no need to add HasSubtype references since these are handled via the type table.
                    if (reference.ReferenceTypeId == ReferenceTypeIds.HasSubtype)
                    {
                        continue;
                    }

                    NodeId targetId = (NodeId)reference.TargetId;

                    // check for data type encoding references.
                    if (reference.IsInverse && reference.ReferenceTypeId == ReferenceTypeIds.HasEncoding)
                    {
                        Server.TypeTree.AddEncoding(targetId, source.NodeId);
                    }

                    // add inverse reference to internal targets.
                    NodeState target = null;

                    if (m_predefinedNodes.TryGetValue(targetId, out target))
                    {
                        if (!target.ReferenceExists(reference.ReferenceTypeId, !reference.IsInverse, source.NodeId))
                        {
                            target.AddReference(reference.ReferenceTypeId, !reference.IsInverse, source.NodeId);
                        }

                        continue;
                    }

                    // check for inverse references to external notifiers.
                    if (reference.IsInverse && reference.ReferenceTypeId == ReferenceTypeIds.HasNotifier)
                    {
                        AddRootNotifier(source);
                    }

                    // nothing more to do for references to nodes managed by this manager.
                    if (IsNodeIdInNamespace(targetId))
                    {
                        continue;
                    }

                    // add external reference.
                    AddExternalReference(
                        targetId,
                        reference.ReferenceTypeId,
                        !reference.IsInverse,
                        source.NodeId,
                        externalReferences);
                }
            }
        }

        /// <summary>
        /// Adds an external reference to the dictionary.
        /// </summary>
        protected void AddExternalReference(
            NodeId sourceId,
            NodeId referenceTypeId,
            bool isInverse,
            NodeId targetId,
            IDictionary<NodeId, IList<IReference>> externalReferences)
        {
            // get list of references to external nodes.
            IList<IReference> referencesToAdd = null;

            if (!externalReferences.TryGetValue(sourceId, out referencesToAdd))
            {
                externalReferences[sourceId] = referencesToAdd = new List<IReference>();
            }

            // add reserve reference from external node.
            ReferenceNode referenceToAdd = new ReferenceNode();

            referenceToAdd.ReferenceTypeId = referenceTypeId;
            referenceToAdd.IsInverse = isInverse;
            referenceToAdd.TargetId = targetId;

            referencesToAdd.Add(referenceToAdd);
        }

        /// <summary>
        /// Recursively adds the types to the type tree.
        /// </summary>
        protected void AddTypesToTypeTree(BaseTypeState type)
        {
            if (!NodeId.IsNull(type.SuperTypeId))
            {
                if (!Server.TypeTree.IsKnown(type.SuperTypeId))
                {
                    AddTypesToTypeTree(type.SuperTypeId);
                }
            }

            if (type.NodeClass != NodeClass.ReferenceType)
            {
                Server.TypeTree.AddSubtype(type.NodeId, type.SuperTypeId);
            }
            else
            {
                Server.TypeTree.AddReferenceSubtype(type.NodeId, type.SuperTypeId, type.BrowseName);
            }
        }

        /// <summary>
        /// Recursively adds the types to the type tree.
        /// </summary>
        protected void AddTypesToTypeTree(NodeId typeId)
        {
            NodeState node = null;

            if (!PredefinedNodes.TryGetValue(typeId, out node))
            {
                return;
            }

            BaseTypeState type = node as BaseTypeState;

            if (type == null)
            {
                return;
            }

            AddTypesToTypeTree(type);
        }

        /// <summary>
        /// Finds the specified and checks if it is of the expected type.
        /// </summary>
        /// <returns>Returns null if not found or not of the correct type.</returns>
        public NodeState FindPredefinedNode(NodeId nodeId, Type expectedType)
        {
            if (nodeId == null)
            {
                return null;
            }

            NodeState node = null;

            if (!PredefinedNodes.TryGetValue(nodeId, out node))
            {
                return null;
            }

            if (expectedType != null)
            {
                if (!expectedType.IsInstanceOfType(node))
                {
                    return null;
                }
            }

            return node;
        }
        #endregion

        /// <summary>
        /// Frees any resources allocated for the address space.
        /// </summary>
        public virtual void DeleteAddressSpace()
        {
            lock (m_lock)
            {
                if (m_predefinedNodes != null)
                {
                    foreach (NodeState node in m_predefinedNodes.Values)
                    {
                        Utils.SilentDispose(node);
                    }

                    m_predefinedNodes.Clear();
                }
            }
        }

        /// <summary>
        /// Returns a unique handle for the node.
        /// </summary>
        /// <remarks>
        /// This must efficiently determine whether the node belongs to the node manager. If it does belong to
        /// NodeManager it should return a handle that does not require the NodeId to be validated again when
        /// the handle is passed into other methods such as 'Read' or 'Write'.
        /// </remarks>
        public virtual object GetManagerHandle(NodeId nodeId)
        {
            lock (Lock)
            {
                return GetManagerHandle(m_systemContext, nodeId, null);
            }
        }

        /// <summary>
        /// Returns a unique handle for the node.
        /// </summary>
        protected virtual NodeHandle GetManagerHandle(ServerSystemContext context, NodeId nodeId, IDictionary<NodeId, NodeState> cache)
        {
            if (!IsNodeIdInNamespace(nodeId))
            {
                return null;
            }

            if (m_predefinedNodes != null)
            {
                NodeState node = null;

                if (m_predefinedNodes.TryGetValue(nodeId, out node))
                {
                    NodeHandle handle = new NodeHandle();

                    handle.NodeId = nodeId;
                    handle.Node = node;
                    handle.Validated = true;

                    return handle;
                }
            }

            return null;
        }

        /// <summary>
        /// This method is used to add bi-directional references to nodes from other node managers.
        /// </summary>
        /// <remarks>
        /// The additional references are optional, however, the NodeManager should support them.
        /// </remarks>
        public virtual void AddReferences(IDictionary<NodeId, IList<IReference>> references)
        {
            lock (Lock)
            {
                foreach (KeyValuePair<NodeId, IList<IReference>> current in references)
                {
                    // get the handle.
                    NodeHandle source = GetManagerHandle(m_systemContext, current.Key, null);

                    // only support external references to nodes that are stored in memory.
                    if (source == null || !source.Validated || source.Node == null)
                    {
                        continue;
                    }

                    // add reference to external target.
                    foreach (IReference reference in current.Value)
                    {
                        if (!source.Node.ReferenceExists(reference.ReferenceTypeId, reference.IsInverse, reference.TargetId))
                        {
                            source.Node.AddReference(reference.ReferenceTypeId, reference.IsInverse, reference.TargetId);
                        }
                    }
                }
            }
        }

        /// <summary>
        /// This method is used to delete bi-directional references to nodes from other node managers.
        /// </summary>
        public virtual ServiceResult DeleteReference(
            object sourceHandle,
            NodeId referenceTypeId,
            bool isInverse,
            ExpandedNodeId targetId,
            bool deleteBiDirectional)
        {
            lock (Lock)
            {
                // get the handle.
                NodeHandle source = IsHandleInNamespace(sourceHandle);

                if (source == null)
                {
                    return StatusCodes.BadNodeIdUnknown;
                }

                // only support external references to nodes that are stored in memory.
                if (!source.Validated || source.Node == null)
                {
                    return StatusCodes.BadNotSupported;
                }

                // only support references to Source Areas.
                source.Node.RemoveReference(referenceTypeId, isInverse, targetId);

                if (deleteBiDirectional)
                {
                    // check if the target is also managed by this node manager.
                    if (!targetId.IsAbsolute)
                    {
                        NodeHandle target = GetManagerHandle(m_systemContext, (NodeId)targetId, null);

                        if (target != null && target.Validated && target.Node != null)
                        {
                            target.Node.RemoveReference(referenceTypeId, !isInverse, source.NodeId);
                        }
                    }
                }

                return ServiceResult.Good;
            }
        }

        /// <summary>
        /// Returns the basic metadata for the node. Returns null if the node does not exist.
        /// </summary>
        /// <remarks>
        /// This method validates any placeholder handle.
        /// </remarks>
        public virtual NodeMetadata GetNodeMetadata(
                   OperationContext context,
                   object targetHandle,
                   BrowseResultMask resultMask)
        {
            ServerSystemContext systemContext = m_systemContext.Copy(context);

            lock (Lock)
            {
                // check for valid handle.
                NodeHandle handle = IsHandleInNamespace(targetHandle);

                if (handle == null)
                {
                    return null;
                }

                // validate node.
                NodeState target = ValidateNode(systemContext, handle, null);

                if (target == null)
                {
                    return null;
                }

                // read the attributes.
                List<object> values = target.ReadAttributes(
                    systemContext,
                    Attributes.WriteMask,
                    Attributes.UserWriteMask,
                    Attributes.DataType,
                    Attributes.ValueRank,
                    Attributes.ArrayDimensions,
                    Attributes.AccessLevel,
                    Attributes.UserAccessLevel,
                    Attributes.EventNotifier,
                    Attributes.Executable,
                    Attributes.UserExecutable,
                    Attributes.AccessRestrictions,
                    Attributes.RolePermissions,
                    Attributes.UserRolePermissions);

                // construct the meta-data object.
                NodeMetadata metadata = new NodeMetadata(target, target.NodeId);

                metadata.NodeClass = target.NodeClass;
                metadata.BrowseName = target.BrowseName;
                metadata.DisplayName = target.DisplayName;

                if (values[0] != null && values[1] != null)
                {
                    metadata.WriteMask = (AttributeWriteMask)(((uint)values[0]) & ((uint)values[1]));
                }

                metadata.DataType = (NodeId)values[2];

                if (values[3] != null)
                {
                    metadata.ValueRank = (int)values[3];
                }

                metadata.ArrayDimensions = (IList<uint>)values[4];

                if (values[5] != null && values[6] != null)
                {
                    metadata.AccessLevel = (byte)(((byte)values[5]) & ((byte)values[6]));
                }

                if (values[7] != null)
                {
                    metadata.EventNotifier = (byte)values[7];
                }

                if (values[8] != null && values[9] != null)
                {
                    metadata.Executable = (((bool)values[8]) && ((bool)values[9]));
                }

                if (values[10] != null)
                {
                    metadata.AccessRestrictions = (AccessRestrictionType)Enum.ToObject(typeof(AccessRestrictionType), values[10]);
                }

                if (values[11] != null)
                {
                    metadata.RolePermissions = new RolePermissionTypeCollection(ExtensionObject.ToList<RolePermissionType>(values[11]));
                }

                if (values[12] != null)
                {
                    metadata.UserRolePermissions = new RolePermissionTypeCollection(ExtensionObject.ToList<RolePermissionType>(values[12]));
                }

                SetDefaultPermissions(systemContext, target, metadata);

                // get instance references.
                BaseInstanceState instance = target as BaseInstanceState;

                if (instance != null)
                {
                    metadata.TypeDefinition = instance.TypeDefinitionId;
                    metadata.ModellingRule = instance.ModellingRuleId;
                }

                // fill in the common attributes.
                return metadata;
            }
        }

        /// <summary>
        /// Sets the AccessRestrictions, RolePermissions and UserRolePermissions values in the metadata
        /// </summary>
        /// <param name="values"></param>
        /// <param name="metadata"></param>
        private static void SetAccessAndRolePermissions(List<object> values, NodeMetadata metadata)
        {
            if (values[0] != null)
            {
                metadata.AccessRestrictions = (AccessRestrictionType)Enum.ToObject(typeof(AccessRestrictionType), values[0]);
            }
            if (values[1] != null)
            {
                metadata.RolePermissions = new RolePermissionTypeCollection(ExtensionObject.ToList<RolePermissionType>(values[1]));
            }
            if (values[2] != null)
            {
                metadata.UserRolePermissions = new RolePermissionTypeCollection(ExtensionObject.ToList<RolePermissionType>(values[2]));
            }
        }

        /// <summary>
        /// Reads and caches the Attributes used by the AccessRestrictions and RolePermission validation process
        /// </summary>
        /// <param name="uniqueNodesServiceAttributes">The cache used to save the attributes</param>
        /// <param name="systemContext">The context</param>
        /// <param name="target">The target for which the attributes are read and cached</param>
        /// <param name="key">The key representing the NodeId for which the cache is kept</param>
        /// <returns>The values of the attributes</returns>
        private static List<object> ReadAndCacheValidationAttributes(Dictionary<NodeId, List<object>> uniqueNodesServiceAttributes, ServerSystemContext systemContext, NodeState target, NodeId key)
        {
            List<object> values = ReadValidationAttributes(systemContext, target);
            uniqueNodesServiceAttributes[key] = values;

            return values;
        }

        /// <summary>
        /// Reads the Attributes used by the AccessRestrictions and RolePermission validation process
        /// </summary>
        /// <param name="systemContext">The context</param>
        /// <param name="target">The target for which the attributes are read and cached</param>
        /// <returns>The values of the attributes</returns>
        private static List<object> ReadValidationAttributes(ServerSystemContext systemContext, NodeState target)
        {
            // This is the list of attributes to be populated by GetNodeMetadata from CustomNodeManagers.
            // The are originating from services in the context of AccessRestrictions and RolePermission validation.
            // For such calls the other attributes are ignored since reading them might trigger unnecessary callbacks
            List<object> values = target.ReadAttributes(systemContext,
                                           Attributes.AccessRestrictions,
                                           Attributes.RolePermissions,
                                           Attributes.UserRolePermissions);

            return values;
        }

        /// <summary>
        /// Browses the references from a node managed by the node manager.
        /// </summary>
        /// <remarks>
        /// The continuation point is created for every browse operation and contains the browse parameters.
        /// The node manager can store its state information in the Data and Index properties.
        /// </remarks>
        public virtual void Browse(
            OperationContext context,
            ref ContinuationPoint continuationPoint,
            IList<ReferenceDescription> references)
        {
            if (continuationPoint == null) throw new ArgumentNullException(nameof(continuationPoint));
            if (references == null) throw new ArgumentNullException(nameof(references));

            ServerSystemContext systemContext = m_systemContext.Copy(context);

            // check for valid view.
            ValidateViewDescription(systemContext, continuationPoint.View);

            INodeBrowser browser = null;

            lock (Lock)
            {
                // check for valid handle.
                NodeHandle handle = IsHandleInNamespace(continuationPoint.NodeToBrowse);

                if (handle == null)
                {
                    throw new ServiceResultException(StatusCodes.BadNodeIdUnknown);
                }

                // validate node.
                NodeState source = ValidateNode(systemContext, handle, null);

                if (source == null)
                {
                    throw new ServiceResultException(StatusCodes.BadNodeIdUnknown);
                }

                // check if node is in the view.
                if (!IsNodeInView(systemContext, continuationPoint, source))
                {
                    throw new ServiceResultException(StatusCodes.BadNodeNotInView);
                }

                // check for previous continuation point.
                browser = continuationPoint.Data as INodeBrowser;

                // fetch list of references.
                if (browser == null)
                {
                    // create a new browser.
                    continuationPoint.Data = browser = source.CreateBrowser(
                        systemContext,
                        continuationPoint.View,
                        continuationPoint.ReferenceTypeId,
                        continuationPoint.IncludeSubtypes,
                        continuationPoint.BrowseDirection,
                        null,
                        null,
                        false);
                }
            }
            // prevent multiple access the browser object.
            lock (browser)
            {
                // apply filters to references.
                Dictionary<NodeId, NodeState> cache = new Dictionary<NodeId, NodeState>();

                for (IReference reference = browser.Next(); reference != null; reference = browser.Next())
                {
                    // validate Browse permission
                    ServiceResult serviceResult = ValidateRolePermissions(context,
                        ExpandedNodeId.ToNodeId(reference.TargetId, Server.NamespaceUris),
                        PermissionType.Browse);
                    if (ServiceResult.IsBad(serviceResult))
                    {
                        // ignore reference
                        continue;
                    }
                    // create the type definition reference.
                    ReferenceDescription description = GetReferenceDescription(systemContext, cache, reference, continuationPoint);

                    if (description == null)
                    {
                        continue;
                    }

                    // check if limit reached.
                    if (continuationPoint.MaxResultsToReturn != 0 && references.Count >= continuationPoint.MaxResultsToReturn)
                    {
                        browser.Push(reference);
                        return;
                    }

                    references.Add(description);
                }

                // release the continuation point if all done.
                continuationPoint.Dispose();
                continuationPoint = null;
            }
        }

        #region Browse Support Functions
        /// <summary>
        /// Validates the view description passed to a browse request (throws on error).
        /// </summary>
        protected virtual void ValidateViewDescription(ServerSystemContext context, ViewDescription view)
        {
            if (ViewDescription.IsDefault(view))
            {
                return;
            }

            ViewState node = (ViewState)FindPredefinedNode(view.ViewId, typeof(ViewState));

            if (node == null)
            {
                throw new ServiceResultException(StatusCodes.BadViewIdUnknown);
            }

            if (view.Timestamp != DateTime.MinValue)
            {
                throw new ServiceResultException(StatusCodes.BadViewTimestampInvalid);
            }

            if (view.ViewVersion != 0)
            {
                throw new ServiceResultException(StatusCodes.BadViewVersionInvalid);
            }
        }

        /// <summary>
        /// Checks if the node is in the view.
        /// </summary>
        protected virtual bool IsNodeInView(ServerSystemContext context, ContinuationPoint continuationPoint, NodeState node)
        {
            if (continuationPoint == null || ViewDescription.IsDefault(continuationPoint.View))
            {
                return true;
            }

            return IsNodeInView(context, continuationPoint.View.ViewId, node);
        }

        /// <summary>
        /// Checks if the node is in the view.
        /// </summary>
        protected virtual bool IsNodeInView(ServerSystemContext context, NodeId viewId, NodeState node)
        {
            ViewState view = (ViewState)FindPredefinedNode(viewId, typeof(ViewState));

            if (view != null)
            {
                return true;
            }

            return false;
        }

        /// <summary>
        /// Checks if the reference is in the view.
        /// </summary>
        protected virtual bool IsReferenceInView(ServerSystemContext context, ContinuationPoint continuationPoint, IReference reference)
        {
            return true;
        }

        /// <summary>
        /// Returns the references for the node that meets the criteria specified.
        /// </summary>
        protected virtual ReferenceDescription GetReferenceDescription(
            ServerSystemContext context,
            Dictionary<NodeId, NodeState> cache,
            IReference reference,
            ContinuationPoint continuationPoint)
        {
            ServerSystemContext systemContext = m_systemContext.Copy(context);

            // create the type definition reference.
            ReferenceDescription description = new ReferenceDescription();

            description.NodeId = reference.TargetId;
            description.SetReferenceType(continuationPoint.ResultMask, reference.ReferenceTypeId, !reference.IsInverse);

            // check if reference is in the view.
            if (!IsReferenceInView(context, continuationPoint, reference))
            {
                return null;
            }

            // do not cache target parameters for remote nodes.
            if (reference.TargetId.IsAbsolute)
            {
                // only return remote references if no node class filter is specified.
                if (continuationPoint.NodeClassMask != 0)
                {
                    return null;
                }

                return description;
            }

            NodeState target = null;

            // check for local reference.
            NodeStateReference referenceInfo = reference as NodeStateReference;

            if (referenceInfo != null)
            {
                target = referenceInfo.Target;
            }

            // check for internal reference.
            if (target == null)
            {
                NodeHandle handle = GetManagerHandle(context, (NodeId)reference.TargetId, null) as NodeHandle;

                if (handle != null)
                {
                    target = ValidateNode(context, handle, null);
                }
            }

            // the target may be a reference to a node in another node manager. In these cases
            // the target attributes must be fetched by the caller. The Unfiltered flag tells the
            // caller to do that.
            if (target == null)
            {
                description.Unfiltered = true;
                return description;
            }

            // apply node class filter.
            if (continuationPoint.NodeClassMask != 0 && ((continuationPoint.NodeClassMask & (uint)target.NodeClass) == 0))
            {
                return null;
            }

            // check if target is in the view.
            if (!IsNodeInView(context, continuationPoint, target))
            {
                return null;
            }

            // look up the type definition.
            NodeId typeDefinition = null;

            BaseInstanceState instance = target as BaseInstanceState;

            if (instance != null)
            {
                typeDefinition = instance.TypeDefinitionId;
            }

            // set target attributes.
            description.SetTargetAttributes(
                continuationPoint.ResultMask,
                target.NodeClass,
                target.BrowseName,
                target.DisplayName,
                typeDefinition);

            return description;
        }
        #endregion

        /// <summary>
        /// Returns the target of the specified browse path fragment(s).
        /// </summary>
        /// <remarks>
        /// If reference exists but the node manager does not know the browse name it must
        /// return the NodeId as an unresolvedTargetIds. The caller will try to check the
        /// browse name.
        /// </remarks>
        public virtual void TranslateBrowsePath(
            OperationContext context,
            object sourceHandle,
            RelativePathElement relativePath,
            IList<ExpandedNodeId> targetIds,
            IList<NodeId> unresolvedTargetIds)
        {
            ServerSystemContext systemContext = m_systemContext.Copy(context);
            IDictionary<NodeId, NodeState> operationCache = new NodeIdDictionary<NodeState>();

            lock (Lock)
            {
                // check for valid handle.
                NodeHandle handle = IsHandleInNamespace(sourceHandle);

                if (handle == null)
                {
                    return;
                }

                // validate node.
                NodeState source = ValidateNode(systemContext, handle, operationCache);

                if (source == null)
                {
                    return;
                }

                // get list of references that relative path.
                INodeBrowser browser = source.CreateBrowser(
                    systemContext,
                    null,
                    relativePath.ReferenceTypeId,
                    relativePath.IncludeSubtypes,
                    (relativePath.IsInverse) ? BrowseDirection.Inverse : BrowseDirection.Forward,
                    relativePath.TargetName,
                    null,
                    false);

                // check the browse names.
                try
                {
                    for (IReference reference = browser.Next(); reference != null; reference = browser.Next())
                    {
                        // ignore unknown external references.
                        if (reference.TargetId.IsAbsolute)
                        {
                            continue;
                        }

                        NodeState target = null;

                        // check for local reference.
                        NodeStateReference referenceInfo = reference as NodeStateReference;

                        if (referenceInfo != null)
                        {
                            target = referenceInfo.Target;
                        }

                        if (target == null)
                        {
                            NodeId targetId = (NodeId)reference.TargetId;

                            // the target may be a reference to a node in another node manager.
                            if (!IsNodeIdInNamespace(targetId))
                            {
                                unresolvedTargetIds.Add((NodeId)reference.TargetId);
                                continue;
                            }

                            // look up the target manually.
                            NodeHandle targetHandle = GetManagerHandle(systemContext, targetId, operationCache);

                            if (targetHandle == null)
                            {
                                continue;
                            }

                            // validate target.
                            target = ValidateNode(systemContext, targetHandle, operationCache);

                            if (target == null)
                            {
                                continue;
                            }
                        }

                        // check browse name.
                        if (target.BrowseName == relativePath.TargetName)
                        {
                            if (!targetIds.Contains(reference.TargetId))
                            {
                                targetIds.Add(reference.TargetId);
                            }
                        }
                    }
                }
                finally
                {
                    browser.Dispose();
                }
            }
        }

        /// <summary>
        /// Reads the value for the specified attribute.
        /// </summary>
        public virtual void Read(
            OperationContext context,
            double maxAge,
            IList<ReadValueId> nodesToRead,
            IList<DataValue> values,
            IList<ServiceResult> errors)
        {
            ServerSystemContext systemContext = m_systemContext.Copy(context);
            IDictionary<NodeId, NodeState> operationCache = new NodeIdDictionary<NodeState>();
            List<NodeHandle> nodesToValidate = new List<NodeHandle>();

            lock (Lock)
            {
                for (int ii = 0; ii < nodesToRead.Count; ii++)
                {
                    ReadValueId nodeToRead = nodesToRead[ii];

                    // skip items that have already been processed.
                    if (nodeToRead.Processed)
                    {
                        continue;
                    }

                    // check for valid handle.
                    NodeHandle handle = GetManagerHandle(systemContext, nodeToRead.NodeId, operationCache);

                    if (handle == null)
                    {
                        continue;
                    }

                    // owned by this node manager.
                    nodeToRead.Processed = true;

                    // create an initial value.
                    DataValue value = values[ii] = new DataValue();

                    value.Value = null;
                    value.ServerTimestamp = DateTime.UtcNow;
                    value.SourceTimestamp = DateTime.MinValue;
                    value.StatusCode = StatusCodes.Good;

                    // check if the node is a area in memory.
                    if (handle.Node == null)
                    {
                        errors[ii] = StatusCodes.BadNodeIdUnknown;

                        // must validate node in a separate operation
                        handle.Index = ii;
                        nodesToValidate.Add(handle);

                        continue;
                    }

                    // read the attribute value.
                    errors[ii] = handle.Node.ReadAttribute(
                        systemContext,
                        nodeToRead.AttributeId,
                        nodeToRead.ParsedIndexRange,
                        nodeToRead.DataEncoding,
                        value);
#if DEBUG
                    if (nodeToRead.AttributeId == Attributes.Value)
                    {
                        ServerUtils.EventLog.ReadValueRange(nodeToRead.NodeId, value.WrappedValue, nodeToRead.IndexRange);
                    }
#endif
                }

                // check for nothing to do.
                if (nodesToValidate.Count == 0)
                {
                    return;
                }
            }

            // validates the nodes (reads values from the underlying data source if required).
            Read(
                systemContext,
                nodesToRead,
                values,
                errors,
                nodesToValidate,
                operationCache);
        }

        #region Read Support Functions
        /// <summary>
        /// Finds a node in the dynamic cache.
        /// </summary>
        /// <param name="context">The current context.</param>
        /// <param name="handle">The node handle.</param>
        /// <param name="cache">The cache to search.</param>
        /// <returns>The node if found. Null otherwise.</returns>
        protected virtual NodeState FindNodeInCache(
            ServerSystemContext context,
            NodeHandle handle,
            IDictionary<NodeId, NodeState> cache)
        {
            NodeState target = null;

            // not valid if no root.
            if (handle == null)
            {
                return null;
            }

            // check if previously validated.
            if (handle.Validated)
            {
                return handle.Node;
            }

            // construct id for root node.
            NodeId rootId = handle.RootId;

            if (cache != null)
            {
                // lookup component in local cache for request.
                if (cache.TryGetValue(handle.NodeId, out target))
                {
                    return target;
                }

                // lookup root in local cache for request.
                if (!String.IsNullOrEmpty(handle.ComponentPath))
                {
                    if (cache.TryGetValue(rootId, out target))
                    {
                        target = target.FindChildBySymbolicName(context, handle.ComponentPath);

                        // component exists.
                        if (target != null)
                        {
                            return target;
                        }
                    }
                }
            }

            // lookup component in shared cache.
            target = LookupNodeInComponentCache(context, handle);

            if (target != null)
            {
                return target;
            }

            return null;
        }

        /// <summary>
        /// Marks the handle as validated and saves the node in the dynamic cache.
        /// </summary>
        protected virtual NodeState ValidationComplete(
            ServerSystemContext context,
            NodeHandle handle,
            NodeState node,
            IDictionary<NodeId, NodeState> cache)
        {
            handle.Node = node;
            handle.Validated = true;

            if (cache != null && handle != null)
            {
                cache[handle.NodeId] = node;
            }

            return node;
        }

        /// <summary>
        /// Verifies that the specified node exists.
        /// </summary>
        protected virtual NodeState ValidateNode(
            ServerSystemContext context,
            NodeHandle handle,
            IDictionary<NodeId, NodeState> cache)
        {
            // lookup in cache.
            NodeState target = FindNodeInCache(context, handle, cache);

            if (target != null)
            {
                handle.Node = target;
                handle.Validated = true;
                return handle.Node;
            }

            // return default.
            return handle.Node;
        }

        /// <summary>
        /// Validates the nodes and reads the values from the underlying source.
        /// </summary>
        /// <param name="context">The context.</param>
        /// <param name="nodesToRead">The nodes to read.</param>
        /// <param name="values">The values.</param>
        /// <param name="errors">The errors.</param>
        /// <param name="nodesToValidate">The nodes to validate.</param>
        /// <param name="cache">The cache.</param>
        protected virtual void Read(
            ServerSystemContext context,
            IList<ReadValueId> nodesToRead,
            IList<DataValue> values,
            IList<ServiceResult> errors,
            List<NodeHandle> nodesToValidate,
            IDictionary<NodeId, NodeState> cache)
        {
            for (int ii = 0; ii < nodesToValidate.Count; ii++)
            {
                NodeHandle handle = nodesToValidate[ii];

                lock (Lock)
                {
                    // validate node.
                    NodeState source = ValidateNode(context, handle, cache);

                    if (source == null)
                    {
                        continue;
                    }

                    ReadValueId nodeToRead = nodesToRead[handle.Index];
                    DataValue value = values[handle.Index];

                    // update the attribute value.
                    errors[handle.Index] = source.ReadAttribute(
                        context,
                        nodeToRead.AttributeId,
                        nodeToRead.ParsedIndexRange,
                        nodeToRead.DataEncoding,
                        value);
                }
            }
        }
        #endregion

        /// <summary>
        /// Writes the value for the specified attributes.
        /// </summary>
        public virtual void Write(
            OperationContext context,
            IList<WriteValue> nodesToWrite,
            IList<ServiceResult> errors)
        {
            ServerSystemContext systemContext = m_systemContext.Copy(context);
            IDictionary<NodeId, NodeState> operationCache = new NodeIdDictionary<NodeState>();
            List<NodeHandle> nodesToValidate = new List<NodeHandle>();

            lock (Lock)
            {
                for (int ii = 0; ii < nodesToWrite.Count; ii++)
                {

                    WriteValue nodeToWrite = nodesToWrite[ii];

                    // skip items that have already been processed.
                    if (nodeToWrite.Processed)
                    {
                        continue;
                    }

                    // check for valid handle.
                    NodeHandle handle = GetManagerHandle(systemContext, nodeToWrite.NodeId, operationCache);

                    if (handle == null)
                    {
                        continue;
                    }

                    // owned by this node manager.
                    nodeToWrite.Processed = true;

                    // index range is not supported.
                    if (nodeToWrite.AttributeId != Attributes.Value)
                    {
                        if (!String.IsNullOrEmpty(nodeToWrite.IndexRange))
                        {
                            errors[ii] = StatusCodes.BadWriteNotSupported;
                            continue;
                        }
                    }

                    // check if the node is a area in memory.
                    if (handle.Node == null)
                    {
                        errors[ii] = StatusCodes.BadNodeIdUnknown;

                        // must validate node in a separate operation.
                        handle.Index = ii;
                        nodesToValidate.Add(handle);

                        continue;
                    }

                    // check if the node is AnalogItem and the value is outside the InstrumentRange.
                    AnalogItemState analogItemState = handle.Node as AnalogItemState;
                    if (analogItemState != null && analogItemState.InstrumentRange != null)
                    {
                        try
                        {
                            double newValue = System.Convert.ToDouble(nodeToWrite.Value.Value);

                            if (newValue > analogItemState.InstrumentRange.Value.High ||
                                newValue < analogItemState.InstrumentRange.Value.Low)
                            {
                                errors[ii] = StatusCodes.BadOutOfRange;
                                continue;
                            }
                        }
                        catch
                        {
                            //skip the InstrumentRange check if the transformation isn't possible.
                        }
                    }

#if DEBUG
                    ServerUtils.EventLog.WriteValueRange(nodeToWrite.NodeId, nodeToWrite.Value.WrappedValue, nodeToWrite.IndexRange);
#endif
                    PropertyState propertyState = handle.Node as PropertyState;
                    object previousPropertyValue = null;

                    if (propertyState != null)
                    {
                        ExtensionObject extension = propertyState.Value as ExtensionObject;
                        if (extension != null)
                        {
                            previousPropertyValue = extension.Body;
                        }
                        else
                        {
                            previousPropertyValue = propertyState.Value;
                        }
                    }

                    // write the attribute value.
                    errors[ii] = handle.Node.WriteAttribute(
                        systemContext,
                        nodeToWrite.AttributeId,
                        nodeToWrite.ParsedIndexRange,
                        nodeToWrite.Value);

                    if (!ServiceResult.IsGood(errors[ii]))
                    {
                        continue;
                    }

                    if (propertyState != null)
                    {
                        object propertyValue;
                        ExtensionObject extension = nodeToWrite.Value.Value as ExtensionObject;

                        if (extension != null)
                        {
                            propertyValue = extension.Body;
                        }
                        else
                        {
                            propertyValue = nodeToWrite.Value.Value;
                        }

                        CheckIfSemanticsHaveChanged(systemContext, propertyState, propertyValue, previousPropertyValue);
                    }

                    // updates to source finished - report changes to monitored items.
                    handle.Node.ClearChangeMasks(systemContext, false);
                }

                // check for nothing to do.
                if (nodesToValidate.Count == 0)
                {
                    return;
                }
            }

            // validates the nodes and writes the value to the underlying system.
            Write(
                systemContext,
                nodesToWrite,
                errors,
                nodesToValidate,
                operationCache);
        }

        private void CheckIfSemanticsHaveChanged(ServerSystemContext systemContext, PropertyState property, object newPropertyValue, object previousPropertyValue)
        {
            // check if the changed property is one that can trigger semantic changes
            string propertyName = property.BrowseName.Name;

            if (propertyName != BrowseNames.EURange &&
                propertyName != BrowseNames.InstrumentRange &&
                propertyName != BrowseNames.EngineeringUnits &&
                propertyName != BrowseNames.Title &&
                propertyName != BrowseNames.AxisDefinition &&
                propertyName != BrowseNames.FalseState &&
                propertyName != BrowseNames.TrueState &&
                propertyName != BrowseNames.EnumStrings &&
                propertyName != BrowseNames.XAxisDefinition &&
                propertyName != BrowseNames.YAxisDefinition &&
                propertyName != BrowseNames.ZAxisDefinition)
            {
                return;
            }

            //look for the Parent and its monitoring items
            foreach (var monitoredNode in m_monitoredNodes.Values)
            {
                var propertyState = monitoredNode.Node.FindChild(systemContext, property.BrowseName);

                if (propertyState != null && property != null && propertyState.NodeId == property.NodeId && !Utils.IsEqual(newPropertyValue, previousPropertyValue))
                {
                    foreach (var monitoredItem in monitoredNode.DataChangeMonitoredItems)
                    {
                        if (monitoredItem.AttributeId == Attributes.Value)
                        {
                            NodeState node = monitoredNode.Node;

                            if ((node is AnalogItemState && (propertyName == BrowseNames.EURange || propertyName == BrowseNames.EngineeringUnits)) ||
                                (node is TwoStateDiscreteState && (propertyName == BrowseNames.FalseState || propertyName == BrowseNames.TrueState)) ||
                                (node is MultiStateDiscreteState && (propertyName == BrowseNames.EnumStrings)) ||
                                (node is ArrayItemState && (propertyName == BrowseNames.InstrumentRange || propertyName == BrowseNames.EURange || propertyName == BrowseNames.EngineeringUnits || propertyName == BrowseNames.Title)) ||
                                ((node is YArrayItemState || node is XYArrayItemState) && (propertyName == BrowseNames.InstrumentRange || propertyName == BrowseNames.EURange || propertyName == BrowseNames.EngineeringUnits || propertyName == BrowseNames.Title || propertyName == BrowseNames.XAxisDefinition)) ||
                                (node is ImageItemState && (propertyName == BrowseNames.InstrumentRange || propertyName == BrowseNames.EURange || propertyName == BrowseNames.EngineeringUnits || propertyName == BrowseNames.Title || propertyName == BrowseNames.XAxisDefinition || propertyName == BrowseNames.YAxisDefinition)) ||
                                (node is CubeItemState && (propertyName == BrowseNames.InstrumentRange || propertyName == BrowseNames.EURange || propertyName == BrowseNames.EngineeringUnits || propertyName == BrowseNames.Title || propertyName == BrowseNames.XAxisDefinition || propertyName == BrowseNames.YAxisDefinition || propertyName == BrowseNames.ZAxisDefinition)) ||
                                (node is NDimensionArrayItemState && (propertyName == BrowseNames.InstrumentRange || propertyName == BrowseNames.EURange || propertyName == BrowseNames.EngineeringUnits || propertyName == BrowseNames.Title || propertyName == BrowseNames.AxisDefinition)))
                            {
                                monitoredItem.SetSemanticsChanged();

                                DataValue value = new DataValue();
                                value.ServerTimestamp = DateTime.UtcNow;

                                monitoredNode.Node.ReadAttribute(systemContext, Attributes.Value, monitoredItem.IndexRange, null, value);

                                monitoredItem.QueueValue(value, ServiceResult.Good, true);
                            }
                        }
                    }
                }
            }
        }

        #region Write Support Functions
        /// <summary>
        /// Validates the nodes and writes the value to the underlying system.
        /// </summary>
        /// <param name="context">The context.</param>
        /// <param name="nodesToWrite">The nodes to write.</param>
        /// <param name="errors">The errors.</param>
        /// <param name="nodesToValidate">The nodes to validate.</param>
        /// <param name="cache">The cache.</param>
        protected virtual void Write(
            ServerSystemContext context,
            IList<WriteValue> nodesToWrite,
            IList<ServiceResult> errors,
            List<NodeHandle> nodesToValidate,
            IDictionary<NodeId, NodeState> cache)
        {
            // validates the nodes (reads values from the underlying data source if required).
            for (int ii = 0; ii < nodesToValidate.Count; ii++)
            {
                NodeHandle handle = nodesToValidate[ii];

                lock (Lock)
                {
                    // validate node.
                    NodeState source = ValidateNode(context, handle, cache);

                    if (source == null)
                    {
                        continue;
                    }

                    WriteValue nodeToWrite = nodesToWrite[handle.Index];

                    // write the attribute value.
                    errors[handle.Index] = source.WriteAttribute(
                        context,
                        nodeToWrite.AttributeId,
                        nodeToWrite.ParsedIndexRange,
                        nodeToWrite.Value);

                    // updates to source finished - report changes to monitored items.
                    source.ClearChangeMasks(context, false);
                }
            }
        }
        #endregion

        /// <summary>
        /// Reads the history for the specified nodes.
        /// </summary>
        public virtual void HistoryRead(
            OperationContext context,
            HistoryReadDetails details,
            TimestampsToReturn timestampsToReturn,
            bool releaseContinuationPoints,
            IList<HistoryReadValueId> nodesToRead,
            IList<HistoryReadResult> results,
            IList<ServiceResult> errors)
        {
            ServerSystemContext systemContext = m_systemContext.Copy(context);
            IDictionary<NodeId, NodeState> operationCache = new NodeIdDictionary<NodeState>();
            List<NodeHandle> nodesToProcess = new List<NodeHandle>();

            lock (Lock)
            {
                for (int ii = 0; ii < nodesToRead.Count; ii++)
                {
                    HistoryReadValueId nodeToRead = nodesToRead[ii];

                    // skip items that have already been processed.
                    if (nodeToRead.Processed)
                    {
                        continue;
                    }

                    // check for valid handle.
                    NodeHandle handle = GetManagerHandle(systemContext, nodeToRead.NodeId, operationCache);

                    if (handle == null)
                    {
                        continue;
                    }

                    // owned by this node manager.
                    nodeToRead.Processed = true;

                    // create an initial result.
                    HistoryReadResult result = results[ii] = new HistoryReadResult();

                    result.HistoryData = null;
                    result.ContinuationPoint = null;
                    result.StatusCode = StatusCodes.Good;

                    // check if the node is a area in memory.
                    if (handle.Node == null)
                    {
                        errors[ii] = StatusCodes.BadNodeIdUnknown;

                        // must validate node in a seperate operation
                        handle.Index = ii;
                        nodesToProcess.Add(handle);

                        continue;
                    }

                    errors[ii] = StatusCodes.BadHistoryOperationUnsupported;

                    // check for data history variable.
                    BaseVariableState variable = handle.Node as BaseVariableState;

                    if (variable != null)
                    {
                        if ((variable.AccessLevel & AccessLevels.HistoryRead) != 0)
                        {
                            handle.Index = ii;
                            nodesToProcess.Add(handle);
                            continue;
                        }
                    }

                    // check for event history object.
                    BaseObjectState notifier = handle.Node as BaseObjectState;

                    if (notifier != null)
                    {
                        if ((notifier.EventNotifier & EventNotifiers.HistoryRead) != 0)
                        {
                            handle.Index = ii;
                            nodesToProcess.Add(handle);
                            continue;
                        }
                    }
                }

                // check for nothing to do.
                if (nodesToProcess.Count == 0)
                {
                    return;
                }
            }

            // validates the nodes (reads values from the underlying data source if required).
            HistoryRead(
                systemContext,
                details,
                timestampsToReturn,
                releaseContinuationPoints,
                nodesToRead,
                results,
                errors,
                nodesToProcess,
                operationCache);
        }

        #region HistoryRead Support Functions
        /// <summary>
        /// Releases the continuation points.
        /// </summary>
        protected virtual void HistoryReleaseContinuationPoints(
            ServerSystemContext context,
            IList<HistoryReadValueId> nodesToRead,
            IList<ServiceResult> errors,
            List<NodeHandle> nodesToProcess,
            IDictionary<NodeId, NodeState> cache)
        {
            for (int ii = 0; ii < nodesToProcess.Count; ii++)
            {
                NodeHandle handle = nodesToProcess[ii];

                // validate node.
                NodeState source = ValidateNode(context, handle, cache);

                if (source == null)
                {
                    continue;
                }

                errors[handle.Index] = StatusCodes.BadContinuationPointInvalid;
            }
        }

        /// <summary>
        /// Reads raw history data.
        /// </summary>
        protected virtual void HistoryReadRawModified(
            ServerSystemContext context,
            ReadRawModifiedDetails details,
            TimestampsToReturn timestampsToReturn,
            IList<HistoryReadValueId> nodesToRead,
            IList<HistoryReadResult> results,
            IList<ServiceResult> errors,
            List<NodeHandle> nodesToProcess,
            IDictionary<NodeId, NodeState> cache)
        {
            for (int ii = 0; ii < nodesToProcess.Count; ii++)
            {
                NodeHandle handle = nodesToProcess[ii];

                // validate node.
                NodeState source = ValidateNode(context, handle, cache);

                if (source == null)
                {
                    continue;
                }

                errors[handle.Index] = StatusCodes.BadHistoryOperationUnsupported;
            }
        }

        /// <summary>
        /// Reads processed history data.
        /// </summary>
        protected virtual void HistoryReadProcessed(
            ServerSystemContext context,
            ReadProcessedDetails details,
            TimestampsToReturn timestampsToReturn,
            IList<HistoryReadValueId> nodesToRead,
            IList<HistoryReadResult> results,
            IList<ServiceResult> errors,
            List<NodeHandle> nodesToProcess,
            IDictionary<NodeId, NodeState> cache)
        {
            for (int ii = 0; ii < nodesToProcess.Count; ii++)
            {
                NodeHandle handle = nodesToProcess[ii];

                // validate node.
                NodeState source = ValidateNode(context, handle, cache);

                if (source == null)
                {
                    continue;
                }

                errors[handle.Index] = StatusCodes.BadHistoryOperationUnsupported;
            }
        }

        /// <summary>
        /// Reads history data at specified times.
        /// </summary>
        protected virtual void HistoryReadAtTime(
            ServerSystemContext context,
            ReadAtTimeDetails details,
            TimestampsToReturn timestampsToReturn,
            IList<HistoryReadValueId> nodesToRead,
            IList<HistoryReadResult> results,
            IList<ServiceResult> errors,
            List<NodeHandle> nodesToProcess,
            IDictionary<NodeId, NodeState> cache)
        {
            for (int ii = 0; ii < nodesToProcess.Count; ii++)
            {
                NodeHandle handle = nodesToProcess[ii];

                // validate node.
                NodeState source = ValidateNode(context, handle, cache);

                if (source == null)
                {
                    continue;
                }

                errors[handle.Index] = StatusCodes.BadHistoryOperationUnsupported;
            }
        }

        /// <summary>
        /// Reads history events.
        /// </summary>
        protected virtual void HistoryReadEvents(
            ServerSystemContext context,
            ReadEventDetails details,
            TimestampsToReturn timestampsToReturn,
            IList<HistoryReadValueId> nodesToRead,
            IList<HistoryReadResult> results,
            IList<ServiceResult> errors,
            List<NodeHandle> nodesToProcess,
            IDictionary<NodeId, NodeState> cache)
        {
            for (int ii = 0; ii < nodesToProcess.Count; ii++)
            {
                NodeHandle handle = nodesToProcess[ii];

                // validate node.
                NodeState source = ValidateNode(context, handle, cache);

                if (source == null)
                {
                    continue;
                }

                errors[handle.Index] = StatusCodes.BadHistoryOperationUnsupported;
            }
        }

        /// <summary>
        /// Validates the nodes and reads the values from the underlying source.
        /// </summary>
        protected virtual void HistoryRead(
            ServerSystemContext context,
            HistoryReadDetails details,
            TimestampsToReturn timestampsToReturn,
            bool releaseContinuationPoints,
            IList<HistoryReadValueId> nodesToRead,
            IList<HistoryReadResult> results,
            IList<ServiceResult> errors,
            List<NodeHandle> nodesToProcess,
            IDictionary<NodeId, NodeState> cache)
        {
            // check if continuation points are being released.
            if (releaseContinuationPoints)
            {
                HistoryReleaseContinuationPoints(
                    context,
                    nodesToRead,
                    errors,
                    nodesToProcess,
                    cache);

                return;
            }

            // check timestamps to return.
            if (timestampsToReturn < TimestampsToReturn.Source || timestampsToReturn > TimestampsToReturn.Neither)
            {
                throw new ServiceResultException(StatusCodes.BadTimestampsToReturnInvalid);
            }

            // handle raw data request.
            ReadRawModifiedDetails readRawModifiedDetails = details as ReadRawModifiedDetails;

            if (readRawModifiedDetails != null)
            {
                // at least one must be provided.
                if (readRawModifiedDetails.StartTime == DateTime.MinValue && readRawModifiedDetails.EndTime == DateTime.MinValue)
                {
                    throw new ServiceResultException(StatusCodes.BadInvalidTimestampArgument);
                }

                // if one is null the num values must be provided.
                if (readRawModifiedDetails.StartTime == DateTime.MinValue || readRawModifiedDetails.EndTime == DateTime.MinValue)
                {
                    if (readRawModifiedDetails.NumValuesPerNode == 0)
                    {
                        throw new ServiceResultException(StatusCodes.BadInvalidTimestampArgument);
                    }
                }

                HistoryReadRawModified(
                    context,
                    readRawModifiedDetails,
                    timestampsToReturn,
                    nodesToRead,
                    results,
                    errors,
                    nodesToProcess,
                    cache);

                return;
            }

            // handle processed data request.
            ReadProcessedDetails readProcessedDetails = details as ReadProcessedDetails;

            if (readProcessedDetails != null)
            {
                // check the list of aggregates.
                if (readProcessedDetails.AggregateType == null || readProcessedDetails.AggregateType.Count != nodesToRead.Count)
                {
                    throw new ServiceResultException(StatusCodes.BadAggregateListMismatch);
                }

                // check start/end time.
                if (readProcessedDetails.StartTime == DateTime.MinValue || readProcessedDetails.EndTime == DateTime.MinValue)
                {
                    throw new ServiceResultException(StatusCodes.BadInvalidTimestampArgument);
                }

                HistoryReadProcessed(
                    context,
                    readProcessedDetails,
                    timestampsToReturn,
                    nodesToRead,
                    results,
                    errors,
                    nodesToProcess,
                    cache);

                return;
            }

            // handle raw data at time request.
            ReadAtTimeDetails readAtTimeDetails = details as ReadAtTimeDetails;

            if (readAtTimeDetails != null)
            {
                HistoryReadAtTime(
                    context,
                    readAtTimeDetails,
                    timestampsToReturn,
                    nodesToRead,
                    results,
                    errors,
                    nodesToProcess,
                    cache);

                return;
            }

            // handle read events request.
            ReadEventDetails readEventDetails = details as ReadEventDetails;

            if (readEventDetails != null)
            {
                // check start/end time and max values.
                if (readEventDetails.NumValuesPerNode == 0)
                {
                    if (readEventDetails.StartTime == DateTime.MinValue || readEventDetails.EndTime == DateTime.MinValue)
                    {
                        throw new ServiceResultException(StatusCodes.BadInvalidTimestampArgument);
                    }
                }
                else
                {
                    if (readEventDetails.StartTime == DateTime.MinValue && readEventDetails.EndTime == DateTime.MinValue)
                    {
                        throw new ServiceResultException(StatusCodes.BadInvalidTimestampArgument);
                    }
                }

                // validate the event filter.
                EventFilter.Result result = readEventDetails.Filter.Validate(new FilterContext(m_server.NamespaceUris, m_server.TypeTree, context));

                if (ServiceResult.IsBad(result.Status))
                {
                    throw new ServiceResultException(result.Status);
                }

                // read the event history.
                HistoryReadEvents(
                    context,
                    readEventDetails,
                    timestampsToReturn,
                    nodesToRead,
                    results,
                    errors,
                    nodesToProcess,
                    cache);

                return;
            }
        }
        #endregion

        /// <summary>
        /// Updates the history for the specified nodes.
        /// </summary>
        public virtual void HistoryUpdate(
            OperationContext context,
            Type detailsType,
            IList<HistoryUpdateDetails> nodesToUpdate,
            IList<HistoryUpdateResult> results,
            IList<ServiceResult> errors)
        {
            ServerSystemContext systemContext = m_systemContext.Copy(context);
            IDictionary<NodeId, NodeState> operationCache = new NodeIdDictionary<NodeState>();
            List<NodeHandle> nodesToProcess = new List<NodeHandle>();

            lock (Lock)
            {
                for (int ii = 0; ii < nodesToUpdate.Count; ii++)
                {
                    HistoryUpdateDetails nodeToUpdate = nodesToUpdate[ii];

                    // skip items that have already been processed.
                    if (nodeToUpdate.Processed)
                    {
                        continue;
                    }

                    // check for valid handle.
                    NodeHandle handle = GetManagerHandle(systemContext, nodeToUpdate.NodeId, operationCache);

                    if (handle == null)
                    {
                        continue;
                    }

                    // owned by this node manager.
                    nodeToUpdate.Processed = true;

                    // create an initial result.
                    HistoryUpdateResult result = results[ii] = new HistoryUpdateResult();
                    result.StatusCode = StatusCodes.Good;

                    // check if the node is a area in memory.
                    if (handle.Node == null)
                    {
                        errors[ii] = StatusCodes.BadNodeIdUnknown;

                        // must validate node in a seperate operation
                        handle.Index = ii;
                        nodesToProcess.Add(handle);
                        continue;
                    }

                    errors[ii] = StatusCodes.BadHistoryOperationUnsupported;

                    // check for data history variable.
                    BaseVariableState variable = handle.Node as BaseVariableState;

                    if (variable != null)
                    {
                        if ((variable.AccessLevel & AccessLevels.HistoryWrite) != 0)
                        {
                            handle.Index = ii;
                            nodesToProcess.Add(handle);
                            continue;
                        }
                    }

                    // check for event history object.
                    BaseObjectState notifier = handle.Node as BaseObjectState;

                    if (notifier != null)
                    {
                        if ((notifier.EventNotifier & EventNotifiers.HistoryWrite) != 0)
                        {
                            handle.Index = ii;
                            nodesToProcess.Add(handle);
                            continue;
                        }
                    }
                }

                // check for nothing to do.
                if (nodesToProcess.Count == 0)
                {
                    return;
                }
            }

            // validates the nodes and updates.
            HistoryUpdate(
                systemContext,
                detailsType,
                nodesToUpdate,
                results,
                errors,
                nodesToProcess,
                operationCache);
        }

        #region HistoryUpdate Support Functions
        /// <summary>
        /// Validates the nodes and updates the history.
        /// </summary>
        protected virtual void HistoryUpdate(
            ServerSystemContext context,
            Type detailsType,
            IList<HistoryUpdateDetails> nodesToUpdate,
            IList<HistoryUpdateResult> results,
            IList<ServiceResult> errors,
            List<NodeHandle> nodesToProcess,
            IDictionary<NodeId, NodeState> cache)
        {
            // handle update data request.
            if (detailsType == typeof(UpdateDataDetails))
            {
                UpdateDataDetails[] details = new UpdateDataDetails[nodesToUpdate.Count];

                for (int ii = 0; ii < details.Length; ii++)
                {
                    details[ii] = (UpdateDataDetails)nodesToUpdate[ii];
                }

                HistoryUpdateData(
                    context,
                    details,
                    results,
                    errors,
                    nodesToProcess,
                    cache);

                return;
            }

            // handle update structure data request.
            if (detailsType == typeof(UpdateStructureDataDetails))
            {
                UpdateStructureDataDetails[] details = new UpdateStructureDataDetails[nodesToUpdate.Count];

                for (int ii = 0; ii < details.Length; ii++)
                {
                    details[ii] = (UpdateStructureDataDetails)nodesToUpdate[ii];
                }

                HistoryUpdateStructureData(
                    context,
                    details,
                    results,
                    errors,
                    nodesToProcess,
                    cache);

                return;
            }

            // handle update events request.
            if (detailsType == typeof(UpdateEventDetails))
            {
                UpdateEventDetails[] details = new UpdateEventDetails[nodesToUpdate.Count];

                for (int ii = 0; ii < details.Length; ii++)
                {
                    details[ii] = (UpdateEventDetails)nodesToUpdate[ii];
                }

                HistoryUpdateEvents(
                    context,
                    details,
                    results,
                    errors,
                    nodesToProcess,
                    cache);

                return;
            }

            // handle delete raw data request.
            if (detailsType == typeof(DeleteRawModifiedDetails))
            {
                DeleteRawModifiedDetails[] details = new DeleteRawModifiedDetails[nodesToUpdate.Count];

                for (int ii = 0; ii < details.Length; ii++)
                {
                    details[ii] = (DeleteRawModifiedDetails)nodesToUpdate[ii];
                }

                HistoryDeleteRawModified(
                    context,
                    details,
                    results,
                    errors,
                    nodesToProcess,
                    cache);

                return;
            }

            // handle delete at time request.
            if (detailsType == typeof(DeleteAtTimeDetails))
            {
                DeleteAtTimeDetails[] details = new DeleteAtTimeDetails[nodesToUpdate.Count];

                for (int ii = 0; ii < details.Length; ii++)
                {
                    details[ii] = (DeleteAtTimeDetails)nodesToUpdate[ii];
                }

                HistoryDeleteAtTime(
                    context,
                    details,
                    results,
                    errors,
                    nodesToProcess,
                    cache);

                return;
            }

            // handle delete at time request.
            if (detailsType == typeof(DeleteEventDetails))
            {
                DeleteEventDetails[] details = new DeleteEventDetails[nodesToUpdate.Count];

                for (int ii = 0; ii < details.Length; ii++)
                {
                    details[ii] = (DeleteEventDetails)nodesToUpdate[ii];
                }

                HistoryDeleteEvents(
                    context,
                    details,
                    results,
                    errors,
                    nodesToProcess,
                    cache);

                return;
            }
        }

        /// <summary>
        /// Updates the data history for one or more nodes.
        /// </summary>
        protected virtual void HistoryUpdateData(
            ServerSystemContext context,
            IList<UpdateDataDetails> nodesToUpdate,
            IList<HistoryUpdateResult> results,
            IList<ServiceResult> errors,
            List<NodeHandle> nodesToProcess,
            IDictionary<NodeId, NodeState> cache)
        {
            for (int ii = 0; ii < nodesToProcess.Count; ii++)
            {
                NodeHandle handle = nodesToProcess[ii];

                // validate node.
                NodeState source = ValidateNode(context, handle, cache);

                if (source == null)
                {
                    continue;
                }

                errors[handle.Index] = StatusCodes.BadHistoryOperationUnsupported;
            }
        }

        /// <summary>
        /// Updates the structured data history for one or more nodes.
        /// </summary>
        protected virtual void HistoryUpdateStructureData(
            ServerSystemContext context,
            IList<UpdateStructureDataDetails> nodesToUpdate,
            IList<HistoryUpdateResult> results,
            IList<ServiceResult> errors,
            List<NodeHandle> nodesToProcess,
            IDictionary<NodeId, NodeState> cache)
        {
            for (int ii = 0; ii < nodesToProcess.Count; ii++)
            {
                NodeHandle handle = nodesToProcess[ii];

                // validate node.
                NodeState source = ValidateNode(context, handle, cache);

                if (source == null)
                {
                    continue;
                }

                errors[handle.Index] = StatusCodes.BadHistoryOperationUnsupported;
            }
        }

        /// <summary>
        /// Updates the event history for one or more nodes.
        /// </summary>
        protected virtual void HistoryUpdateEvents(
            ServerSystemContext context,
            IList<UpdateEventDetails> nodesToUpdate,
            IList<HistoryUpdateResult> results,
            IList<ServiceResult> errors,
            List<NodeHandle> nodesToProcess,
            IDictionary<NodeId, NodeState> cache)
        {
            for (int ii = 0; ii < nodesToProcess.Count; ii++)
            {
                NodeHandle handle = nodesToProcess[ii];

                // validate node.
                NodeState source = ValidateNode(context, handle, cache);

                if (source == null)
                {
                    continue;
                }

                errors[handle.Index] = StatusCodes.BadHistoryOperationUnsupported;
            }
        }

        /// <summary>
        /// Deletes the data history for one or more nodes.
        /// </summary>
        protected virtual void HistoryDeleteRawModified(
            ServerSystemContext context,
            IList<DeleteRawModifiedDetails> nodesToUpdate,
            IList<HistoryUpdateResult> results,
            IList<ServiceResult> errors,
            List<NodeHandle> nodesToProcess,
            IDictionary<NodeId, NodeState> cache)
        {
            for (int ii = 0; ii < nodesToProcess.Count; ii++)
            {
                NodeHandle handle = nodesToProcess[ii];

                // validate node.
                NodeState source = ValidateNode(context, handle, cache);

                if (source == null)
                {
                    continue;
                }

                errors[handle.Index] = StatusCodes.BadHistoryOperationUnsupported;
            }
        }

        /// <summary>
        /// Deletes the data history for one or more nodes.
        /// </summary>
        protected virtual void HistoryDeleteAtTime(
            ServerSystemContext context,
            IList<DeleteAtTimeDetails> nodesToUpdate,
            IList<HistoryUpdateResult> results,
            IList<ServiceResult> errors,
            List<NodeHandle> nodesToProcess,
            IDictionary<NodeId, NodeState> cache)
        {
            for (int ii = 0; ii < nodesToProcess.Count; ii++)
            {
                NodeHandle handle = nodesToProcess[ii];

                // validate node.
                NodeState source = ValidateNode(context, handle, cache);

                if (source == null)
                {
                    continue;
                }

                errors[handle.Index] = StatusCodes.BadHistoryOperationUnsupported;
            }
        }

        /// <summary>
        /// Deletes the event history for one or more nodes.
        /// </summary>
        protected virtual void HistoryDeleteEvents(
            ServerSystemContext context,
            IList<DeleteEventDetails> nodesToUpdate,
            IList<HistoryUpdateResult> results,
            IList<ServiceResult> errors,
            List<NodeHandle> nodesToProcess,
            IDictionary<NodeId, NodeState> cache)
        {
            for (int ii = 0; ii < nodesToProcess.Count; ii++)
            {
                NodeHandle handle = nodesToProcess[ii];

                // validate node.
                NodeState source = ValidateNode(context, handle, cache);

                if (source == null)
                {
                    continue;
                }

                errors[handle.Index] = StatusCodes.BadHistoryOperationUnsupported;
            }
        }
        #endregion

        /// <summary>
        /// Calls a method on the specified nodes.
        /// </summary>
        public virtual void Call(
            OperationContext context,
            IList<CallMethodRequest> methodsToCall,
            IList<CallMethodResult> results,
            IList<ServiceResult> errors)
        {
            ServerSystemContext systemContext = SystemContext.Copy(context);
            IDictionary<NodeId, NodeState> operationCache = new NodeIdDictionary<NodeState>();

            for (int ii = 0; ii < methodsToCall.Count; ii++)
            {
                CallMethodRequest methodToCall = methodsToCall[ii];

                // skip items that have already been processed.
                if (methodToCall.Processed)
                {
                    continue;
                }

                MethodState method = null;

                lock (Lock)
                {
                    // check for valid handle.
                    NodeHandle handle = GetManagerHandle(systemContext, methodToCall.ObjectId, operationCache);

                    if (handle == null)
                    {
                        continue;
                    }

                    // owned by this node manager.
                    methodToCall.Processed = true;

                    // validate the source node.
                    NodeState source = ValidateNode(systemContext, handle, operationCache);

                    if (source == null)
                    {
                        errors[ii] = StatusCodes.BadNodeIdUnknown;
                        continue;
                    }

                    // find the method.
                    method = source.FindMethod(systemContext, methodToCall.MethodId);

                    if (method == null)
                    {
                        // check for loose coupling.
                        if (source.ReferenceExists(ReferenceTypeIds.HasComponent, false, methodToCall.MethodId))
                        {
                            method = (MethodState)FindPredefinedNode(methodToCall.MethodId, typeof(MethodState));
                        }

                        if (method == null)
                        {
                            errors[ii] = StatusCodes.BadMethodInvalid;
                            continue;
                        }
                    }
                }

                // call the method.
                CallMethodResult result = results[ii] = new CallMethodResult();

                errors[ii] = Call(
                    systemContext,
                    methodToCall,
                    method,
                    result);
            }
        }

        /// <summary>
        /// Calls a method on an object.
        /// </summary>
        protected virtual ServiceResult Call(
            ISystemContext context,
            CallMethodRequest methodToCall,
            MethodState method,
            CallMethodResult result)
        {
            ServerSystemContext systemContext = context as ServerSystemContext;
            List<ServiceResult> argumentErrors = new List<ServiceResult>();
            VariantCollection outputArguments = new VariantCollection();

            ServiceResult error = method.Call(
                context,
                methodToCall.ObjectId,
                methodToCall.InputArguments,
                argumentErrors,
                outputArguments);

            if (ServiceResult.IsBad(error))
            {
                return error;
            }

            // check for argument errors.
            bool argumentsValid = true;

            for (int jj = 0; jj < argumentErrors.Count; jj++)
            {
                ServiceResult argumentError = argumentErrors[jj];

                if (argumentError != null)
                {
                    result.InputArgumentResults.Add(argumentError.StatusCode);

                    if (ServiceResult.IsBad(argumentError))
                    {
                        argumentsValid = false;
                    }
                }
                else
                {
                    result.InputArgumentResults.Add(StatusCodes.Good);
                }

                // only fill in diagnostic info if it is requested.
                if (systemContext.OperationContext != null)
                {
                    if ((systemContext.OperationContext.DiagnosticsMask & DiagnosticsMasks.OperationAll) != 0)
                    {
                        if (ServiceResult.IsBad(argumentError))
                        {
                            argumentsValid = false;
                            result.InputArgumentDiagnosticInfos.Add(new DiagnosticInfo(argumentError, systemContext.OperationContext.DiagnosticsMask, false, systemContext.OperationContext.StringTable));
                        }
                        else
                        {
                            result.InputArgumentDiagnosticInfos.Add(null);
                        }
                    }
                }
            }

            // check for validation errors.
            if (!argumentsValid)
            {
                result.StatusCode = StatusCodes.BadInvalidArgument;
                return result.StatusCode;
            }

            // do not return diagnostics if there are no errors.
            result.InputArgumentDiagnosticInfos.Clear();

            // return output arguments.
            result.OutputArguments = outputArguments;

            return ServiceResult.Good;
        }


        /// <summary>
        /// Subscribes or unsubscribes to events produced by the specified source.
        /// </summary>
        /// <remarks>
        /// This method is called when a event subscription is created or deletes. The node manager
        /// must  start/stop reporting events for the specified object and all objects below it in
        /// the notifier hierarchy.
        /// </remarks>
        public virtual ServiceResult SubscribeToEvents(
            OperationContext context,
            object sourceId,
            uint subscriptionId,
            IEventMonitoredItem monitoredItem,
            bool unsubscribe)
        {
            ServerSystemContext systemContext = SystemContext.Copy(context);

            lock (Lock)
            {
                // check for valid handle.
                NodeHandle handle = IsHandleInNamespace(sourceId);

                if (handle == null)
                {
                    return StatusCodes.BadNodeIdInvalid;
                }

                // check for valid node.
                NodeState source = ValidateNode(systemContext, handle, null);

                if (source == null)
                {
                    return StatusCodes.BadNodeIdUnknown;
                }

                // subscribe to events.
                return SubscribeToEvents(systemContext, source, monitoredItem, unsubscribe);
            }
        }

        /// <summary>
        /// Subscribes or unsubscribes to events produced by all event sources.
        /// </summary>
        /// <remarks>
        /// This method is called when a event subscription is created or deleted. The node
        /// manager must start/stop reporting events for all objects that it manages.
        /// </remarks>
        public virtual ServiceResult SubscribeToAllEvents(
            OperationContext context,
            uint subscriptionId,
            IEventMonitoredItem monitoredItem,
            bool unsubscribe)
        {
            ServerSystemContext systemContext = SystemContext.Copy(context);

            lock (Lock)
            {
                // A client has subscribed to the Server object which means all events produced
                // by this manager must be reported. This is done by incrementing the monitoring
                // reference count for all root notifiers.
                if (m_rootNotifiers != null)
                {
                    for (int ii = 0; ii < m_rootNotifiers.Count; ii++)
                    {
                        SubscribeToEvents(systemContext, m_rootNotifiers[ii], monitoredItem, unsubscribe);
                    }
                }

                return ServiceResult.Good;
            }
        }

        #region SubscribeToEvents Support Functions
        /// <summary>
        /// Adds a root notifier.
        /// </summary>
        /// <param name="notifier">The notifier.</param>
        /// <remarks>
        /// A root notifier is a notifier owned by the NodeManager that is not the target of a
        /// HasNotifier reference. These nodes need to be linked directly to the Server object.
        /// </remarks>
        protected virtual void AddRootNotifier(NodeState notifier)
        {
            if (m_rootNotifiers == null)
            {
                m_rootNotifiers = new List<NodeState>();
            }

            bool mustAdd = true;

            for (int ii = 0; ii < m_rootNotifiers.Count; ii++)
            {
                if (Object.ReferenceEquals(notifier, m_rootNotifiers[ii]))
                {
                    return;
                }

                if (m_rootNotifiers[ii].NodeId == notifier.NodeId)
                {
                    m_rootNotifiers[ii] = notifier;
                    mustAdd = false;
                    break;
                }
            }

            if (mustAdd)
            {
                m_rootNotifiers.Add(notifier);
            }

            // need to prevent recursion with the server object.
            if (notifier.NodeId != ObjectIds.Server)
            {
                notifier.OnReportEvent = OnReportEvent;

                if (!notifier.ReferenceExists(ReferenceTypeIds.HasNotifier, true, ObjectIds.Server))
                {
                    notifier.AddReference(ReferenceTypeIds.HasNotifier, true, ObjectIds.Server);
                }
            }

            // subscribe to existing events.
            if (m_server.EventManager != null)
            {
                IList<IEventMonitoredItem> monitoredItems = m_server.EventManager.GetMonitoredItems();

                for (int ii = 0; ii < monitoredItems.Count; ii++)
                {
                    if (monitoredItems[ii].MonitoringAllEvents)
                    {
                        SubscribeToEvents(
                            SystemContext,
                            notifier,
                            monitoredItems[ii],
                            true);
                    }
                }
            }
        }

        /// <summary>
        /// Removes a root notifier previously added with AddRootNotifier.
        /// </summary>
        /// <param name="notifier">The notifier.</param>
        protected virtual void RemoveRootNotifier(NodeState notifier)
        {
            if (m_rootNotifiers != null)
            {
                for (int ii = 0; ii < m_rootNotifiers.Count; ii++)
                {
                    if (Object.ReferenceEquals(notifier, m_rootNotifiers[ii]))
                    {
                        notifier.OnReportEvent = null;
                        notifier.RemoveReference(ReferenceTypeIds.HasNotifier, true, ObjectIds.Server);
                        m_rootNotifiers.RemoveAt(ii);
                        break;
                    }
                }
            }
        }

        /// <summary>
        /// Reports an event for a root notifier.
        /// </summary>
        protected virtual void OnReportEvent(
            ISystemContext context,
            NodeState node,
            IFilterTarget e)
        {
            Server.ReportEvent(context, e);
        }

        /// <summary>
        /// Subscribes to events.
        /// </summary>
        /// <param name="context">The context.</param>
        /// <param name="source">The source.</param>
        /// <param name="monitoredItem">The monitored item.</param>
        /// <param name="unsubscribe">if set to <c>true</c> [unsubscribe].</param>
        /// <returns>Any error code.</returns>
        protected virtual ServiceResult SubscribeToEvents(
            ServerSystemContext context,
            NodeState source,
            IEventMonitoredItem monitoredItem,
            bool unsubscribe)
        {
            MonitoredNode2 monitoredNode = null;

            // handle unsubscribe.
            if (unsubscribe)
            {
                // check for existing monitored node.
                if (!MonitoredNodes.TryGetValue(source.NodeId, out monitoredNode))
                {
                    return StatusCodes.BadNodeIdUnknown;
                }

                monitoredNode.Remove(monitoredItem);

                // check if node is no longer being monitored.
                if (!monitoredNode.HasMonitoredItems)
                {
                    MonitoredNodes.Remove(source.NodeId);
                }

                // update flag.
                source.SetAreEventsMonitored(context, !unsubscribe, true);

                // call subclass.
                OnSubscribeToEvents(context, monitoredNode, unsubscribe);

                // all done.
                return ServiceResult.Good;
            }

            // only objects or views can be subscribed to.
            BaseObjectState instance = source as BaseObjectState;

            if (instance == null || (instance.EventNotifier & EventNotifiers.SubscribeToEvents) == 0)
            {
                ViewState view = source as ViewState;

                if (view == null || (view.EventNotifier & EventNotifiers.SubscribeToEvents) == 0)
                {
                    return StatusCodes.BadNotSupported;
                }
            }

            // check for existing monitored node.
            if (!MonitoredNodes.TryGetValue(source.NodeId, out monitoredNode))
            {
                MonitoredNodes[source.NodeId] = monitoredNode = new MonitoredNode2(this, source);
            }

            // this links the node to specified monitored item and ensures all events
            // reported by the node are added to the monitored item's queue.
            monitoredNode.Add(monitoredItem);

            // This call recursively updates a reference count all nodes in the notifier
            // hierarchy below the area. Sources with a reference count of 0 do not have
            // any active subscriptions so they do not need to report events.
            source.SetAreEventsMonitored(context, !unsubscribe, true);

            // signal update.
            OnSubscribeToEvents(context, monitoredNode, unsubscribe);

            // all done.
            return ServiceResult.Good;
        }

        /// <summary>
        /// Called after subscribing/unsubscribing to events.
        /// </summary>
        /// <param name="context">The context.</param>
        /// <param name="monitoredNode">The monitored node.</param>
        /// <param name="unsubscribe">if set to <c>true</c> unsubscribing.</param>
        protected virtual void OnSubscribeToEvents(
            ServerSystemContext context,
            MonitoredNode2 monitoredNode,
            bool unsubscribe)
        {
            // defined by the sub-class
        }
        #endregion

        /// <summary>
        /// Tells the node manager to refresh any conditions associated with the specified monitored items.
        /// </summary>
        /// <remarks>
        /// This method is called when the condition refresh method is called for a subscription.
        /// The node manager must create a refresh event for each condition monitored by the subscription.
        /// </remarks>
        public virtual ServiceResult ConditionRefresh(
            OperationContext context,
            IList<IEventMonitoredItem> monitoredItems)
        {
            ServerSystemContext systemContext = SystemContext.Copy(context);

            for (int ii = 0; ii < monitoredItems.Count; ii++)
            {
                // the IEventMonitoredItem should always be MonitoredItems since they are created by the MasterNodeManager.
                MonitoredItem monitoredItem = monitoredItems[ii] as MonitoredItem;

                if (monitoredItem == null)
                {
                    continue;
                }

                List<IFilterTarget> events = new List<IFilterTarget>();
                List<NodeState> nodesToRefresh = new List<NodeState>();

                lock (Lock)
                {
                    // check for server subscription.
                    if (monitoredItem.NodeId == ObjectIds.Server)
                    {
                        if (m_rootNotifiers != null)
                        {
                            nodesToRefresh.AddRange(m_rootNotifiers);
                        }
                    }
                    else
                    {
                        // check for existing monitored node.
                        MonitoredNode2 monitoredNode = null;

                        if (!MonitoredNodes.TryGetValue(monitoredItem.NodeId, out monitoredNode))
                        {
                            continue;
                        }

                        // get the refresh events.
                        nodesToRefresh.Add(monitoredNode.Node);
                    }
                }

                // block and wait for the refresh.
                for (int jj = 0; jj < nodesToRefresh.Count; jj++)
                {
                    nodesToRefresh[jj].ConditionRefresh(systemContext, events, true);
                }

                // queue the events.
                for (int jj = 0; jj < events.Count; jj++)
                {
                    monitoredItem.QueueEvent(events[jj]);
                }
            }

            // all done.
            return ServiceResult.Good;
        }

        /// <summary>
        /// Creates a new set of monitored items for a set of variables.
        /// </summary>
        /// <remarks>
        /// This method only handles data change subscriptions. Event subscriptions are created by the SDK.
        /// </remarks>
        public virtual void CreateMonitoredItems(
            OperationContext context,
            uint subscriptionId,
            double publishingInterval,
            TimestampsToReturn timestampsToReturn,
            IList<MonitoredItemCreateRequest> itemsToCreate,
            IList<ServiceResult> errors,
            IList<MonitoringFilterResult> filterResults,
            IList<IMonitoredItem> monitoredItems,
            ref long globalIdCounter)
        {
            ServerSystemContext systemContext = m_systemContext.Copy(context);
            IDictionary<NodeId, NodeState> operationCache = new NodeIdDictionary<NodeState>();
            List<NodeHandle> nodesToValidate = new List<NodeHandle>();
            List<IMonitoredItem> createdItems = new List<IMonitoredItem>();

            lock (Lock)
            {
                for (int ii = 0; ii < itemsToCreate.Count; ii++)
                {
                    MonitoredItemCreateRequest itemToCreate = itemsToCreate[ii];

                    // skip items that have already been processed.
                    if (itemToCreate.Processed)
                    {
                        continue;
                    }

                    ReadValueId itemToMonitor = itemToCreate.ItemToMonitor;

                    // check for valid handle.
                    NodeHandle handle = GetManagerHandle(systemContext, itemToMonitor.NodeId, operationCache);

                    if (handle == null)
                    {
                        continue;
                    }

                    // owned by this node manager.
                    itemToCreate.Processed = true;

                    // must validate node in a seperate operation.
                    errors[ii] = StatusCodes.BadNodeIdUnknown;

                    handle.Index = ii;
                    nodesToValidate.Add(handle);
                }

                // check for nothing to do.
                if (nodesToValidate.Count == 0)
                {
                    return;
                }
            }

            // validates the nodes (reads values from the underlying data source if required).
            for (int ii = 0; ii < nodesToValidate.Count; ii++)
            {
                NodeHandle handle = nodesToValidate[ii];

                MonitoringFilterResult filterResult = null;
                IMonitoredItem monitoredItem = null;

                lock (Lock)
                {
                    // validate node.
                    NodeState source = ValidateNode(systemContext, handle, operationCache);

                    if (source == null)
                    {
                        continue;
                    }

                    MonitoredItemCreateRequest itemToCreate = itemsToCreate[handle.Index];

                    // create monitored item.
                    errors[handle.Index] = CreateMonitoredItem(
                        systemContext,
                        handle,
                        subscriptionId,
                        publishingInterval,
                        context.DiagnosticsMask,
                        timestampsToReturn,
                        itemToCreate,
                        ref globalIdCounter,
                        out filterResult,
                        out monitoredItem);
                }

                // save any filter error details.
                filterResults[handle.Index] = filterResult;

                if (ServiceResult.IsBad(errors[handle.Index]))
                {
                    continue;
                }

                // save the monitored item.
                monitoredItems[handle.Index] = monitoredItem;
                createdItems.Add(monitoredItem);
            }

            // do any post processing.
            OnCreateMonitoredItemsComplete(systemContext, createdItems);
        }

        #region CreateMonitoredItem Support Functions
        /// <summary>
        /// Called when a batch of monitored items has been created.
        /// </summary>
        protected virtual void OnCreateMonitoredItemsComplete(ServerSystemContext context, IList<IMonitoredItem> monitoredItems)
        {
            // defined by the sub-class
        }

        /// <summary>
        /// Creates a new set of monitored items for a set of variables.
        /// </summary>
        /// <remarks>
        /// This method only handles data change subscriptions. Event subscriptions are created by the SDK.
        /// </remarks>
        protected virtual ServiceResult CreateMonitoredItem(
            ServerSystemContext context,
            NodeHandle handle,
            uint subscriptionId,
            double publishingInterval,
            DiagnosticsMasks diagnosticsMasks,
            TimestampsToReturn timestampsToReturn,
            MonitoredItemCreateRequest itemToCreate,
            ref long globalIdCounter,
            out MonitoringFilterResult filterResult,
            out IMonitoredItem monitoredItem)
        {
            filterResult = null;
            monitoredItem = null;

            // validate parameters.
            MonitoringParameters parameters = itemToCreate.RequestedParameters;

            // validate attribute.
            if (!Attributes.IsValid(handle.Node.NodeClass, itemToCreate.ItemToMonitor.AttributeId))
            {
                return StatusCodes.BadAttributeIdInvalid;
            }

            NodeState cachedNode = AddNodeToComponentCache(context, handle, handle.Node);

            // check if the node is already being monitored.
            MonitoredNode2 monitoredNode = null;

            if (!m_monitoredNodes.TryGetValue(handle.Node.NodeId, out monitoredNode))
            {
                m_monitoredNodes[handle.Node.NodeId] = monitoredNode = new MonitoredNode2(this, cachedNode);
            }

            handle.Node = monitoredNode.Node;
            handle.MonitoredNode = monitoredNode;

            // create a globally unique identifier.
            uint monitoredItemId = Utils.IncrementIdentifier(ref globalIdCounter);

            // determine the sampling interval.
            double samplingInterval = itemToCreate.RequestedParameters.SamplingInterval;

            if (samplingInterval < 0)
            {
                samplingInterval = publishingInterval;
            }

            // ensure minimum sampling interval is not exceeded.
            if (itemToCreate.ItemToMonitor.AttributeId == Attributes.Value)
            {
                BaseVariableState variable = handle.Node as BaseVariableState;

                if (variable != null && samplingInterval < variable.MinimumSamplingInterval)
                {
                    samplingInterval = variable.MinimumSamplingInterval;
                }
            }

            // put a large upper limit on sampling.
            if (samplingInterval == Double.MaxValue)
            {
                samplingInterval = 365 * 24 * 3600 * 1000.0;
            }

            // put an upper limit on queue size.
            uint queueSize = itemToCreate.RequestedParameters.QueueSize;

            if (queueSize > m_maxQueueSize)
            {
                queueSize = m_maxQueueSize;
            }

            // validate the monitoring filter.
            Range euRange = null;
            MonitoringFilter filterToUse = null;

            ServiceResult error = ValidateMonitoringFilter(
                context,
                handle,
                itemToCreate.ItemToMonitor.AttributeId,
                samplingInterval,
                queueSize,
                parameters.Filter,
                out filterToUse,
                out euRange,
                out filterResult);

            if (ServiceResult.IsBad(error))
            {
                return error;
            }

            // create the item.
            MonitoredItem datachangeItem = new MonitoredItem(
                Server,
                this,
                handle,
                subscriptionId,
                monitoredItemId,
                itemToCreate.ItemToMonitor,
                diagnosticsMasks,
                timestampsToReturn,
                itemToCreate.MonitoringMode,
                itemToCreate.RequestedParameters.ClientHandle,
                filterToUse,
                filterToUse,
                euRange,
                samplingInterval,
                queueSize,
                itemToCreate.RequestedParameters.DiscardOldest,
                0);

            // report the initial value.
            ReadInitialValue(context, handle, datachangeItem);

            // update monitored item list.
            monitoredItem = datachangeItem;

            // save the monitored item.
            m_monitoredItems.Add(monitoredItemId, datachangeItem);
            monitoredNode.Add(datachangeItem);

            // report change.
            OnMonitoredItemCreated(context, handle, datachangeItem);

            return error;
        }

        /// <summary>
        /// Reads the initial value for a monitored item.
        /// </summary>
        /// <param name="context">The context.</param>
        /// <param name="handle">The item handle.</param>
        /// <param name="monitoredItem">The monitored item.</param>
        protected virtual ServiceResult ReadInitialValue(
            ISystemContext context,
            NodeHandle handle,
            IDataChangeMonitoredItem2 monitoredItem)
        {
            DataValue initialValue = new DataValue {
                Value = null,
                ServerTimestamp = DateTime.UtcNow,
                SourceTimestamp = DateTime.MinValue,
                StatusCode = StatusCodes.BadWaitingForInitialData
            };

            ServiceResult error = handle.Node.ReadAttribute(
                context,
                monitoredItem.AttributeId,
                monitoredItem.IndexRange,
                monitoredItem.DataEncoding,
                initialValue);

            monitoredItem.QueueValue(initialValue, error, true);

            return error;
        }

        /// <summary>
        /// Called after creating a MonitoredItem.
        /// </summary>
        /// <param name="context">The context.</param>
        /// <param name="handle">The handle for the node.</param>
        /// <param name="monitoredItem">The monitored item.</param>
        protected virtual void OnMonitoredItemCreated(
            ServerSystemContext context,
            NodeHandle handle,
            MonitoredItem monitoredItem)
        {
            // overridden by the sub-class.
        }

        /// <summary>
        /// Validates Role permissions for the specified NodeId
        /// </summary>
        /// <param name="operationContext"></param>
        /// <param name="nodeId"></param>
        /// <param name="requestedPermission"></param>
        /// <returns></returns>
        public ServiceResult ValidateRolePermissions(OperationContext operationContext, NodeId nodeId, PermissionType requestedPermission)
        {
            if (operationContext.Session == null || requestedPermission == PermissionType.None)
            {
                // no permission is required hence the validation passes.
                return StatusCodes.Good;
            }

            INodeManager nodeManager = null;
            object nodeHandle = Server.NodeManager.GetManagerHandle(nodeId, out nodeManager);

            if (nodeHandle == null || nodeManager == null)
            {
                // ignore unknown nodes.
                return StatusCodes.Good;
            }

            NodeMetadata nodeMetadata = nodeManager.GetNodeMetadata(operationContext, nodeHandle, BrowseResultMask.All);

            return MasterNodeManager.ValidateRolePermissions(operationContext, nodeMetadata, requestedPermission);
        }

        /// <summary>
        /// Validates the monitoring filter specified by the client.
        /// </summary>
        protected virtual StatusCode ValidateMonitoringFilter(
            ServerSystemContext context,
            NodeHandle handle,
            uint attributeId,
            double samplingInterval,
            uint queueSize,
            ExtensionObject filter,
            out MonitoringFilter filterToUse,
            out Range range,
            out MonitoringFilterResult result)
        {
            range = null;
            filterToUse = null;
            result = null;

            // nothing to do if the filter is not specified.
            if (ExtensionObject.IsNull(filter))
            {
                return StatusCodes.Good;
            }

            // extension objects wrap any data structure. must check that the client provided the correct structure.
            DataChangeFilter deadbandFilter = ExtensionObject.ToEncodeable(filter) as DataChangeFilter;

            if (deadbandFilter == null)
            {
                AggregateFilter aggregateFilter = ExtensionObject.ToEncodeable(filter) as AggregateFilter;

                if (aggregateFilter == null || attributeId != Attributes.Value)
                {
                    return StatusCodes.BadFilterNotAllowed;
                }

                if (!Server.AggregateManager.IsSupported(aggregateFilter.AggregateType))
                {
                    return StatusCodes.BadAggregateNotSupported;
                }

                ServerAggregateFilter revisedFilter = new ServerAggregateFilter();
                revisedFilter.AggregateType = aggregateFilter.AggregateType;
                revisedFilter.StartTime = aggregateFilter.StartTime;
                revisedFilter.ProcessingInterval = aggregateFilter.ProcessingInterval;
                revisedFilter.AggregateConfiguration = aggregateFilter.AggregateConfiguration;
                revisedFilter.Stepped = false;

                StatusCode error = ReviseAggregateFilter(context, handle, samplingInterval, queueSize, revisedFilter);

                if (StatusCode.IsBad(error))
                {
                    return error;
                }

                AggregateFilterResult aggregateFilterResult = new AggregateFilterResult();
                aggregateFilterResult.RevisedProcessingInterval = aggregateFilter.ProcessingInterval;
                aggregateFilterResult.RevisedStartTime = aggregateFilter.StartTime;
                aggregateFilterResult.RevisedAggregateConfiguration = aggregateFilter.AggregateConfiguration;

                filterToUse = revisedFilter;
                result = aggregateFilterResult;
                return StatusCodes.Good;
            }

            // deadband filters only allowed for variable values.
            if (attributeId != Attributes.Value)
            {
                return StatusCodes.BadFilterNotAllowed;
            }

            BaseVariableState variable = handle.Node as BaseVariableState;

            if (variable == null)
            {
                return StatusCodes.BadFilterNotAllowed;
            }

            // check for status filter.
            if (deadbandFilter.DeadbandType == (uint)DeadbandType.None)
            {
                filterToUse = deadbandFilter;
                return StatusCodes.Good;
            }

            // deadband filters can only be used for numeric values.
            if (!Server.TypeTree.IsTypeOf(variable.DataType, DataTypeIds.Number))
            {
                return StatusCodes.BadFilterNotAllowed;
            }

            // nothing more to do for absolute filters.
            if (deadbandFilter.DeadbandType == (uint)DeadbandType.Absolute)
            {
                filterToUse = deadbandFilter;
                return StatusCodes.Good;
            }

            // need to look up the EU range if a percent filter is requested.
            if (deadbandFilter.DeadbandType == (uint)DeadbandType.Percent)
            {
                PropertyState property = handle.Node.FindChild(context, Opc.Ua.BrowseNames.EURange) as PropertyState;

                if (property == null)
                {
                    return StatusCodes.BadMonitoredItemFilterUnsupported;
                }

                range = property.Value as Range;

                if (range == null)
                {
                    return StatusCodes.BadMonitoredItemFilterUnsupported;
                }

                filterToUse = deadbandFilter;

                return StatusCodes.Good;
            }

            // no other type of filter supported.
            return StatusCodes.BadFilterNotAllowed;
        }

        /// <summary>
        /// Revises an aggregate filter (may require knowledge of the variable being used).
        /// </summary>
        /// <param name="context">The context.</param>
        /// <param name="handle">The handle.</param>
        /// <param name="samplingInterval">The sampling interval for the monitored item.</param>
        /// <param name="queueSize">The queue size for the monitored item.</param>
        /// <param name="filterToUse">The filter to revise.</param>
        /// <returns>Good if the </returns>
        protected virtual StatusCode ReviseAggregateFilter(
            ServerSystemContext context,
            NodeHandle handle,
            double samplingInterval,
            uint queueSize,
            ServerAggregateFilter filterToUse)
        {
            if (filterToUse.ProcessingInterval < samplingInterval)
            {
                filterToUse.ProcessingInterval = samplingInterval;
            }

            if (filterToUse.ProcessingInterval < Server.AggregateManager.MinimumProcessingInterval)
            {
                filterToUse.ProcessingInterval = Server.AggregateManager.MinimumProcessingInterval;
            }

            DateTime earliestStartTime = DateTime.UtcNow.AddMilliseconds(-(queueSize - 1) * filterToUse.ProcessingInterval);

            if (earliestStartTime > filterToUse.StartTime)
            {
                filterToUse.StartTime = earliestStartTime;
            }

            if (filterToUse.AggregateConfiguration.UseServerCapabilitiesDefaults)
            {
                filterToUse.AggregateConfiguration = Server.AggregateManager.GetDefaultConfiguration(null);
            }

            return StatusCodes.Good;
        }
        #endregion

        /// <summary>
        /// Modifies the parameters for a set of monitored items.
        /// </summary>
        public virtual void ModifyMonitoredItems(
            OperationContext context,
            TimestampsToReturn timestampsToReturn,
            IList<IMonitoredItem> monitoredItems,
            IList<MonitoredItemModifyRequest> itemsToModify,
            IList<ServiceResult> errors,
            IList<MonitoringFilterResult> filterResults)
        {
            ServerSystemContext systemContext = m_systemContext.Copy(context);
            List<IMonitoredItem> modifiedItems = new List<IMonitoredItem>();

            lock (Lock)
            {
                for (int ii = 0; ii < monitoredItems.Count; ii++)
                {
                    MonitoredItemModifyRequest itemToModify = itemsToModify[ii];

                    // skip items that have already been processed.
                    if (itemToModify.Processed || monitoredItems[ii] == null)
                    {
                        continue;
                    }

                    // check handle.
                    NodeHandle handle = IsHandleInNamespace(monitoredItems[ii].ManagerHandle);

                    if (handle == null)
                    {
                        continue;
                    }

                    // owned by this node manager.
                    itemToModify.Processed = true;

                    // modify the monitored item.
                    MonitoringFilterResult filterResult = null;

                    errors[ii] = ModifyMonitoredItem(
                        systemContext,
                        context.DiagnosticsMask,
                        timestampsToReturn,
                        monitoredItems[ii],
                        itemToModify,
                        handle,
                        out filterResult);

                    // save any filter error details.
                    filterResults[ii] = filterResult;

                    // save the modified item.
                    if (ServiceResult.IsGood(errors[ii]))
                    {
                        modifiedItems.Add(monitoredItems[ii]);
                    }
                }
            }

            // do any post processing.
            OnModifyMonitoredItemsComplete(systemContext, modifiedItems);
        }

        #region ModifyMonitoredItem Support Functions
        /// <summary>
        /// Called when a batch of monitored items has been modified.
        /// </summary>
        protected virtual void OnModifyMonitoredItemsComplete(ServerSystemContext context, IList<IMonitoredItem> monitoredItems)
        {
            // defined by the sub-class
        }

        /// <summary>
        /// Modifies the parameters for a monitored item.
        /// </summary>
        protected virtual ServiceResult ModifyMonitoredItem(
            ServerSystemContext context,
            DiagnosticsMasks diagnosticsMasks,
            TimestampsToReturn timestampsToReturn,
            IMonitoredItem monitoredItem,
            MonitoredItemModifyRequest itemToModify,
            NodeHandle handle,
            out MonitoringFilterResult filterResult)
        {
            filterResult = null;

            // check for valid monitored item.
            MonitoredItem datachangeItem = monitoredItem as MonitoredItem;

            // validate parameters.
            MonitoringParameters parameters = itemToModify.RequestedParameters;

            double previousSamplingInterval = datachangeItem.SamplingInterval;

            // check if the variable needs to be sampled.
            double samplingInterval = itemToModify.RequestedParameters.SamplingInterval;

            if (samplingInterval < 0)
            {
                samplingInterval = previousSamplingInterval;
            }

            // ensure minimum sampling interval is not exceeded.
            if (datachangeItem.AttributeId == Attributes.Value)
            {
                BaseVariableState variable = handle.Node as BaseVariableState;

                if (variable != null && samplingInterval < variable.MinimumSamplingInterval)
                {
                    samplingInterval = variable.MinimumSamplingInterval;
                }
            }

            // put a large upper limit on sampling.
            if (samplingInterval == Double.MaxValue)
            {
                samplingInterval = 365 * 24 * 3600 * 1000.0;
            }

            // put an upper limit on queue size.
            uint queueSize = itemToModify.RequestedParameters.QueueSize;

            if (queueSize > m_maxQueueSize)
            {
                queueSize = m_maxQueueSize;
            }

            // validate the monitoring filter.
            Range euRange = null;
            MonitoringFilter filterToUse = null;

            ServiceResult error = ValidateMonitoringFilter(
                context,
                handle,
                datachangeItem.AttributeId,
                samplingInterval,
                queueSize,
                parameters.Filter,
                out filterToUse,
                out euRange,
                out filterResult);

            if (ServiceResult.IsBad(error))
            {
                return error;
            }

            // modify the monitored item parameters.
            error = datachangeItem.ModifyAttributes(
                diagnosticsMasks,
                timestampsToReturn,
                itemToModify.RequestedParameters.ClientHandle,
                filterToUse,
                filterToUse,
                euRange,
                samplingInterval,
                queueSize,
                itemToModify.RequestedParameters.DiscardOldest);

            // report change.
            if (ServiceResult.IsGood(error))
            {
                OnMonitoredItemModified(context, handle, datachangeItem);
            }

            return error;
        }

        /// <summary>
        /// Called after modifying a MonitoredItem.
        /// </summary>
        /// <param name="context">The context.</param>
        /// <param name="handle">The handle for the node.</param>
        /// <param name="monitoredItem">The monitored item.</param>
        protected virtual void OnMonitoredItemModified(
            ServerSystemContext context,
            NodeHandle handle,
            MonitoredItem monitoredItem)
        {
            // overridden by the sub-class.
        }
        #endregion

        /// <summary>
        /// Deletes a set of monitored items.
        /// </summary>
        public virtual void DeleteMonitoredItems(
            OperationContext context,
            IList<IMonitoredItem> monitoredItems,
            IList<bool> processedItems,
            IList<ServiceResult> errors)
        {
            ServerSystemContext systemContext = m_systemContext.Copy(context);
            List<IMonitoredItem> deletedItems = new List<IMonitoredItem>();

            lock (Lock)
            {
                for (int ii = 0; ii < monitoredItems.Count; ii++)
                {
                    // skip items that have already been processed.
                    if (processedItems[ii] || monitoredItems[ii] == null)
                    {
                        continue;
                    }

                    // check handle.
                    NodeHandle handle = IsHandleInNamespace(monitoredItems[ii].ManagerHandle);

                    if (handle == null)
                    {
                        continue;
                    }

                    // owned by this node manager.
                    processedItems[ii] = true;

                    errors[ii] = DeleteMonitoredItem(
                        systemContext,
                        monitoredItems[ii],
                        handle);

                    // save the modified item.
                    if (ServiceResult.IsGood(errors[ii]))
                    {
                        deletedItems.Add(monitoredItems[ii]);
                        RemoveNodeFromComponentCache(systemContext, handle);
                    }
                }
            }

            // do any post processing.
            OnDeleteMonitoredItemsComplete(systemContext, deletedItems);
        }

        #region DeleteMonitoredItems Support Functions
        /// <summary>
        /// Called when a batch of monitored items has been modified.
        /// </summary>
        protected virtual void OnDeleteMonitoredItemsComplete(ServerSystemContext context, IList<IMonitoredItem> monitoredItems)
        {
            // defined by the sub-class
        }

        /// <summary>
        /// Deletes a monitored item.
        /// </summary>
        protected virtual ServiceResult DeleteMonitoredItem(
            ServerSystemContext context,
            IMonitoredItem monitoredItem,
            NodeHandle handle)
        {
            // check for valid monitored item.
            MonitoredItem datachangeItem = monitoredItem as MonitoredItem;

            // check if the node is already being monitored.
            MonitoredNode2 monitoredNode = null;

            if (m_monitoredNodes.TryGetValue(handle.NodeId, out monitoredNode))
            {
                monitoredNode.Remove(datachangeItem);

                // check if node is no longer being monitored.
                if (!monitoredNode.HasMonitoredItems)
                {
                    MonitoredNodes.Remove(handle.NodeId);
                }
            }

            // remove the monitored item.
            m_monitoredItems.Remove(monitoredItem.Id);

            // report change.
            OnMonitoredItemDeleted(context, handle, datachangeItem);

            return ServiceResult.Good;
        }

        /// <summary>
        /// Called after deleting a MonitoredItem.
        /// </summary>
        /// <param name="context">The context.</param>
        /// <param name="handle">The handle for the node.</param>
        /// <param name="monitoredItem">The monitored item.</param>
        protected virtual void OnMonitoredItemDeleted(
            ServerSystemContext context,
            NodeHandle handle,
            MonitoredItem monitoredItem)
        {
            // overridden by the sub-class.
        }
        #endregion

        /// <summary>
        /// Transfers a set of monitored items.
        /// </summary>
        /// <param name="context">The context.</param>
        /// <param name="sendInitialValues">Whether the subscription should send initial values after transfer.</param>
        /// <param name="monitoredItems">The set of monitoring items to update.</param>
        /// <param name="processedItems">The list of bool with items that were already processed.</param>
        /// <param name="errors">Any errors.</param>
        public virtual void TransferMonitoredItems(
            OperationContext context,
            bool sendInitialValues,
            IList<IMonitoredItem> monitoredItems,
            IList<bool> processedItems,
            IList<ServiceResult> errors)
        {
            ServerSystemContext systemContext = m_systemContext.Copy(context);
            lock (Lock)
            {
                for (int ii = 0; ii < monitoredItems.Count; ii++)
                {
                    // skip items that have already been processed.
                    if (processedItems[ii] || monitoredItems[ii] == null)
                    {
                        continue;
                    }

                    // check handle.
                    NodeHandle handle = IsHandleInNamespace(monitoredItems[ii].ManagerHandle);
                    if (handle == null)
                    {
                        continue;
                    }

                    // owned by this node manager.
                    processedItems[ii] = true;
                    var monitoredItem = monitoredItems[ii];

                    if (sendInitialValues && !monitoredItem.IsReadyToPublish)
                    {
                        if (monitoredItem is IDataChangeMonitoredItem2 dataChangeMonitoredItem)
                        {
                            errors[ii] = ReadInitialValue(systemContext, handle, dataChangeMonitoredItem);
                        }
                    }
                    else
                    {
                        errors[ii] = StatusCodes.Good;
                    }
                }
            }
        }

        /// <summary>
        /// Changes the monitoring mode for a set of monitored items.
        /// </summary>
        /// <param name="context">The context.</param>
        /// <param name="monitoringMode">The monitoring mode.</param>
        /// <param name="monitoredItems">The set of monitoring items to update.</param>
        /// <param name="processedItems">Flags indicating which items have been processed.</param>
        /// <param name="errors">Any errors.</param>
        public virtual void SetMonitoringMode(
            OperationContext context,
            MonitoringMode monitoringMode,
            IList<IMonitoredItem> monitoredItems,
            IList<bool> processedItems,
            IList<ServiceResult> errors)
        {
            ServerSystemContext systemContext = m_systemContext.Copy(context);
            List<IMonitoredItem> changedItems = new List<IMonitoredItem>();

            lock (Lock)
            {
                for (int ii = 0; ii < monitoredItems.Count; ii++)
                {
                    // skip items that have already been processed.
                    if (processedItems[ii] || monitoredItems[ii] == null)
                    {
                        continue;
                    }

                    // check handle.
                    NodeHandle handle = IsHandleInNamespace(monitoredItems[ii].ManagerHandle);

                    if (handle == null)
                    {
                        continue;
                    }

                    // indicate whether it was processed or not.
                    processedItems[ii] = true;

                    // update monitoring mode.
                    errors[ii] = SetMonitoringMode(
                        systemContext,
                        monitoredItems[ii],
                        monitoringMode,
                        handle);

                    // save the modified item.
                    if (ServiceResult.IsGood(errors[ii]))
                    {
                        changedItems.Add(monitoredItems[ii]);
                    }
                }
            }

            // do any post processing.
            OnSetMonitoringModeComplete(systemContext, changedItems);
        }

        #region SetMonitoringMode Support Functions
        /// <summary>
        /// Called when a batch of monitored items has their monitoring mode changed.
        /// </summary>
        protected virtual void OnSetMonitoringModeComplete(ServerSystemContext context, IList<IMonitoredItem> monitoredItems)
        {
            // defined by the sub-class
        }

        /// <summary>
        /// Changes the monitoring mode for an item.
        /// </summary>
        protected virtual ServiceResult SetMonitoringMode(
            ServerSystemContext context,
            IMonitoredItem monitoredItem,
            MonitoringMode monitoringMode,
            NodeHandle handle)
        {
            // check for valid monitored item.
            MonitoredItem datachangeItem = monitoredItem as MonitoredItem;

            // update monitoring mode.
            MonitoringMode previousMode = datachangeItem.SetMonitoringMode(monitoringMode);

            // must send the latest value after enabling a disabled item.
            if (monitoringMode == MonitoringMode.Reporting && previousMode == MonitoringMode.Disabled)
            {
                handle.MonitoredNode.QueueValue(context, handle.Node, datachangeItem);
            }

            // report change.
            if (previousMode != monitoringMode)
            {
                OnMonitoringModeChanged(
                    context,
                    handle,
                    datachangeItem,
                    previousMode,
                    monitoringMode);
            }

            return ServiceResult.Good;
        }

        /// <summary>
        /// Called after changing the MonitoringMode for a MonitoredItem.
        /// </summary>
        /// <param name="context">The context.</param>
        /// <param name="handle">The handle for the node.</param>
        /// <param name="monitoredItem">The monitored item.</param>
        /// <param name="previousMode">The previous monitoring mode.</param>
        /// <param name="monitoringMode">The current monitoring mode.</param>
        protected virtual void OnMonitoringModeChanged(
            ServerSystemContext context,
            NodeHandle handle,
            MonitoredItem monitoredItem,
            MonitoringMode previousMode,
            MonitoringMode monitoringMode)
        {
            // overridden by the sub-class.
        }
        #endregion
        #endregion

        #region INodeManager2 Members
        /// <summary>
        /// Called when a session is closed.
        /// </summary>
        public virtual void SessionClosing(OperationContext context, NodeId sessionId, bool deleteSubscriptions)
        {
        }

        /// <summary>
        /// Returns true if a node is in a view.
        /// </summary>
        public virtual bool IsNodeInView(OperationContext context, NodeId viewId, object nodeHandle)
        {
            NodeHandle handle = nodeHandle as NodeHandle;

            if (handle == null)
            {
                return false;
            }

            if (handle.Node != null)
            {
                return IsNodeInView(context, viewId, handle.Node);
            }

            return false;
        }

        /// <summary>
        /// Returns the metadata containing the AccessRestrictions, RolePermissions and UserRolePermissions for the node.
        /// Returns null if the node does not exist.
        /// </summary>
        /// <remarks>
        /// This method validates any placeholder handle.
        /// </remarks>
        public virtual NodeMetadata GetPermissionMetadata(
            OperationContext context,
            object targetHandle,
            BrowseResultMask resultMask,
            Dictionary<NodeId, List<object>> uniqueNodesServiceAttributes,
            bool permissionsOnly)
        {
            ServerSystemContext systemContext = m_systemContext.Copy(context);

            lock (Lock)
            {
                // check for valid handle.
                NodeHandle handle = IsHandleInNamespace(targetHandle);

                if (handle == null)
                {
                    return null;
                }

                // validate node.
                NodeState target = ValidateNode(systemContext, handle, null);

                if (target == null)
                {
                    return null;
                }

                List<object> values = null;

                // construct the meta-data object.
                NodeMetadata metadata = new NodeMetadata(target, target.NodeId);

                // Treat the case of calls originating from the optimized services that use the cache (Read, Browse and Call services)
                if (uniqueNodesServiceAttributes != null)
                {
                    NodeId key = handle.NodeId;
                    if (uniqueNodesServiceAttributes.ContainsKey(key))
                    {
                        if (uniqueNodesServiceAttributes[key].Count == 0)
                        {
                            values = ReadAndCacheValidationAttributes(uniqueNodesServiceAttributes, systemContext, target, key);
                        }
                        else
                        {
                            // Retrieve value from cache
                            values = uniqueNodesServiceAttributes[key];
                        }
                    }
                    else
                    {
                        values = ReadAndCacheValidationAttributes(uniqueNodesServiceAttributes, systemContext, target, key);
                    }

                    SetAccessAndRolePermissions(values, metadata);
                }// All other calls that do not use the cache
                else if (permissionsOnly == true)
                {
                    values = ReadValidationAttributes(systemContext, target);
                    SetAccessAndRolePermissions(values, metadata);
                }

                SetDefaultPermissions(systemContext, target, metadata);

                return metadata;
            }
        }


        /// <summary>
        /// Set the metadata default permission values for DefaultAccessRestrictions, DefaultRolePermissions and DefaultUserRolePermissions
        /// </summary>
        /// <param name="systemContext"></param>
        /// <param name="target"></param>
        /// <param name="metadata"></param>
        private void SetDefaultPermissions(ServerSystemContext systemContext, NodeState target, NodeMetadata metadata)
        {
            // check if NamespaceMetadata is defined for NamespaceUri
            string namespaceUri = Server.NamespaceUris.GetString(target.NodeId.NamespaceIndex);
            NamespaceMetadataState namespaceMetadataState = Server.NodeManager.ConfigurationNodeManager.GetNamespaceMetadataState(namespaceUri);

            if (namespaceMetadataState != null)
            {
                List<object> namespaceMetadataValues;

                if (namespaceMetadataState.DefaultAccessRestrictions != null)
                {
                    // get DefaultAccessRestrictions for Namespace
                    namespaceMetadataValues = namespaceMetadataState.DefaultAccessRestrictions.ReadAttributes(systemContext, Attributes.Value);

                    if (namespaceMetadataValues[0] != null)
                    {
                        metadata.DefaultAccessRestrictions = (AccessRestrictionType)Enum.ToObject(typeof(AccessRestrictionType), namespaceMetadataValues[0]);
                    }
                }

                if (namespaceMetadataState.DefaultRolePermissions != null)
                {
                    // get DefaultRolePermissions for Namespace
                    namespaceMetadataValues = namespaceMetadataState.DefaultRolePermissions.ReadAttributes(systemContext, Attributes.Value);

                    if (namespaceMetadataValues[0] != null)
                    {
                        metadata.DefaultRolePermissions = new RolePermissionTypeCollection(ExtensionObject.ToList<RolePermissionType>(namespaceMetadataValues[0]));
                    }
                }

                if (namespaceMetadataState.DefaultUserRolePermissions != null)
                {
                    // get DefaultUserRolePermissions for Namespace
                    namespaceMetadataValues = namespaceMetadataState.DefaultUserRolePermissions.ReadAttributes(systemContext, Attributes.Value);

                    if (namespaceMetadataValues[0] != null)
                    {
                        metadata.DefaultUserRolePermissions = new RolePermissionTypeCollection(ExtensionObject.ToList<RolePermissionType>(namespaceMetadataValues[0]));
                    }
                }
            }
        }
        #endregion

        #region ComponentCache Functions
        /// <summary>
        /// Stores a reference count for entries in the component cache.
        /// </summary>
        private class CacheEntry
        {
            public int RefCount;
            public NodeState Entry;
        }

        /// <summary>
        /// Looks up a component in cache.
        /// </summary>
        protected NodeState LookupNodeInComponentCache(ISystemContext context, NodeHandle handle)
        {
            lock (Lock)
            {
                if (m_componentCache == null)
                {
                    return null;
                }

                CacheEntry entry = null;

                if (!String.IsNullOrEmpty(handle.ComponentPath))
                {
                    if (m_componentCache.TryGetValue(handle.RootId, out entry))
                    {
                        return entry.Entry.FindChildBySymbolicName(context, handle.ComponentPath);
                    }
                }
                else
                {
                    if (m_componentCache.TryGetValue(handle.NodeId, out entry))
                    {
                        return entry.Entry;
                    }
                }

                return null;
            }
        }

        /// <summary>
        /// Removes a reference to a component in thecache.
        /// </summary>
        protected void RemoveNodeFromComponentCache(ISystemContext context, NodeHandle handle)
        {
            lock (Lock)
            {
                if (handle == null)
                {
                    return;
                }

                if (m_componentCache != null)
                {
                    NodeId nodeId = handle.NodeId;

                    if (!String.IsNullOrEmpty(handle.ComponentPath))
                    {
                        nodeId = handle.RootId;
                    }

                    CacheEntry entry = null;

                    if (m_componentCache.TryGetValue(nodeId, out entry))
                    {
                        entry.RefCount--;

                        if (entry.RefCount == 0)
                        {
                            m_componentCache.Remove(nodeId);
                        }
                    }
                }
            }
        }

        /// <summary>
        /// Adds a node to the component cache.
        /// </summary>
        protected NodeState AddNodeToComponentCache(ISystemContext context, NodeHandle handle, NodeState node)
        {
            lock (Lock)
            {
                if (handle == null)
                {
                    return node;
                }

                if (m_componentCache == null)
                {
                    m_componentCache = new Dictionary<NodeId, CacheEntry>();
                }

                // check if a component is actually specified.
                if (!String.IsNullOrEmpty(handle.ComponentPath))
                {
                    CacheEntry entry = null;

                    if (m_componentCache.TryGetValue(handle.RootId, out entry))
                    {
                        entry.RefCount++;

                        if (!String.IsNullOrEmpty(handle.ComponentPath))
                        {
                            return entry.Entry.FindChildBySymbolicName(context, handle.ComponentPath);
                        }

                        return entry.Entry;
                    }

                    NodeState root = node.GetHierarchyRoot();

                    if (root != null)
                    {
                        entry = new CacheEntry();
                        entry.RefCount = 1;
                        entry.Entry = root;
                        m_componentCache.Add(handle.RootId, entry);
                    }
                }

                // simply add the node to the cache.
                else
                {
                    CacheEntry entry = null;

                    if (m_componentCache.TryGetValue(handle.NodeId, out entry))
                    {
                        entry.RefCount++;
                        return entry.Entry;
                    }

                    entry = new CacheEntry();
                    entry.RefCount = 1;
                    entry.Entry = node;
                    m_componentCache.Add(handle.NodeId, entry);
                }

                return node;
            }
        }
        #endregion

        #region Private Fields
        private object m_lock = new object();
        private IServerInternal m_server;
        private ServerSystemContext m_systemContext;
        private string[] m_namespaceUris;
        private ushort[] m_namespaceIndexes;
        private Dictionary<uint, IDataChangeMonitoredItem> m_monitoredItems;
        private Dictionary<NodeId, MonitoredNode2> m_monitoredNodes;
        private Dictionary<NodeId, CacheEntry> m_componentCache;
        private NodeIdDictionary<NodeState> m_predefinedNodes;
        private List<NodeState> m_rootNotifiers;
        private uint m_maxQueueSize;
        private string m_aliasRoot;
        #endregion
    }
}<|MERGE_RESOLUTION|>--- conflicted
+++ resolved
@@ -30,14 +30,7 @@
 using System;
 using System.Collections.Generic;
 using System.Reflection;
-<<<<<<< HEAD
-using System.Threading;
-using Opc.Ua;
-using Opc.Ua.Server;
-using System.Diagnostics;
-=======
-
->>>>>>> 213f37e2
+
 
 namespace Opc.Ua.Server
 {
