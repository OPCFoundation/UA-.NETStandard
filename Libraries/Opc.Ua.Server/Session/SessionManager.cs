/* ========================================================================
 * Copyright (c) 2005-2020 The OPC Foundation, Inc. All rights reserved.
 *
 * OPC Foundation MIT License 1.00
 * 
 * Permission is hereby granted, free of charge, to any person
 * obtaining a copy of this software and associated documentation
 * files (the "Software"), to deal in the Software without
 * restriction, including without limitation the rights to use,
 * copy, modify, merge, publish, distribute, sublicense, and/or sell
 * copies of the Software, and to permit persons to whom the
 * Software is furnished to do so, subject to the following
 * conditions:
 * 
 * The above copyright notice and this permission notice shall be
 * included in all copies or substantial portions of the Software.
 * THE SOFTWARE IS PROVIDED "AS IS", WITHOUT WARRANTY OF ANY KIND,
 * EXPRESS OR IMPLIED, INCLUDING BUT NOT LIMITED TO THE WARRANTIES
 * OF MERCHANTABILITY, FITNESS FOR A PARTICULAR PURPOSE AND
 * NONINFRINGEMENT. IN NO EVENT SHALL THE AUTHORS OR COPYRIGHT
 * HOLDERS BE LIABLE FOR ANY CLAIM, DAMAGES OR OTHER LIABILITY,
 * WHETHER IN AN ACTION OF CONTRACT, TORT OR OTHERWISE, ARISING
 * FROM, OUT OF OR IN CONNECTION WITH THE SOFTWARE OR THE USE OR
 * OTHER DEALINGS IN THE SOFTWARE.
 *
 * The complete license agreement can be found here:
 * http://opcfoundation.org/License/MIT/1.00/
 * ======================================================================*/

using System;
using System.Collections.Generic;
using System.Threading;
using System.Security.Cryptography.X509Certificates;
using System.Globalization;
using System.Threading.Tasks;
using System.Collections.Concurrent;

namespace Opc.Ua.Server
{
    /// <summary>
    /// A generic session manager object for a server.
    /// </summary>
    public class SessionManager : ISessionManager, IDisposable
    {
        #region Constructors
        /// <summary>
        /// Initializes the manager with its configuration.
        /// </summary>
        public SessionManager(
            IServerInternal server,
            ApplicationConfiguration configuration)
        {
            if (server == null) throw new ArgumentNullException(nameof(server));
            if (configuration == null) throw new ArgumentNullException(nameof(configuration));

            m_server = server;

            m_minSessionTimeout = configuration.ServerConfiguration.MinSessionTimeout;
            m_maxSessionTimeout = configuration.ServerConfiguration.MaxSessionTimeout;
            m_maxSessionCount = configuration.ServerConfiguration.MaxSessionCount;
            m_maxRequestAge = configuration.ServerConfiguration.MaxRequestAge;
            m_maxBrowseContinuationPoints = configuration.ServerConfiguration.MaxBrowseContinuationPoints;
            m_maxHistoryContinuationPoints = configuration.ServerConfiguration.MaxHistoryContinuationPoints;

<<<<<<< HEAD
            m_sessions = new Dictionary<NodeId, Session>();
            m_lastSessionId = BitConverter.ToInt64(Nonce.CreateRandomNonceData(sizeof(long)), 0);
=======
            m_sessions = new ConcurrentDictionary<NodeId, Session>(Environment.ProcessorCount, m_maxSessionCount);
            m_lastSessionId = BitConverter.ToInt64(Utils.Nonce.CreateNonce(sizeof(long)), 0);
>>>>>>> 6dcee7eb

            // create a event to signal shutdown.
            m_shutdownEvent = new ManualResetEvent(true);
        }
        #endregion

        #region IDisposable Members        
        /// <summary>
        /// Frees any unmanaged resources.
        /// </summary>
        public void Dispose()
        {
            Dispose(true);
            GC.SuppressFinalize(this);
        }

        /// <summary>
        /// An overrideable version of the Dispose.
        /// </summary>
        protected virtual void Dispose(bool disposing)
        {
            if (disposing)
            {
                // create snapshot of all sessions
                var sessions = m_sessions.ToArray();
                m_sessions.Clear();

                foreach (var sessionKeyValue in sessions)
                {
                    Utils.SilentDispose(sessionKeyValue.Value);
                }

                m_shutdownEvent.Set();
            }
        }
        #endregion

        #region Public Interface
        /// <summary>
        /// Starts the session manager.
        /// </summary>
        public virtual void Startup()
        {
            lock (m_lock)
            {
                // start thread to monitor sessions.
                m_shutdownEvent.Reset();

                Task.Factory.StartNew(() => {
                    MonitorSessions(m_minSessionTimeout);
                }, TaskCreationOptions.LongRunning | TaskCreationOptions.DenyChildAttach);
            }
        }

        /// <summary>
        /// Stops the session manager and closes all sessions.
        /// </summary>
        public virtual void Shutdown()
        {
            // stop the monitoring thread.
            m_shutdownEvent.Set();

            // dispose of session objects using a snapshot.
            var sessions = m_sessions.ToArray();
            m_sessions.Clear();

            foreach (var sessionKeyValue in sessions)
            {
                Utils.SilentDispose(sessionKeyValue.Value);
            }
        }

        /// <summary>
        /// Creates a new session.
        /// </summary>
        public virtual Session CreateSession(
            OperationContext context,
            X509Certificate2 serverCertificate,
            string sessionName,
            byte[] clientNonce,
            ApplicationDescription clientDescription,
            string endpointUrl,
            X509Certificate2 clientCertificate,
            X509Certificate2Collection clientCertificateChain,
            double requestedSessionTimeout,
            uint maxResponseMessageSize,
            out NodeId sessionId,
            out NodeId authenticationToken,
            out byte[] serverNonce,
            out double revisedSessionTimeout)
        {
            sessionId = 0;
            serverNonce = null;
            revisedSessionTimeout = requestedSessionTimeout;

            Session session = null;

            lock (m_lock)
            {
                // check session count.
                if (m_maxSessionCount > 0 && m_sessions.Count >= m_maxSessionCount)
                {
                    throw new ServiceResultException(StatusCodes.BadTooManySessions);
                }

                // check for same Nonce in another session
                if (clientNonce != null)
                {
                    // iterate over key/value pairs in the dictionary with a thread safe iterator
                    foreach (var sessionKeyValueIterator in m_sessions)
                    {
<<<<<<< HEAD
                        if (Nonce.CompareNonce(sessionIterator.ClientNonce, clientNonce))
=======
                        byte[] sessionClientNonce = sessionKeyValueIterator.Value?.ClientNonce;
                        if (Utils.CompareNonce(sessionClientNonce, clientNonce))
>>>>>>> 6dcee7eb
                        {
                            throw new ServiceResultException(StatusCodes.BadNonceInvalid);
                        }
                    }
                }

                // can assign a simple identifier if secured.
                authenticationToken = null;
                if (!String.IsNullOrEmpty(context.ChannelContext.SecureChannelId))
                {
                    if (context.ChannelContext.EndpointDescription.SecurityMode != MessageSecurityMode.None)
                    {
                        authenticationToken = new NodeId(Utils.IncrementIdentifier(ref m_lastSessionId));
                    }
                }

                // must assign a hard-to-guess id if not secured.
                if (authenticationToken == null)
                {
                    byte[] token = Nonce.CreateRandomNonceData(32);
                    authenticationToken = new NodeId(token);
                }

                // determine session timeout.
                if (requestedSessionTimeout > m_maxSessionTimeout)
                {
                    revisedSessionTimeout = m_maxSessionTimeout;
                }

                if (requestedSessionTimeout < m_minSessionTimeout)
                {
                    revisedSessionTimeout = m_minSessionTimeout;
                }

                // create server nonce.
                var serverNonceObject = Nonce.CreateNonce(context.ChannelContext.EndpointDescription.SecurityPolicyUri);


                // assign client name.
                if (String.IsNullOrEmpty(sessionName))
                {
                    sessionName = Utils.Format("Session {0}", sessionId);
                }

                // create instance of session.
                session = CreateSession(
                    context,
                    m_server,
                    serverCertificate,
                    authenticationToken,
                    clientNonce,
                    serverNonceObject,
                    sessionName,
                    clientDescription,
                    endpointUrl,
                    clientCertificate,
                    clientCertificateChain,
                    revisedSessionTimeout,
                    maxResponseMessageSize);

                // get the session id.
                sessionId = session.Id;
                serverNonce = serverNonceObject.Data;

                // save session.
                if (!m_sessions.TryAdd(authenticationToken, session))
                {
                    throw new ServiceResultException(StatusCodes.BadTooManySessions);
                }
            }

            // raise session related event.
            RaiseSessionEvent(session, SessionEventReason.Created);

            // return session.
            return session;
        }

        /// <summary>
        /// Creates a new session.
        /// </summary>
        [Obsolete("Use CreateSession that passes X509Certificate2Collection)")]
        public virtual Session CreateSession(
            OperationContext context,
            X509Certificate2 serverCertificate,
            string sessionName,
            byte[] clientNonce,
            ApplicationDescription clientDescription,
            string endpointUrl,
            X509Certificate2 clientCertificate,
            double requestedSessionTimeout,
            uint maxResponseMessageSize,
            out NodeId sessionId,
            out NodeId authenticationToken,
            out byte[] serverNonce,
            out double revisedSessionTimeout)
        {
            return CreateSession(
              context,
              serverCertificate,
              sessionName,
              clientNonce,
              clientDescription,
              endpointUrl,
              clientCertificate,
              null,
              requestedSessionTimeout,
              maxResponseMessageSize,
              out sessionId,
              out authenticationToken,
              out serverNonce,
              out revisedSessionTimeout);
        }

        /// <summary>
        /// Activates an existing session
        /// </summary>
        public virtual bool ActivateSession(
            OperationContext context,
            NodeId authenticationToken,
            SignatureData clientSignature,
            List<SoftwareCertificate> clientSoftwareCertificates,
            ExtensionObject userIdentityToken,
            SignatureData userTokenSignature,
            StringCollection localeIds,
            out byte[] serverNonce)
        {
            serverNonce = null;

            Nonce serverNonceObject = null;

            Session session = null;
            UserIdentityToken newIdentity = null;
            UserTokenPolicy userTokenPolicy = null;

            // fast path no lock
            if (!m_sessions.TryGetValue(authenticationToken, out _))
            {
                throw new ServiceResultException(StatusCodes.BadSessionIdInvalid);
            }

            lock (m_lock)
            {
                // find session.
                if (!m_sessions.TryGetValue(authenticationToken, out session))
                {
                    throw new ServiceResultException(StatusCodes.BadSessionIdInvalid);
                }

                // check if session timeout has expired.
                if (session.HasExpired)
                {
                    // raise audit event for session closed because of timeout
                    m_server.ReportAuditCloseSessionEvent(null, session, "Session/Timeout");

                    m_server.CloseSession(null, session.Id, false);

                    throw new ServiceResultException(StatusCodes.BadSessionClosed);
                }

                // create new server nonce.
                serverNonceObject = Nonce.CreateNonce(context.ChannelContext.EndpointDescription.SecurityPolicyUri);

                // validate before activation.
                session.ValidateBeforeActivate(
                    context,
                    clientSignature,
                    clientSoftwareCertificates,
                    userIdentityToken,
                    userTokenSignature,
                    out newIdentity,
                    out userTokenPolicy);

                serverNonce = serverNonceObject.Data;
            }
            IUserIdentity identity = null;
            IUserIdentity effectiveIdentity = null;
            ServiceResult error = null;

            try
            {
                // check if the application has a callback which validates the identity tokens.
                lock (m_eventLock)
                {
                    if (m_impersonateUser != null)
                    {
                        ImpersonateEventArgs args = new ImpersonateEventArgs(newIdentity, userTokenPolicy, context.ChannelContext.EndpointDescription);
                        m_impersonateUser(session, args);

                        if (ServiceResult.IsBad(args.IdentityValidationError))
                        {
                            error = args.IdentityValidationError;
                        }
                        else
                        {
                            identity = args.Identity;
                            effectiveIdentity = args.EffectiveIdentity;
                        }
                    }
                }

                // parse the token manually if the identity is not provided.
                if (identity == null)
                {
                    identity = newIdentity != null ? new UserIdentity(newIdentity) : new UserIdentity();
                }

                // use the identity as the effectiveIdentity if not provided.
                if (effectiveIdentity == null)
                {
                    effectiveIdentity = identity;
                }
            }
            catch (Exception e)
            {
                if (e is ServiceResultException)
                {
                    throw;
                }

                throw ServiceResultException.Create(
                    StatusCodes.BadIdentityTokenInvalid,
                    e,
                    "Could not validate user identity token: {0}",
                    newIdentity);
            }

            // check for validation error.
            if (ServiceResult.IsBad(error))
            {
                throw new ServiceResultException(error);
            }

            // activate session.

            bool contextChanged = session.Activate(
                context,
                clientSoftwareCertificates,
                newIdentity,
                identity,
                effectiveIdentity,
                localeIds,
                serverNonceObject);

            // raise session related event.
            if (contextChanged)
            {
                RaiseSessionEvent(session, SessionEventReason.Activated);
            }

            // indicates that the identity context for the session has changed.
            return contextChanged;
        }

        /// <summary>
        /// Closes the specifed session.
        /// </summary>
        /// <remarks>
        /// This method should not throw an exception if the session no longer exists.
        /// </remarks>
        public virtual void CloseSession(NodeId sessionId)
        {
            Session session = null;

            // thread safe search for the session.
            foreach (KeyValuePair<NodeId, Session> current in m_sessions)
            {
                if (current.Value.Id == sessionId)
                {
                    if (!m_sessions.TryRemove(current.Key, out session))
                    {
                        // found but was already removed
                        return;
                    }
                    break;
                }
            }

            // close the session if removed.
            if (session != null)
            {
                // raise session related event.
                RaiseSessionEvent(session, SessionEventReason.Closing);

                // close the session.
                session.Close();

                // update diagnostics.
                lock (m_server.DiagnosticsWriteLock)
                {
                    m_server.ServerDiagnostics.CurrentSessionCount--;
                }
            }
        }

        /// <summary>
        /// Validates request header and returns a request context.
        /// </summary>
        /// <remarks>
        /// This method verifies that the session id is valid and that it uses secure channel id
        /// associated with current thread. It also verifies that the timestamp is not too 
        /// and that the sequence number is not out of order (update requests only).
        /// </remarks>
        public virtual OperationContext ValidateRequest(RequestHeader requestHeader, RequestType requestType)
        {
            if (requestHeader == null) throw new ArgumentNullException(nameof(requestHeader));

            Session session = null;

            try
            {
                // check for create session request.
                if (requestType == RequestType.CreateSession || requestType == RequestType.ActivateSession)
                {
                    return new OperationContext(requestHeader, requestType);
                }

                // find session.
                if (!m_sessions.TryGetValue(requestHeader.AuthenticationToken, out session))
                {
                    EventHandler<ValidateSessionLessRequestEventArgs> handler = m_validateSessionLessRequest;

                    if (handler != null)
                    {
                        var args = new ValidateSessionLessRequestEventArgs(requestHeader.AuthenticationToken, requestType);
                        handler(this, args);

                        if (ServiceResult.IsBad(args.Error))
                        {
                            throw new ServiceResultException(args.Error);
                        }

                        return new OperationContext(requestHeader, requestType, args.Identity);
                    }

                    throw new ServiceResultException(StatusCodes.BadSessionIdInvalid);
                }

                // validate request header.
                session.ValidateRequest(requestHeader, requestType);

                // validate user has permissions for additional info
                session.ValidateDiagnosticInfo(requestHeader);

                // return context.
                return new OperationContext(requestHeader, requestType, session);
            }
            catch (Exception e)
            {
                ServiceResultException sre = e as ServiceResultException;

                if (sre != null && sre.StatusCode == StatusCodes.BadSessionNotActivated)
                {
                    if (session != null)
                    {
                        CloseSession(session.Id);
                    }
                }

                throw new ServiceResultException(e, StatusCodes.BadUnexpectedError);
            }
        }
        #endregion

        #region Protected Methods
        /// <summary>
        /// Creates a new instance of a session.
        /// </summary>
        protected virtual Session CreateSession(
            OperationContext context,
            IServerInternal server,
            X509Certificate2 serverCertificate,
            NodeId sessionCookie,
            byte[] clientNonce,
            Nonce serverNonce,
            string sessionName,
            ApplicationDescription clientDescription,
            string endpointUrl,
            X509Certificate2 clientCertificate,
            X509Certificate2Collection clientCertificateChain,
            double sessionTimeout,
            uint maxResponseMessageSize)
        {
            Session session = new Session(
                context,
                m_server,
                serverCertificate,
                sessionCookie,
                clientNonce,
                serverNonce,
                sessionName,
                clientDescription,
                endpointUrl,
                clientCertificate,
                clientCertificateChain,
                sessionTimeout,
                maxResponseMessageSize,
                m_maxRequestAge,
                m_maxBrowseContinuationPoints,
                m_maxHistoryContinuationPoints);

            return session;
        }

        /// <summary>
        /// Raises an event related to a session.
        /// </summary>
        protected virtual void RaiseSessionEvent(Session session, SessionEventReason reason)
        {
            lock (m_eventLock)
            {
                SessionEventHandler handler = null;

                switch (reason)
                {
                    case SessionEventReason.Created: { handler = m_sessionCreated; break; }
                    case SessionEventReason.Activated: { handler = m_sessionActivated; break; }
                    case SessionEventReason.Closing: { handler = m_sessionClosing; break; }
                    case SessionEventReason.ChannelKeepAlive: { handler = m_sessionChannelKeepAlive; break; }
                }

                if (handler != null)
                {
                    try
                    {
                        handler(session, reason);
                    }
                    catch (Exception e)
                    {
                        Utils.LogTrace(e, "Session event handler raised an exception.");
                    }
                }
            }
        }
#endregion

#region Private Methods
        /// <summary>
        /// Periodically checks if the sessions have timed out.
        /// </summary>
        private void MonitorSessions(object data)
        {
            try
            {
                Utils.LogInfo("Server - Session Monitor Thread Started.");

                int sleepCycle = Convert.ToInt32(data, CultureInfo.InvariantCulture);

                do
                {
                    // enumerator is thread safe
                    foreach (var sessionKeyValue in m_sessions)
                    {
                        Session session = sessionKeyValue.Value;
                        if (session.HasExpired)
                        {
                            // update diagnostics.
                            lock (m_server.DiagnosticsWriteLock)
                            {
                                m_server.ServerDiagnostics.SessionTimeoutCount++;
                            }

                            // raise audit event for session closed because of timeout
                            m_server.ReportAuditCloseSessionEvent(null, session, "Session/Timeout");

                            m_server.CloseSession(null, session.Id, false);
                        }
                        // if a session had no activity for the last m_minSessionTimeout milliseconds, send a keep alive event.
                        else if (session.ClientLastContactTime.AddMilliseconds(m_minSessionTimeout) < DateTime.UtcNow)
                        {
                            // signal the channel that the session is still active.
                            RaiseSessionEvent(session, SessionEventReason.ChannelKeepAlive);
                        }
                    }

                    if (m_shutdownEvent.WaitOne(sleepCycle))
                    {
                        Utils.LogTrace("Server - Session Monitor Thread Exited Normally.");
                        break;
                    }
                }
                while (true);
            }
            catch (Exception e)
            {
                Utils.LogError(e, "Server - Session Monitor Thread Exited Unexpectedly");
            }
        }
        #endregion

#region Private Fields
        private readonly object m_lock = new object();
        private IServerInternal m_server;
        private ConcurrentDictionary<NodeId, Session> m_sessions;
        private long m_lastSessionId;
        private ManualResetEvent m_shutdownEvent;

        private int m_minSessionTimeout;
        private int m_maxSessionTimeout;
        private int m_maxSessionCount;
        private int m_maxRequestAge;

        private int m_maxBrowseContinuationPoints;
        private int m_maxHistoryContinuationPoints;

        private readonly object m_eventLock = new object();
        private event SessionEventHandler m_sessionCreated;
        private event SessionEventHandler m_sessionActivated;
        private event SessionEventHandler m_sessionClosing;
        private event SessionEventHandler m_sessionChannelKeepAlive;
        private event ImpersonateEventHandler m_impersonateUser;
        private event EventHandler<ValidateSessionLessRequestEventArgs> m_validateSessionLessRequest;
#endregion

#region ISessionManager Members
        /// <inheritdoc/>
        public event SessionEventHandler SessionCreated
        {
            add
            {
                lock (m_eventLock)
                {
                    m_sessionCreated += value;
                }
            }

            remove
            {
                lock (m_eventLock)
                {
                    m_sessionCreated -= value;
                }
            }
        }

        /// <inheritdoc/>
        public event SessionEventHandler SessionActivated
        {
            add
            {
                lock (m_eventLock)
                {
                    m_sessionActivated += value;
                }
            }

            remove
            {
                lock (m_eventLock)
                {
                    m_sessionActivated -= value;
                }
            }
        }

        /// <inheritdoc/>
        public event SessionEventHandler SessionClosing
        {
            add
            {
                lock (m_eventLock)
                {
                    m_sessionClosing += value;
                }
            }

            remove
            {
                lock (m_eventLock)
                {
                    m_sessionClosing -= value;
                }
            }
        }

        /// <inheritdoc/>
        public event SessionEventHandler SessionChannelKeepAlive
        {
            add
            {
                lock (m_eventLock)
                {
                    m_sessionChannelKeepAlive += value;
                }
            }

            remove
            {
                lock (m_eventLock)
                {
                    m_sessionChannelKeepAlive -= value;
                }
            }
        }

        /// <inheritdoc/>
        public event ImpersonateEventHandler ImpersonateUser
        {
            add
            {
                lock (m_eventLock)
                {
                    m_impersonateUser += value;
                }
            }

            remove
            {
                lock (m_eventLock)
                {
                    m_impersonateUser -= value;
                }
            }
        }

        /// <inheritdoc/>
        public event EventHandler<ValidateSessionLessRequestEventArgs> ValidateSessionLessRequest
        {
            add
            {
                lock (m_eventLock)
                {
                    m_validateSessionLessRequest += value;
                }
            }

            remove
            {
                lock (m_eventLock)
                {
                    m_validateSessionLessRequest -= value;
                }
            }
        }

        /// <inheritdoc/>
        public IList<Session> GetSessions()
        {
            lock (m_lock)
            {
                return new List<Session>(m_sessions.Values);
            }
        }


        /// <inheritdoc/>
        public Session GetSession(NodeId authenticationToken)
        {
            // find session.
            if (m_sessions.TryGetValue(authenticationToken, out Session session))
            {
                return session;
            }
            return null;
        }
#endregion
    }

    /// <summary>
    /// Allows application components to receive notifications when changes to sessions occur.
    /// </summary>
    /// <remarks>
    /// Sinks that receive these events must not block the thread.
    /// </remarks>
    public interface ISessionManager
    {
        /// <summary>
        /// Raised after a new session is created.
        /// </summary>
        event SessionEventHandler SessionCreated;

        /// <summary>
        /// Raised whenever a session is activated and the user identity or preferred locales changed.
        /// </summary>
        event SessionEventHandler SessionActivated;

        /// <summary>
        /// Raised before a session is closed.
        /// </summary>
        event SessionEventHandler SessionClosing;

        /// <summary>
        /// Raised to signal a channel that the session is still alive.
        /// </summary>
        event SessionEventHandler SessionChannelKeepAlive;

        /// <summary>
        /// Raised before the user identity for a session is changed.
        /// </summary>
        event ImpersonateEventHandler ImpersonateUser;

        /// <summary>
        /// Raised to validate a session-less request.
        /// </summary>
        event EventHandler<ValidateSessionLessRequestEventArgs> ValidateSessionLessRequest;

        /// <summary>
        /// Returns all of the sessions known to the session manager.
        /// </summary>
        /// <returns>A list of the sessions.</returns>
        IList<Session> GetSessions();

        /// <summary>
        /// Find and return a session specified by authentication token
        /// </summary>
        /// <returns>The requested session.</returns>
        Session GetSession(NodeId authenticationToken);
    }

    /// <summary>
    /// The possible reasons for a session related event. 
    /// </summary>
    public enum SessionEventReason
    {
        /// <summary>
        /// A new session was created.
        /// </summary>
        Created,

        /// <summary>
        /// A session is being activated with a new user identity.
        /// </summary>
        Impersonating,

        /// <summary>
        /// A session was activated and the user identity or preferred locales changed.
        /// </summary>
        Activated,

        /// <summary>
        /// A session is about to be closed.
        /// </summary>
        Closing,

        /// <summary>
        /// A keep alive to signal a channel that the session is still active.
        /// Triggered by the session manager based on <see cref="ServerConfiguration.MinSessionTimeout"/>.
        /// </summary>
        ChannelKeepAlive
    }

    /// <summary>
    /// The delegate for functions used to receive session related events.
    /// </summary>
    public delegate void SessionEventHandler(Session session, SessionEventReason reason);

#region ImpersonateEventArgs Class
    /// <summary>
    /// A class which provides the event arguments for session related event.
    /// </summary>
    public class ImpersonateEventArgs : EventArgs
    {
#region Constructors
        /// <summary>
        /// Creates a new instance.
        /// </summary>
        public ImpersonateEventArgs(UserIdentityToken newIdentity, UserTokenPolicy userTokenPolicy, EndpointDescription endpointDescription = null)
        {
            m_newIdentity = newIdentity;
            m_userTokenPolicy = userTokenPolicy;
            m_endpointDescription = endpointDescription;
        }
#endregion

#region Public Properties
        /// <summary>
        /// The new user identity for the session.
        /// </summary>
        public UserIdentityToken NewIdentity
        {
            get { return m_newIdentity; }
        }

        /// <summary>
        /// The user token policy selected by the client.
        /// </summary>
        public UserTokenPolicy UserTokenPolicy
        {
            get { return m_userTokenPolicy; }
        }

        /// <summary>
        /// An application defined handle that can be used for access control operations.
        /// </summary>
        public IUserIdentity Identity
        {
            get { return m_identity; }
            set { m_identity = value; }
        }

        /// <summary>
        /// An application defined handle that can be used for access control operations.
        /// </summary>
        public IUserIdentity EffectiveIdentity
        {
            get { return m_effectiveIdentity; }
            set { m_effectiveIdentity = value; }
        }

        /// <summary>
        /// Set to indicate that an error occurred validating the identity and that it should be rejected.
        /// </summary>
        public ServiceResult IdentityValidationError
        {
            get { return m_identityValidationError; }
            set { m_identityValidationError = value; }
        }

        /// <summary>
        /// Get the EndpointDescription  
        /// </summary>
        public EndpointDescription EndpointDescription
        {
            get { return m_endpointDescription; }
        }
#endregion

#region Private Fields
        private UserIdentityToken m_newIdentity;
        private UserTokenPolicy m_userTokenPolicy;
        private ServiceResult m_identityValidationError;
        private IUserIdentity m_identity;
        private IUserIdentity m_effectiveIdentity;
        private EndpointDescription m_endpointDescription;
#endregion
    }

    /// <summary>
    /// The delegate for functions used to receive impersonation events.
    /// </summary>
    public delegate void ImpersonateEventHandler(Session session, ImpersonateEventArgs args);
#endregion

#region ImpersonateEventArgs Class
    /// <summary>
    /// A class which provides the event arguments for session related event.
    /// </summary>
    public class ValidateSessionLessRequestEventArgs : EventArgs
    {
#region Constructors
        /// <summary>
        /// Creates a new instance.
        /// </summary>
        public ValidateSessionLessRequestEventArgs(NodeId authenticationToken, RequestType requestType)
        {
            AuthenticationToken = authenticationToken;
            RequestType = requestType;
        }
#endregion

#region Public Properties
        /// <summary>
        /// The request type for the request.
        /// </summary>
        public RequestType RequestType { get; private set; }

        /// <summary>
        /// The new user identity for the session.
        /// </summary>
        public NodeId AuthenticationToken { get; private set; }

        /// <summary>
        /// The identity to associate with the session-less request.
        /// </summary>
        public IUserIdentity Identity { get; set; }

        /// <summary>
        /// Set to indicate that an error occurred validating the session-less request and that it should be rejected.
        /// </summary>
        public ServiceResult Error { get; set; }
#endregion
    }
#endregion
}<|MERGE_RESOLUTION|>--- conflicted
+++ resolved
@@ -62,13 +62,8 @@
             m_maxBrowseContinuationPoints = configuration.ServerConfiguration.MaxBrowseContinuationPoints;
             m_maxHistoryContinuationPoints = configuration.ServerConfiguration.MaxHistoryContinuationPoints;
 
-<<<<<<< HEAD
-            m_sessions = new Dictionary<NodeId, Session>();
+            m_sessions = new ConcurrentDictionary<NodeId, Session>(Environment.ProcessorCount, m_maxSessionCount);
             m_lastSessionId = BitConverter.ToInt64(Nonce.CreateRandomNonceData(sizeof(long)), 0);
-=======
-            m_sessions = new ConcurrentDictionary<NodeId, Session>(Environment.ProcessorCount, m_maxSessionCount);
-            m_lastSessionId = BitConverter.ToInt64(Utils.Nonce.CreateNonce(sizeof(long)), 0);
->>>>>>> 6dcee7eb
 
             // create a event to signal shutdown.
             m_shutdownEvent = new ManualResetEvent(true);
@@ -180,12 +175,8 @@
                     // iterate over key/value pairs in the dictionary with a thread safe iterator
                     foreach (var sessionKeyValueIterator in m_sessions)
                     {
-<<<<<<< HEAD
-                        if (Nonce.CompareNonce(sessionIterator.ClientNonce, clientNonce))
-=======
                         byte[] sessionClientNonce = sessionKeyValueIterator.Value?.ClientNonce;
-                        if (Utils.CompareNonce(sessionClientNonce, clientNonce))
->>>>>>> 6dcee7eb
+                        if (Nonce.CompareNonce(sessionClientNonce, clientNonce))
                         {
                             throw new ServiceResultException(StatusCodes.BadNonceInvalid);
                         }
