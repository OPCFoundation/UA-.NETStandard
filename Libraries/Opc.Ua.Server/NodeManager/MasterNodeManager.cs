--- conflicted
+++ resolved
@@ -1213,12 +1213,7 @@
         /// </summary>
         /// <exception cref="ArgumentNullException"><paramref name="context"/> is <c>null</c>.</exception>
         /// <exception cref="ServiceResultException"></exception>
-<<<<<<< HEAD
         public virtual async ValueTask<(BrowseResultCollection results, DiagnosticInfoCollection diagnosticInfos)> BrowseAsync(
-=======
-        public virtual async ValueTask<(BrowseResultCollection results, DiagnosticInfoCollection diagnosticInfos)>
-            BrowseInternalAsync(
->>>>>>> 912563e8
             OperationContext context,
             ViewDescription view,
             uint maxReferencesPerNode,
@@ -4056,17 +4051,10 @@
                 nodeMetadata.NodeId);
         }
 
-<<<<<<< HEAD
         private readonly SemaphoreSlim m_startupShutdownSemaphoreSlim = new(1, 1);
         private readonly List<(INodeManager Sync, IAsyncNodeManager Async)> m_nodeManagers;
         private readonly ConcurrentDictionary<int, IReadOnlyList<(INodeManager Sync, IAsyncNodeManager Async)>> m_namespaceManagers = [];
-        private long m_lastMonitoredItemId;
-=======
-        private readonly Lock m_lock = new();
-        private readonly List<INodeManager> m_nodeManagers;
-        private readonly List<IAsyncNodeManager> m_asyncNodeManagers;
         private readonly MonitoredItemIdFactory m_monitoredItemIdFactory = new();
->>>>>>> 912563e8
         private readonly uint m_maxContinuationPointsPerBrowse;
         private readonly SemaphoreSlim m_namespaceManagersSemaphoreSlim = new(1, 1);
     }
