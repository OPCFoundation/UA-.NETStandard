--- conflicted
+++ resolved
@@ -343,13 +343,8 @@
                     {
                         m_logger.LogError(
                             e,
-<<<<<<< HEAD
                             "Unexpected error creating address space for NodeManager ={NodeManager}.",
-                            asyncNodeManager);
-=======
-                            "Unexpected error creating address space for NodeManager ={0}.",
                             nodeManager);
->>>>>>> 80539894
                         throw;
                     }
                 }
@@ -366,13 +361,8 @@
                     {
                         m_logger.LogError(
                             e,
-<<<<<<< HEAD
                             "Unexpected error adding references for NodeManager ={NodeManager}.",
-                            asyncNodeManager);
-=======
-                            "Unexpected error adding references for NodeManager ={0}.",
                             nodeManager);
->>>>>>> 80539894
                         throw;
                     }
                 }
@@ -406,13 +396,8 @@
                     {
                         m_logger.LogError(
                             e,
-<<<<<<< HEAD
                             "Unexpected error closing session for NodeManager ={NodeManager}.",
-                            asyncNodeManager);
-=======
-                            "Unexpected error closing session for NodeManager ={0}.",
                             nodeManager);
->>>>>>> 80539894
                     }
                 }
             }
@@ -576,11 +561,7 @@
             m_namespaceManagersSemaphoreSlim.Wait();
             try
             {
-<<<<<<< HEAD
-                if (!NamespaceManagers.TryGetValue(namespaceIndex, out IReadOnlyList<(INodeManager, IAsyncNodeManager)> readOnlyNodeManagers))
-=======
                 if (!NamespaceManagers.TryGetValue(namespaceIndex, out IReadOnlyList<IAsyncNodeManager> readOnlyNodeManagers))
->>>>>>> 80539894
                 {
                     return false;
                 }
@@ -691,11 +672,7 @@
             int index = nodeId.NamespaceIndex;
 
             // check if node managers are registered - use the core node manager if unknown.
-<<<<<<< HEAD
-            if (!NamespaceManagers.TryGetValue(index, out IReadOnlyList<(INodeManager Sync, IAsyncNodeManager Async)> nodeManagers))
-=======
             if (!NamespaceManagers.TryGetValue(index, out IReadOnlyList<IAsyncNodeManager> nodeManagers))
->>>>>>> 80539894
             {
                 handle = await m_nodeManagers[1].GetManagerHandleAsync(nodeId, cancellationToken)
                     .ConfigureAwait(false);
@@ -3704,11 +3681,7 @@
         /// <summary>
         /// The namespace managers being managed
         /// </summary>
-<<<<<<< HEAD
-        internal ConcurrentDictionary<int, IReadOnlyList<(INodeManager Sync, IAsyncNodeManager Async)>> NamespaceManagers { get; } = [];
-=======
         internal ConcurrentDictionary<int, IReadOnlyList<IAsyncNodeManager>> NamespaceManagers { get; } = [];
->>>>>>> 80539894
 
         /// <summary>
         /// Validates a monitoring attributes parameter.
@@ -4329,11 +4302,7 @@
 
         private readonly ILogger m_logger;
         private readonly SemaphoreSlim m_startupShutdownSemaphoreSlim = new(1, 1);
-<<<<<<< HEAD
-        private readonly List<(INodeManager Sync, IAsyncNodeManager Async)> m_nodeManagers;
-=======
         private readonly List<IAsyncNodeManager> m_nodeManagers;
->>>>>>> 80539894
         private readonly MonitoredItemIdFactory m_monitoredItemIdFactory = new();
         private readonly uint m_maxContinuationPointsPerBrowse;
         private readonly SemaphoreSlim m_namespaceManagersSemaphoreSlim = new(1, 1);
