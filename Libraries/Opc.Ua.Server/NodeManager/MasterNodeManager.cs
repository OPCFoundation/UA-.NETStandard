--- conflicted
+++ resolved
@@ -312,13 +312,8 @@
                     {
                         m_logger.LogError(
                             e,
-<<<<<<< HEAD
-                            "Unexpected error creating address space for NodeManager #{Index}.",
-                            ii);
-=======
-                            "Unexpected error creating address space for NodeManager ={0}.",
+                            "Unexpected error creating address space for NodeManager ={NodeManager}.",
                             asyncNodeManager);
->>>>>>> 4654e3e0
                         throw;
                     }
                 }
@@ -335,13 +330,8 @@
                     {
                         m_logger.LogError(
                             e,
-<<<<<<< HEAD
-                            "Unexpected error adding references for NodeManager #{Index}.",
-                            ii);
-=======
-                            "Unexpected error adding references for NodeManager ={0}.",
+                            "Unexpected error adding references for NodeManager ={NodeManager}.",
                             asyncNodeManager);
->>>>>>> 4654e3e0
                         throw;
                     }
                 }
@@ -368,29 +358,15 @@
                 {
                     try
                     {
-<<<<<<< HEAD
-                        try
-                        {
-                            nodeManager.SessionClosing(context, sessionId, deleteSubscriptions);
-                        }
-                        catch (Exception e)
-                        {
-                            m_logger.LogError(
-                                e,
-                                "Unexpected error closing session for NodeManager #{Index}.",
-                                ii);
-                        }
-=======
                         await asyncNodeManager.SessionClosingAsync(context, sessionId, deleteSubscriptions, cancellationToken)
                             .ConfigureAwait(false);
                     }
                     catch (Exception e)
                     {
-                        Utils.LogError(
+                        m_logger.LogError(
                             e,
-                            "Unexpected error closing session for NodeManager ={0}.",
+                            "Unexpected error closing session for NodeManager ={NodeManager}.",
                             asyncNodeManager);
->>>>>>> 4654e3e0
                     }
                 }
             }
@@ -1730,32 +1706,8 @@
             // loop until browse is complete or max results.
             while (cp != null)
             {
-<<<<<<< HEAD
-                // fetch next batch.
-                if (nodeManager is IBrowseAsyncNodeManager asyncNodeManager)
-                {
-                    if (sync)
-                    {
-                        m_logger.LogWarning(
-                            "Async Browse called synchronously. Prefer using BrowseAsync for best performance. NodeManager={NodeManager}",
-                            nodeManager);
-                        cp = asyncNodeManager.BrowseAsync(context, cp, references, cancellationToken)
-                            .AsTask().GetAwaiter().GetResult();
-                    }
-                    else
-                    {
-                        cp = await asyncNodeManager.BrowseAsync(context, cp, references, cancellationToken)
-                            .ConfigureAwait(false);
-                    }
-                }
-                else
-                {
-                    nodeManager.Browse(context, ref cp, references);
-                }
-=======
                 cp = await nodeManager.BrowseAsync(context, cp, references, cancellationToken)
                     .ConfigureAwait(false);
->>>>>>> 4654e3e0
 
                 var referencesToKeep = new ReferenceDescriptionCollection(references.Count);
 
@@ -1981,34 +1933,6 @@
             {
                 foreach ((_, IAsyncNodeManager asyncNodeManager) in m_nodeManagers)
                 {
-<<<<<<< HEAD
-                    if (sync)
-                    {
-                        if (asyncNodeManager is not AsyncNodeManagerAdapter)
-                        {
-                            m_logger.LogWarning(
-                                "Async Read called synchronously. Prefer using ReadAsync for best performance. NodeManager={NodeManager}",
-                                asyncNodeManager);
-                        }
-                        asyncNodeManager.ReadAsync(
-                            context,
-                            maxAge,
-                            nodesToRead,
-                            values,
-                            errors,
-                            cancellationToken).AsTask().GetAwaiter().GetResult();
-                    }
-                    else
-                    {
-                        await asyncNodeManager.ReadAsync(
-                            context,
-                            maxAge,
-                            nodesToRead,
-                            values,
-                            errors,
-                            cancellationToken).ConfigureAwait(false);
-                    }
-=======
                     await asyncNodeManager.ReadAsync(
                         context,
                         maxAge,
@@ -2016,7 +1940,6 @@
                         values,
                         errors,
                         cancellationToken).ConfigureAwait(false);
->>>>>>> 4654e3e0
                 }
             }
 
@@ -2103,32 +2026,6 @@
             HistoryReadValueIdCollection nodesToRead,
             CancellationToken cancellationToken = default)
         {
-<<<<<<< HEAD
-            return HistoryReadInternalAsync(
-                context,
-                historyReadDetails,
-                timestampsToReturn,
-                releaseContinuationPoints,
-                nodesToRead,
-                sync: false,
-                cancellationToken);
-        }
-
-        /// <summary>
-        /// Reads the history of a set of items.
-        /// </summary>
-        /// <exception cref="ServiceResultException"></exception>
-        protected virtual async ValueTask<(HistoryReadResultCollection values, DiagnosticInfoCollection diagnosticInfos)> HistoryReadInternalAsync(
-            OperationContext context,
-            ExtensionObject historyReadDetails,
-            TimestampsToReturn timestampsToReturn,
-            bool releaseContinuationPoints,
-            HistoryReadValueIdCollection nodesToRead,
-            bool sync,
-            CancellationToken cancellationToken = default)
-        {
-=======
->>>>>>> 4654e3e0
             // validate history details parameter.
             if (ExtensionObject.IsNull(historyReadDetails))
             {
@@ -2197,38 +2094,7 @@
             {
                 foreach ((_, IAsyncNodeManager asyncNodeManager) in m_nodeManagers)
                 {
-<<<<<<< HEAD
-                    if (sync)
-                    {
-                        if (asyncNodeManager is not AsyncNodeManagerAdapter)
-                        {
-                            m_logger.LogWarning(
-                                "Async HistoryRead called synchronously. Prefer using HistoryReadAsync for best performance. NodeManager={NodeManager}",
-                                asyncNodeManager);
-                        }
-                        asyncNodeManager.HistoryReadAsync(
-                            context,
-                            details,
-                            timestampsToReturn,
-                            releaseContinuationPoints,
-                            nodesToRead,
-                            results,
-                            errors,
-                            cancellationToken).AsTask().GetAwaiter().GetResult();
-                    }
-                    else
-                    {
-                        await asyncNodeManager.HistoryReadAsync(
-                             context,
-                            details,
-                            timestampsToReturn,
-                            releaseContinuationPoints,
-                            nodesToRead,
-                            results,
-                            errors,
-                            cancellationToken).ConfigureAwait(false);
-                    }
-=======
+
                     await asyncNodeManager.HistoryReadAsync(
                          context,
                         details,
@@ -2238,7 +2104,6 @@
                         results,
                         errors,
                         cancellationToken).ConfigureAwait(false);
->>>>>>> 4654e3e0
                 }
 
                 for (int ii = 0; ii < nodesToRead.Count; ii++)
@@ -2366,36 +2231,11 @@
 
                 foreach ((_, IAsyncNodeManager asyncNodeManager) in m_nodeManagers)
                 {
-<<<<<<< HEAD
-                    if (sync)
-                    {
-                        if (asyncNodeManager is not AsyncNodeManagerAdapter)
-                        {
-                            m_logger.LogWarning(
-                                "Async Write called synchronously. Prefer using WriteAsync for best performance. NodeManager={NodeManager}",
-                                asyncNodeManager);
-                        }
-                        asyncNodeManager.WriteAsync(
-                            context,
-                            nodesToWrite,
-                            errors,
-                            cancellationToken).AsTask().GetAwaiter().GetResult();
-                    }
-                    else
-                    {
-                        await asyncNodeManager.WriteAsync(
-                            context,
-                            nodesToWrite,
-                            errors,
-                            cancellationToken).ConfigureAwait(false);
-                    }
-=======
                     await asyncNodeManager.WriteAsync(
                         context,
                         nodesToWrite,
                         errors,
                         cancellationToken).ConfigureAwait(false);
->>>>>>> 4654e3e0
                 }
 
                 for (int ii = 0; ii < nodesToWrite.Count; ii++)
@@ -2536,34 +2376,6 @@
             {
                 foreach ((_, IAsyncNodeManager asyncNodeManager) in m_nodeManagers)
                 {
-<<<<<<< HEAD
-                    if (sync)
-                    {
-                        if (asyncNodeManager is not AsyncNodeManagerAdapter)
-                        {
-                            m_logger.LogWarning(
-                                "Async HistoryUpdate called synchronously. Prefer using HistoryUpdateAsync for best performance. NodeManager={NodeManager}",
-                                asyncNodeManager);
-                        }
-                        asyncNodeManager.HistoryUpdateAsync(
-                            context,
-                            detailsType,
-                            nodesToUpdate,
-                            results,
-                            errors,
-                            cancellationToken).AsTask().GetAwaiter().GetResult();
-                    }
-                    else
-                    {
-                        await asyncNodeManager.HistoryUpdateAsync(
-                            context,
-                            detailsType,
-                            nodesToUpdate,
-                            results,
-                            errors,
-                            cancellationToken).ConfigureAwait(false);
-                    }
-=======
                     await asyncNodeManager.HistoryUpdateAsync(
                         context,
                         detailsType,
@@ -2571,7 +2383,6 @@
                         results,
                         errors,
                         cancellationToken).ConfigureAwait(false);
->>>>>>> 4654e3e0
                 }
 
                 for (int ii = 0; ii < nodesToUpdate.Count; ii++)
@@ -2698,39 +2509,12 @@
             {
                 foreach ((_, IAsyncNodeManager asyncNodeManager) in m_nodeManagers)
                 {
-<<<<<<< HEAD
-                    if (sync)
-                    {
-                        if (asyncNodeManager is not AsyncNodeManagerAdapter)
-                        {
-                            m_logger.LogWarning(
-                                "Async Call called synchronously. Prefer using CallAsync for best performance. NodeManager={NodeManager}",
-                                asyncNodeManager);
-                        }
-                        asyncNodeManager.CallAsync(
-                            context,
-                            methodsToCall,
-                            results,
-                            errors,
-                            cancellationToken).AsTask().GetAwaiter().GetResult();
-                    }
-                    else
-                    {
-                        await asyncNodeManager.CallAsync(
-                            context,
-                            methodsToCall,
-                            results,
-                            errors,
-                            cancellationToken).ConfigureAwait(false);
-                    }
-=======
                     await asyncNodeManager.CallAsync(
                         context,
                         methodsToCall,
                         results,
                         errors,
                         cancellationToken).ConfigureAwait(false);
->>>>>>> 4654e3e0
                 }
             }
 
@@ -2796,27 +2580,8 @@
             {
                 try
                 {
-<<<<<<< HEAD
-                    if (sync)
-                    {
-                        if (asyncNodeManager is not AsyncNodeManagerAdapter)
-                        {
-                            m_logger.LogWarning(
-                                "Async ConditionRefresh called synchronously. Prefer using ConditionRefreshAsync for best performance. NodeManager={NodeManager}",
-                                asyncNodeManager);
-                        }
-                        asyncNodeManager.ConditionRefreshAsync(context, monitoredItems, cancellationToken)
-                            .AsTask().GetAwaiter().GetResult();
-                    }
-                    else
-                    {
-                        await asyncNodeManager.ConditionRefreshAsync(context, monitoredItems, cancellationToken)
-                            .ConfigureAwait(false);
-                    }
-=======
                     await asyncNodeManager.ConditionRefreshAsync(context, monitoredItems, cancellationToken)
                         .ConfigureAwait(false);
->>>>>>> 4654e3e0
                 }
                 catch (Exception e)
                 {
@@ -4304,16 +4069,10 @@
                 nodeMetadata.NodeId);
         }
 
-<<<<<<< HEAD
-        private readonly Lock m_lock = new();
         private readonly ILogger m_logger;
-        private readonly List<INodeManager> m_nodeManagers;
-        private readonly List<IAsyncNodeManager> m_asyncNodeManagers;
-=======
         private readonly SemaphoreSlim m_startupShutdownSemaphoreSlim = new(1, 1);
         private readonly List<(INodeManager Sync, IAsyncNodeManager Async)> m_nodeManagers;
         private readonly ConcurrentDictionary<int, IReadOnlyList<(INodeManager Sync, IAsyncNodeManager Async)>> m_namespaceManagers = [];
->>>>>>> 4654e3e0
         private readonly MonitoredItemIdFactory m_monitoredItemIdFactory = new();
         private readonly uint m_maxContinuationPointsPerBrowse;
         private readonly SemaphoreSlim m_namespaceManagersSemaphoreSlim = new(1, 1);
@@ -4374,7 +4133,7 @@
         /// <param name="firstId"></param>
         public void SetStartValue(uint firstId)
         {
-            m_lastMonitoredItemId = firstId;
+            Utils.SetIdentifier(ref m_lastMonitoredItemId, firstId);
         }
 
         /// <summary>
@@ -4386,6 +4145,6 @@
             return Utils.IncrementIdentifier(ref m_lastMonitoredItemId);
         }
 
-        private long m_lastMonitoredItemId;
+        private uint m_lastMonitoredItemId;
     }
 }