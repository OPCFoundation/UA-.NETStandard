/* ========================================================================
 * Copyright (c) 2005-2020 The OPC Foundation, Inc. All rights reserved.
 *
 * OPC Foundation MIT License 1.00
 *
 * Permission is hereby granted, free of charge, to any person
 * obtaining a copy of this software and associated documentation
 * files (the "Software"), to deal in the Software without
 * restriction, including without limitation the rights to use,
 * copy, modify, merge, publish, distribute, sublicense, and/or sell
 * copies of the Software, and to permit persons to whom the
 * Software is furnished to do so, subject to the following
 * conditions:
 *
 * The above copyright notice and this permission notice shall be
 * included in all copies or substantial portions of the Software.
 * THE SOFTWARE IS PROVIDED "AS IS", WITHOUT WARRANTY OF ANY KIND,
 * EXPRESS OR IMPLIED, INCLUDING BUT NOT LIMITED TO THE WARRANTIES
 * OF MERCHANTABILITY, FITNESS FOR A PARTICULAR PURPOSE AND
 * NONINFRINGEMENT. IN NO EVENT SHALL THE AUTHORS OR COPYRIGHT
 * HOLDERS BE LIABLE FOR ANY CLAIM, DAMAGES OR OTHER LIABILITY,
 * WHETHER IN AN ACTION OF CONTRACT, TORT OR OTHERWISE, ARISING
 * FROM, OUT OF OR IN CONNECTION WITH THE SOFTWARE OR THE USE OR
 * OTHER DEALINGS IN THE SOFTWARE.
 *
 * The complete license agreement can be found here:
 * http://opcfoundation.org/License/MIT/1.00/
 * ======================================================================*/

using System;
using System.Collections.Generic;
using System.Diagnostics;
using System.Linq;
using System.Threading;

namespace Opc.Ua.Server
{
    /// <summary>
    /// The master node manager for the server.
    /// </summary>
    [System.Diagnostics.CodeAnalysis.SuppressMessage("Microsoft.Maintainability", "CA1506:AvoidExcessiveClassCoupling")]
    public class MasterNodeManager : IDisposable
    {
        #region Constructors
        /// <summary>
        /// Initializes the object with default values.
        /// </summary>
        public MasterNodeManager(
            IServerInternal server,
            ApplicationConfiguration configuration,
            string dynamicNamespaceUri,
            params INodeManager[] additionalManagers)
        {
            if (server == null)
            {
                throw new ArgumentNullException(nameof(server));
            }

            if (configuration == null)
            {
                throw new ArgumentNullException(nameof(configuration));
            }

            Server = server;
            m_nodeManagers = new List<INodeManager>();
            m_maxContinuationPointsPerBrowse = (uint)configuration.ServerConfiguration.MaxBrowseContinuationPoints;

            // ensure the dynamic namespace uris.
            int dynamicNamespaceIndex = 1;

            if (!string.IsNullOrEmpty(dynamicNamespaceUri))
            {
                dynamicNamespaceIndex = server.NamespaceUris.GetIndex(dynamicNamespaceUri);

                if (dynamicNamespaceIndex == -1)
                {
                    dynamicNamespaceIndex = server.NamespaceUris.Append(dynamicNamespaceUri);
                }
            }

            // need to build a table of NamespaceIndexes and their NodeManagers.
            List<INodeManager> registeredManagers = null;
            var namespaceManagers = new Dictionary<int, List<INodeManager>>();

            namespaceManagers[0] = registeredManagers = new List<INodeManager>();
            namespaceManagers[1] = registeredManagers = new List<INodeManager>();

            // always add the diagnostics and configuration node manager to the start of the list.
            var configurationAndDiagnosticsManager = new ConfigurationNodeManager(server, configuration);
            RegisterNodeManager(configurationAndDiagnosticsManager, registeredManagers, namespaceManagers);

            // add the core node manager second because the diagnostics node manager takes priority.
            // always add the core node manager to the second of the list.
            m_nodeManagers.Add(new CoreNodeManager(Server, configuration, (ushort)dynamicNamespaceIndex));

            // register core node manager for default UA namespace.
            namespaceManagers[0].Add(m_nodeManagers[1]);

            // register core node manager for built-in server namespace.
            namespaceManagers[1].Add(m_nodeManagers[1]);

            // add the custom NodeManagers provided by the application.
            if (additionalManagers != null)
            {
                foreach (INodeManager nodeManager in additionalManagers)
                {
                    RegisterNodeManager(nodeManager, registeredManagers, namespaceManagers);
                }

                // build table from dictionary.
                m_namespaceManagers = new INodeManager[Server.NamespaceUris.Count][];

                for (int ii = 0; ii < m_namespaceManagers.Length; ii++)
                {
                    if (namespaceManagers.TryGetValue(ii, out registeredManagers))
                    {
                        m_namespaceManagers[ii] = registeredManagers.ToArray();
                    }
                }
            }
        }

        /// <summary>
        /// Registers the node manager with the master node manager.
        /// </summary>
        private void RegisterNodeManager(
            INodeManager nodeManager,
            List<INodeManager> registeredManagers,
            Dictionary<int, List<INodeManager>> namespaceManagers)
        {
            m_nodeManagers.Add(nodeManager);

            // ensure the NamespaceUris supported by the NodeManager are in the Server's NamespaceTable.
            if (nodeManager.NamespaceUris != null)
            {
                foreach (string namespaceUri in nodeManager.NamespaceUris)
                {
                    // look up the namespace uri.
                    int index = Server.NamespaceUris.GetIndex(namespaceUri);

                    if (index == -1)
                    {
                        index = Server.NamespaceUris.Append(namespaceUri);
                    }

                    // add manager to list for the namespace.
                    if (!namespaceManagers.TryGetValue(index, out registeredManagers))
                    {
                        namespaceManagers[index] = registeredManagers = new List<INodeManager>();
                    }

                    registeredManagers.Add(nodeManager);
                }
            }
        }
        #endregion

        #region IDisposable Members
        /// <summary>
        /// Frees any unmanaged resources.
        /// </summary>
        public void Dispose()
        {
            Dispose(true);
            GC.SuppressFinalize(this);
        }

        /// <summary>
        /// An overrideable version of the Dispose.
        /// </summary>
        protected virtual void Dispose(bool disposing)
        {
            if (disposing)
            {
                List<INodeManager> nodeManagers = null;

                lock (m_lock)
                {
                    nodeManagers = [.. m_nodeManagers];
                    m_nodeManagers.Clear();
                }

                foreach (INodeManager nodeManager in nodeManagers)
                {
                    Utils.SilentDispose(nodeManager);
                }
            }
        }
        #endregion

        #region Static Methods
        /// <summary>
        /// Adds a reference to the table of external references.
        /// </summary>
        /// <remarks>
        /// This is a convenience function used by custom NodeManagers.
        /// </remarks>
        public static void CreateExternalReference(
            IDictionary<NodeId, IList<IReference>> externalReferences,
            NodeId sourceId,
            NodeId referenceTypeId,
            bool isInverse,
            NodeId targetId)
        {
            var reference = new ReferenceNode();

            reference.ReferenceTypeId = referenceTypeId;
            reference.IsInverse = isInverse;
            reference.TargetId = targetId;

            IList<IReference> references = null;

            if (!externalReferences.TryGetValue(sourceId, out references))
            {
                externalReferences[sourceId] = references = new List<IReference>();
            }

            references.Add(reference);
        }

        /// <summary>
        /// Determine the required history access permission depending on the HistoryUpdateDetails
        /// </summary>
        /// <param name="historyUpdateDetails">The HistoryUpdateDetails passed in</param>
        /// <returns>The corresponding history access permission</returns>
        protected static PermissionType DetermineHistoryAccessPermission(HistoryUpdateDetails historyUpdateDetails)
        {
            Type detailsType = historyUpdateDetails.GetType();

            if (detailsType == typeof(UpdateDataDetails))
            {
                var updateDataDetails = (UpdateDataDetails)historyUpdateDetails;
                return GetHistoryPermissionType(updateDataDetails.PerformInsertReplace);
            }
            else if (detailsType == typeof(UpdateStructureDataDetails))
            {
                var updateStructureDataDetails = (UpdateStructureDataDetails)historyUpdateDetails;
                return GetHistoryPermissionType(updateStructureDataDetails.PerformInsertReplace);
            }
            else if (detailsType == typeof(UpdateEventDetails))
            {
                var updateEventDetails = (UpdateEventDetails)historyUpdateDetails;
                return GetHistoryPermissionType(updateEventDetails.PerformInsertReplace);
            }
            else if (detailsType == typeof(DeleteRawModifiedDetails) ||
                detailsType == typeof(DeleteAtTimeDetails) ||
                detailsType == typeof(DeleteEventDetails))
            {
                return PermissionType.DeleteHistory;
            }

            return PermissionType.ModifyHistory;
        }

        /// <summary>
        ///  Determine the History PermissionType depending on PerformUpdateType
        /// </summary>
        /// <param name="updateType"></param>
        /// <returns>The corresponding PermissionType</returns>
        protected static PermissionType GetHistoryPermissionType(PerformUpdateType updateType)
        {
            switch (updateType)
            {
                case PerformUpdateType.Insert:
                    return PermissionType.InsertHistory;
                case PerformUpdateType.Update:
                    return PermissionType.InsertHistory | PermissionType.ModifyHistory;
                default: // PerformUpdateType.Replace or PerformUpdateType.Remove
                    return PermissionType.ModifyHistory;
            }
        }
        #endregion

        #region Public Interface
        /// <summary>
        /// Returns the core node manager.
        /// </summary>
        public CoreNodeManager CoreNodeManager
        {
            get
            {
                return m_nodeManagers[1] as CoreNodeManager;
            }
        }

        /// <summary>
        /// Returns the diagnostics node manager.
        /// </summary>
        public DiagnosticsNodeManager DiagnosticsNodeManager
        {
            get
            {
                return m_nodeManagers[0] as DiagnosticsNodeManager;
            }
        }

        /// <summary>
        /// Returns the configuration node manager.
        /// </summary>
        public ConfigurationNodeManager ConfigurationNodeManager
        {
            get
            {
                return m_nodeManagers[0] as ConfigurationNodeManager;
            }
        }

        /// <summary>
        /// Creates the node managers and start them
        /// </summary>
        public virtual void Startup()
        {
            lock (m_lock)
            {
                Utils.LogInfo(
                    Utils.TraceMasks.StartStop,
                    "MasterNodeManager.Startup - NodeManagers={0}",
                    m_nodeManagers.Count);

                // create the address spaces.
                var externalReferences = new Dictionary<NodeId, IList<IReference>>();

                for (int ii = 0; ii < m_nodeManagers.Count; ii++)
                {
                    INodeManager nodeManager = m_nodeManagers[ii];

                    try
                    {
                        nodeManager.CreateAddressSpace(externalReferences);
                    }
                    catch (Exception e)
                    {
                        Utils.LogError(e, "Unexpected error creating address space for NodeManager #{0}.", ii);
                        throw;
                    }
                }

                // update external references.
                for (int ii = 0; ii < m_nodeManagers.Count; ii++)
                {
                    INodeManager nodeManager = m_nodeManagers[ii];

                    try
                    {
                        nodeManager.AddReferences(externalReferences);
                    }
                    catch (Exception e)
                    {
                        Utils.LogError(e, "Unexpected error adding references for NodeManager #{0}.", ii);
                        throw;
                    }
                }
            }
        }

        /// <summary>
        /// Signals that a session is closing.
        /// </summary>
        public virtual void SessionClosing(OperationContext context, NodeId sessionId, bool deleteSubscriptions)
        {
            lock (m_lock)
            {
                for (int ii = 0; ii < m_nodeManagers.Count; ii++)
                {
                    var nodeManager = m_nodeManagers[ii] as INodeManager2;

                    if (nodeManager != null)
                    {
                        try
                        {
                            nodeManager.SessionClosing(context, sessionId, deleteSubscriptions);
                        }
                        catch (Exception e)
                        {
                            Utils.LogError(e, "Unexpected error closing session for NodeManager #{0}.", ii);
                        }
                    }
                }
            }
        }

        /// <summary>
        /// Shuts down the node managers.
        /// </summary>
        public virtual void Shutdown()
        {
            lock (m_lock)
            {
                Utils.LogInfo(
                    Utils.TraceMasks.StartStop,
                    "MasterNodeManager.Shutdown - NodeManagers={0}",
                    m_nodeManagers.Count);

                foreach (INodeManager nodeManager in m_nodeManagers)
                {
                    nodeManager.DeleteAddressSpace();
                }
            }
        }

        /// <summary>
        /// Registers the node manager as the node manager for Nodes in the specified namespace.
        /// </summary>
        /// <param name="namespaceUri">The URI of the namespace.</param>
        /// <param name="nodeManager">The NodeManager which owns node in the namespace.</param>
        /// <remarks>
        /// <para>
        /// Multiple NodeManagers may register interest in a Namespace.
        /// The order in which this method is called determines the precedence if multiple NodeManagers exist.
        /// This method adds the namespaceUri to the Server's Namespace table if it does not already exist.
        /// </para>
        /// <para>This method is thread safe and can be called at anytime.</para>
        /// <para>
        /// This method does not have to be called for any namespaces that were in the NodeManager's
        /// NamespaceUri property when the MasterNodeManager was created.
        /// </para>
        /// </remarks>
        /// <exception cref="ArgumentNullException">Throw if the namespaceUri or the nodeManager are null.</exception>
        public void RegisterNamespaceManager(string namespaceUri, INodeManager nodeManager)
        {
            if (string.IsNullOrEmpty(namespaceUri))
            {
                throw new ArgumentNullException(nameof(namespaceUri));
            }

            if (nodeManager == null)
            {
                throw new ArgumentNullException(nameof(nodeManager));
            }

            // look up the namespace uri.
            int index = Server.NamespaceUris.GetIndex(namespaceUri);

            if (index < 0)
            {
                index = Server.NamespaceUris.Append(namespaceUri);
            }

            // allocate a new table (using arrays instead of collections because lookup efficiency is critical).
            var namespaceManagers = new INodeManager[Server.NamespaceUris.Count][];

            m_readWriterLockSlim.EnterWriteLock();
            try
            {
                // copy existing values.
                for (int ii = 0; ii < m_namespaceManagers.Length; ii++)
                {
                    if (m_namespaceManagers.Length >= ii)
                    {
                        namespaceManagers[ii] = m_namespaceManagers[ii];
                    }
                }

                // allocate a new array for the index being updated.
                INodeManager[] registeredManagers = namespaceManagers[index];

                if (registeredManagers == null)
                {
                    registeredManagers = new INodeManager[1];
                }
                else
                {
                    registeredManagers = new INodeManager[registeredManagers.Length + 1];
                    Array.Copy(namespaceManagers[index], registeredManagers, namespaceManagers[index].Length);
                }

                // add new node manager to the end of the list.
                registeredManagers[registeredManagers.Length - 1] = nodeManager;
                namespaceManagers[index] = registeredManagers;

                // replace the table.
                m_namespaceManagers = namespaceManagers;
            }
            finally
            {
                m_readWriterLockSlim.ExitWriteLock();
            }
        }

        /// <summary>
        /// Unregisters the node manager as the node manager for Nodes in the specified namespace.
        /// </summary>
        /// <param name="namespaceUri">The URI of the namespace.</param>
        /// <param name="nodeManager">The NodeManager which no longer owns nodes in the namespace.</param>
        /// <returns>A value indicating whether the node manager was successfully unregistered.</returns>
        /// <exception cref="ArgumentNullException">Throw if the namespaceUri or the nodeManager are null.</exception>
        public bool UnregisterNamespaceManager(string namespaceUri, INodeManager nodeManager)
        {
            if (string.IsNullOrEmpty(namespaceUri))
            {
                throw new ArgumentNullException(nameof(namespaceUri));
            }

            if (nodeManager == null)
            {
                throw new ArgumentNullException(nameof(nodeManager));
            }

            // look up the namespace uri.
            int namespaceIndex = Server.NamespaceUris.GetIndex(namespaceUri);
            if (namespaceIndex < 0)
            {
                return false;
            }

            // look up the node manager in the registered node managers for the namespace.
            int nodeManagerIndex = Array.IndexOf(m_namespaceManagers[namespaceIndex], nodeManager);
            if (nodeManagerIndex < 0)
            {
                return false;
            }

            // allocate a new table (using arrays instead of collections because lookup efficiency is critical).
            var namespaceManagers = new INodeManager[Server.NamespaceUris.Count][];

            m_readWriterLockSlim.EnterWriteLock();
            try
            {
                // copy existing values.
                for (int ii = 0; ii < m_namespaceManagers.Length; ii++)
                {
                    if (m_namespaceManagers.Length >= ii)
                    {
                        namespaceManagers[ii] = m_namespaceManagers[ii];
                    }
                }

                // allocate a new smaller array to support element removal for the index being updated.
                var registeredManagers = new INodeManager[namespaceManagers[namespaceIndex].Length - 1];

                // begin by populating the new array with existing elements up to the target index.
                if (nodeManagerIndex > 0)
                {
                    Array.Copy(
                        namespaceManagers[namespaceIndex],
                        0,
                        registeredManagers,
                        0,
                        nodeManagerIndex);
                }

                // finish by populating the new array with existing elements after the target index.
                if (nodeManagerIndex < namespaceManagers[namespaceIndex].Length - 1)
                {
                    Array.Copy(
                        namespaceManagers[namespaceIndex],
                        nodeManagerIndex + 1,
                        registeredManagers,
                        nodeManagerIndex,
                        namespaceManagers[namespaceIndex].Length - nodeManagerIndex - 1);
                }

                // update the array for the target index.
                namespaceManagers[namespaceIndex] = registeredManagers;

                // replace the table.
                m_namespaceManagers = namespaceManagers;

                return true;
            }
            finally
            {
                m_readWriterLockSlim.ExitWriteLock();
            }
        }

        /// <summary>
        /// Returns node handle and its node manager.
        /// </summary>
        public virtual object GetManagerHandle(NodeId nodeId, out INodeManager nodeManager)
        {
            nodeManager = null;
            object handle;

            // null node ids have no manager.
            if (NodeId.IsNull(nodeId))
            {
                return null;
            }

            // use the namespace index to select the node manager.
            int index = nodeId.NamespaceIndex;

            m_readWriterLockSlim.EnterReadLock();
            try
            {
                // check if node managers are registered - use the core node manager if unknown.
                if (index >= m_namespaceManagers.Length || m_namespaceManagers[index] == null)
                {
                    handle = m_nodeManagers[1].GetManagerHandle(nodeId);

                    if (handle != null)
                    {
                        nodeManager = m_nodeManagers[1];
                        return handle;
                    }

                    return null;
                }

                // check each of the registered node managers.
                INodeManager[] nodeManagers = m_namespaceManagers[index];

                for (int ii = 0; ii < nodeManagers.Length; ii++)
                {
                    handle = nodeManagers[ii].GetManagerHandle(nodeId);

                    if (handle != null)
                    {
                        nodeManager = nodeManagers[ii];
                        return handle;
                    }
                }
            }
            finally
            {
                m_readWriterLockSlim.ExitReadLock();
            }

            // node not recognized.
            return null;
        }

        /// <summary>
        /// Adds the references to the target.
        /// </summary>
        public virtual void AddReferences(NodeId sourceId, IList<IReference> references)
        {
            foreach (IReference reference in references)
            {
                // find source node.
                INodeManager nodeManager = null;
                object sourceHandle = GetManagerHandle(sourceId, out nodeManager);

                if (sourceHandle == null)
                {
                    continue;
                }

                // delete the reference.

                var map = new Dictionary<NodeId, IList<IReference>>();
                map.Add(sourceId, references);
                nodeManager.AddReferences(map);
            }
        }

        /// <summary>
        /// Deletes the references to the target.
        /// </summary>
        public virtual void DeleteReferences(NodeId targetId, IList<IReference> references)
        {
            foreach (ReferenceNode reference in references.OfType<ReferenceNode>())
            {
                var sourceId = ExpandedNodeId.ToNodeId(reference.TargetId, Server.NamespaceUris);

                // find source node.
                INodeManager nodeManager = null;
                object sourceHandle = GetManagerHandle(sourceId, out nodeManager);

                if (sourceHandle == null)
                {
                    continue;
                }

                // delete the reference.
                nodeManager.DeleteReference(sourceHandle, reference.ReferenceTypeId, !reference.IsInverse, targetId, false);
            }
        }

        /// <summary>
        /// Deletes the specified references.
        /// </summary>
        public void RemoveReferences(List<LocalReference> referencesToRemove)
        {
            for (int ii = 0; ii < referencesToRemove.Count; ii++)
            {
                LocalReference reference = referencesToRemove[ii];

                // find source node.
                object sourceHandle = GetManagerHandle(reference.SourceId, out INodeManager nodeManager);

                if (sourceHandle == null)
                {
                    continue;
                }

                // delete the reference.
                nodeManager.DeleteReference(sourceHandle, reference.ReferenceTypeId, reference.IsInverse, reference.TargetId, false);
            }
        }

        #region Register/Unregister Nodes
        /// <summary>
        /// Registers a set of node ids.
        /// </summary>
        public virtual void RegisterNodes(
            OperationContext context,
            NodeIdCollection nodesToRegister,
            out NodeIdCollection registeredNodeIds)
        {
            if (nodesToRegister == null)
            {
                throw new ArgumentNullException(nameof(nodesToRegister));
            }

            // return the node id provided.
            registeredNodeIds = new NodeIdCollection(nodesToRegister.Count);

            for (int ii = 0; ii < nodesToRegister.Count; ii++)
            {
                registeredNodeIds.Add(nodesToRegister[ii]);
            }

            Utils.LogTrace(
                Utils.TraceMasks.ServiceDetail,
                "MasterNodeManager.RegisterNodes - Count={0}",
                nodesToRegister.Count);

            // it is up to the node managers to assign the handles.
            /*
            List<bool> processedNodes = new List<bool>(new bool[itemsToDelete.Count]);

            for (int ii = 0; ii < m_nodeManagers.Count; ii++)
            {
                m_nodeManagers[ii].RegisterNodes(
                    context,
                    nodesToRegister,
                    registeredNodeIds,
                    processedNodes);
            }
            */
        }

        /// <summary>
        /// Unregisters a set of node ids.
        /// </summary>
        public virtual void UnregisterNodes(
            OperationContext context,
            NodeIdCollection nodesToUnregister)
        {
            if (nodesToUnregister == null)
            {
                throw new ArgumentNullException(nameof(nodesToUnregister));
            }

            Utils.LogTrace(
                Utils.TraceMasks.ServiceDetail,
                "MasterNodeManager.UnregisterNodes - Count={0}",
                nodesToUnregister.Count);

            // it is up to the node managers to assign the handles.
            /*
            List<bool> processedNodes = new List<bool>(new bool[itemsToDelete.Count]);

            for (int ii = 0; ii < m_nodeManagers.Count; ii++)
            {
                m_nodeManagers[ii].RegisterNodes(
                    context,
                    nodesToUnregister,
                    processedNodes);
            }
            */
        }
        #endregion

        #region TranslateBrowsePathsToNodeIds
        /// <summary>
        /// Translates a start node id plus a relative paths into a node id.
        /// </summary>
        public virtual void TranslateBrowsePathsToNodeIds(
            OperationContext context,
            BrowsePathCollection browsePaths,
            out BrowsePathResultCollection results,
            out DiagnosticInfoCollection diagnosticInfos)
        {
            if (browsePaths == null)
            {
                throw new ArgumentNullException(nameof(browsePaths));
            }

            bool diagnosticsExist = false;
            results = new BrowsePathResultCollection(browsePaths.Count);
            diagnosticInfos = new DiagnosticInfoCollection(browsePaths.Count);

            for (int ii = 0; ii < browsePaths.Count; ii++)
            {
                // check if request has timed out or been cancelled.
                if (StatusCode.IsBad(context.OperationStatus))
                {
                    throw new ServiceResultException(context.OperationStatus);
                }

                BrowsePath browsePath = browsePaths[ii];

                var result = new BrowsePathResult();
                result.StatusCode = StatusCodes.Good;
                results.Add(result);

                ServiceResult error = null;

                // need to trap unexpected exceptions to handle bugs in the node managers.
                try
                {
                    error = TranslateBrowsePath(context, browsePath, result);
                }
                catch (Exception e)
                {
                    error = ServiceResult.Create(e, StatusCodes.BadUnexpectedError, "Unexpected error translating browse path.");
                }

                if (ServiceResult.IsGood(error))
                {
                    // check for no match.
                    if (result.Targets.Count == 0)
                    {
                        error = StatusCodes.BadNoMatch;
                    }

                    // put a placeholder for diagnostics.
                    else if ((context.DiagnosticsMask & DiagnosticsMasks.OperationAll) != 0)
                    {
                        diagnosticInfos.Add(null);
                    }
                }

                // check for error.
                if (error != null && error.Code != StatusCodes.Good)
                {
                    result.StatusCode = error.StatusCode;

                    if ((context.DiagnosticsMask & DiagnosticsMasks.OperationAll) != 0)
                    {
                        DiagnosticInfo diagnosticInfo = ServerUtils.CreateDiagnosticInfo(Server, context, error);
                        diagnosticInfos.Add(diagnosticInfo);
                        diagnosticsExist = true;
                    }
                }
            }

            // clear the diagnostics array if no diagnostics requested or no errors occurred.
            UpdateDiagnostics(context, diagnosticsExist, ref diagnosticInfos);
        }

        /// <summary>
        /// Updates the diagnostics return parameter.
        /// </summary>
        protected void UpdateDiagnostics(
            OperationContext context,
            bool diagnosticsExist,
            ref DiagnosticInfoCollection diagnosticInfos)
        {
            if (diagnosticInfos == null)
            {
                return;
            }

            if (diagnosticsExist && context.StringTable.Count == 0)
            {
                diagnosticsExist = false;

                for (int ii = 0; !diagnosticsExist && ii < diagnosticInfos.Count; ii++)
                {
                    DiagnosticInfo diagnosticInfo = diagnosticInfos[ii];

                    int depth = 0;
                    while (diagnosticInfo != null && depth++ < DiagnosticInfo.MaxInnerDepth)
                    {
                        if (!string.IsNullOrEmpty(diagnosticInfo.AdditionalInfo))
                        {
                            diagnosticsExist = true;
                            break;
                        }

                        diagnosticInfo = diagnosticInfo.InnerDiagnosticInfo;
                    }
                }
            }

            if (!diagnosticsExist)
            {
                diagnosticInfos = null;
            }
        }

        /// <summary>
        /// Translates a browse path.
        /// </summary>
        protected ServiceResult TranslateBrowsePath(
            OperationContext context,
            BrowsePath browsePath,
            BrowsePathResult result)
        {
            Debug.Assert(browsePath != null);
            Debug.Assert(result != null);

            // check for valid start node.
            INodeManager nodeManager = null;

            object sourceHandle = GetManagerHandle(browsePath.StartingNode, out nodeManager);

            if (sourceHandle == null)
            {
                return StatusCodes.BadNodeIdUnknown;
            }

            // check the relative path.
            RelativePath relativePath = browsePath.RelativePath;

            if (relativePath.Elements == null || relativePath.Elements.Count == 0)
            {
                return StatusCodes.BadNothingToDo;
            }

            for (int ii = 0; ii < relativePath.Elements.Count; ii++)
            {
                RelativePathElement element = relativePath.Elements[ii];

                if (element == null || QualifiedName.IsNull(relativePath.Elements[ii].TargetName))
                {
                    return StatusCodes.BadBrowseNameInvalid;
                }

                if (NodeId.IsNull(element.ReferenceTypeId))
                {
                    element.ReferenceTypeId = ReferenceTypeIds.References;
                    element.IncludeSubtypes = true;
                }
            }
            // validate access rights and role permissions
            ServiceResult serviceResult = ValidatePermissions(context, nodeManager, sourceHandle, PermissionType.Browse, null, true);
            if (ServiceResult.IsGood(serviceResult))
            {
                // translate path only if validation is passing
                TranslateBrowsePath(
                    context,
                    nodeManager,
                    sourceHandle,
                    relativePath,
                    result.Targets,
                    0);
            }

            return serviceResult;
        }

        /// <summary>
        /// Recursively processes the elements in the RelativePath starting at the specified index.
        /// </summary>
        private void TranslateBrowsePath(
            OperationContext context,
            INodeManager nodeManager,
            object sourceHandle,
            RelativePath relativePath,
            BrowsePathTargetCollection targets,
            int index)
        {
            Debug.Assert(nodeManager != null);
            Debug.Assert(sourceHandle != null);
            Debug.Assert(relativePath != null);
            Debug.Assert(targets != null);

            // check for end of list.
            if (index < 0 || index >= relativePath.Elements.Count)
            {
                return;
            }

            // follow the next hop.
            RelativePathElement element = relativePath.Elements[index];

            // check for valid reference type.
            if (!element.IncludeSubtypes && NodeId.IsNull(element.ReferenceTypeId))
            {
                return;
            }

            // check for valid target name.
            if (QualifiedName.IsNull(element.TargetName))
            {
                throw new ServiceResultException(StatusCodes.BadBrowseNameInvalid);
            }

            var targetIds = new List<ExpandedNodeId>();
            var externalTargetIds = new List<NodeId>();

            try
            {
                nodeManager.TranslateBrowsePath(
                    context,
                    sourceHandle,
                    element,
                    targetIds,
                    externalTargetIds);
            }
            catch (Exception e)
            {
                Utils.LogError(e, "Unexpected error translating browse path.");
                return;
            }

            // must check the browse name on all external targets.
            for (int ii = 0; ii < externalTargetIds.Count; ii++)
            {
                // get the browse name from another node manager.
                var description = new ReferenceDescription();

                UpdateReferenceDescription(
                    context,
                    externalTargetIds[ii],
                    NodeClass.Unspecified,
                    BrowseResultMask.BrowseName,
                    description);

                // add to list if target name matches.
                if (description.BrowseName == element.TargetName)
                {
                    bool found = false;

                    for (int jj = 0; jj < targetIds.Count; jj++)
                    {
                        if (targetIds[jj] == externalTargetIds[ii])
                        {
                            found = true;
                            break;
                        }
                    }

                    if (!found)
                    {
                        targetIds.Add(externalTargetIds[ii]);
                    }
                }
            }

            // check if done after a final hop.
            if (index == relativePath.Elements.Count - 1)
            {
                for (int ii = 0; ii < targetIds.Count; ii++)
                {
                    // Check the role permissions for target nodes
                    INodeManager targetNodeManager = null;
                    object targetHandle = GetManagerHandle(ExpandedNodeId.ToNodeId(targetIds[ii], Server.NamespaceUris), out targetNodeManager);

                    if (targetHandle != null && targetNodeManager != null)
                    {
                        NodeMetadata nodeMetadata = targetNodeManager.GetNodeMetadata(context, targetHandle, BrowseResultMask.All);
                        ServiceResult serviceResult = ValidateRolePermissions(context, nodeMetadata, PermissionType.Browse);

                        if (ServiceResult.IsBad(serviceResult))
                        {
                            // Remove target node without role permissions.
                            continue;
                        }
                    }

                    var target = new BrowsePathTarget();
                    target.TargetId = targetIds[ii];
                    target.RemainingPathIndex = uint.MaxValue;

                    targets.Add(target);
                }

                return;
            }

            // process next hops.
            for (int ii = 0; ii < targetIds.Count; ii++)
            {
                ExpandedNodeId targetId = targetIds[ii];

                // check for external reference.
                if (targetId.IsAbsolute)
                {
                    var target = new BrowsePathTarget();

                    target.TargetId = targetId;
                    target.RemainingPathIndex = (uint)(index + 1);

                    targets.Add(target);
                    continue;
                }

                // check for valid start node.
                sourceHandle = GetManagerHandle((NodeId)targetId, out nodeManager);

                if (sourceHandle == null)
                {
                    continue;
                }

                // recursively follow hops.
                TranslateBrowsePath(
                    context,
                    nodeManager,
                    sourceHandle,
                    relativePath,
                    targets,
                    index + 1);
            }
        }
        #endregion

        #region Browse
        /// <summary>
        /// Returns the set of references that meet the filter criteria.
        /// </summary>
        public virtual void Browse(
            OperationContext context,
            ViewDescription view,
            uint maxReferencesPerNode,
            BrowseDescriptionCollection nodesToBrowse,
            out BrowseResultCollection results,
            out DiagnosticInfoCollection diagnosticInfos)
        {
            if (context == null)
            {
                throw new ArgumentNullException(nameof(context));
            }

            if (nodesToBrowse == null)
            {
                throw new ArgumentNullException(nameof(nodesToBrowse));
            }

            if (view != null && !NodeId.IsNull(view.ViewId))
            {
                INodeManager viewManager = null;
                object viewHandle = GetManagerHandle(view.ViewId, out viewManager);

                if (viewHandle == null)
                {
                    throw new ServiceResultException(StatusCodes.BadViewIdUnknown);
                }

                NodeMetadata metadata = viewManager.GetNodeMetadata(context, viewHandle, BrowseResultMask.NodeClass);

                if (metadata == null || metadata.NodeClass != NodeClass.View)
                {
                    throw new ServiceResultException(StatusCodes.BadViewIdUnknown);
                }

                // validate access rights and role permissions
                ServiceResult validationResult = ValidatePermissions(context, viewManager, viewHandle, PermissionType.Browse, null, true);
                if (ServiceResult.IsBad(validationResult))
                {
                    throw new ServiceResultException(validationResult);
                }
                view.Handle = viewHandle;
            }

            bool diagnosticsExist = false;
            results = new BrowseResultCollection(nodesToBrowse.Count);
            diagnosticInfos = new DiagnosticInfoCollection(nodesToBrowse.Count);

            uint continuationPointsAssigned = 0;

            for (int ii = 0; ii < nodesToBrowse.Count; ii++)
            {
                // check if request has timed out or been cancelled.
                if (StatusCode.IsBad(context.OperationStatus))
                {
                    // release all allocated continuation points.
                    foreach (BrowseResult current in results)
                    {
                        if (current != null && current.ContinuationPoint != null && current.ContinuationPoint.Length > 0)
                        {
                            ContinuationPoint cp = context.Session.RestoreContinuationPoint(current.ContinuationPoint);
                            cp.Dispose();
                        }
                    }

                    throw new ServiceResultException(context.OperationStatus);
                }

                BrowseDescription nodeToBrowse = nodesToBrowse[ii];

                // initialize result.
                var result = new BrowseResult();
                result.StatusCode = StatusCodes.Good;
                results.Add(result);

                ServiceResult error = null;

                // need to trap unexpected exceptions to handle bugs in the node managers.
                try
                {
                    error = Browse(
                        context,
                        view,
                        maxReferencesPerNode,
                        continuationPointsAssigned < m_maxContinuationPointsPerBrowse,
                        nodeToBrowse,
                        result);
                }
                catch (Exception e)
                {
                    error = ServiceResult.Create(e, StatusCodes.BadUnexpectedError, "Unexpected error browsing node.");
                }

                // check for continuation point.
                if (result.ContinuationPoint != null && result.ContinuationPoint.Length > 0)
                {
                    continuationPointsAssigned++;
                }

                // check for error.
                result.StatusCode = error.StatusCode;

                if ((context.DiagnosticsMask & DiagnosticsMasks.OperationAll) != 0)
                {
                    DiagnosticInfo diagnosticInfo = null;

                    if (error != null && error.Code != StatusCodes.Good)
                    {
                        diagnosticInfo = ServerUtils.CreateDiagnosticInfo(Server, context, error);
                        diagnosticsExist = true;
                    }

                    diagnosticInfos.Add(diagnosticInfo);
                }
            }

            // clear the diagnostics array if no diagnostics requested or no errors occurred.
            UpdateDiagnostics(context, diagnosticsExist, ref diagnosticInfos);
        }

        /// <summary>
        /// Prepare a cache per NodeManager and unique NodeId that holds the attributes needed to validate the AccessRestrictions and RolePermissions.
        /// This cache is then used in subsequenct calls to avoid triggering unnecessary time consuming callbacks.
        /// The current services that benefit from this are the Read service
        /// </summary>
        /// <typeparam name="T">One of the following types used in the service calls:
        ///     ReadValueId used in the Read service</typeparam>
        /// <param name="nodesCollection">The collection of nodes on which the service operates uppon</param>
        /// <param name="uniqueNodesServiceAttributes">The resulting cache that holds the values of the AccessRestrictions and RolePermissions attributes needed for Read service</param>
        private static void PrepareValidationCache<T>(List<T> nodesCollection,
            out Dictionary<NodeId, List<object>> uniqueNodesServiceAttributes)
        {
            var uniqueNodes = new HashSet<NodeId>();
            for (int i = 0; i < nodesCollection.Count; i++)
            {
                Type listType = typeof(T);
                NodeId nodeId = null;

                if (listType == typeof(ReadValueId))
                {
                    nodeId = (nodesCollection[i] as ReadValueId)?.NodeId;
                }

                if (nodeId == null)
                {
                    throw new ArgumentException("Provided List<T> nodesCollection is of wrong type, T should be type BrowseDescription, ReadValueId or CallMethodRequest", nameof(nodesCollection));
                }

                uniqueNodes.Add(nodeId);
            }
            // uniqueNodesReadAttributes is the place where the attributes for each unique nodeId are kept on the services
            uniqueNodesServiceAttributes = new Dictionary<NodeId, List<object>>();
            foreach (NodeId uniqueNode in uniqueNodes)
            {
                uniqueNodesServiceAttributes.Add(uniqueNode, new List<object>());
            }
        }

        /// <summary>
        /// Continues a browse operation that was previously halted.
        /// </summary>
        public virtual void BrowseNext(
            OperationContext context,
            bool releaseContinuationPoints,
            ByteStringCollection continuationPoints,
            out BrowseResultCollection results,
            out DiagnosticInfoCollection diagnosticInfos)
        {
            if (context == null)
            {
                throw new ArgumentNullException(nameof(context));
            }

            if (continuationPoints == null)
            {
                throw new ArgumentNullException(nameof(continuationPoints));
            }

            bool diagnosticsExist = false;
            results = new BrowseResultCollection(continuationPoints.Count);
            diagnosticInfos = new DiagnosticInfoCollection(continuationPoints.Count);

            uint continuationPointsAssigned = 0;

            for (int ii = 0; ii < continuationPoints.Count; ii++)
            {
                ContinuationPoint cp = null;

                // check if request has timed out or been canceled.
                if (StatusCode.IsBad(context.OperationStatus))
                {
                    // release all allocated continuation points.
                    foreach (BrowseResult current in results)
                    {
                        if (current != null && current.ContinuationPoint != null && current.ContinuationPoint.Length > 0)
                        {
                            cp = context.Session.RestoreContinuationPoint(current.ContinuationPoint);
                            cp.Dispose();
                        }
                    }

                    throw new ServiceResultException(context.OperationStatus);
                }

                // find the continuation point.
                cp = context.Session.RestoreContinuationPoint(continuationPoints[ii]);

                // validate access rights and role permissions
                if (cp != null)
                {
                    ServiceResult validationResult = ValidatePermissions(context, cp.Manager, cp.NodeToBrowse, PermissionType.Browse, null, true);
                    if (ServiceResult.IsBad(validationResult))
                    {
                        var badResult = new BrowseResult();
                        badResult.StatusCode = validationResult.Code;
                        results.Add(badResult);

                        // put placeholder for diagnostics
                        diagnosticInfos.Add(null);
                        continue;
                    }
                }

                // initialize result.
                var result = new BrowseResult();
                result.StatusCode = StatusCodes.Good;
                results.Add(result);

                // check if simply releasing the continuation point.
                if (releaseContinuationPoints)
                {
                    if (cp != null)
                    {
                        cp.Dispose();
                        cp = null;
                    }

                    continue;
                }

                ServiceResult error = null;

                // check if continuation point has expired.
                if (cp == null)
                {
                    error = StatusCodes.BadContinuationPointInvalid;
                }

                if (cp != null)
                {
                    // need to trap unexpected exceptions to handle bugs in the node managers.
                    try
                    {
                        ReferenceDescriptionCollection references = result.References;

                        error = FetchReferences(
                            context,
                            continuationPointsAssigned < m_maxContinuationPointsPerBrowse,
                            ref cp,
                            ref references);

                        result.References = references;
                    }
                    catch (Exception e)
                    {
                        error = ServiceResult.Create(e, StatusCodes.BadUnexpectedError, "Unexpected error browsing node.");
                    }

                    // check for continuation point.
                    if (result.ContinuationPoint != null && result.ContinuationPoint.Length > 0)
                    {
                        continuationPointsAssigned++;
                    }
                }

                // check for error.
                result.StatusCode = error.StatusCode;

                if ((context.DiagnosticsMask & DiagnosticsMasks.OperationAll) != 0)
                {
                    DiagnosticInfo diagnosticInfo = null;

                    if (error != null && error.Code != StatusCodes.Good)
                    {
                        diagnosticInfo = ServerUtils.CreateDiagnosticInfo(Server, context, error);
                        diagnosticsExist = true;
                    }

                    diagnosticInfos.Add(diagnosticInfo);
                }

                // check for continuation point.
                if (cp != null)
                {
                    result.StatusCode = StatusCodes.Good;
                    result.ContinuationPoint = cp.Id.ToByteArray();
                    continue;
                }
            }

            // clear the diagnostics array if no diagnostics requested or no errors occurred.
            UpdateDiagnostics(context, diagnosticsExist, ref diagnosticInfos);
        }

        /// <summary>
        /// Returns the set of references that meet the filter criteria.
        /// </summary>
        protected ServiceResult Browse(
            OperationContext context,
            ViewDescription view,
            uint maxReferencesPerNode,
            bool assignContinuationPoint,
            BrowseDescription nodeToBrowse,
            BrowseResult result)
        {
            Debug.Assert(context != null);
            Debug.Assert(nodeToBrowse != null);
            Debug.Assert(result != null);

            // find node manager that owns the node.
            INodeManager nodeManager = null;
            object handle = GetManagerHandle(nodeToBrowse.NodeId, out nodeManager);

            if (handle == null)
            {
                return StatusCodes.BadNodeIdUnknown;
            }

            if (!NodeId.IsNull(nodeToBrowse.ReferenceTypeId) && !Server.TypeTree.IsKnown(nodeToBrowse.ReferenceTypeId))
            {
                return StatusCodes.BadReferenceTypeIdInvalid;
            }

            if (nodeToBrowse.BrowseDirection < BrowseDirection.Forward || nodeToBrowse.BrowseDirection > BrowseDirection.Both)
            {
                return StatusCodes.BadBrowseDirectionInvalid;
            }

            // validate access rights and role permissions
            ServiceResult validationResult = ValidatePermissions(context, nodeManager, handle, PermissionType.Browse, null, true);
            if (ServiceResult.IsBad(validationResult))
            {
                return validationResult;
            }

            // create a continuation point.
            var cp = new ContinuationPoint();

            cp.Manager = nodeManager;
            cp.View = view;
            cp.NodeToBrowse = handle;
            cp.MaxResultsToReturn = maxReferencesPerNode;
            cp.BrowseDirection = nodeToBrowse.BrowseDirection;
            cp.ReferenceTypeId = nodeToBrowse.ReferenceTypeId;
            cp.IncludeSubtypes = nodeToBrowse.IncludeSubtypes;
            cp.NodeClassMask = nodeToBrowse.NodeClassMask;
            cp.ResultMask = (BrowseResultMask)nodeToBrowse.ResultMask;
            cp.Index = 0;
            cp.Data = null;

            // check if reference type left unspecified.
            if (NodeId.IsNull(cp.ReferenceTypeId))
            {
                cp.ReferenceTypeId = ReferenceTypeIds.References;
                cp.IncludeSubtypes = true;
            }

            // loop until browse is complete or max results.
            ReferenceDescriptionCollection references = result.References;
            ServiceResult error = FetchReferences(context, assignContinuationPoint, ref cp, ref references);
            result.References = references;

            // save continuation point.
            if (cp != null)
            {
                result.StatusCode = StatusCodes.Good;
                result.ContinuationPoint = cp.Id.ToByteArray();
            }

            // all is good.
            return error;
        }

        /// <summary>
        /// Loops until browse is complete for max results reached.
        /// </summary>
        protected ServiceResult FetchReferences(
            OperationContext context,
            bool assignContinuationPoint,
            ref ContinuationPoint cp,
            ref ReferenceDescriptionCollection references)
        {
            Debug.Assert(context != null);
            Debug.Assert(cp != null);
            Debug.Assert(references != null);

            INodeManager nodeManager = cp.Manager;
            var nodeClassMask = (NodeClass)cp.NodeClassMask;
            BrowseResultMask resultMask = cp.ResultMask;

            // loop until browse is complete or max results.
            while (cp != null)
            {
                // fetch next batch.
                nodeManager.Browse(context, ref cp, references);

                var referencesToKeep = new ReferenceDescriptionCollection(references.Count);

                // check for incomplete reference descriptions.
                for (int ii = 0; ii < references.Count; ii++)
                {
                    ReferenceDescription reference = references[ii];

                    // check if filtering must be applied.
                    if (reference.Unfiltered)
                    {
                        // ignore unknown external references.
                        if (reference.NodeId.IsAbsolute)
                        {
                            continue;
                        }

                        // update the description.
                        bool include = UpdateReferenceDescription(
                            context,
                            (NodeId)reference.NodeId,
                            nodeClassMask,
                            resultMask,
                            reference);

                        if (!include)
                        {
                            continue;
                        }
                    }

                    // add to list.
                    referencesToKeep.Add(reference);
                }

                // replace list.
                references = referencesToKeep;

                // check if browse limit reached.
                if (cp != null && references.Count >= cp.MaxResultsToReturn)
                {
                    if (!assignContinuationPoint)
                    {
                        return StatusCodes.BadNoContinuationPoints;
                    }

                    cp.Id = Guid.NewGuid();
                    context.Session.SaveContinuationPoint(cp);
                    break;
                }
            }

            // all is good.
            return ServiceResult.Good;
        }
        #endregion

        /// <summary>
        /// Updates the reference description with the node attributes.
        /// </summary>
        private bool UpdateReferenceDescription(
            OperationContext context,
            NodeId targetId,
            NodeClass nodeClassMask,
            BrowseResultMask resultMask,
            ReferenceDescription description)
        {
            if (targetId == null)
            {
                throw new ArgumentNullException(nameof(targetId));
            }

            if (description == null)
            {
                throw new ArgumentNullException(nameof(description));
            }

            // find node manager that owns the node.
            INodeManager nodeManager = null;
            object handle = GetManagerHandle(targetId, out nodeManager);

            // dangling reference - nothing more to do.
            if (handle == null)
            {
                return false;
            }

            // fetch the node attributes.
            NodeMetadata metadata = nodeManager.GetNodeMetadata(context, handle, resultMask);

            if (metadata == null)
            {
                return false;
            }

            // check nodeclass filter.
            if (nodeClassMask != NodeClass.Unspecified && (metadata.NodeClass & nodeClassMask) == 0)
            {
                return false;
            }

            // update attributes.
            description.NodeId = metadata.NodeId;

            description.SetTargetAttributes(
                resultMask,
                metadata.NodeClass,
                metadata.BrowseName,
                metadata.DisplayName,
                metadata.TypeDefinition);

            description.Unfiltered = false;

            return true;
        }

        /// <summary>
        /// Reads a set of nodes.
        /// </summary>
        public virtual void Read(
            OperationContext context,
            double maxAge,
            TimestampsToReturn timestampsToReturn,
            ReadValueIdCollection nodesToRead,
            out DataValueCollection values,
            out DiagnosticInfoCollection diagnosticInfos)
        {
            if (nodesToRead == null)
            {
                throw new ArgumentNullException(nameof(nodesToRead));
            }

            if (maxAge < 0)
            {
                throw new ServiceResultException(StatusCodes.BadMaxAgeInvalid);
            }

            if (timestampsToReturn < TimestampsToReturn.Source || timestampsToReturn > TimestampsToReturn.Neither)
            {
                throw new ServiceResultException(StatusCodes.BadTimestampsToReturnInvalid);
            }

            bool diagnosticsExist = false;
            values = new DataValueCollection(nodesToRead.Count);
            diagnosticInfos = new DiagnosticInfoCollection(nodesToRead.Count);

            // create empty list of errors.
            var errors = new List<ServiceResult>(values.Count);
            for (int ii = 0; ii < nodesToRead.Count; ii++)
            {
                errors.Add(null);
            }

            // add placeholder for each result.
            bool validItems = false;

            Utils.LogTrace(
                Utils.TraceMasks.ServiceDetail,
                "MasterNodeManager.Read - Count={0}",
                nodesToRead.Count);

            Dictionary<NodeId, List<object>> uniqueNodesReadAttributes;
            MasterNodeManager.PrepareValidationCache(nodesToRead, out uniqueNodesReadAttributes);

            for (int ii = 0; ii < nodesToRead.Count; ii++)
            {
                // add default value to values collection
                values.Add(null);
                // add placeholder for diagnostics
                diagnosticInfos.Add(null);

                // pre-validate and pre-parse parameter.
                errors[ii] = ValidateReadRequest(context, nodesToRead[ii], uniqueNodesReadAttributes);

                // return error status.
                if (ServiceResult.IsBad(errors[ii]))
                {
                    nodesToRead[ii].Processed = true;
                }
                // found at least one valid item.
                else
                {
                    nodesToRead[ii].Processed = false;
                    validItems = true;
                }
            }

            // call each node manager.
            if (validItems)
            {
                for (int ii = 0; ii < m_nodeManagers.Count; ii++)
                {
#if VERBOSE
                    Utils.LogTrace(
                        (int)Utils.TraceMasks.ServiceDetail,
                        "MasterNodeManager.Read - Calling NodeManager {0} of {1}",
                        ii,
                        m_nodeManagers.Count);
#endif
                    m_nodeManagers[ii].Read(
                        context,
                        maxAge,
                        nodesToRead,
                        values,
                        errors);
                }
            }

            // process results.
            for (int ii = 0; ii < nodesToRead.Count; ii++)
            {
                DataValue value = values[ii];

                // set an error code for nodes that were not handled by any node manager.
                if (!nodesToRead[ii].Processed)
                {
                    value = values[ii] = new DataValue(StatusCodes.BadNodeIdUnknown, DateTime.UtcNow);
                    errors[ii] = new ServiceResult(values[ii].StatusCode);
                }

                // update the diagnostic info and ensure the status code in the data value is the same as the error code.
                if (errors[ii] != null && errors[ii].Code != StatusCodes.Good)
                {
                    if (value == null)
                    {
                        value = values[ii] = new DataValue(errors[ii].Code, DateTime.UtcNow);
                    }

                    value.StatusCode = errors[ii].Code;

                    if ((context.DiagnosticsMask & DiagnosticsMasks.OperationAll) != 0)
                    {
                        diagnosticInfos[ii] = ServerUtils.CreateDiagnosticInfo(Server, context, errors[ii]);
                        diagnosticsExist = true;
                    }
                }

                // apply the timestamp filters.
                if (timestampsToReturn != TimestampsToReturn.Server && timestampsToReturn != TimestampsToReturn.Both)
                {
                    value.ServerTimestamp = DateTime.MinValue;
                }

                if (timestampsToReturn != TimestampsToReturn.Source && timestampsToReturn != TimestampsToReturn.Both)
                {
                    value.SourceTimestamp = DateTime.MinValue;
                }
            }

            // clear the diagnostics array if no diagnostics requested or no errors occurred.
            UpdateDiagnostics(context, diagnosticsExist, ref diagnosticInfos);
        }

        /// <summary>
        /// Reads the history of a set of items.
        /// </summary>
        public virtual void HistoryRead(
            OperationContext context,
            ExtensionObject historyReadDetails,
            TimestampsToReturn timestampsToReturn,
            bool releaseContinuationPoints,
            HistoryReadValueIdCollection nodesToRead,
            out HistoryReadResultCollection results,
            out DiagnosticInfoCollection diagnosticInfos)
        {
            // validate history details parameter.
            if (ExtensionObject.IsNull(historyReadDetails))
            {
                throw new ServiceResultException(StatusCodes.BadHistoryOperationInvalid);
            }

            if (!(historyReadDetails.Body is HistoryReadDetails details))
            {
                throw new ServiceResultException(StatusCodes.BadHistoryOperationInvalid);
            }

            // create result lists.
            bool diagnosticsExist = false;
            results = new HistoryReadResultCollection(nodesToRead.Count);
            diagnosticInfos = new DiagnosticInfoCollection(nodesToRead.Count);

            // pre-validate items.
            bool validItems = false;
            // create empty list of errors.
            var errors = new List<ServiceResult>(results.Count);
            for (int ii = 0; ii < nodesToRead.Count; ii++)
            {
                errors.Add(null);
            }

            for (int ii = 0; ii < nodesToRead.Count; ii++)
            {
                // Limit permission restrictions to Client initiated service call
                HistoryReadResult result = null;
                DiagnosticInfo diagnosticInfo = null;

                // pre-validate and pre-parse parameter.
                errors[ii] = ValidateHistoryReadRequest(context, nodesToRead[ii]);

                // return error status.
                if (ServiceResult.IsBad(errors[ii]))
                {
                    nodesToRead[ii].Processed = true;
                    result = new HistoryReadResult();
                    result.StatusCode = errors[ii].Code;

                    // add diagnostics if requested.
                    if ((context.DiagnosticsMask & DiagnosticsMasks.OperationAll) != 0)
                    {
                        diagnosticInfo = ServerUtils.CreateDiagnosticInfo(Server, context, errors[ii]);
                        diagnosticsExist = true;
                    }
                }
                // found at least one valid item.
                else
                {
                    nodesToRead[ii].Processed = false;
                    validItems = true;
                }

                results.Add(result);
                diagnosticInfos.Add(diagnosticInfo);
            }

            // call each node manager.
            if (validItems)
            {
                foreach (INodeManager nodeManager in m_nodeManagers)
                {
                    nodeManager.HistoryRead(
                        context,
                        details,
                        timestampsToReturn,
                        releaseContinuationPoints,
                        nodesToRead,
                        results,
                        errors);
                }

                for (int ii = 0; ii < nodesToRead.Count; ii++)
                {
                    HistoryReadResult result = results[ii];

                    // set an error code for nodes that were not handled by any node manager.
                    if (!nodesToRead[ii].Processed)
                    {
                        nodesToRead[ii].Processed = true;
                        result = results[ii] = new HistoryReadResult();
                        result.StatusCode = StatusCodes.BadNodeIdUnknown;
                        errors[ii] = results[ii].StatusCode;
                    }

                    // update the diagnostic info and ensure the status code in the result is the same as the error code.
                    if (errors[ii] != null && errors[ii].Code != StatusCodes.Good)
                    {
                        if (result == null)
                        {
                            result = results[ii] = new HistoryReadResult();
                        }

                        result.StatusCode = errors[ii].Code;

                        // add diagnostics if requested.
                        if ((context.DiagnosticsMask & DiagnosticsMasks.OperationAll) != 0)
                        {
                            diagnosticInfos[ii] = ServerUtils.CreateDiagnosticInfo(Server, context, errors[ii]);
                            diagnosticsExist = true;
                        }
                    }
                }
            }

            // clear the diagnostics array if no diagnostics requested or no errors occurred.
            UpdateDiagnostics(context, diagnosticsExist, ref diagnosticInfos);
        }

        /// <summary>
        /// Writes a set of values.
        /// </summary>
        public virtual void Write(
            OperationContext context,
            WriteValueCollection nodesToWrite,
            out StatusCodeCollection results,
            out DiagnosticInfoCollection diagnosticInfos)
        {
            if (context == null)
            {
                throw new ArgumentNullException(nameof(context));
            }

            if (nodesToWrite == null)
            {
                throw new ArgumentNullException(nameof(nodesToWrite));
            }

            int count = nodesToWrite.Count;

            bool diagnosticsExist = false;
            results = new StatusCodeCollection(count);
            diagnosticInfos = new DiagnosticInfoCollection(count);

            // add placeholder for each result.
            bool validItems = false;

            for (int ii = 0; ii < count; ii++)
            {
                StatusCode result = StatusCodes.Good;
                DiagnosticInfo diagnosticInfo = null;

                // pre-validate and pre-parse parameter. Validate also access rights and role permissions
                ServiceResult error = ValidateWriteRequest(context, nodesToWrite[ii]);

                // return error status.
                if (ServiceResult.IsBad(error))
                {
                    nodesToWrite[ii].Processed = true;
                    result = error.Code;

                    // add diagnostics if requested.
                    if ((context.DiagnosticsMask & DiagnosticsMasks.OperationAll) != 0)
                    {
                        diagnosticInfo = ServerUtils.CreateDiagnosticInfo(Server, context, error);
                        diagnosticsExist = true;
                    }
                }

                // found at least one valid item.
                else
                {
                    nodesToWrite[ii].Processed = false;
                    validItems = true;
                }

                results.Add(result);
                diagnosticInfos.Add(diagnosticInfo);
            }

            // call each node manager.
            if (validItems)
            {
                var errors = new List<ServiceResult>(count);
                errors.AddRange(new ServiceResult[count]);

                foreach (INodeManager nodeManager in m_nodeManagers)
                {
                    nodeManager.Write(
                    context,
                    nodesToWrite,
                    errors);
                }

                for (int ii = 0; ii < nodesToWrite.Count; ii++)
                {
                    if (!nodesToWrite[ii].Processed)
                    {
                        errors[ii] = StatusCodes.BadNodeIdUnknown;
                    }

                    if (errors[ii] != null && errors[ii].Code != StatusCodes.Good)
                    {
                        results[ii] = errors[ii].Code;

                        // add diagnostics if requested.
                        if ((context.DiagnosticsMask & DiagnosticsMasks.OperationAll) != 0)
                        {
                            diagnosticInfos[ii] = ServerUtils.CreateDiagnosticInfo(Server, context, errors[ii]);
                            diagnosticsExist = true;
                        }
                    }

                    ServerUtils.ReportWriteValue(nodesToWrite[ii].NodeId, nodesToWrite[ii].Value, results[ii]);
                }
            }

            // clear the diagnostics array if no diagnostics requested or no errors occurred.
            UpdateDiagnostics(context, diagnosticsExist, ref diagnosticInfos);
        }

        /// <summary>
        /// Updates the history for a set of nodes.
        /// </summary>
        public virtual void HistoryUpdate(
            OperationContext context,
            ExtensionObjectCollection historyUpdateDetails,
            out HistoryUpdateResultCollection results,
            out DiagnosticInfoCollection diagnosticInfos)
        {
            Type detailsType = null;
            var nodesToUpdate = new List<HistoryUpdateDetails>();

            // verify that all extension objects in the list have the same type.
            foreach (ExtensionObject details in historyUpdateDetails)
            {
                if (detailsType == null)
                {
                    detailsType = details.Body.GetType();
                }

                if (!ExtensionObject.IsNull(details))
                {
                    nodesToUpdate.Add(details.Body as HistoryUpdateDetails);
                }
            }

            // create result lists.
            bool diagnosticsExist = false;
            results = new HistoryUpdateResultCollection(nodesToUpdate.Count);
            diagnosticInfos = new DiagnosticInfoCollection(nodesToUpdate.Count);

            // pre-validate items.
            bool validItems = false;

            // create empty list of errors.
            var errors = new List<ServiceResult>(results.Count);
            for (int ii = 0; ii < nodesToUpdate.Count; ii++)
            {
                errors.Add(null);
            }

            for (int ii = 0; ii < nodesToUpdate.Count; ii++)
            {
                HistoryUpdateResult result = null;
                DiagnosticInfo diagnosticInfo = null;

                // check the type of details parameter.
                ServiceResult error = null;

                if (nodesToUpdate[ii].GetType() != detailsType)
                {
                    error = StatusCodes.BadHistoryOperationInvalid;
                }
                // pre-validate and pre-parse parameter.
                else
                {
                    error = ValidateHistoryUpdateRequest(context, nodesToUpdate[ii]);
                }

                // return error status.
                if (ServiceResult.IsBad(error))
                {
                    nodesToUpdate[ii].Processed = true;
                    result = new HistoryUpdateResult();
                    result.StatusCode = error.Code;

                    // add diagnostics if requested.
                    if ((context.DiagnosticsMask & DiagnosticsMasks.OperationAll) != 0)
                    {
                        diagnosticInfo = ServerUtils.CreateDiagnosticInfo(Server, context, error);
                        diagnosticsExist = true;
                    }
                }
                // found at least one valid item.
                else
                {
                    nodesToUpdate[ii].Processed = false;
                    validItems = true;
                }

                results.Add(result);
                diagnosticInfos.Add(diagnosticInfo);
            }

            // call each node manager.
            if (validItems)
            {
                foreach (INodeManager nodeManager in m_nodeManagers)
                {
                    nodeManager.HistoryUpdate(
                        context,
                        detailsType,
                        nodesToUpdate,
                        results,
                        errors);
                }

                for (int ii = 0; ii < nodesToUpdate.Count; ii++)
                {
                    HistoryUpdateResult result = results[ii];

                    // set an error code for nodes that were not handled by any node manager.
                    if (!nodesToUpdate[ii].Processed)
                    {
                        nodesToUpdate[ii].Processed = true;
                        result = results[ii] = new HistoryUpdateResult();
                        result.StatusCode = StatusCodes.BadNodeIdUnknown;
                        errors[ii] = result.StatusCode;
                    }

                    // update the diagnostic info and ensure the status code in the result is the same as the error code.
                    if (errors[ii] != null && errors[ii].Code != StatusCodes.Good)
                    {
                        if (result == null)
                        {
                            result = results[ii] = new HistoryUpdateResult();
                        }

                        result.StatusCode = errors[ii].Code;

                        // add diagnostics if requested.
                        if ((context.DiagnosticsMask & DiagnosticsMasks.OperationAll) != 0)
                        {
                            diagnosticInfos[ii] = ServerUtils.CreateDiagnosticInfo(Server, context, errors[ii]);
                            diagnosticsExist = true;
                        }
                    }
                }
            }

            // clear the diagnostics array if no diagnostics requested or no errors occurred.
            UpdateDiagnostics(context, diagnosticsExist, ref diagnosticInfos);
        }

        /// <summary>
        /// Calls a method defined on an object.
        /// </summary>
        public virtual void Call(
            OperationContext context,
            CallMethodRequestCollection methodsToCall,
            out CallMethodResultCollection results,
            out DiagnosticInfoCollection diagnosticInfos)
        {
            if (context == null)
            {
                throw new ArgumentNullException(nameof(context));
            }

            if (methodsToCall == null)
            {
                throw new ArgumentNullException(nameof(methodsToCall));
            }

            bool diagnosticsExist = false;
            results = new CallMethodResultCollection(methodsToCall.Count);
            diagnosticInfos = new DiagnosticInfoCollection(methodsToCall.Count);
            var errors = new List<ServiceResult>(methodsToCall.Count);

            // add placeholder for each result.
            bool validItems = false;

            for (int ii = 0; ii < methodsToCall.Count; ii++)
            {
                results.Add(null);
                errors.Add(null);

                if ((context.DiagnosticsMask & DiagnosticsMasks.OperationAll) != 0)
                {
                    diagnosticInfos.Add(null);
                }

                // validate request parameters.
                errors[ii] = ValidateCallRequestItem(context, methodsToCall[ii]);

                if (ServiceResult.IsBad(errors[ii]))
                {
                    methodsToCall[ii].Processed = true;

                    // add diagnostics if requested.
                    if ((context.DiagnosticsMask & DiagnosticsMasks.OperationAll) != 0)
                    {
                        diagnosticInfos[ii] = ServerUtils.CreateDiagnosticInfo(Server, context, errors[ii]);
                        diagnosticsExist = true;
                    }

                    continue;
                }

                // found at least one valid item.
                validItems = true;
                methodsToCall[ii].Processed = false;
            }

            // call each node manager.
            if (validItems)
            {
                foreach (INodeManager nodeManager in m_nodeManagers)
                {
                    nodeManager.Call(
                        context,
                        methodsToCall,
                        results,
                        errors);
                }
            }

            for (int ii = 0; ii < methodsToCall.Count; ii++)
            {
                // set an error code for calls that were not handled by any node manager.
                if (!methodsToCall[ii].Processed)
                {
                    results[ii] = new CallMethodResult();
                    errors[ii] = StatusCodes.BadNodeIdUnknown;
                }

                // update the diagnostic info and ensure the status code in the result is the same as the error code.
                if (errors[ii] != null && errors[ii].Code != StatusCodes.Good)
                {
                    if (results[ii] == null)
                    {
                        results[ii] = new CallMethodResult();
                    }

                    results[ii].StatusCode = errors[ii].Code;

                    // add diagnostics if requested.
                    if ((context.DiagnosticsMask & DiagnosticsMasks.OperationAll) != 0)
                    {
                        diagnosticInfos[ii] = ServerUtils.CreateDiagnosticInfo(Server, context, errors[ii]);
                        diagnosticsExist = true;
                    }
                }
            }

            // clear the diagnostics array if no diagnostics requested or no errors occurred.
            UpdateDiagnostics(context, diagnosticsExist, ref diagnosticInfos);
        }

        /// <summary>
        /// Handles condition refresh request.
        /// </summary>
        public virtual void ConditionRefresh(OperationContext context, IList<IEventMonitoredItem> monitoredItems)
        {
            foreach (INodeManager nodeManager in m_nodeManagers)
            {
                try
                {
                    nodeManager.ConditionRefresh(context, monitoredItems);
                }
                catch (Exception e)
                {
                    Utils.LogError(e, "Error calling ConditionRefresh on NodeManager.");
                }
            }
        }

        /// <summary>
        /// Creates a set of monitored items.
        /// </summary>
        public virtual void CreateMonitoredItems(
            OperationContext context,
            uint subscriptionId,
            double publishingInterval,
            TimestampsToReturn timestampsToReturn,
            IList<MonitoredItemCreateRequest> itemsToCreate,
            IList<ServiceResult> errors,
            IList<MonitoringFilterResult> filterResults,
            IList<IMonitoredItem> monitoredItems,
            bool createDurable)
        {
            if (context == null)
            {
                throw new ArgumentNullException(nameof(context));
            }

            if (itemsToCreate == null)
            {
                throw new ArgumentNullException(nameof(itemsToCreate));
            }

            if (errors == null)
            {
                throw new ArgumentNullException(nameof(errors));
            }

            if (filterResults == null)
            {
                throw new ArgumentNullException(nameof(filterResults));
            }

            if (monitoredItems == null)
            {
                throw new ArgumentNullException(nameof(monitoredItems));
            }

            if (publishingInterval < 0)
            {
                throw new ArgumentOutOfRangeException(nameof(publishingInterval));
            }

            if (timestampsToReturn < TimestampsToReturn.Source || timestampsToReturn > TimestampsToReturn.Neither)
            {
                throw new ServiceResultException(StatusCodes.BadTimestampsToReturnInvalid);
            }

            // add placeholder for each result.
            bool validItems = false;

            for (int ii = 0; ii < itemsToCreate.Count; ii++)
            {
                // validate request parameters.
                errors[ii] = ValidateMonitoredItemCreateRequest(context, itemsToCreate[ii]);

                if (ServiceResult.IsBad(errors[ii]))
                {
                    itemsToCreate[ii].Processed = true;
                    continue;
                }

                // found at least one valid item.
                validItems = true;
                itemsToCreate[ii].Processed = false;
            }

            // call each node manager.
            if (validItems)
            {
                // create items for event filters.
                CreateMonitoredItemsForEvents(
                    context,
                    subscriptionId,
                    publishingInterval,
                    timestampsToReturn,
                    itemsToCreate,
                    errors,
                    filterResults,
                    monitoredItems,
                    createDurable,
                    ref m_lastMonitoredItemId);

                // create items for data access.
                foreach (INodeManager nodeManager in m_nodeManagers)
                {
                    nodeManager.CreateMonitoredItems(
                        context,
                        subscriptionId,
                        publishingInterval,
                        timestampsToReturn,
                        itemsToCreate,
                        errors,
                        filterResults,
                        monitoredItems,
                        createDurable,
                        ref m_lastMonitoredItemId);
                }

                // fill results for unknown nodes.
                for (int ii = 0; ii < errors.Count; ii++)
                {
                    if (!itemsToCreate[ii].Processed)
                    {
                        errors[ii] = new ServiceResult(StatusCodes.BadNodeIdUnknown);
                    }
                }
            }
        }

        /// <summary>
        /// Create monitored items for event subscriptions.
        /// </summary>
        private void CreateMonitoredItemsForEvents(
            OperationContext context,
            uint subscriptionId,
            double publishingInterval,
            TimestampsToReturn timestampsToReturn,
            IList<MonitoredItemCreateRequest> itemsToCreate,
            IList<ServiceResult> errors,
            IList<MonitoringFilterResult> filterResults,
            IList<IMonitoredItem> monitoredItems,
            bool createDurable,
            ref long globalIdCounter)
        {
            for (int ii = 0; ii < itemsToCreate.Count; ii++)
            {
                MonitoredItemCreateRequest itemToCreate = itemsToCreate[ii];

                if (!itemToCreate.Processed)
                {
                    // must make sure the filter is not null before checking its type.
                    if (ExtensionObject.IsNull(itemToCreate.RequestedParameters.Filter))
                    {
                        continue;
                    }

                    // all event subscriptions required an event filter.
                    if (!(itemToCreate.RequestedParameters.Filter.Body is EventFilter filter))
                    {
                        continue;
                    }

                    itemToCreate.Processed = true;

                    // only the value attribute may be used with an event subscription.
                    if (itemToCreate.ItemToMonitor.AttributeId != Attributes.EventNotifier)
                    {
                        errors[ii] = StatusCodes.BadFilterNotAllowed;
                        continue;
                    }

                    // the index range parameter has no meaning for event subscriptions.
                    if (!string.IsNullOrEmpty(itemToCreate.ItemToMonitor.IndexRange))
                    {
                        errors[ii] = StatusCodes.BadIndexRangeInvalid;
                        continue;
                    }

                    // the data encoding has no meaning for event subscriptions.
                    if (!QualifiedName.IsNull(itemToCreate.ItemToMonitor.DataEncoding))
                    {
                        errors[ii] = StatusCodes.BadDataEncodingInvalid;
                        continue;
                    }

                    // validate the event filter.
                    EventFilter.Result result = filter.Validate(new FilterContext(Server.NamespaceUris, Server.TypeTree, context));

                    if (ServiceResult.IsBad(result.Status))
                    {
                        errors[ii] = result.Status;
                        filterResults[ii] = result.ToEventFilterResult(context.DiagnosticsMask, context.StringTable);
                        continue;
                    }

                    // check if a valid node.
                    INodeManager nodeManager = null;

                    object handle = GetManagerHandle(itemToCreate.ItemToMonitor.NodeId, out nodeManager);

                    if (handle == null)
                    {
                        errors[ii] = StatusCodes.BadNodeIdUnknown;
                        continue;
                    }
                    NodeMetadata nodeMetadata = nodeManager.GetNodeMetadata(context, handle, BrowseResultMask.All);

                    errors[ii] = ValidateRolePermissions(context, nodeMetadata, PermissionType.ReceiveEvents);

                    if (ServiceResult.IsBad(errors[ii]))
                    {
                        continue;
                    }

                    // create a globally unique identifier.
                    uint monitoredItemId = Utils.IncrementIdentifier(ref globalIdCounter);

<<<<<<< HEAD
                    MonitoredItem monitoredItem = Server.EventManager.CreateMonitoredItem(
=======
                    IEventMonitoredItem monitoredItem = m_server.EventManager.CreateMonitoredItem(
>>>>>>> 1cce7686
                        context,
                        nodeManager,
                        handle,
                        subscriptionId,
                        monitoredItemId,
                        timestampsToReturn,
                        publishingInterval,
                        itemToCreate,
                        filter,
                        createDurable);

                    // subscribe to all node managers.
                    if (itemToCreate.ItemToMonitor.NodeId == Objects.Server)
                    {
                        foreach (INodeManager manager in m_nodeManagers)
                        {
                            try
                            {
                                manager.SubscribeToAllEvents(context, subscriptionId, monitoredItem, false);
                            }
                            catch (Exception e)
                            {
                                Utils.LogError(e, "NodeManager threw an exception subscribing to all events. NodeManager={0}", manager);
                            }
                        }
                    }

                    // only subscribe to the node manager that owns the node.
                    else
                    {
                        ServiceResult error = nodeManager.SubscribeToEvents(context, handle, subscriptionId, monitoredItem, false);

                        if (ServiceResult.IsBad(error))
                        {
                            Server.EventManager.DeleteMonitoredItem(monitoredItem.Id);
                            errors[ii] = error;
                            continue;
                        }
                    }

                    monitoredItems[ii] = monitoredItem;
                    errors[ii] = StatusCodes.Good;
                }
            }
        }

        /// <summary>
        /// Restore a set of monitored items after a Server Restart.
        /// </summary>
        public virtual void RestoreMonitoredItems(
            IList<IStoredMonitoredItem> itemsToRestore,
            IList<IMonitoredItem> monitoredItems,
            IUserIdentity savedOwnerIdentity)
        {
            if (itemsToRestore == null)
            {
                throw new ArgumentNullException(nameof(itemsToRestore));
            }

            if (monitoredItems == null)
            {
                throw new ArgumentNullException(nameof(monitoredItems));
            }

            if (Server.IsRunning)
            {
                throw new InvalidOperationException("Subscription restore can only occur on startup");
            }

            // create items for event filters.
            RestoreMonitoredItemsForEvents(
               itemsToRestore,
               monitoredItems);

            // create items for data access.
            foreach (INodeManager nodeManager in m_nodeManagers)
            {
                nodeManager.RestoreMonitoredItems(
                    itemsToRestore,
                    monitoredItems,
                    savedOwnerIdentity);
            }

            m_lastMonitoredItemId = itemsToRestore.Max(i => i.Id);
        }

        /// <summary>
        /// Restore monitored items for event subscriptions.
        /// </summary>
        private void RestoreMonitoredItemsForEvents(
            IList<IStoredMonitoredItem> itemsToRestore,
            IList<IMonitoredItem> monitoredItems)
        {
            for (int ii = 0; ii < itemsToRestore.Count; ii++)
            {
                IStoredMonitoredItem item = itemsToRestore[ii];

                if (!item.IsRestored)
                {
                    // all event subscriptions required an event filter.
                    if (!(item.OriginalFilter is EventFilter filter))
                    {
                        continue;
                    }

                    item.IsRestored = true;

                    // check if a valid node.
                    INodeManager nodeManager = null;

                    object handle = GetManagerHandle(item.NodeId, out nodeManager);

                    if (handle == null)
                    {
                        continue;
                    }

<<<<<<< HEAD
                    MonitoredItem monitoredItem = Server.EventManager.RestoreMonitoredItem(
=======
                    IEventMonitoredItem monitoredItem = m_server.EventManager.RestoreMonitoredItem(
>>>>>>> 1cce7686
                        nodeManager,
                        handle,
                        item);

                    // subscribe to all node managers.
                    if (item.NodeId == Objects.Server)
                    {
                        foreach (INodeManager manager in m_nodeManagers)
                        {
                            try
                            {
                                manager.SubscribeToAllEvents(new OperationContext(monitoredItem), monitoredItem.SubscriptionId, monitoredItem, false);
                            }
                            catch (Exception e)
                            {
                                Utils.LogError(e, "NodeManager threw an exception subscribing to all events. NodeManager={0}", manager);
                            }
                        }
                    }

                    // only subscribe to the node manager that owns the node.
                    else
                    {
                        ServiceResult error = nodeManager.SubscribeToEvents(new OperationContext(monitoredItem), handle, monitoredItem.SubscriptionId, monitoredItem, false);

                        if (ServiceResult.IsBad(error))
                        {
                            Server.EventManager.DeleteMonitoredItem(monitoredItem.Id);
                            continue;
                        }
                    }

                    monitoredItems[ii] = monitoredItem;
                }
            }
        }

        /// <summary>
        /// Modifies a set of monitored items.
        /// </summary>
        public virtual void ModifyMonitoredItems(
            OperationContext context,
            TimestampsToReturn timestampsToReturn,
            IList<IMonitoredItem> monitoredItems,
            IList<MonitoredItemModifyRequest> itemsToModify,
            IList<ServiceResult> errors,
            IList<MonitoringFilterResult> filterResults)
        {
            if (context == null)
            {
                throw new ArgumentNullException(nameof(context));
            }

            if (itemsToModify == null)
            {
                throw new ArgumentNullException(nameof(itemsToModify));
            }

            if (monitoredItems == null)
            {
                throw new ArgumentNullException(nameof(monitoredItems));
            }

            if (errors == null)
            {
                throw new ArgumentNullException(nameof(errors));
            }

            if (filterResults == null)
            {
                throw new ArgumentNullException(nameof(filterResults));
            }

            if (timestampsToReturn < TimestampsToReturn.Source || timestampsToReturn > TimestampsToReturn.Neither)
            {
                throw new ServiceResultException(StatusCodes.BadTimestampsToReturnInvalid);
            }

            bool validItems = false;

            for (int ii = 0; ii < itemsToModify.Count; ii++)
            {
                // check for errors.
                if (ServiceResult.IsBad(errors[ii]) || monitoredItems[ii] == null)
                {
                    itemsToModify[ii].Processed = true;
                    continue;
                }

                // validate request parameters.
                errors[ii] = ValidateMonitoredItemModifyRequest(itemsToModify[ii]);

                if (ServiceResult.IsBad(errors[ii]))
                {
                    itemsToModify[ii].Processed = true;
                    continue;
                }

                // found at least one valid item.
                validItems = true;
                itemsToModify[ii].Processed = false;
            }

            // call each node manager.
            if (validItems)
            {
                // modify items for event filters.
                ModifyMonitoredItemsForEvents(
                    context,
                    timestampsToReturn,
                    monitoredItems,
                    itemsToModify,
                    errors,
                    filterResults);

                // let each node manager figure out which items it owns.
                foreach (INodeManager nodeManager in m_nodeManagers)
                {
                    nodeManager.ModifyMonitoredItems(
                        context,
                        timestampsToReturn,
                        monitoredItems,
                        itemsToModify,
                        errors,
                        filterResults);
                }

                // update results.
                for (int ii = 0; ii < errors.Count; ii++)
                {
                    if (!itemsToModify[ii].Processed)
                    {
                        errors[ii] = new ServiceResult(StatusCodes.BadMonitoredItemIdInvalid);
                    }
                }
            }
        }

        /// <summary>
        /// Modify monitored items for event subscriptions.
        /// </summary>
        private void ModifyMonitoredItemsForEvents(
            OperationContext context,
            TimestampsToReturn timestampsToReturn,
            IList<IMonitoredItem> monitoredItems,
            IList<MonitoredItemModifyRequest> itemsToModify,
            IList<ServiceResult> errors,
            IList<MonitoringFilterResult> filterResults)
        {
            for (int ii = 0; ii < itemsToModify.Count; ii++)
            {
                var monitoredItem = monitoredItems[ii] as IEventMonitoredItem;

                // all event subscriptions are handled by the event manager.
                if (monitoredItem == null || (monitoredItem.MonitoredItemType & MonitoredItemTypeMask.Events) == 0)
                {
                    continue;
                }

                MonitoredItemModifyRequest itemToModify = itemsToModify[ii];
                itemToModify.Processed = true;

                // check for a valid filter.
                if (ExtensionObject.IsNull(itemToModify.RequestedParameters.Filter))
                {
                    errors[ii] = StatusCodes.BadEventFilterInvalid;
                    continue;
                }

                // all event subscriptions required an event filter.
                var filter = itemToModify.RequestedParameters.Filter.Body as EventFilter;

                if (filter == null)
                {
                    errors[ii] = StatusCodes.BadEventFilterInvalid;
                    continue;
                }

                // validate the event filter.
                EventFilter.Result result = filter.Validate(new FilterContext(Server.NamespaceUris, Server.TypeTree, context));

                if (ServiceResult.IsBad(result.Status))
                {
                    errors[ii] = result.Status;
                    filterResults[ii] = result.ToEventFilterResult(context.DiagnosticsMask, context.StringTable);
                    continue;
                }

                // modify the item.
                Server.EventManager.ModifyMonitoredItem(
                    context,
                    monitoredItem,
                    timestampsToReturn,
                    itemToModify,
                    filter);

                // subscribe to all node managers.
                if ((monitoredItem.MonitoredItemType & MonitoredItemTypeMask.AllEvents) != 0)
                {
                    foreach (INodeManager manager in m_nodeManagers)
                    {
                        manager.SubscribeToAllEvents(
                            context,
                            monitoredItem.SubscriptionId,
                            monitoredItem,
                            false);
                    }
                }

                // only subscribe to the node manager that owns the node.
                else
                {
                    monitoredItem.NodeManager.SubscribeToEvents(
                        context,
                        monitoredItem.ManagerHandle,
                        monitoredItem.SubscriptionId,
                        monitoredItem,
                        false);
                }

                errors[ii] = StatusCodes.Good;
            }
        }

        /// <summary>
        /// Transfers a set of monitored items.
        /// </summary>
        public virtual void TransferMonitoredItems(
            OperationContext context,
            bool sendInitialValues,
            IList<IMonitoredItem> monitoredItems,
            IList<ServiceResult> errors)
        {
            if (context == null)
            {
                throw new ArgumentNullException(nameof(context));
            }

            if (monitoredItems == null)
            {
                throw new ArgumentNullException(nameof(monitoredItems));
            }

            if (errors == null)
            {
                throw new ArgumentNullException(nameof(errors));
            }

            var processedItems = new List<bool>(monitoredItems.Count);

            // preset results for unknown nodes
            for (int ii = 0; ii < monitoredItems.Count; ii++)
            {
                processedItems.Add(monitoredItems[ii] == null);
                errors[ii] = StatusCodes.BadMonitoredItemIdInvalid;
            }

            // call each node manager.
            foreach (INodeManager nodeManager in m_nodeManagers)
            {
                nodeManager.TransferMonitoredItems(
                    context,
                    sendInitialValues,
                    monitoredItems,
                    processedItems,
                    errors);
            }
        }

        /// <summary>
        /// Deletes a set of monitored items.
        /// </summary>
        public virtual void DeleteMonitoredItems(
            OperationContext context,
            uint subscriptionId,
            IList<IMonitoredItem> itemsToDelete,
            IList<ServiceResult> errors)
        {
            if (context == null)
            {
                throw new ArgumentNullException(nameof(context));
            }

            if (itemsToDelete == null)
            {
                throw new ArgumentNullException(nameof(itemsToDelete));
            }

            if (errors == null)
            {
                throw new ArgumentNullException(nameof(errors));
            }

            var processedItems = new List<bool>(itemsToDelete.Count);

            for (int ii = 0; ii < itemsToDelete.Count; ii++)
            {
                processedItems.Add(ServiceResult.IsBad(errors[ii]) || itemsToDelete[ii] == null);
            }

            // delete items for event filters.
            DeleteMonitoredItemsForEvents(
                context,
                subscriptionId,
                itemsToDelete,
                processedItems,
                errors);

            // call each node manager.
            foreach (INodeManager nodeManager in m_nodeManagers)
            {
                nodeManager.DeleteMonitoredItems(
                    context,
                    itemsToDelete,
                    processedItems,
                    errors);
            }

            // fill results for unknown nodes.
            for (int ii = 0; ii < errors.Count; ii++)
            {
                if (!processedItems[ii])
                {
                    errors[ii] = StatusCodes.BadMonitoredItemIdInvalid;
                }
            }
        }

        /// <summary>
        /// Delete monitored items for event subscriptions.
        /// </summary>
        private void DeleteMonitoredItemsForEvents(
            OperationContext context,
            uint subscriptionId,
            IList<IMonitoredItem> monitoredItems,
            IList<bool> processedItems,
            IList<ServiceResult> errors)
        {
            for (int ii = 0; ii < monitoredItems.Count; ii++)
            {
                var monitoredItem = monitoredItems[ii] as IEventMonitoredItem;

                // all event subscriptions are handled by the event manager.
                if (monitoredItem == null || (monitoredItem.MonitoredItemType & MonitoredItemTypeMask.Events) == 0)
                {
                    continue;
                }

                processedItems[ii] = true;

                // unsubscribe to all node managers.
                if ((monitoredItem.MonitoredItemType & MonitoredItemTypeMask.AllEvents) != 0)
                {
                    foreach (INodeManager manager in m_nodeManagers)
                    {
                        manager.SubscribeToAllEvents(context, subscriptionId, monitoredItem, true);
                    }
                }

                // only unsubscribe to the node manager that owns the node.
                else
                {
                    monitoredItem.NodeManager.SubscribeToEvents(context, monitoredItem.ManagerHandle, subscriptionId, monitoredItem, true);
                }

                // delete the item.
                Server.EventManager.DeleteMonitoredItem(monitoredItem.Id);

                // success.
                errors[ii] = StatusCodes.Good;
            }
        }

        /// <summary>
        /// Changes the monitoring mode for a set of items.
        /// </summary>
        public virtual void SetMonitoringMode(
            OperationContext context,
            MonitoringMode monitoringMode,
            IList<IMonitoredItem> itemsToModify,
            IList<ServiceResult> errors)
        {
            if (context == null)
            {
                throw new ArgumentNullException(nameof(context));
            }

            if (itemsToModify == null)
            {
                throw new ArgumentNullException(nameof(itemsToModify));
            }

            if (errors == null)
            {
                throw new ArgumentNullException(nameof(errors));
            }

            // call each node manager.
            var processedItems = new List<bool>(itemsToModify.Count);

            for (int ii = 0; ii < itemsToModify.Count; ii++)
            {
                processedItems.Add(ServiceResult.IsBad(errors[ii]) || itemsToModify[ii] == null);
            }

            // delete items for event filters.
            SetMonitoringModeForEvents(
                context,
                monitoringMode,
                itemsToModify,
                processedItems,
                errors);

            foreach (INodeManager nodeManager in m_nodeManagers)
            {
                nodeManager.SetMonitoringMode(
                    context,
                    monitoringMode,
                    itemsToModify,
                    processedItems,
                    errors);
            }

            // fill results for unknown nodes.
            for (int ii = 0; ii < errors.Count; ii++)
            {
                if (!processedItems[ii])
                {
                    errors[ii] = StatusCodes.BadMonitoredItemIdInvalid;
                }
            }
        }

        /// <summary>
        /// Delete monitored items for event subscriptions.
        /// </summary>
        private static void SetMonitoringModeForEvents(
            OperationContext context,
            MonitoringMode monitoringMode,
            IList<IMonitoredItem> monitoredItems,
            IList<bool> processedItems,
            IList<ServiceResult> errors)
        {
            for (int ii = 0; ii < monitoredItems.Count; ii++)
            {
                var monitoredItem = monitoredItems[ii] as IEventMonitoredItem;

                // all event subscriptions are handled by the event manager.
                if (monitoredItem == null || (monitoredItem.MonitoredItemType & MonitoredItemTypeMask.Events) == 0)
                {
                    continue;
                }

                processedItems[ii] = true;

                // set the monitoring mode.
                monitoredItem.SetMonitoringMode(monitoringMode);

                // success.
                errors[ii] = StatusCodes.Good;
            }
        }
        #endregion

        #region Protected Members
        /// <summary>
        /// The server that the node manager belongs to.
        /// </summary>
        protected IServerInternal Server { get; }

        /// <summary>
        /// The node managers being managed.
        /// </summary>
        public IList<INodeManager> NodeManagers
        {
            get { return m_nodeManagers; }
        }

        /// <summary>
        /// The namespace managers being managed
        /// </summary>
        internal INodeManager[][] NamespaceManagers => m_namespaceManagers;

        /// <summary>
        /// Validates a monitoring attributes parameter.
        /// </summary>
        protected static ServiceResult ValidateMonitoringAttributes(MonitoringParameters attributes)
        {
            // check for null structure.
            if (attributes == null)
            {
                return new ServiceResult(StatusCodes.BadStructureMissing);
            }

            // check for known filter.
            if (!ExtensionObject.IsNull(attributes.Filter) && !(attributes.Filter.Body is MonitoringFilter filter))
            {
                return new ServiceResult(StatusCodes.BadMonitoredItemFilterInvalid);
            }

            // passed basic validation.
            return null;
        }

        /// <summary>
        /// Validates a monitoring filter.
        /// </summary>
        protected static ServiceResult ValidateMonitoringFilter(ExtensionObject filter)
        {
            ServiceResult error = null;

            // check that no filter is specified for non-value attributes.
            if (!ExtensionObject.IsNull(filter))
            {
                var datachangeFilter = filter.Body as DataChangeFilter;

                // validate data change filter.
                if (datachangeFilter != null)
                {
                    error = datachangeFilter.Validate();

                    if (ServiceResult.IsBad(error))
                    {
                        return error;
                    }
                }
            }

            // passed basic validation.
            return null;
        }

        /// <summary>
        /// Validates a monitored item create request parameter.
        /// </summary>
        protected ServiceResult ValidateMonitoredItemCreateRequest(OperationContext operationContext, MonitoredItemCreateRequest item)
        {
            // check for null structure.
            if (item == null)
            {
                return new ServiceResult(StatusCodes.BadStructureMissing);
            }

            // validate read value id component. Validate also access rights and permissions
            ServiceResult error = ValidateReadRequest(operationContext, item.ItemToMonitor, null, true);

            if (ServiceResult.IsBad(error))
            {
                return error;
            }

            // check for valid monitoring mode.
            if ((int)item.MonitoringMode < 0 || (int)item.MonitoringMode > (int)MonitoringMode.Reporting)
            {
                return new ServiceResult(StatusCodes.BadMonitoringModeInvalid);
            }

            // check for null structure.
            MonitoringParameters attributes = item.RequestedParameters;

            error = ValidateMonitoringAttributes(attributes);

            if (ServiceResult.IsBad(error))
            {
                return error;
            }

            // check that no filter is specified for non-value attributes.
            if (item.ItemToMonitor.AttributeId != Attributes.Value && item.ItemToMonitor.AttributeId != Attributes.EventNotifier)
            {
                if (!ExtensionObject.IsNull(attributes.Filter))
                {
                    return new ServiceResult(StatusCodes.BadFilterNotAllowed);
                }
            }
            else
            {
                error = ValidateMonitoringFilter(attributes.Filter);

                if (ServiceResult.IsBad(error))
                {
                    return error;
                }
            }

            // passed basic validation.
            return null;
        }

        /// <summary>
        /// Validates a monitored item modify request parameter.
        /// </summary>
        protected static ServiceResult ValidateMonitoredItemModifyRequest(MonitoredItemModifyRequest item)
        {
            // check for null structure.
            if (item == null)
            {
                return new ServiceResult(StatusCodes.BadStructureMissing);
            }

            // check for null structure.
            MonitoringParameters attributes = item.RequestedParameters;

            ServiceResult error = ValidateMonitoringAttributes(attributes);

            if (ServiceResult.IsBad(error))
            {
                return error;
            }

            // validate monitoring filter.
            error = ValidateMonitoringFilter(attributes.Filter);

            if (ServiceResult.IsBad(error))
            {
                return error;
            }

            // passed basic validation.
            return null;
        }

        /// <summary>
        /// Validates a call request item parameter. It validates also access rights and role permissions
        /// </summary>
        /// <param name="operationContext"></param>
        /// <param name="callMethodRequest"></param>
        /// <returns></returns>
        protected ServiceResult ValidateCallRequestItem(OperationContext operationContext,
            CallMethodRequest callMethodRequest)
        {
            // check for null structure.
            if (callMethodRequest == null)
            {
                return StatusCodes.BadStructureMissing;
            }

            // check object id.
            if (NodeId.IsNull(callMethodRequest.ObjectId))
            {
                return StatusCodes.BadNodeIdInvalid;
            }

            // check method id.
            if (NodeId.IsNull(callMethodRequest.MethodId))
            {
                return StatusCodes.BadMethodInvalid;
            }

            // check input arguments
            if (callMethodRequest.InputArguments == null)
            {
                return StatusCodes.BadStructureMissing;
            }

            return StatusCodes.Good;
        }

        /// <summary>
        /// Validates a Read or MonitoredItemCreate request. It validates also access rights and role permissions
        /// </summary>
        /// <param name="operationContext"></param>
        /// <param name="readValueId"></param>
        /// <param name="uniqueNodesReadAttributes"></param>
        /// <param name="permissionsOnly"></param>
        /// <returns></returns>
        protected ServiceResult ValidateReadRequest(OperationContext operationContext,
            ReadValueId readValueId,
            Dictionary<NodeId, List<object>> uniqueNodesReadAttributes = null,
            bool permissionsOnly = false
            )
        {
            ServiceResult serviceResult = ReadValueId.Validate(readValueId);

            if (ServiceResult.IsGood(serviceResult))
            {
                //any attribute other than Value or RolePermissions
                PermissionType requestedPermission = PermissionType.Browse;
                if (readValueId.AttributeId == Attributes.RolePermissions)
                {
                    requestedPermission = PermissionType.ReadRolePermissions;
                }
                else if (readValueId.AttributeId == Attributes.Value)
                {
                    requestedPermission = PermissionType.Read;
                }

                // check access rights and role permissions
                serviceResult = ValidatePermissions(operationContext,
                    readValueId.NodeId,
                    requestedPermission,
                    uniqueNodesReadAttributes,
                    permissionsOnly);
            }
            return serviceResult;
        }

        /// <summary>
        /// Validates a Write request. It validates also access rights and role permissions
        /// </summary>
        /// <param name="operationContext"></param>
        /// <param name="writeValue"></param>
        /// <returns></returns>
        protected ServiceResult ValidateWriteRequest(OperationContext operationContext, WriteValue writeValue)
        {
            ServiceResult serviceResult = WriteValue.Validate(writeValue);

            if (ServiceResult.IsGood(serviceResult))
            {
                PermissionType requestedPermission = PermissionType.WriteAttribute;  //any attribute other than Value, RolePermissions or Historizing
                if (writeValue.AttributeId == Attributes.RolePermissions)
                {
                    requestedPermission = PermissionType.WriteRolePermissions;
                }
                else if (writeValue.AttributeId == Attributes.Historizing)
                {
                    requestedPermission = PermissionType.WriteHistorizing;
                }
                else if (writeValue.AttributeId == Attributes.Value)
                {
                    requestedPermission = PermissionType.Write;
                }

                // check access rights and permissions
                serviceResult = ValidatePermissions(operationContext, writeValue.NodeId, requestedPermission, null, true);
            }
            return serviceResult;
        }

        /// <summary>
        /// Validates a HistoryRead request. It validates also access rights and role permissions
        /// </summary>
        /// <param name="operationContext"></param>
        /// <param name="historyReadValueId"></param>
        /// <returns></returns>
        protected ServiceResult ValidateHistoryReadRequest(OperationContext operationContext, HistoryReadValueId historyReadValueId)
        {
            ServiceResult serviceResult = HistoryReadValueId.Validate(historyReadValueId);

            if (ServiceResult.IsGood(serviceResult))
            {
                // check access rights and permissions
                serviceResult = ValidatePermissions(operationContext, historyReadValueId.NodeId, PermissionType.ReadHistory, null, true);
            }
            return serviceResult;
        }

        /// <summary>
        ///  Validates a HistoryUpdate request. It validates also access rights and role permissions
        /// </summary>
        /// <param name="operationContext"></param>
        /// <param name="historyUpdateDetails"></param>
        /// <returns></returns>
        protected ServiceResult ValidateHistoryUpdateRequest(OperationContext operationContext, HistoryUpdateDetails historyUpdateDetails)
        {
            ServiceResult serviceResult = HistoryUpdateDetails.Validate(historyUpdateDetails);

            if (ServiceResult.IsGood(serviceResult))
            {
                // check access rights and permissions
                PermissionType requiredPermission = DetermineHistoryAccessPermission(historyUpdateDetails);
                serviceResult = ValidatePermissions(operationContext, historyUpdateDetails.NodeId, requiredPermission, null, true);
            }

            return serviceResult;
        }
        #region Validate Permissions Methods

        /// <summary>
        /// Check if the Base NodeClass attributes and NameSpace meta-data attributes
        /// are valid for the given operation context of the specified node.
        /// </summary>
        /// <param name="context">The Operation Context</param>
        /// <param name="nodeId">The node whose attributes are validated</param>
        /// <param name="requestedPermision">The requested permission</param>
        /// <param name="uniqueNodesServiceAttributes">The cache holding the values of the attributes neeeded to be used in subsequent calls</param>
        /// <param name="permissionsOnly">Only the AccessRestrictions and RolePermission attributes are read. Should be false if uniqueNodesServiceAttributes is not null</param>
        /// <returns>StatusCode Good if permission is granted, BadUserAccessDenied if not granted
        /// or a bad status code describing the validation process failure </returns>
        protected ServiceResult ValidatePermissions(
            OperationContext context,
            NodeId nodeId,
            PermissionType requestedPermision,
            Dictionary<NodeId, List<object>> uniqueNodesServiceAttributes = null,
            bool permissionsOnly = false
           )
        {
            if (context.Session != null)
            {
                INodeManager nodeManager = null;
                object nodeHandle = GetManagerHandle(nodeId, out nodeManager);

                return ValidatePermissions(context, nodeManager, nodeHandle, requestedPermision, uniqueNodesServiceAttributes, permissionsOnly);
            }
            return StatusCodes.Good;
        }

        /// <summary>
        /// Check if the Base NodeClass attributes and NameSpace meta-data attributes
        /// are valid for the given operation context of the specified node.
        /// </summary>
        /// <param name="context">The Operation Context</param>
        /// <param name="nodeManager">The node manager handling the nodeHandle</param>
        /// <param name="nodeHandle">The node handle of the node whose attributes are validated</param>
        /// <param name="requestedPermision">The requested permission</param>
        /// <param name="uniqueNodesServiceAttributes">The cache holding the values of the attributes neeeded to be used in subsequent calls</param>
        /// <param name="permissionsOnly">Only the AccessRestrictions and RolePermission attributes are read. Should be false if uniqueNodesServiceAttributes is not null</param>
        /// <returns>StatusCode Good if permission is granted, BadUserAccessDenied if not granted
        /// or a bad status code describing the validation process failure </returns>
        protected ServiceResult ValidatePermissions(
            OperationContext context,
            INodeManager nodeManager,
            object nodeHandle,
            PermissionType requestedPermision,
            Dictionary<NodeId, List<object>> uniqueNodesServiceAttributes = null,
            bool permissionsOnly = false
            )
        {
            ServiceResult serviceResult = StatusCodes.Good;

            // check if validation is necessary
            if (context.Session != null && nodeManager != null && nodeHandle != null)
            {
                var nodeManager2 = nodeManager as INodeManager2;

                NodeMetadata nodeMetadata = null;
                // First attempt to retrieve just the Permission metadata with or without cache optimization
                // If it happens that nodemanager does not fully implement INodeManager2.GetPermissionMetadata or not INodeManager2,
                // fallback to INodeManager.GetNodeMetadata
                if (nodeManager2 != null)
                {
                    nodeMetadata = nodeManager2.GetPermissionMetadata(context, nodeHandle, BrowseResultMask.NodeClass, uniqueNodesServiceAttributes, permissionsOnly);
                }
                // If not INodeManager2 or GetPermissionMetadata() returns null.
                if (nodeMetadata == null)
                {
                    nodeMetadata = nodeManager.GetNodeMetadata(context, nodeHandle, BrowseResultMask.NodeClass);
                }

                if (nodeMetadata != null)
                {
                    // check RolePermissions
                    serviceResult = ValidateRolePermissions(context, nodeMetadata, requestedPermision);

                    if (ServiceResult.IsGood(serviceResult))
                    {
                        // check AccessRestrictions
                        serviceResult = ValidateAccessRestrictions(context, nodeMetadata);
                    }
                }
            }

            return serviceResult;
        }

        /// <summary>
        /// Validate the AccessRestrictions attribute
        /// </summary>
        /// <param name="context">The Operation Context</param>
        /// <param name="nodeMetadata"></param>
        /// <returns>Good if the AccessRestrictions passes the validation</returns>
        protected static ServiceResult ValidateAccessRestrictions(OperationContext context, NodeMetadata nodeMetadata)
        {
            ServiceResult serviceResult = StatusCodes.Good;
            AccessRestrictionType restrictions = AccessRestrictionType.None;

            if (nodeMetadata.AccessRestrictions != AccessRestrictionType.None)
            {
                restrictions = nodeMetadata.AccessRestrictions;
            }
            else if (nodeMetadata.DefaultAccessRestrictions != AccessRestrictionType.None)
            {
                restrictions = nodeMetadata.DefaultAccessRestrictions;
            }
            if (restrictions != AccessRestrictionType.None)
            {
                bool encryptionRequired = (restrictions & AccessRestrictionType.EncryptionRequired) == AccessRestrictionType.EncryptionRequired;
                bool signingRequired = (restrictions & AccessRestrictionType.SigningRequired) == AccessRestrictionType.SigningRequired;
                bool sessionRequired = (restrictions & AccessRestrictionType.SessionRequired) == AccessRestrictionType.SessionRequired;
                bool applyRestrictionsToBrowse = (restrictions & AccessRestrictionType.ApplyRestrictionsToBrowse) == AccessRestrictionType.ApplyRestrictionsToBrowse;

                bool browseOperation = context.RequestType == RequestType.Browse ||
                                       context.RequestType == RequestType.BrowseNext ||
                                       context.RequestType == RequestType.TranslateBrowsePathsToNodeIds;

                if ((encryptionRequired &&
                     context.ChannelContext.EndpointDescription.SecurityMode != MessageSecurityMode.SignAndEncrypt &&
                     context.ChannelContext.EndpointDescription.TransportProfileUri != Profiles.HttpsBinaryTransport &&
                     ((applyRestrictionsToBrowse && browseOperation) || !browseOperation)) ||
                    (signingRequired &&
                     context.ChannelContext.EndpointDescription.SecurityMode != MessageSecurityMode.Sign &&
                     context.ChannelContext.EndpointDescription.SecurityMode != MessageSecurityMode.SignAndEncrypt &&
                     context.ChannelContext.EndpointDescription.TransportProfileUri != Profiles.HttpsBinaryTransport &&
                     ((applyRestrictionsToBrowse && browseOperation) || !browseOperation)) ||
                    (sessionRequired && context.Session == null))
                {
                    serviceResult = ServiceResult.Create(StatusCodes.BadSecurityModeInsufficient,
                        "Access restricted to nodeId {0} due to insufficient security mode.", nodeMetadata.NodeId);
                }
            }

            return serviceResult;
        }

        /// <summary>
        /// Validates the role permissions
        /// </summary>
        /// <param name="context"></param>
        /// <param name="nodeMetadata"></param>
        /// <param name="requestedPermission"></param>
        /// <returns></returns>
        protected internal static ServiceResult ValidateRolePermissions(OperationContext context, NodeMetadata nodeMetadata, PermissionType requestedPermission)
        {
            if (nodeMetadata == null || requestedPermission == PermissionType.None)
            {
                // no permission is required hence the validation passes
                return StatusCodes.Good;
            }

            // get the intersection of user role permissions and role permissions
            RolePermissionTypeCollection userRolePermissions = null, rolePermissions = null;
            if (nodeMetadata.UserRolePermissions != null && nodeMetadata.UserRolePermissions.Count > 0)
            {
                userRolePermissions = nodeMetadata.UserRolePermissions;
            }
            else if (nodeMetadata.DefaultUserRolePermissions != null && nodeMetadata.DefaultUserRolePermissions.Count > 0)
            {
                userRolePermissions = nodeMetadata.DefaultUserRolePermissions;
            }

            if (nodeMetadata.RolePermissions != null && nodeMetadata.RolePermissions.Count > 0)
            {
                rolePermissions = nodeMetadata.RolePermissions;
            }
            else
            {
                rolePermissions = nodeMetadata.DefaultRolePermissions;
            }

            if ((userRolePermissions == null || userRolePermissions.Count == 0) && (rolePermissions == null || rolePermissions.Count == 0))
            {
                // there is no restriction from role permissions
                return StatusCodes.Good;
            }

            // group all permissions defined in rolePermissions by RoleId
            var roleIdPermissions = new Dictionary<NodeId, PermissionType>();
            if (rolePermissions != null && rolePermissions.Count > 0)
            {
                foreach (RolePermissionType rolePermission in rolePermissions)
                {
                    if (roleIdPermissions.ContainsKey(rolePermission.RoleId))
                    {
                        roleIdPermissions[rolePermission.RoleId] |= (PermissionType)rolePermission.Permissions;
                    }
                    else
                    {
                        roleIdPermissions[rolePermission.RoleId] = ((PermissionType)rolePermission.Permissions) & requestedPermission;
                    }
                }
            }

            // group all permissions defined in userRolePermissions by RoleId
            var roleIdPermissionsDefinedForUser = new Dictionary<NodeId, PermissionType>();
            if (userRolePermissions != null && userRolePermissions.Count > 0)
            {
                foreach (RolePermissionType rolePermission in userRolePermissions)
                {
                    if (roleIdPermissionsDefinedForUser.ContainsKey(rolePermission.RoleId))
                    {
                        roleIdPermissionsDefinedForUser[rolePermission.RoleId] |= (PermissionType)rolePermission.Permissions;
                    }
                    else
                    {
                        roleIdPermissionsDefinedForUser[rolePermission.RoleId] = ((PermissionType)rolePermission.Permissions) & requestedPermission;
                    }
                }
            }

            Dictionary<NodeId, PermissionType> commonRoleIdPermissions = null;
            if (rolePermissions == null || rolePermissions.Count == 0)
            {
                // there were no role permissions defined for this node only user role permissions
                commonRoleIdPermissions = roleIdPermissionsDefinedForUser;
            }
            else if (userRolePermissions == null || userRolePermissions.Count == 0)
            {
                // there were no role permissions defined for this node only user role permissions
                commonRoleIdPermissions = roleIdPermissions;
            }
            else
            {
                commonRoleIdPermissions = new Dictionary<NodeId, PermissionType>();
                // intersect role permissions from node and user
                foreach (NodeId roleId in roleIdPermissions.Keys)
                {
                    if (roleIdPermissionsDefinedForUser.TryGetValue(roleId, out PermissionType value))
                    {
                        commonRoleIdPermissions[roleId] = roleIdPermissions[roleId] & value;
                    }
                }
            }

            NodeIdCollection currentRoleIds = context?.UserIdentity?.GrantedRoleIds;
            if (currentRoleIds == null || currentRoleIds.Count == 0)
            {
                return ServiceResult.Create(StatusCodes.BadUserAccessDenied, "Current user has no granted role.");
            }

            foreach (NodeId currentRoleId in currentRoleIds)
            {
                if (commonRoleIdPermissions.TryGetValue(currentRoleId, out PermissionType value) && value != PermissionType.None)
                {
                    // there is one role that current session has na is listed in requested role
                    return StatusCodes.Good;
                }
            }
            return ServiceResult.Create(StatusCodes.BadUserAccessDenied,
                "The requested permission {0} is not granted for node id {1}.", requestedPermission, nodeMetadata.NodeId);
        }

        #endregion
        #endregion

        #region Private Fields
        private readonly object m_lock = new object();
        private readonly List<INodeManager> m_nodeManagers;
        private long m_lastMonitoredItemId;
        private INodeManager[][] m_namespaceManagers;
        private readonly uint m_maxContinuationPointsPerBrowse;
        private readonly ReaderWriterLockSlim m_readWriterLockSlim = new ReaderWriterLockSlim();
        #endregion
    }

    #region LocalReference Class
    /// <summary>
    /// Stores a reference between NodeManagers that is needs to be created or deleted.
    /// </summary>
    public class LocalReference
    {
        /// <summary>
        /// Initializes the reference.
        /// </summary>
        public LocalReference(
            NodeId sourceId,
            NodeId referenceTypeId,
            bool isInverse,
            NodeId targetId)
        {
            SourceId = sourceId;
            ReferenceTypeId = referenceTypeId;
            IsInverse = isInverse;
            TargetId = targetId;
        }

        /// <summary>
        /// The source of the reference.
        /// </summary>
        public NodeId SourceId { get; }

        /// <summary>
        /// The type of reference.
        /// </summary>
        public NodeId ReferenceTypeId { get; }

        /// <summary>
        /// True if the reference is an inverse reference.
        /// </summary>
        public bool IsInverse { get; }

        /// <summary>
        /// The target of the reference.
        /// </summary>
        public NodeId TargetId { get; }
    }
    #endregion
}<|MERGE_RESOLUTION|>--- conflicted
+++ resolved
@@ -2443,11 +2443,7 @@
                     // create a globally unique identifier.
                     uint monitoredItemId = Utils.IncrementIdentifier(ref globalIdCounter);
 
-<<<<<<< HEAD
-                    MonitoredItem monitoredItem = Server.EventManager.CreateMonitoredItem(
-=======
-                    IEventMonitoredItem monitoredItem = m_server.EventManager.CreateMonitoredItem(
->>>>>>> 1cce7686
+                    IEventMonitoredItem monitoredItem = Server.EventManager.CreateMonitoredItem(
                         context,
                         nodeManager,
                         handle,
@@ -2565,11 +2561,7 @@
                         continue;
                     }
 
-<<<<<<< HEAD
-                    MonitoredItem monitoredItem = Server.EventManager.RestoreMonitoredItem(
-=======
-                    IEventMonitoredItem monitoredItem = m_server.EventManager.RestoreMonitoredItem(
->>>>>>> 1cce7686
+                    IEventMonitoredItem monitoredItem = Server.EventManager.RestoreMonitoredItem(
                         nodeManager,
                         handle,
                         item);
