/* ========================================================================
 * Copyright (c) 2005-2020 The OPC Foundation, Inc. All rights reserved.
 *
 * OPC Foundation MIT License 1.00
 *
 * Permission is hereby granted, free of charge, to any person
 * obtaining a copy of this software and associated documentation
 * files (the "Software"), to deal in the Software without
 * restriction, including without limitation the rights to use,
 * copy, modify, merge, publish, distribute, sublicense, and/or sell
 * copies of the Software, and to permit persons to whom the
 * Software is furnished to do so, subject to the following
 * conditions:
 *
 * The above copyright notice and this permission notice shall be
 * included in all copies or substantial portions of the Software.
 * THE SOFTWARE IS PROVIDED "AS IS", WITHOUT WARRANTY OF ANY KIND,
 * EXPRESS OR IMPLIED, INCLUDING BUT NOT LIMITED TO THE WARRANTIES
 * OF MERCHANTABILITY, FITNESS FOR A PARTICULAR PURPOSE AND
 * NONINFRINGEMENT. IN NO EVENT SHALL THE AUTHORS OR COPYRIGHT
 * HOLDERS BE LIABLE FOR ANY CLAIM, DAMAGES OR OTHER LIABILITY,
 * WHETHER IN AN ACTION OF CONTRACT, TORT OR OTHERWISE, ARISING
 * FROM, OUT OF OR IN CONNECTION WITH THE SOFTWARE OR THE USE OR
 * OTHER DEALINGS IN THE SOFTWARE.
 *
 * The complete license agreement can be found here:
 * http://opcfoundation.org/License/MIT/1.00/
 * ======================================================================*/

using System;
using System.Collections.Concurrent;
using System.Collections.Generic;
using System.Diagnostics;
using System.Linq;
using System.Threading;
using System.Threading.Tasks;
using Microsoft.Extensions.Logging;

namespace Opc.Ua.Server
{
    /// <summary>
    /// The master node manager for the server.
    /// </summary>
    public class MasterNodeManager : IDisposable
    {
        /// <summary>
        /// Initializes the object with default values.
        /// </summary>
        public MasterNodeManager(
            IServerInternal server,
            ApplicationConfiguration configuration,
            string dynamicNamespaceUri,
            params INodeManager[] additionalManagers)
        {
            if (configuration == null)
            {
                throw new ArgumentNullException(nameof(configuration));
            }

            Server = server ?? throw new ArgumentNullException(nameof(server));
            m_logger = server.Telemetry.CreateLogger<MasterNodeManager>();

            m_nodeManagers = [];
            m_asyncNodeManagers = [];
            m_maxContinuationPointsPerBrowse = (uint)configuration.ServerConfiguration
                .MaxBrowseContinuationPoints;

            // ensure the dynamic namespace uris.
            int dynamicNamespaceIndex = 1;

            if (!string.IsNullOrEmpty(dynamicNamespaceUri))
            {
                dynamicNamespaceIndex = server.NamespaceUris.GetIndex(dynamicNamespaceUri);

                if (dynamicNamespaceIndex == -1)
                {
                    dynamicNamespaceIndex = server.NamespaceUris.Append(dynamicNamespaceUri);
                }
            }

            // need to build a table of NamespaceIndexes and their NodeManagers.
            List<INodeManager> registeredManagers;
            var namespaceManagers = new Dictionary<int, List<INodeManager>>
            {
                [0] = [],
                [1] = registeredManagers = []
            };

            // always add the diagnostics and configuration node manager to the start of the list.
            var configurationAndDiagnosticsManager = new ConfigurationNodeManager(
                server,
                configuration);
            RegisterNodeManager(
                configurationAndDiagnosticsManager,
                registeredManagers,
                namespaceManagers);

            // add the core node manager second because the diagnostics node manager takes priority.
            // always add the core node manager to the second of the list.
            var coreNodeManager = new CoreNodeManager(Server, configuration, (ushort)dynamicNamespaceIndex);
            m_nodeManagers.Add(coreNodeManager);
            m_asyncNodeManagers.Add(coreNodeManager.ToAsyncNodeManager());

            // register core node manager for default UA namespace.
            namespaceManagers[0].Add(m_nodeManagers[1]);

            // register core node manager for built-in server namespace.
            namespaceManagers[1].Add(m_nodeManagers[1]);

            // add the custom NodeManagers provided by the application.
            if (additionalManagers != null)
            {
                foreach (INodeManager nodeManager in additionalManagers)
                {
                    RegisterNodeManager(nodeManager, registeredManagers, namespaceManagers);
                }
            }

            // build NamespaceManagersDictionary from local dictionary.
            foreach (KeyValuePair<int, List<INodeManager>> namespaceManager in namespaceManagers)
            {
                NamespaceManagers.TryAdd(namespaceManager.Key, namespaceManager.Value.AsReadOnly());
            }
        }

        /// <summary>
        /// Registers the node manager with the master node manager.
        /// </summary>
        private void RegisterNodeManager(
            INodeManager nodeManager,
            List<INodeManager> registeredManagers,
            Dictionary<int, List<INodeManager>> namespaceManagers)
        {
            m_nodeManagers.Add(nodeManager);
            m_asyncNodeManagers.Add(nodeManager.ToAsyncNodeManager());

            // ensure the NamespaceUris supported by the NodeManager are in the Server's NamespaceTable.
            if (nodeManager.NamespaceUris != null)
            {
                foreach (string namespaceUri in nodeManager.NamespaceUris)
                {
                    // look up the namespace uri.
                    int index = Server.NamespaceUris.GetIndex(namespaceUri);

                    if (index == -1)
                    {
                        index = Server.NamespaceUris.Append(namespaceUri);
                    }

                    // add manager to list for the namespace.
                    if (!namespaceManagers.TryGetValue(index, out registeredManagers))
                    {
                        namespaceManagers[index] = registeredManagers = [];
                    }

                    registeredManagers.Add(nodeManager);
                }
            }
        }

        /// <summary>
        /// Frees any unmanaged resources.
        /// </summary>
        public void Dispose()
        {
            Dispose(true);
            GC.SuppressFinalize(this);
        }

        /// <summary>
        /// An overrideable version of the Dispose.
        /// </summary>
        protected virtual void Dispose(bool disposing)
        {
            if (disposing)
            {
                List<INodeManager> nodeManagers = null;

                Utils.SilentDispose(m_namespaceManagersSemaphoreSlim);

                lock (m_lock)
                {
                    nodeManagers = [.. m_nodeManagers];
                    m_nodeManagers.Clear();
                    m_asyncNodeManagers.Clear();
                }

                foreach (INodeManager nodeManager in nodeManagers)
                {
                    Utils.SilentDispose(nodeManager);
                }
            }
        }

        /// <summary>
        /// Adds a reference to the table of external references.
        /// </summary>
        /// <remarks>
        /// This is a convenience function used by custom NodeManagers.
        /// </remarks>
        public static void CreateExternalReference(
            IDictionary<NodeId, IList<IReference>> externalReferences,
            NodeId sourceId,
            NodeId referenceTypeId,
            bool isInverse,
            NodeId targetId)
        {
            var reference = new ReferenceNode
            {
                ReferenceTypeId = referenceTypeId,
                IsInverse = isInverse,
                TargetId = targetId
            };

            if (!externalReferences.TryGetValue(sourceId, out IList<IReference> references))
            {
                externalReferences[sourceId] = references = [];
            }

            references.Add(reference);
        }

        /// <summary>
        /// Determine the required history access permission depending on the HistoryUpdateDetails
        /// </summary>
        /// <param name="historyUpdateDetails">The HistoryUpdateDetails passed in</param>
        /// <returns>The corresponding history access permission</returns>
        protected static PermissionType DetermineHistoryAccessPermission(
            HistoryUpdateDetails historyUpdateDetails)
        {
            Type detailsType = historyUpdateDetails.GetType();

            if (detailsType == typeof(UpdateDataDetails))
            {
                var updateDataDetails = (UpdateDataDetails)historyUpdateDetails;
                return GetHistoryPermissionType(updateDataDetails.PerformInsertReplace);
            }
            else if (detailsType == typeof(UpdateStructureDataDetails))
            {
                var updateStructureDataDetails = (UpdateStructureDataDetails)historyUpdateDetails;
                return GetHistoryPermissionType(updateStructureDataDetails.PerformInsertReplace);
            }
            else if (detailsType == typeof(UpdateEventDetails))
            {
                var updateEventDetails = (UpdateEventDetails)historyUpdateDetails;
                return GetHistoryPermissionType(updateEventDetails.PerformInsertReplace);
            }
            else if (detailsType == typeof(DeleteRawModifiedDetails) ||
                detailsType == typeof(DeleteAtTimeDetails) ||
                detailsType == typeof(DeleteEventDetails))
            {
                return PermissionType.DeleteHistory;
            }

            return PermissionType.ModifyHistory;
        }

        /// <summary>
        ///  Determine the History PermissionType depending on PerformUpdateType
        /// </summary>
        /// <returns>The corresponding PermissionType</returns>
        protected static PermissionType GetHistoryPermissionType(PerformUpdateType updateType)
        {
            switch (updateType)
            {
                case PerformUpdateType.Insert:
                    return PermissionType.InsertHistory;
                case PerformUpdateType.Update:
                    return PermissionType.InsertHistory | PermissionType.ModifyHistory;
                default: // PerformUpdateType.Replace or PerformUpdateType.Remove
                    return PermissionType.ModifyHistory;
            }
        }

        /// <summary>
        /// Returns the core node manager.
        /// </summary>
        public CoreNodeManager CoreNodeManager => m_nodeManagers[1] as CoreNodeManager;

        /// <summary>
        /// Returns the diagnostics node manager.
        /// </summary>
        public DiagnosticsNodeManager DiagnosticsNodeManager
            => m_nodeManagers[0] as DiagnosticsNodeManager;

        /// <summary>
        /// Returns the configuration node manager.
        /// </summary>
        public ConfigurationNodeManager ConfigurationNodeManager
            => m_nodeManagers[0] as ConfigurationNodeManager;

        /// <summary>
        /// Creates the node managers and start them
        /// </summary>
        public virtual void Startup()
        {
            lock (m_lock)
            {
                m_logger.LogInformation(
                    Utils.TraceMasks.StartStop,
                    "MasterNodeManager.Startup - NodeManagers={Count}",
                    m_nodeManagers.Count);

                // create the address spaces.
                var externalReferences = new Dictionary<NodeId, IList<IReference>>();

                for (int ii = 0; ii < m_nodeManagers.Count; ii++)
                {
                    INodeManager nodeManager = m_nodeManagers[ii];

                    try
                    {
                        nodeManager.CreateAddressSpace(externalReferences);
                    }
                    catch (Exception e)
                    {
                        m_logger.LogError(
                            e,
                            "Unexpected error creating address space for NodeManager #{Index}.",
                            ii);
                        throw;
                    }
                }

                // update external references.
                for (int ii = 0; ii < m_nodeManagers.Count; ii++)
                {
                    INodeManager nodeManager = m_nodeManagers[ii];

                    try
                    {
                        nodeManager.AddReferences(externalReferences);
                    }
                    catch (Exception e)
                    {
                        m_logger.LogError(
                            e,
                            "Unexpected error adding references for NodeManager #{Index}.",
                            ii);
                        throw;
                    }
                }
            }
        }

        /// <summary>
        /// Signals that a session is closing.
        /// </summary>
        public virtual void SessionClosing(
            OperationContext context,
            NodeId sessionId,
            bool deleteSubscriptions)
        {
            lock (m_lock)
            {
                for (int ii = 0; ii < m_nodeManagers.Count; ii++)
                {
                    if (m_nodeManagers[ii] is INodeManager2 nodeManager)
                    {
                        try
                        {
                            nodeManager.SessionClosing(context, sessionId, deleteSubscriptions);
                        }
                        catch (Exception e)
                        {
                            m_logger.LogError(
                                e,
                                "Unexpected error closing session for NodeManager #{Index}.",
                                ii);
                        }
                    }
                }
            }
        }

        /// <summary>
        /// Shuts down the node managers.
        /// </summary>
        public virtual void Shutdown()
        {
            lock (m_lock)
            {
                m_logger.LogInformation(
                    Utils.TraceMasks.StartStop,
                    "MasterNodeManager.Shutdown - NodeManagers={Count}",
                    m_nodeManagers.Count);

                foreach (INodeManager nodeManager in m_nodeManagers)
                {
                    nodeManager.DeleteAddressSpace();
                }
            }
        }

        /// <summary>
        /// Registers the node manager as the node manager for Nodes in the specified namespace.
        /// </summary>
        /// <param name="namespaceUri">The URI of the namespace.</param>
        /// <param name="nodeManager">The NodeManager which owns node in the namespace.</param>
        /// <remarks>
        /// <para>
        /// Multiple NodeManagers may register interest in a Namespace.
        /// The order in which this method is called determines the precedence if multiple NodeManagers exist.
        /// This method adds the namespaceUri to the Server's Namespace table if it does not already exist.
        /// </para>
        /// <para>This method is thread safe and can be called at anytime.</para>
        /// <para>
        /// This method does not have to be called for any namespaces that were in the NodeManager's
        /// NamespaceUri property when the MasterNodeManager was created.
        /// </para>
        /// </remarks>
        /// <exception cref="ArgumentNullException">Throw if the namespaceUri or the nodeManager are null.</exception>
        public void RegisterNamespaceManager(string namespaceUri, INodeManager nodeManager)
        {
            if (string.IsNullOrEmpty(namespaceUri))
            {
                throw new ArgumentNullException(nameof(namespaceUri));
            }

            if (nodeManager == null)
            {
                throw new ArgumentNullException(nameof(nodeManager));
            }

            // look up the namespace uri.
            int index = Server.NamespaceUris.GetIndex(namespaceUri);

            if (index < 0)
            {
                index = Server.NamespaceUris.Append(namespaceUri);
            }

            // allocate a new table (using arrays instead of collections because lookup efficiency is critical).
            var namespaceManagers = new INodeManager[Server.NamespaceUris.Count][];

            m_namespaceManagersSemaphoreSlim.Wait();
            try
            {
                NamespaceManagers.AddOrUpdate(
                    index,
                    [nodeManager],
                    (key, existingNodeManagers) =>
                        {
                            var nodeManagers = existingNodeManagers.ToList();

                            nodeManagers.Add(nodeManager);

                            return nodeManagers.AsReadOnly();
                        });
            }
            finally
            {
                m_namespaceManagersSemaphoreSlim.Release();
            }
        }

        /// <summary>
        /// Unregisters the node manager as the node manager for Nodes in the specified namespace.
        /// </summary>
        /// <param name="namespaceUri">The URI of the namespace.</param>
        /// <param name="nodeManager">The NodeManager which no longer owns nodes in the namespace.</param>
        /// <returns>A value indicating whether the node manager was successfully unregistered.</returns>
        /// <exception cref="ArgumentNullException">Throw if the namespaceUri or the nodeManager are null.</exception>
        public bool UnregisterNamespaceManager(string namespaceUri, INodeManager nodeManager)
        {
            if (string.IsNullOrEmpty(namespaceUri))
            {
                throw new ArgumentNullException(nameof(namespaceUri));
            }

            if (nodeManager == null)
            {
                throw new ArgumentNullException(nameof(nodeManager));
            }

            // look up the namespace uri.
            int namespaceIndex = Server.NamespaceUris.GetIndex(namespaceUri);
            if (namespaceIndex < 0)
            {
                return false;
            }

            m_namespaceManagersSemaphoreSlim.Wait();
            try
            {
                if (!NamespaceManagers.TryGetValue(namespaceIndex, out IReadOnlyList<INodeManager> readOnlyNodeManagers))
                {
                    return false;
                }
                var nodeManagers = readOnlyNodeManagers.ToList();

                bool nodeManagerFound = nodeManagers.Remove(nodeManager);

                if (nodeManagers.Count == 0)
                {
                    NamespaceManagers.TryRemove(namespaceIndex, out _);
                }
                else
                {
                    NamespaceManagers[namespaceIndex] = nodeManagers.AsReadOnly();
                }

                return nodeManagerFound;
            }
            finally
            {
                m_namespaceManagersSemaphoreSlim.Release();
            }
        }

        /// <summary>
        /// Returns node handle and its node manager.
        /// </summary>
        public virtual object GetManagerHandle(NodeId nodeId, out INodeManager nodeManager)
        {
            nodeManager = null;
            object handle;

            // null node ids have no manager.
            if (NodeId.IsNull(nodeId))
            {
                return null;
            }

            // use the namespace index to select the node manager.
            int index = nodeId.NamespaceIndex;

            // check if node managers are registered - use the core node manager if unknown.
            if (!NamespaceManagers.TryGetValue(index, out IReadOnlyList<INodeManager> nodeManagers))
            {
                handle = m_nodeManagers[1].GetManagerHandle(nodeId);
                if (handle != null)
                {
                    nodeManager = m_nodeManagers[1];
                    return handle;
                }
                return null;
            }

            foreach (INodeManager nodeManagerToCheck in nodeManagers)
            {
                handle = nodeManagerToCheck.GetManagerHandle(nodeId);

                if (handle != null)
                {
                    nodeManager = nodeManagerToCheck;
                    return handle;
                }
            }

            // node not recognized.
            return null;
        }

        /// <summary>
        /// Adds the references to the target.
        /// </summary>
        public virtual void AddReferences(NodeId sourceId, IList<IReference> references)
        {
            // find source node.
            object sourceHandle = GetManagerHandle(sourceId, out INodeManager nodeManager);
            if (sourceHandle == null)
            {
                return;
            }

            var map = new Dictionary<NodeId, IList<IReference>> { { sourceId, references } };
            nodeManager.AddReferences(map);
        }

        /// <summary>
        /// Deletes the references to the target.
        /// </summary>
        public virtual void DeleteReferences(NodeId targetId, IList<IReference> references)
        {
            foreach (ReferenceNode reference in references.OfType<ReferenceNode>())
            {
                var sourceId = ExpandedNodeId.ToNodeId(reference.TargetId, Server.NamespaceUris);

                // find source node.
                object sourceHandle = GetManagerHandle(sourceId, out INodeManager nodeManager);

                if (sourceHandle == null)
                {
                    continue;
                }

                // delete the reference.
                nodeManager.DeleteReference(
                    sourceHandle,
                    reference.ReferenceTypeId,
                    !reference.IsInverse,
                    targetId,
                    false);
            }
        }

        /// <summary>
        /// Deletes the specified references.
        /// </summary>
        public void RemoveReferences(List<LocalReference> referencesToRemove)
        {
            for (int ii = 0; ii < referencesToRemove.Count; ii++)
            {
                LocalReference reference = referencesToRemove[ii];

                // find source node.
                object sourceHandle = GetManagerHandle(
                    reference.SourceId,
                    out INodeManager nodeManager);

                if (sourceHandle == null)
                {
                    continue;
                }

                // delete the reference.
                nodeManager.DeleteReference(
                    sourceHandle,
                    reference.ReferenceTypeId,
                    reference.IsInverse,
                    reference.TargetId,
                    false);
            }
        }

        /// <summary>
        /// Registers a set of node ids.
        /// </summary>
        /// <exception cref="ArgumentNullException"><paramref name="nodesToRegister"/> is <c>null</c>.</exception>
        public virtual void RegisterNodes(
            OperationContext context,
            NodeIdCollection nodesToRegister,
            out NodeIdCollection registeredNodeIds)
        {
            if (nodesToRegister == null)
            {
                throw new ArgumentNullException(nameof(nodesToRegister));
            }

            // return the node id provided.
            registeredNodeIds = new NodeIdCollection(nodesToRegister.Count);

            for (int ii = 0; ii < nodesToRegister.Count; ii++)
            {
                registeredNodeIds.Add(nodesToRegister[ii]);
            }

            m_logger.LogTrace(
                Utils.TraceMasks.ServiceDetail,
                "MasterNodeManager.RegisterNodes - Count={Count}",
                nodesToRegister.Count);

            // it is up to the node managers to assign the handles.
            /*
            List<bool> processedNodes = new List<bool>(new bool[itemsToDelete.Count]);

            for (int ii = 0; ii < m_nodeManagers.Count; ii++)
            {
                m_nodeManagers[ii].RegisterNodes(
                    context,
                    nodesToRegister,
                    registeredNodeIds,
                    processedNodes);
            }
            */
        }

        /// <summary>
        /// Unregisters a set of node ids.
        /// </summary>
        /// <exception cref="ArgumentNullException"><paramref name="nodesToUnregister"/> is <c>null</c>.</exception>
        public virtual void UnregisterNodes(
            OperationContext context,
            NodeIdCollection nodesToUnregister)
        {
            if (nodesToUnregister == null)
            {
                throw new ArgumentNullException(nameof(nodesToUnregister));
            }

            m_logger.LogTrace(
                Utils.TraceMasks.ServiceDetail,
                "MasterNodeManager.UnregisterNodes - Count={Count}",
                nodesToUnregister.Count);

            // it is up to the node managers to assign the handles.
            /*
            List<bool> processedNodes = new List<bool>(new bool[itemsToDelete.Count]);

            for (int ii = 0; ii < m_nodeManagers.Count; ii++)
            {
                m_nodeManagers[ii].RegisterNodes(
                    context,
                    nodesToUnregister,
                    processedNodes);
            }
            */
        }

        /// <summary>
        /// Translates a start node id plus a relative paths into a node id.
        /// </summary>
        /// <exception cref="ArgumentNullException"><paramref name="browsePaths"/> is <c>null</c>.</exception>
        /// <exception cref="ServiceResultException"></exception>
        public virtual ValueTask<(BrowsePathResultCollection results, DiagnosticInfoCollection diagnosticInfos)> TranslateBrowsePathsToNodeIdsAsync(
            OperationContext context,
            BrowsePathCollection browsePaths,
            CancellationToken cancellationToken = default)
        {
            return TranslateBrowsePathsToNodeIdsInternalAsync(
                context,
                browsePaths,
                sync: false,
                cancellationToken);
        }

        /// <summary>
        /// Translates a start node id plus a relative paths into a node id.
        /// </summary>
        /// <exception cref="ArgumentNullException"><paramref name="browsePaths"/> is <c>null</c>.</exception>
        /// <exception cref="ServiceResultException"></exception>
        public virtual void TranslateBrowsePathsToNodeIds(
            OperationContext context,
            BrowsePathCollection browsePaths,
            out BrowsePathResultCollection results,
            out DiagnosticInfoCollection diagnosticInfos)
        {
#pragma warning disable CA2012 // Use ValueTasks correctly
            (results, diagnosticInfos) = TranslateBrowsePathsToNodeIdsInternalAsync(
                context,
                browsePaths,
                sync: true).Result;
#pragma warning restore CA2012 // Use ValueTasks correctly
        }

        /// <summary>
        /// Translates a start node id plus a relative paths into a node id.
        /// </summary>
        /// <exception cref="ArgumentNullException"><paramref name="browsePaths"/> is <c>null</c>.</exception>
        /// <exception cref="ServiceResultException"></exception>
        protected virtual async ValueTask<(BrowsePathResultCollection results, DiagnosticInfoCollection diagnosticInfos)>
            TranslateBrowsePathsToNodeIdsInternalAsync(
                OperationContext context,
                BrowsePathCollection browsePaths,
                bool sync,
                CancellationToken cancellationToken = default)
        {
            if (browsePaths == null)
            {
                throw new ArgumentNullException(nameof(browsePaths));
            }

            bool diagnosticsExist = false;
            var results = new BrowsePathResultCollection(browsePaths.Count);
            var diagnosticInfos = new DiagnosticInfoCollection(browsePaths.Count);

            for (int ii = 0; ii < browsePaths.Count; ii++)
            {
                // check if request has timed out or been cancelled.
                if (StatusCode.IsBad(context.OperationStatus))
                {
                    throw new ServiceResultException(context.OperationStatus);
                }

                BrowsePath browsePath = browsePaths[ii];

                var result = new BrowsePathResult { StatusCode = StatusCodes.Good };
                results.Add(result);

                ServiceResult error;

                // need to trap unexpected exceptions to handle bugs in the node managers.
                try
                {
                    error = await TranslateBrowsePathAsync(context, browsePath, result, cancellationToken)
                        .ConfigureAwait(false);
                }
                catch (Exception e)
                {
                    error = ServiceResult.Create(
                        e,
                        StatusCodes.BadUnexpectedError,
                        "Unexpected error translating browse path.");
                }

                if (ServiceResult.IsGood(error))
                {
                    // check for no match.
                    if (result.Targets.Count == 0)
                    {
                        error = StatusCodes.BadNoMatch;
                    }
                    // put a placeholder for diagnostics.
                    else if ((context.DiagnosticsMask & DiagnosticsMasks.OperationAll) != 0)
                    {
                        diagnosticInfos.Add(null);
                    }
                }

                // check for error.
                if (error != null && error.Code != StatusCodes.Good)
                {
                    result.StatusCode = error.StatusCode;

                    if ((context.DiagnosticsMask & DiagnosticsMasks.OperationAll) != 0)
                    {
                        DiagnosticInfo diagnosticInfo = ServerUtils.CreateDiagnosticInfo(
                            Server,
                            context,
                            error);
                        diagnosticInfos.Add(diagnosticInfo);
                        diagnosticsExist = true;
                    }
                }
            }

            // clear the diagnostics array if no diagnostics requested or no errors occurred.
            UpdateDiagnostics(context, diagnosticsExist, ref diagnosticInfos);

            return (results, diagnosticInfos);
        }

        /// <summary>
        /// Updates the diagnostics return parameter.
        /// </summary>
        protected void UpdateDiagnostics(
            OperationContext context,
            bool diagnosticsExist,
            ref DiagnosticInfoCollection diagnosticInfos)
        {
            if (diagnosticInfos == null)
            {
                return;
            }

            if (diagnosticsExist && context.StringTable.Count == 0)
            {
                diagnosticsExist = false;

                for (int ii = 0; !diagnosticsExist && ii < diagnosticInfos.Count; ii++)
                {
                    DiagnosticInfo diagnosticInfo = diagnosticInfos[ii];

                    int depth = 0;
                    while (diagnosticInfo != null && depth++ < DiagnosticInfo.MaxInnerDepth)
                    {
                        if (!string.IsNullOrEmpty(diagnosticInfo.AdditionalInfo))
                        {
                            diagnosticsExist = true;
                            break;
                        }

                        diagnosticInfo = diagnosticInfo.InnerDiagnosticInfo;
                    }
                }
            }

            if (!diagnosticsExist)
            {
                diagnosticInfos = null;
            }
        }

        /// <summary>
        /// Translates a browse path.
        /// </summary>
        protected async ValueTask<ServiceResult> TranslateBrowsePathAsync(
            OperationContext context,
            BrowsePath browsePath,
            BrowsePathResult result,
            CancellationToken cancellationToken)
        {
            Debug.Assert(browsePath != null);
            Debug.Assert(result != null);

            // check for valid start node.
            object sourceHandle = GetManagerHandle(
                browsePath.StartingNode,
                out INodeManager nodeManager);

            if (sourceHandle == null)
            {
                return StatusCodes.BadNodeIdUnknown;
            }

            // check the relative path.
            RelativePath relativePath = browsePath.RelativePath;

            if (relativePath.Elements == null || relativePath.Elements.Count == 0)
            {
                return StatusCodes.BadNothingToDo;
            }

            for (int ii = 0; ii < relativePath.Elements.Count; ii++)
            {
                RelativePathElement element = relativePath.Elements[ii];

                if (element == null || QualifiedName.IsNull(relativePath.Elements[ii].TargetName))
                {
                    return StatusCodes.BadBrowseNameInvalid;
                }

                if (NodeId.IsNull(element.ReferenceTypeId))
                {
                    element.ReferenceTypeId = ReferenceTypeIds.References;
                    element.IncludeSubtypes = true;
                }
            }
            // validate access rights and role permissions
            ServiceResult serviceResult = ValidatePermissions(
                context,
                nodeManager,
                sourceHandle,
                PermissionType.Browse,
                null,
                true);
            if (ServiceResult.IsGood(serviceResult))
            {
                // translate path only if validation is passing
                await TranslateBrowsePathAsync(
                    context,
                    nodeManager,
                    sourceHandle,
                    relativePath,
                    result.Targets,
                    0,
                    cancellationToken)
                .ConfigureAwait(false);
            }

            return serviceResult;
        }

        /// <summary>
        /// Recursively processes the elements in the RelativePath starting at the specified index.
        /// </summary>
        /// <exception cref="ServiceResultException"></exception>
        private async ValueTask TranslateBrowsePathAsync(
            OperationContext context,
            INodeManager nodeManager,
            object sourceHandle,
            RelativePath relativePath,
            BrowsePathTargetCollection targets,
            int index,
            CancellationToken cancellationToken)
        {
            Debug.Assert(nodeManager != null);
            Debug.Assert(sourceHandle != null);
            Debug.Assert(relativePath != null);
            Debug.Assert(targets != null);

            // check for end of list.
            if (index < 0 || index >= relativePath.Elements.Count)
            {
                return;
            }

            // follow the next hop.
            RelativePathElement element = relativePath.Elements[index];

            // check for valid reference type.
            if (!element.IncludeSubtypes && NodeId.IsNull(element.ReferenceTypeId))
            {
                return;
            }

            // check for valid target name.
            if (QualifiedName.IsNull(element.TargetName))
            {
                throw new ServiceResultException(StatusCodes.BadBrowseNameInvalid);
            }

            var targetIds = new List<ExpandedNodeId>();
            var externalTargetIds = new List<NodeId>();

            try
            {
                if (nodeManager is ITranslateBrowsePathAsyncNodeManager asyncNodeManager)
                {
                    await asyncNodeManager.TranslateBrowsePathAsync(
                        context,
                        sourceHandle,
                        element,
                        targetIds,
                        externalTargetIds,
                        cancellationToken)
                    .ConfigureAwait(false);
                }
                else
                {
                    nodeManager.TranslateBrowsePath(
                    context,
                    sourceHandle,
                    element,
                    targetIds,
                    externalTargetIds);
                }
            }
            catch (Exception e)
            {
                m_logger.LogError(e, "Unexpected error translating browse path.");
                return;
            }

            // must check the browse name on all external targets.
            for (int ii = 0; ii < externalTargetIds.Count; ii++)
            {
                // get the browse name from another node manager.
                var description = new ReferenceDescription();

                UpdateReferenceDescription(
                    context,
                    externalTargetIds[ii],
                    NodeClass.Unspecified,
                    BrowseResultMask.BrowseName,
                    description);

                // add to list if target name matches.
                if (description.BrowseName == element.TargetName)
                {
                    bool found = false;

                    for (int jj = 0; jj < targetIds.Count; jj++)
                    {
                        if (targetIds[jj] == externalTargetIds[ii])
                        {
                            found = true;
                            break;
                        }
                    }

                    if (!found)
                    {
                        targetIds.Add(externalTargetIds[ii]);
                    }
                }
            }

            // check if done after a final hop.
            if (index == relativePath.Elements.Count - 1)
            {
                for (int ii = 0; ii < targetIds.Count; ii++)
                {
                    // Check the role permissions for target nodes
                    object targetHandle = GetManagerHandle(
                        ExpandedNodeId.ToNodeId(targetIds[ii], Server.NamespaceUris),
                        out INodeManager targetNodeManager);

                    if (targetHandle != null && targetNodeManager != null)
                    {
                        NodeMetadata nodeMetadata = targetNodeManager.GetNodeMetadata(
                            context,
                            targetHandle,
                            BrowseResultMask.All);
                        ServiceResult serviceResult = ValidateRolePermissions(
                            context,
                            nodeMetadata,
                            PermissionType.Browse);

                        if (ServiceResult.IsBad(serviceResult))
                        {
                            // Remove target node without role permissions.
                            continue;
                        }
                    }

                    var target = new BrowsePathTarget
                    {
                        TargetId = targetIds[ii],
                        RemainingPathIndex = uint.MaxValue
                    };

                    targets.Add(target);
                }

                return;
            }

            // process next hops.
            for (int ii = 0; ii < targetIds.Count; ii++)
            {
                ExpandedNodeId targetId = targetIds[ii];

                // check for external reference.
                if (targetId.IsAbsolute)
                {
                    var target = new BrowsePathTarget
                    {
                        TargetId = targetId,
                        RemainingPathIndex = (uint)(index + 1)
                    };

                    targets.Add(target);
                    continue;
                }

                // check for valid start node.
                sourceHandle = GetManagerHandle((NodeId)targetId, out nodeManager);

                if (sourceHandle == null)
                {
                    continue;
                }

                // recursively follow hops.
                await TranslateBrowsePathAsync(
                    context,
                    nodeManager,
                    sourceHandle,
                    relativePath,
                    targets,
                    index + 1,
                    cancellationToken)
                .ConfigureAwait(false);
            }
        }

        /// <summary>
        /// Returns the set of references that meet the filter criteria.
        /// </summary>
        /// <exception cref="ArgumentNullException"><paramref name="context"/> is <c>null</c>.</exception>
        /// <exception cref="ServiceResultException"></exception>
        public virtual void Browse(
            OperationContext context,
            ViewDescription view,
            uint maxReferencesPerNode,
            BrowseDescriptionCollection nodesToBrowse,
            out BrowseResultCollection results,
            out DiagnosticInfoCollection diagnosticInfos)
        {
#pragma warning disable CA2012 // Use ValueTasks correctly
            (results, diagnosticInfos) = BrowseInternalAsync(
                context,
                view,
                maxReferencesPerNode,
                nodesToBrowse,
                sync: true).Result;
#pragma warning restore CA2012 // Use ValueTasks correctly
        }

        /// <summary>
        /// Returns the set of references that meet the filter criteria.
        /// </summary>
        /// <exception cref="ArgumentNullException"><paramref name="context"/> is <c>null</c>.</exception>
        /// <exception cref="ServiceResultException"></exception>
        public virtual ValueTask<(BrowseResultCollection results, DiagnosticInfoCollection diagnosticInfos)> BrowseAsync(
            OperationContext context,
            ViewDescription view,
            uint maxReferencesPerNode,
            BrowseDescriptionCollection nodesToBrowse,
            CancellationToken cancellationToken = default)
        {
            return BrowseInternalAsync(
                context,
                view,
                maxReferencesPerNode,
                nodesToBrowse,
                sync: false,
                cancellationToken);
        }

        /// <summary>
        /// Returns the set of references that meet the filter criteria.
        /// </summary>
        /// <exception cref="ArgumentNullException"><paramref name="context"/> is <c>null</c>.</exception>
        /// <exception cref="ServiceResultException"></exception>
        public virtual async ValueTask<(BrowseResultCollection results, DiagnosticInfoCollection diagnosticInfos)> 
            BrowseInternalAsync(
            OperationContext context,
            ViewDescription view,
            uint maxReferencesPerNode,
            BrowseDescriptionCollection nodesToBrowse,
            bool sync,
            CancellationToken cancellationToken = default)
        {
            if (context == null)
            {
                throw new ArgumentNullException(nameof(context));
            }

            if (nodesToBrowse == null)
            {
                throw new ArgumentNullException(nameof(nodesToBrowse));
            }

            if (view != null && !NodeId.IsNull(view.ViewId))
            {
                object viewHandle =
                    GetManagerHandle(view.ViewId, out INodeManager viewManager)
                    ?? throw new ServiceResultException(StatusCodes.BadViewIdUnknown);

                NodeMetadata metadata = viewManager.GetNodeMetadata(
                    context,
                    viewHandle,
                    BrowseResultMask.NodeClass);

                if (metadata == null || metadata.NodeClass != NodeClass.View)
                {
                    throw new ServiceResultException(StatusCodes.BadViewIdUnknown);
                }

                // validate access rights and role permissions
                ServiceResult validationResult = ValidatePermissions(
                    context,
                    viewManager,
                    viewHandle,
                    PermissionType.Browse,
                    null,
                    true);
                if (ServiceResult.IsBad(validationResult))
                {
                    throw new ServiceResultException(validationResult);
                }
                view.Handle = viewHandle;
            }

            bool diagnosticsExist = false;
            var results = new BrowseResultCollection(nodesToBrowse.Count);
            var diagnosticInfos = new DiagnosticInfoCollection(nodesToBrowse.Count);

            uint continuationPointsAssigned = 0;

            for (int ii = 0; ii < nodesToBrowse.Count; ii++)
            {
                // check if request has timed out or been cancelled.
                if (StatusCode.IsBad(context.OperationStatus))
                {
                    // release all allocated continuation points.
                    foreach (BrowseResult current in results)
                    {
                        if (current != null &&
                            current.ContinuationPoint != null &&
                            current.ContinuationPoint.Length > 0)
                        {
                            ContinuationPoint cp = context.Session
                                .RestoreContinuationPoint(current.ContinuationPoint);
                            cp.Dispose();
                        }
                    }

                    throw new ServiceResultException(context.OperationStatus);
                }

                BrowseDescription nodeToBrowse = nodesToBrowse[ii];

                // initialize result.
                var result = new BrowseResult { StatusCode = StatusCodes.Good };
                results.Add(result);

                ServiceResult error;

                // need to trap unexpected exceptions to handle bugs in the node managers.
                try
                {
                    if (sync)
                    {
#pragma warning disable CA2012 // Use ValueTasks correctly
                        error = BrowseAsync(
                            context,
                            view,
                            maxReferencesPerNode,
                            continuationPointsAssigned < m_maxContinuationPointsPerBrowse,
                            nodeToBrowse,
                            result,
                            sync,
                            cancellationToken).Result;
#pragma warning restore CA2012 // Use ValueTasks correctly
                    }
                    else
                    {
                        error = await BrowseAsync(
                            context,
                            view,
                            maxReferencesPerNode,
                            continuationPointsAssigned < m_maxContinuationPointsPerBrowse,
                            nodeToBrowse,
                            result,
                            sync,
                            cancellationToken).ConfigureAwait(false);
                    }
                }
                catch (Exception e)
                {
                    error = ServiceResult.Create(
                        e,
                        StatusCodes.BadUnexpectedError,
                        "Unexpected error browsing node.");
                }

                // check for continuation point.
                if (result.ContinuationPoint != null && result.ContinuationPoint.Length > 0)
                {
                    continuationPointsAssigned++;
                }

                // check for error.
                result.StatusCode = error.StatusCode;

                if ((context.DiagnosticsMask & DiagnosticsMasks.OperationAll) != 0)
                {
                    DiagnosticInfo diagnosticInfo = null;

                    if (error != null && error.Code != StatusCodes.Good)
                    {
                        diagnosticInfo = ServerUtils.CreateDiagnosticInfo(Server, context, error);
                        diagnosticsExist = true;
                    }

                    diagnosticInfos.Add(diagnosticInfo);
                }
            }

            // clear the diagnostics array if no diagnostics requested or no errors occurred.
            UpdateDiagnostics(context, diagnosticsExist, ref diagnosticInfos);

            return (results, diagnosticInfos);
        }

        /// <summary>
        /// Prepare a cache per NodeManager and unique NodeId that holds the attributes needed to validate the AccessRestrictions and RolePermissions.
        /// This cache is then used in subsequenct calls to avoid triggering unnecessary time consuming callbacks.
        /// The current services that benefit from this are the Read service
        /// </summary>
        /// <typeparam name="T">One of the following types used in the service calls:
        ///     ReadValueId used in the Read service</typeparam>
        /// <param name="nodesCollection">The collection of nodes on which the service operates uppon</param>
        /// <param name="uniqueNodesServiceAttributes">The resulting cache that holds the values of the AccessRestrictions and RolePermissions attributes needed for Read service</param>
        /// <exception cref="ArgumentException"></exception>
        private static void PrepareValidationCache<T>(
            List<T> nodesCollection,
            out Dictionary<NodeId, List<object>> uniqueNodesServiceAttributes)
        {
            var uniqueNodes = new HashSet<NodeId>();
            for (int i = 0; i < nodesCollection.Count; i++)
            {
                Type listType = typeof(T);
                NodeId nodeId = null;

                if (listType == typeof(ReadValueId))
                {
                    nodeId = (nodesCollection[i] as ReadValueId)?.NodeId;
                }

                if (nodeId == null)
                {
                    throw new ArgumentException(
                        "Provided List<T> nodesCollection is of wrong type, T should be type BrowseDescription, ReadValueId or CallMethodRequest",
                        nameof(nodesCollection));
                }

                uniqueNodes.Add(nodeId);
            }
            // uniqueNodesReadAttributes is the place where the attributes for each unique nodeId are kept on the services
            uniqueNodesServiceAttributes = [];
            foreach (NodeId uniqueNode in uniqueNodes)
            {
                uniqueNodesServiceAttributes.Add(uniqueNode, []);
            }
        }

        /// <summary>
        /// Continues a browse operation that was previously halted.
        /// </summary>
        /// <exception cref="ArgumentNullException"><paramref name="context"/> is <c>null</c>.</exception>
        /// <exception cref="ServiceResultException"></exception>
        public virtual void BrowseNext(
            OperationContext context,
            bool releaseContinuationPoints,
            ByteStringCollection continuationPoints,
            out BrowseResultCollection results,
            out DiagnosticInfoCollection diagnosticInfos)
        {
#pragma warning disable CA2012 // Use ValueTasks correctly
            (results, diagnosticInfos) = BrowseNextInternalAsync(
                context,
                releaseContinuationPoints,
                continuationPoints,
                sync: true).Result;
#pragma warning restore CA2012 // Use ValueTasks correctly
        }

        /// <summary>
        /// Continues a browse operation that was previously halted.
        /// </summary>
        /// <exception cref="ArgumentNullException"><paramref name="context"/> is <c>null</c>.</exception>
        /// <exception cref="ServiceResultException"></exception>
        public virtual ValueTask<(BrowseResultCollection results, DiagnosticInfoCollection diagnosticInfos)>
            BrowseNextAsync(
                OperationContext context,
                bool releaseContinuationPoints,
                ByteStringCollection continuationPoints,
                CancellationToken cancellationToken = default)
        {
            return BrowseNextInternalAsync(
                context,
                releaseContinuationPoints,
                continuationPoints,
                sync: false,
                cancellationToken);
        }

        /// <summary>
        /// Continues a browse operation that was previously halted.
        /// </summary>
        /// <exception cref="ArgumentNullException"><paramref name="context"/> is <c>null</c>.</exception>
        /// <exception cref="ServiceResultException"></exception>
        protected virtual async ValueTask<(BrowseResultCollection results, DiagnosticInfoCollection diagnosticInfos)>
            BrowseNextInternalAsync(
            OperationContext context,
            bool releaseContinuationPoints,
            ByteStringCollection continuationPoints,
            bool sync,
            CancellationToken cancellationToken = default)
        {
            if (context == null)
            {
                throw new ArgumentNullException(nameof(context));
            }

            if (continuationPoints == null)
            {
                throw new ArgumentNullException(nameof(continuationPoints));
            }

            bool diagnosticsExist = false;
            var results = new BrowseResultCollection(continuationPoints.Count);
            var diagnosticInfos = new DiagnosticInfoCollection(continuationPoints.Count);

            uint continuationPointsAssigned = 0;

            for (int ii = 0; ii < continuationPoints.Count; ii++)
            {
                ContinuationPoint cp;

                // check if request has timed out or been canceled.
                if (StatusCode.IsBad(context.OperationStatus))
                {
                    // release all allocated continuation points.
                    foreach (BrowseResult current in results)
                    {
                        if (current != null &&
                            current.ContinuationPoint != null &&
                            current.ContinuationPoint.Length > 0)
                        {
                            cp = context.Session
                                .RestoreContinuationPoint(current.ContinuationPoint);
                            cp.Dispose();
                        }
                    }

                    throw new ServiceResultException(context.OperationStatus);
                }

                // find the continuation point.
                cp = context.Session.RestoreContinuationPoint(continuationPoints[ii]);

                // validate access rights and role permissions
                if (cp != null)
                {
                    ServiceResult validationResult = ValidatePermissions(
                        context,
                        cp.Manager,
                        cp.NodeToBrowse,
                        PermissionType.Browse,
                        null,
                        true);
                    if (ServiceResult.IsBad(validationResult))
                    {
                        var badResult = new BrowseResult { StatusCode = validationResult.Code };
                        results.Add(badResult);

                        // put placeholder for diagnostics
                        diagnosticInfos.Add(null);
                        continue;
                    }
                }

                // initialize result.
                var result = new BrowseResult { StatusCode = StatusCodes.Good };
                results.Add(result);

                // check if simply releasing the continuation point.
                if (releaseContinuationPoints)
                {
                    cp?.Dispose();

                    continue;
                }

                ServiceResult error = null;

                // check if continuation point has expired.
                if (cp == null)
                {
                    error = StatusCodes.BadContinuationPointInvalid;
                }

                if (cp != null)
                {
                    // need to trap unexpected exceptions to handle bugs in the node managers.
                    try
                    {
                        ReferenceDescriptionCollection references = result.References;

                        if (sync)
                        {
#pragma warning disable CA2012 // Use ValueTasks correctly
                            (error, cp, references) = FetchReferencesAsync(
                                context,
                                continuationPointsAssigned < m_maxContinuationPointsPerBrowse,
                                cp,
                                references,
                                sync,
                                cancellationToken).Result;
#pragma warning restore CA2012 // Use ValueTasks correctly
                        }
                        else
                        {
                            (error, cp, references) = await FetchReferencesAsync(
                                    context,
                                    continuationPointsAssigned < m_maxContinuationPointsPerBrowse,
                                    cp,
                                    references,
                                    sync,
                                    cancellationToken)
                                .ConfigureAwait(false);
                        }

                        result.References = references;
                    }
                    catch (Exception e)
                    {
                        error = ServiceResult.Create(
                            e,
                            StatusCodes.BadUnexpectedError,
                            "Unexpected error browsing node.");
                    }

                    // check for continuation point.
                    if (result.ContinuationPoint != null && result.ContinuationPoint.Length > 0)
                    {
                        continuationPointsAssigned++;
                    }
                }

                // check for error.
                result.StatusCode = error.StatusCode;

                if ((context.DiagnosticsMask & DiagnosticsMasks.OperationAll) != 0)
                {
                    DiagnosticInfo diagnosticInfo = null;

                    if (error != null && error.Code != StatusCodes.Good)
                    {
                        diagnosticInfo = ServerUtils.CreateDiagnosticInfo(Server, context, error);
                        diagnosticsExist = true;
                    }

                    diagnosticInfos.Add(diagnosticInfo);
                }

                // check for continuation point.
                if (cp != null)
                {
                    result.StatusCode = StatusCodes.Good;
                    result.ContinuationPoint = cp.Id.ToByteArray();
                }
            }

            // clear the diagnostics array if no diagnostics requested or no errors occurred.
            UpdateDiagnostics(context, diagnosticsExist, ref diagnosticInfos);

            return (results, diagnosticInfos);
        }

        /// <summary>
        /// Returns the set of references that meet the filter criteria.
        /// </summary>
        protected async ValueTask<ServiceResult> BrowseAsync(
            OperationContext context,
            ViewDescription view,
            uint maxReferencesPerNode,
            bool assignContinuationPoint,
            BrowseDescription nodeToBrowse,
            BrowseResult result,
            bool sync,
            CancellationToken cancellationToken = default)
        {
            Debug.Assert(context != null);
            Debug.Assert(nodeToBrowse != null);
            Debug.Assert(result != null);

            // find node manager that owns the node.
            object handle = GetManagerHandle(nodeToBrowse.NodeId, out INodeManager nodeManager);

            if (handle == null)
            {
                return StatusCodes.BadNodeIdUnknown;
            }

            if (!NodeId.IsNull(nodeToBrowse.ReferenceTypeId) &&
                !Server.TypeTree.IsKnown(nodeToBrowse.ReferenceTypeId))
            {
                return StatusCodes.BadReferenceTypeIdInvalid;
            }

            if (nodeToBrowse.BrowseDirection is < BrowseDirection.Forward or > BrowseDirection.Both)
            {
                return StatusCodes.BadBrowseDirectionInvalid;
            }

            // validate access rights and role permissions
            ServiceResult validationResult = ValidatePermissions(
                context,
                nodeManager,
                handle,
                PermissionType.Browse,
                null,
                true);
            if (ServiceResult.IsBad(validationResult))
            {
                return validationResult;
            }

            // create a continuation point.
            var cp = new ContinuationPoint
            {
                Manager = nodeManager,
                View = view,
                NodeToBrowse = handle,
                MaxResultsToReturn = maxReferencesPerNode,
                BrowseDirection = nodeToBrowse.BrowseDirection,
                ReferenceTypeId = nodeToBrowse.ReferenceTypeId,
                IncludeSubtypes = nodeToBrowse.IncludeSubtypes,
                NodeClassMask = nodeToBrowse.NodeClassMask,
                ResultMask = (BrowseResultMask)nodeToBrowse.ResultMask,
                Index = 0,
                Data = null
            };

            // check if reference type left unspecified.
            if (NodeId.IsNull(cp.ReferenceTypeId))
            {
                cp.ReferenceTypeId = ReferenceTypeIds.References;
                cp.IncludeSubtypes = true;
            }

            // loop until browse is complete or max results.
            ReferenceDescriptionCollection references = result.References;

            ServiceResult error;
            if (sync)
            {
#pragma warning disable CA2012 // Use ValueTasks correctly
                (error, cp, references) = FetchReferencesAsync(
                   context,
                   assignContinuationPoint,
                   cp,
                   references,
                   sync,
                   cancellationToken).Result;
#pragma warning restore CA2012 // Use ValueTasks correctly
            }
            else
            {
                (error, cp, references) = await FetchReferencesAsync(
                   context,
                   assignContinuationPoint,
                   cp,
                   references,
                   sync,
                   cancellationToken)
                   .ConfigureAwait(false);
            }

            result.References = references;

            // save continuation point.
            if (cp != null)
            {
                result.StatusCode = StatusCodes.Good;
                result.ContinuationPoint = cp.Id.ToByteArray();
            }

            // all is good.
            return error;
        }

        /// <summary>
        /// Loops until browse is complete for max results reached.
        /// </summary>
        protected async ValueTask<(
            ServiceResult serviceResult,
            ContinuationPoint cp,
            ReferenceDescriptionCollection references
            )> FetchReferencesAsync(
                OperationContext context,
                bool assignContinuationPoint,
                ContinuationPoint cp,
                ReferenceDescriptionCollection references,
                bool sync,
                CancellationToken cancellationToken = default)
        {
            Debug.Assert(context != null);
            Debug.Assert(cp != null);
            Debug.Assert(references != null);

            INodeManager nodeManager = cp.Manager;
            var nodeClassMask = (NodeClass)cp.NodeClassMask;
            BrowseResultMask resultMask = cp.ResultMask;

            // loop until browse is complete or max results.
            while (cp != null)
            {
                // fetch next batch.
                if (nodeManager is IBrowseAsyncNodeManager asyncNodeManager)
                {
                    if (sync)
                    {
                        Utils.LogWarning("Async Browse called synchronously. Prefer using BrowseAsync for best performance. NodeManager={0}", nodeManager);
                        cp = asyncNodeManager.BrowseAsync(context, cp, references, cancellationToken)
                            .AsTask().GetAwaiter().GetResult();
                    }
                    else
                    {
                        cp = await asyncNodeManager.BrowseAsync(context, cp, references, cancellationToken)
                            .ConfigureAwait(false);
                    }
                }
                else
                {
                    nodeManager.Browse(context, ref cp, references);
                }

                var referencesToKeep = new ReferenceDescriptionCollection(references.Count);

                // check for incomplete reference descriptions.
                for (int ii = 0; ii < references.Count; ii++)
                {
                    ReferenceDescription reference = references[ii];

                    // check if filtering must be applied.
                    if (reference.Unfiltered)
                    {
                        // ignore unknown external references.
                        if (reference.NodeId.IsAbsolute)
                        {
                            continue;
                        }

                        // update the description.
                        bool include = UpdateReferenceDescription(
                            context,
                            (NodeId)reference.NodeId,
                            nodeClassMask,
                            resultMask,
                            reference);

                        if (!include)
                        {
                            continue;
                        }
                    }

                    // add to list.
                    referencesToKeep.Add(reference);
                }

                // replace list.
                references = referencesToKeep;

                // check if browse limit reached.
                if (cp != null && references.Count >= cp.MaxResultsToReturn)
                {
                    if (!assignContinuationPoint)
                    {
                        return (StatusCodes.BadNoContinuationPoints, cp, references);
                    }

                    cp.Id = Guid.NewGuid();
                    context.Session.SaveContinuationPoint(cp);
                    break;
                }
            }

            // all is good.
            return (ServiceResult.Good, cp, references);
        }

        /// <summary>
        /// Updates the reference description with the node attributes.
        /// </summary>
        /// <exception cref="ArgumentNullException"><paramref name="targetId"/> is <c>null</c>.</exception>
        private bool UpdateReferenceDescription(
            OperationContext context,
            NodeId targetId,
            NodeClass nodeClassMask,
            BrowseResultMask resultMask,
            ReferenceDescription description)
        {
            if (targetId == null)
            {
                throw new ArgumentNullException(nameof(targetId));
            }

            if (description == null)
            {
                throw new ArgumentNullException(nameof(description));
            }

            // find node manager that owns the node.
            object handle = GetManagerHandle(targetId, out INodeManager nodeManager);

            // dangling reference - nothing more to do.
            if (handle == null)
            {
                return false;
            }

            // fetch the node attributes.
            NodeMetadata metadata = nodeManager.GetNodeMetadata(context, handle, resultMask);

            if (metadata == null)
            {
                return false;
            }

            // check nodeclass filter.
            if (nodeClassMask != NodeClass.Unspecified &&
                ((int)metadata.NodeClass & (int)nodeClassMask) == 0)
            {
                return false;
            }

            // update attributes.
            description.NodeId = metadata.NodeId;

            description.SetTargetAttributes(
                resultMask,
                metadata.NodeClass,
                metadata.BrowseName,
                metadata.DisplayName,
                metadata.TypeDefinition);

            description.Unfiltered = false;

            return true;
        }

        /// <summary>
        /// Reads a set of nodes.
        /// </summary>
        /// <exception cref="ArgumentNullException"><paramref name="nodesToRead"/> is <c>null</c>.</exception>
        /// <exception cref="ServiceResultException"></exception>
        public virtual void Read(
            OperationContext context,
            double maxAge,
            TimestampsToReturn timestampsToReturn,
            ReadValueIdCollection nodesToRead,
            out DataValueCollection values,
            out DiagnosticInfoCollection diagnosticInfos)
        {
#pragma warning disable CA2012 // Use ValueTasks correctly
            (values, diagnosticInfos) = ReadInternalAsync(
                context,
                maxAge,
                timestampsToReturn,
                nodesToRead,
                sync: true).Result;
#pragma warning restore CA2012 // Use ValueTasks correctly
        }

        /// <summary>
        /// Reads a set of nodes.
        /// </summary>
        /// <exception cref="ArgumentNullException"><paramref name="nodesToRead"/> is <c>null</c>.</exception>
        /// <exception cref="ServiceResultException"></exception>
        public virtual ValueTask<(DataValueCollection values, DiagnosticInfoCollection diagnosticInfos)> ReadAsync(
            OperationContext context,
            double maxAge,
            TimestampsToReturn timestampsToReturn,
            ReadValueIdCollection nodesToRead,
            CancellationToken cancellationToken = default)
        {
            return ReadInternalAsync(context, maxAge, timestampsToReturn, nodesToRead, sync: false, cancellationToken);
        }

        /// <summary>
        /// Reads a set of nodes.
        /// </summary>
        /// <exception cref="ArgumentNullException"><paramref name="nodesToRead"/> is <c>null</c>.</exception>
        /// <exception cref="ServiceResultException"></exception>
        protected virtual async ValueTask<(DataValueCollection values, DiagnosticInfoCollection diagnosticInfos)> ReadInternalAsync(
            OperationContext context,
            double maxAge,
            TimestampsToReturn timestampsToReturn,
            ReadValueIdCollection nodesToRead,
            bool sync,
            CancellationToken cancellationToken = default)
        {
            if (nodesToRead == null)
            {
                throw new ArgumentNullException(nameof(nodesToRead));
            }

            if (maxAge < 0)
            {
                throw new ServiceResultException(StatusCodes.BadMaxAgeInvalid);
            }

            if (timestampsToReturn is < TimestampsToReturn.Source or > TimestampsToReturn.Neither)
            {
                throw new ServiceResultException(StatusCodes.BadTimestampsToReturnInvalid);
            }

            bool diagnosticsExist = false;
            var values = new DataValueCollection(nodesToRead.Count);
            var diagnosticInfos = new DiagnosticInfoCollection(nodesToRead.Count);

            // create empty list of errors.
            var errors = new List<ServiceResult>(values.Count);
            for (int ii = 0; ii < nodesToRead.Count; ii++)
            {
                errors.Add(null);
            }

            // add placeholder for each result.
            bool validItems = false;

            m_logger.LogTrace(
                Utils.TraceMasks.ServiceDetail,
                "MasterNodeManager.Read - Count={Count}",
                nodesToRead.Count);

            PrepareValidationCache(
                nodesToRead,
                out Dictionary<NodeId, List<object>> uniqueNodesReadAttributes);

            for (int ii = 0; ii < nodesToRead.Count; ii++)
            {
                // add default value to values collection
                values.Add(null);
                // add placeholder for diagnostics
                diagnosticInfos.Add(null);

                // pre-validate and pre-parse parameter.
                errors[ii] = ValidateReadRequest(
                    context,
                    nodesToRead[ii],
                    uniqueNodesReadAttributes);

                // return error status.
                if (ServiceResult.IsBad(errors[ii]))
                {
                    nodesToRead[ii].Processed = true;
                }
                // found at least one valid item.
                else
                {
                    nodesToRead[ii].Processed = false;
                    validItems = true;
                }
            }

            // call each node manager.
            if (validItems)
            {
                foreach (IAsyncNodeManager asyncNodeManager in m_asyncNodeManagers)
                {
<<<<<<< HEAD
#if VERBOSE
                    m_logger.LogTrace(
                        (int)Utils.TraceMasks.ServiceDetail,
                        "MasterNodeManager.Read - Calling NodeManager {0} of {1}",
                        ii,
                        m_nodeManagers.Count);
#endif
                    m_nodeManagers[ii].Read(context, maxAge, nodesToRead, values, errors);
=======
                    if (sync)
                    {
                        if (asyncNodeManager is not AsyncNodeManagerAdapter)
                        {
                            Utils.LogWarning(
                                "Async Read called synchronously. Prefer using ReadAsync for best performance. NodeManager={0}",
                                asyncNodeManager);
                        }
                        asyncNodeManager.ReadAsync(
                            context,
                            maxAge,
                            nodesToRead,
                            values,
                            errors,
                            cancellationToken).AsTask().GetAwaiter().GetResult();
                    }
                    else
                    {
                        await asyncNodeManager.ReadAsync(
                            context,
                            maxAge,
                            nodesToRead,
                            values,
                            errors,
                            cancellationToken).ConfigureAwait(false);
                    }
>>>>>>> 9ba17b23
                }
            }

            // process results.
            for (int ii = 0; ii < nodesToRead.Count; ii++)
            {
                DataValue value = values[ii];

                // set an error code for nodes that were not handled by any node manager.
                if (!nodesToRead[ii].Processed)
                {
                    value = values[ii] = new DataValue(
                        StatusCodes.BadNodeIdUnknown,
                        DateTime.UtcNow);
                    errors[ii] = new ServiceResult(values[ii].StatusCode);
                }

                // update the diagnostic info and ensure the status code in the data value is the same as the error code.
                if (errors[ii] != null && errors[ii].Code != StatusCodes.Good)
                {
                    value ??= values[ii] = new DataValue(errors[ii].Code, DateTime.UtcNow);

                    value.StatusCode = errors[ii].Code;

                    if ((context.DiagnosticsMask & DiagnosticsMasks.OperationAll) != 0)
                    {
                        diagnosticInfos[ii] = ServerUtils.CreateDiagnosticInfo(
                            Server,
                            context,
                            errors[ii]);
                        diagnosticsExist = true;
                    }
                }

                // apply the timestamp filters.
                if (timestampsToReturn is not TimestampsToReturn.Server and not TimestampsToReturn.Both)
                {
                    value.ServerTimestamp = DateTime.MinValue;
                }

                if (timestampsToReturn is not TimestampsToReturn.Source and not TimestampsToReturn.Both)
                {
                    value.SourceTimestamp = DateTime.MinValue;
                }
            }

            // clear the diagnostics array if no diagnostics requested or no errors occurred.
            UpdateDiagnostics(context, diagnosticsExist, ref diagnosticInfos);

            return (values, diagnosticInfos);
        }

        /// <summary>
        /// Reads the history of a set of items.
        /// </summary>
        /// <exception cref="ServiceResultException"></exception>
        public virtual void HistoryRead(
            OperationContext context,
            ExtensionObject historyReadDetails,
            TimestampsToReturn timestampsToReturn,
            bool releaseContinuationPoints,
            HistoryReadValueIdCollection nodesToRead,
            out HistoryReadResultCollection results,
            out DiagnosticInfoCollection diagnosticInfos)
        {
#pragma warning disable CA2012 // Use ValueTasks correctly
            (results, diagnosticInfos) = HistoryReadInternalAsync(
                context,
                historyReadDetails,
                timestampsToReturn,
                releaseContinuationPoints,
                nodesToRead,
                sync: true).Result;
#pragma warning restore CA2012 // Use ValueTasks correctly
        }

        /// <summary>
        /// Reads the history of a set of items.
        /// </summary>
        /// <exception cref="ServiceResultException"></exception>
        public virtual ValueTask<(HistoryReadResultCollection values, DiagnosticInfoCollection diagnosticInfos)> HistoryReadAsync(
            OperationContext context,
            ExtensionObject historyReadDetails,
            TimestampsToReturn timestampsToReturn,
            bool releaseContinuationPoints,
            HistoryReadValueIdCollection nodesToRead,
            CancellationToken cancellationToken = default)
        {
            return HistoryReadInternalAsync(context,
                                            historyReadDetails,
                                            timestampsToReturn,
                                            releaseContinuationPoints,
                                            nodesToRead,
                                            sync: false,
                                            cancellationToken);
        }

        /// <summary>
        /// Reads the history of a set of items.
        /// </summary>
        /// <exception cref="ServiceResultException"></exception>
        protected virtual async ValueTask<(HistoryReadResultCollection values, DiagnosticInfoCollection diagnosticInfos)> HistoryReadInternalAsync(
            OperationContext context,
            ExtensionObject historyReadDetails,
            TimestampsToReturn timestampsToReturn,
            bool releaseContinuationPoints,
            HistoryReadValueIdCollection nodesToRead,
            bool sync,
            CancellationToken cancellationToken = default)
        {
            // validate history details parameter.
            if (ExtensionObject.IsNull(historyReadDetails))
            {
                throw new ServiceResultException(StatusCodes.BadHistoryOperationInvalid);
            }

            if (historyReadDetails.Body is not HistoryReadDetails details)
            {
                throw new ServiceResultException(StatusCodes.BadHistoryOperationInvalid);
            }

            // create result lists.
            bool diagnosticsExist = false;
            var results = new HistoryReadResultCollection(nodesToRead.Count);
            var diagnosticInfos = new DiagnosticInfoCollection(nodesToRead.Count);

            // pre-validate items.
            bool validItems = false;
            // create empty list of errors.
            var errors = new List<ServiceResult>(results.Count);
            for (int ii = 0; ii < nodesToRead.Count; ii++)
            {
                errors.Add(null);
            }

            for (int ii = 0; ii < nodesToRead.Count; ii++)
            {
                // Limit permission restrictions to Client initiated service call
                HistoryReadResult result = null;
                DiagnosticInfo diagnosticInfo = null;

                // pre-validate and pre-parse parameter.
                errors[ii] = ValidateHistoryReadRequest(context, nodesToRead[ii]);

                // return error status.
                if (ServiceResult.IsBad(errors[ii]))
                {
                    nodesToRead[ii].Processed = true;
                    result = new HistoryReadResult { StatusCode = errors[ii].Code };

                    // add diagnostics if requested.
                    if ((context.DiagnosticsMask & DiagnosticsMasks.OperationAll) != 0)
                    {
                        diagnosticInfo = ServerUtils.CreateDiagnosticInfo(
                            Server,
                            context,
                            errors[ii]);
                        diagnosticsExist = true;
                    }
                }
                // found at least one valid item.
                else
                {
                    nodesToRead[ii].Processed = false;
                    validItems = true;
                }

                results.Add(result);
                diagnosticInfos.Add(diagnosticInfo);
            }

            // call each node manager.
            if (validItems)
            {
                foreach (IAsyncNodeManager asyncNodeManager in m_asyncNodeManagers)
                {
                    if (sync)
                    {
                        if (asyncNodeManager is not AsyncNodeManagerAdapter)
                        {
                            Utils.LogWarning(
                                "Async HistoryRead called synchronously. Prefer using HistoryReadAsync for best performance. NodeManager={0}",
                                asyncNodeManager);
                        }
                        asyncNodeManager.HistoryReadAsync(
                            context,
                            details,
                            timestampsToReturn,
                            releaseContinuationPoints,
                            nodesToRead,
                            results,
                            errors,
                            cancellationToken).AsTask().GetAwaiter().GetResult();
                    }
                    else
                    {
                        await asyncNodeManager.HistoryReadAsync(
                             context,
                            details,
                            timestampsToReturn,
                            releaseContinuationPoints,
                            nodesToRead,
                            results,
                            errors,
                            cancellationToken).ConfigureAwait(false);
                    }
                }

                for (int ii = 0; ii < nodesToRead.Count; ii++)
                {
                    HistoryReadResult result = results[ii];

                    // set an error code for nodes that were not handled by any node manager.
                    if (!nodesToRead[ii].Processed)
                    {
                        nodesToRead[ii].Processed = true;
                        result = results[ii] = new HistoryReadResult();
                        result.StatusCode = StatusCodes.BadNodeIdUnknown;
                        errors[ii] = results[ii].StatusCode;
                    }

                    // update the diagnostic info and ensure the status code in the result is the same as the error code.
                    if (errors[ii] != null && errors[ii].Code != StatusCodes.Good)
                    {
                        result ??= results[ii] = new HistoryReadResult();

                        result.StatusCode = errors[ii].Code;

                        // add diagnostics if requested.
                        if ((context.DiagnosticsMask & DiagnosticsMasks.OperationAll) != 0)
                        {
                            diagnosticInfos[ii] = ServerUtils.CreateDiagnosticInfo(
                                Server,
                                context,
                                errors[ii]);
                            diagnosticsExist = true;
                        }
                    }
                }
            }

            // clear the diagnostics array if no diagnostics requested or no errors occurred.
            UpdateDiagnostics(context, diagnosticsExist, ref diagnosticInfos);

            return (results, diagnosticInfos);
        }

        /// <summary>
        /// Writes a set of values.
        /// </summary>
        /// <exception cref="ArgumentNullException"><paramref name="context"/> is <c>null</c>.</exception>
        public virtual ValueTask<(StatusCodeCollection results, DiagnosticInfoCollection diagnosticInfos)> WriteAsync(
            OperationContext context,
            WriteValueCollection nodesToWrite,
            CancellationToken cancellationToken = default)
        {
            return WriteInternalAsync(
                context,
                nodesToWrite,
                sync: false,
                cancellationToken);
        }

        /// <summary>
        /// Writes a set of values.
        /// </summary>
        /// <exception cref="ArgumentNullException"><paramref name="context"/> is <c>null</c>.</exception>
        public virtual void Write(
            OperationContext context,
            WriteValueCollection nodesToWrite,
            out StatusCodeCollection results,
            out DiagnosticInfoCollection diagnosticInfos)
        {
#pragma warning disable CA2012 // Use ValueTasks correctly
            (results, diagnosticInfos) = WriteInternalAsync(
                context,
                nodesToWrite,
                sync: true).Result;
#pragma warning restore CA2012 // Use ValueTasks correctly
        }

        /// <summary>
        /// Calls a method defined on an object.
        /// </summary>
        /// <exception cref="ArgumentNullException">
        /// <paramref name="context"/> is <c>null</c>.</exception>
        protected virtual async ValueTask<(
            StatusCodeCollection results,
            DiagnosticInfoCollection diagnosticInfos
            )> WriteInternalAsync(
                OperationContext context,
                WriteValueCollection nodesToWrite,
                bool sync,
                CancellationToken cancellationToken = default)
        {
            if (context == null)
            {
                throw new ArgumentNullException(nameof(context));
            }

            if (nodesToWrite == null)
            {
                throw new ArgumentNullException(nameof(nodesToWrite));
            }

            int count = nodesToWrite.Count;

            bool diagnosticsExist = false;
            var results = new StatusCodeCollection(count);
            var diagnosticInfos = new DiagnosticInfoCollection(count);

            // add placeholder for each result.
            bool validItems = false;

            for (int ii = 0; ii < count; ii++)
            {
                StatusCode result = StatusCodes.Good;
                DiagnosticInfo diagnosticInfo = null;

                // pre-validate and pre-parse parameter. Validate also access rights and role permissions
                ServiceResult error = ValidateWriteRequest(context, nodesToWrite[ii]);

                // return error status.
                if (ServiceResult.IsBad(error))
                {
                    nodesToWrite[ii].Processed = true;
                    result = error.Code;

                    // add diagnostics if requested.
                    if ((context.DiagnosticsMask & DiagnosticsMasks.OperationAll) != 0)
                    {
                        diagnosticInfo = ServerUtils.CreateDiagnosticInfo(Server, context, error);
                        diagnosticsExist = true;
                    }
                }
                // found at least one valid item.
                else
                {
                    nodesToWrite[ii].Processed = false;
                    validItems = true;
                }

                results.Add(result);
                diagnosticInfos.Add(diagnosticInfo);
            }

            // call each node manager.
            if (validItems)
            {
                var errors = new List<ServiceResult>(count);
                errors.AddRange(new ServiceResult[count]);

                foreach (IAsyncNodeManager asyncNodeManager in m_asyncNodeManagers)
                {
                    if (sync)
                    {
                        if (asyncNodeManager is not AsyncNodeManagerAdapter)
                        {
                            Utils.LogWarning(
                                "Async Write called synchronously. Prefer using WriteAsync for best performance. NodeManager={0}",
                                asyncNodeManager);
                        }
                        asyncNodeManager.WriteAsync(
                            context,
                            nodesToWrite,
                            errors,
                            cancellationToken).AsTask().GetAwaiter().GetResult();
                    }
                    else
                    {
                        await asyncNodeManager.WriteAsync(
                            context,
                            nodesToWrite,
                            errors,
                            cancellationToken).ConfigureAwait(false);
                    }
                }

                for (int ii = 0; ii < nodesToWrite.Count; ii++)
                {
                    if (!nodesToWrite[ii].Processed)
                    {
                        errors[ii] = StatusCodes.BadNodeIdUnknown;
                    }

                    if (errors[ii] != null && errors[ii].Code != StatusCodes.Good)
                    {
                        results[ii] = errors[ii].Code;

                        // add diagnostics if requested.
                        if ((context.DiagnosticsMask & DiagnosticsMasks.OperationAll) != 0)
                        {
                            diagnosticInfos[ii] = ServerUtils.CreateDiagnosticInfo(
                                Server,
                                context,
                                errors[ii]);
                            diagnosticsExist = true;
                        }
                    }

                    ServerUtils.ReportWriteValue(
                        nodesToWrite[ii].NodeId,
                        nodesToWrite[ii].Value,
                        results[ii]);
                }
            }

            // clear the diagnostics array if no diagnostics requested or no errors occurred.
            UpdateDiagnostics(context, diagnosticsExist, ref diagnosticInfos);

            return (results, diagnosticInfos);
        }

        /// <summary>
        /// Updates the history for a set of nodes.
        /// </summary>
        public virtual ValueTask<(HistoryUpdateResultCollection results, DiagnosticInfoCollection diagnosticInfos)> HistoryUpdateAsync(
            OperationContext context,
            ExtensionObjectCollection historyUpdateDetails,
            CancellationToken cancellationToken = default)
        {
            return HistoryUpdateAsync(
                context,
                historyUpdateDetails,
                sync: false,
                cancellationToken);
        }

        /// <summary>
        /// Updates the history for a set of nodes.
        /// </summary>
        public virtual void HistoryUpdate(
            OperationContext context,
            ExtensionObjectCollection historyUpdateDetails,
            out HistoryUpdateResultCollection results,
            out DiagnosticInfoCollection diagnosticInfos)
        {
#pragma warning disable CA2012 // Use ValueTasks correctly
            (results, diagnosticInfos) = HistoryUpdateAsync(
                context,
                historyUpdateDetails,
                sync: true).Result;
#pragma warning restore CA2012 // Use ValueTasks correctly
        }

        /// <summary>
        /// Updates the history for a set of nodes.
        /// </summary>
        protected virtual async ValueTask<(
            HistoryUpdateResultCollection results,
            DiagnosticInfoCollection diagnosticInfos
            )> HistoryUpdateAsync(
                OperationContext context,
                ExtensionObjectCollection historyUpdateDetails,
                bool sync,
                CancellationToken cancellationToken = default)
        {
            Type detailsType = null;
            var nodesToUpdate = new List<HistoryUpdateDetails>();

            // verify that all extension objects in the list have the same type.
            foreach (ExtensionObject details in historyUpdateDetails)
            {
                if (detailsType == null)
                {
                    detailsType = details.Body.GetType();
                }

                if (!ExtensionObject.IsNull(details))
                {
                    nodesToUpdate.Add(details.Body as HistoryUpdateDetails);
                }
            }

            // create result lists.
            bool diagnosticsExist = false;
            var results = new HistoryUpdateResultCollection(nodesToUpdate.Count);
            var diagnosticInfos = new DiagnosticInfoCollection(nodesToUpdate.Count);

            // pre-validate items.
            bool validItems = false;

            // create empty list of errors.
            var errors = new List<ServiceResult>(results.Count);
            for (int ii = 0; ii < nodesToUpdate.Count; ii++)
            {
                errors.Add(null);
            }

            for (int ii = 0; ii < nodesToUpdate.Count; ii++)
            {
                HistoryUpdateResult result = null;
                DiagnosticInfo diagnosticInfo = null;

                // check the type of details parameter.
                ServiceResult error;
                if (nodesToUpdate[ii].GetType() != detailsType)
                {
                    error = StatusCodes.BadHistoryOperationInvalid;
                }
                // pre-validate and pre-parse parameter.
                else
                {
                    error = ValidateHistoryUpdateRequest(context, nodesToUpdate[ii]);
                }

                // return error status.
                if (ServiceResult.IsBad(error))
                {
                    nodesToUpdate[ii].Processed = true;
                    result = new HistoryUpdateResult { StatusCode = error.Code };

                    // add diagnostics if requested.
                    if ((context.DiagnosticsMask & DiagnosticsMasks.OperationAll) != 0)
                    {
                        diagnosticInfo = ServerUtils.CreateDiagnosticInfo(Server, context, error);
                        diagnosticsExist = true;
                    }
                }
                // found at least one valid item.
                else
                {
                    nodesToUpdate[ii].Processed = false;
                    validItems = true;
                }

                results.Add(result);
                diagnosticInfos.Add(diagnosticInfo);
            }

            // call each node manager.
            if (validItems)
            {
                foreach (IAsyncNodeManager asyncNodeManager in m_asyncNodeManagers)
                {
                    if (sync)
                    {
                        if (asyncNodeManager is not AsyncNodeManagerAdapter)
                        {
                            Utils.LogWarning(
                                "Async HistoryUpdate called synchronously. Prefer using HistoryUpdateAsync for best performance. NodeManager={0}",
                                asyncNodeManager);
                        }
                        asyncNodeManager.HistoryUpdateAsync(
                            context,
                            detailsType,
                            nodesToUpdate,
                            results,
                            errors,
                            cancellationToken).AsTask().GetAwaiter().GetResult();
                    }
                    else
                    {
                        await asyncNodeManager.HistoryUpdateAsync(
                            context,
                            detailsType,
                            nodesToUpdate,
                            results,
                            errors,
                            cancellationToken).ConfigureAwait(false);
                    }
                }

                for (int ii = 0; ii < nodesToUpdate.Count; ii++)
                {
                    HistoryUpdateResult result = results[ii];

                    // set an error code for nodes that were not handled by any node manager.
                    if (!nodesToUpdate[ii].Processed)
                    {
                        nodesToUpdate[ii].Processed = true;
                        result = results[ii] = new HistoryUpdateResult();
                        result.StatusCode = StatusCodes.BadNodeIdUnknown;
                        errors[ii] = result.StatusCode;
                    }

                    // update the diagnostic info and ensure the status code in the result is the same as the error code.
                    if (errors[ii] != null && errors[ii].Code != StatusCodes.Good)
                    {
                        result ??= results[ii] = new HistoryUpdateResult();

                        result.StatusCode = errors[ii].Code;

                        // add diagnostics if requested.
                        if ((context.DiagnosticsMask & DiagnosticsMasks.OperationAll) != 0)
                        {
                            diagnosticInfos[ii] = ServerUtils.CreateDiagnosticInfo(
                                Server,
                                context,
                                errors[ii]);
                            diagnosticsExist = true;
                        }
                    }
                }
            }

            // clear the diagnostics array if no diagnostics requested or no errors occurred.
            UpdateDiagnostics(context, diagnosticsExist, ref diagnosticInfos);

            return (results, diagnosticInfos);
        }

        /// <summary>
        /// Calls a method defined on an object.
        /// </summary>
        public virtual ValueTask<(CallMethodResultCollection results, DiagnosticInfoCollection diagnosticInfos)> CallAsync(
            OperationContext context,
            CallMethodRequestCollection methodsToCall,
            CancellationToken cancellationToken = default)
        {
            return CallInternalAsync(
                context,
                methodsToCall,
                sync: false,
                cancellationToken);
        }

        /// <summary>
        /// Calls a method defined on an object.
        /// </summary>
        public virtual void Call(
            OperationContext context,
            CallMethodRequestCollection methodsToCall,
            out CallMethodResultCollection results,
            out DiagnosticInfoCollection diagnosticInfos)
        {
            (results, diagnosticInfos) = CallInternalAsync(
                context,
                methodsToCall,
                sync: true).Result;
        }

        /// <summary>
        /// Calls a method defined on an object.
        /// </summary>
        /// <exception cref="ArgumentNullException">
        /// <paramref name="context"/> is <c>null</c>.</exception>
        protected virtual async ValueTask<(
            CallMethodResultCollection results,
            DiagnosticInfoCollection diagnosticInfos
            )> CallInternalAsync(
                OperationContext context,
                CallMethodRequestCollection methodsToCall,
                bool sync,
                CancellationToken cancellationToken = default)
        {
            if (context == null)
            {
                throw new ArgumentNullException(nameof(context));
            }

            if (methodsToCall == null)
            {
                throw new ArgumentNullException(nameof(methodsToCall));
            }

            bool diagnosticsExist = false;
            var results = new CallMethodResultCollection(methodsToCall.Count);
            var diagnosticInfos = new DiagnosticInfoCollection(methodsToCall.Count);
            var errors = new List<ServiceResult>(methodsToCall.Count);

            // add placeholder for each result.
            bool validItems = false;

            for (int ii = 0; ii < methodsToCall.Count; ii++)
            {
                results.Add(null);
                errors.Add(null);

                if ((context.DiagnosticsMask & DiagnosticsMasks.OperationAll) != 0)
                {
                    diagnosticInfos.Add(null);
                }

                // validate request parameters.
                errors[ii] = ValidateCallRequestItem(context, methodsToCall[ii]);

                if (ServiceResult.IsBad(errors[ii]))
                {
                    methodsToCall[ii].Processed = true;

                    // add diagnostics if requested.
                    if ((context.DiagnosticsMask & DiagnosticsMasks.OperationAll) != 0)
                    {
                        diagnosticInfos[ii] = ServerUtils.CreateDiagnosticInfo(
                            Server,
                            context,
                            errors[ii]);
                        diagnosticsExist = true;
                    }

                    continue;
                }

                // found at least one valid item.
                validItems = true;
                methodsToCall[ii].Processed = false;
            }

            // call each node manager.
            if (validItems)
            {
                foreach (IAsyncNodeManager asyncNodeManager in m_asyncNodeManagers)
                {
                    if (sync)
                    {
                        if (asyncNodeManager is not AsyncNodeManagerAdapter)
                        {
<<<<<<< HEAD
                            m_logger.LogWarning(
                                "Async Method called sychronously. Prefer using CallAsync for best performance. NodeManager={NodeManager}",
=======
                            Utils.LogWarning(
                                "Async Call called synchronously. Prefer using CallAsync for best performance. NodeManager={0}",
>>>>>>> 9ba17b23
                                asyncNodeManager);
                        }
                        asyncNodeManager.CallAsync(
                            context,
                            methodsToCall,
                            results,
                            errors,
                            cancellationToken).AsTask().GetAwaiter().GetResult();
                    }
                    else
                    {
                        await asyncNodeManager.CallAsync(
                            context,
                            methodsToCall,
                            results,
                            errors,
                            cancellationToken).ConfigureAwait(false);
                    }
                }
            }

            for (int ii = 0; ii < methodsToCall.Count; ii++)
            {
                // set an error code for calls that were not handled by any node manager.
                if (!methodsToCall[ii].Processed)
                {
                    results[ii] = new CallMethodResult();
                    errors[ii] = StatusCodes.BadNodeIdUnknown;
                }

                // update the diagnostic info and ensure the status code in the result is the same as the error code.
                if (errors[ii] != null && errors[ii].Code != StatusCodes.Good)
                {
                    if (results[ii] == null)
                    {
                        results[ii] = new CallMethodResult();
                    }

                    results[ii].StatusCode = errors[ii].Code;

                    // add diagnostics if requested.
                    if ((context.DiagnosticsMask & DiagnosticsMasks.OperationAll) != 0)
                    {
                        diagnosticInfos[ii] = ServerUtils.CreateDiagnosticInfo(
                            Server,
                            context,
                            errors[ii]);
                        diagnosticsExist = true;
                    }
                }
            }

            // clear the diagnostics array if no diagnostics requested or no errors occurred.
            UpdateDiagnostics(context, diagnosticsExist, ref diagnosticInfos);

            return (results, diagnosticInfos);
        }

        /// <summary>
        /// Calls a method defined on an object.
        /// </summary>
        public virtual ValueTask ConditionRefreshAsync(
            OperationContext context,
            IList<IEventMonitoredItem> monitoredItems,
            CancellationToken cancellationToken = default)
        {
            return ConditionRefreshInternalAsync(
                context,
                monitoredItems,
                sync: false,
                cancellationToken);
        }

        /// <summary>
        /// Calls a method defined on an object.
        /// </summary>
        public virtual void ConditionRefresh(
            OperationContext context,
            IList<IEventMonitoredItem> monitoredItems)
        {
#pragma warning disable CA2012 // Use ValueTasks correctly
            _ = ConditionRefreshInternalAsync(
                context,
                monitoredItems,
                sync: true);
#pragma warning restore CA2012 // Use ValueTasks correctly
        }

        /// <summary>
        /// Handles condition refresh request.
        /// </summary>
        protected virtual async ValueTask ConditionRefreshInternalAsync(
            OperationContext context,
            IList<IEventMonitoredItem> monitoredItems,
            bool sync,
            CancellationToken cancellationToken = default)
        {
            foreach (IAsyncNodeManager asyncNodeManager in m_asyncNodeManagers)
            {
                try
                {
                    if (sync)
                    {
                        if (asyncNodeManager is not AsyncNodeManagerAdapter)
                        {
                            Utils.LogWarning(
                                "Async ConditionRefresh called synchronously. Prefer using ConditionRefreshAsync for best performance. NodeManager={0}",
                                asyncNodeManager);
                        }
                        asyncNodeManager.ConditionRefreshAsync(context, monitoredItems, cancellationToken)
                            .AsTask().GetAwaiter().GetResult();
                    }
                    else
                    {
                        await asyncNodeManager.ConditionRefreshAsync(context, monitoredItems, cancellationToken)
                            .ConfigureAwait(false);
                    }
                }
                catch (Exception e)
                {
<<<<<<< HEAD
                    m_logger.LogError(e, "Error calling ConditionRefresh on NodeManager.");
=======
                    Utils.LogError(e, "Error calling ConditionRefreshAsync on AsyncNodeManager.");
>>>>>>> 9ba17b23
                }
            }
        }

        /// <summary>
        /// Creates a set of monitored items.
        /// </summary>
        /// <exception cref="ArgumentNullException"><paramref name="context"/> is <c>null</c>.</exception>
        /// <exception cref="ArgumentOutOfRangeException"></exception>
        /// <exception cref="ServiceResultException"></exception>
        public virtual void CreateMonitoredItems(
            OperationContext context,
            uint subscriptionId,
            double publishingInterval,
            TimestampsToReturn timestampsToReturn,
            IList<MonitoredItemCreateRequest> itemsToCreate,
            IList<ServiceResult> errors,
            IList<MonitoringFilterResult> filterResults,
            IList<IMonitoredItem> monitoredItems,
            bool createDurable)
        {
            if (context == null)
            {
                throw new ArgumentNullException(nameof(context));
            }

            if (itemsToCreate == null)
            {
                throw new ArgumentNullException(nameof(itemsToCreate));
            }

            if (errors == null)
            {
                throw new ArgumentNullException(nameof(errors));
            }

            if (filterResults == null)
            {
                throw new ArgumentNullException(nameof(filterResults));
            }

            if (monitoredItems == null)
            {
                throw new ArgumentNullException(nameof(monitoredItems));
            }

            if (publishingInterval < 0)
            {
                throw new ArgumentOutOfRangeException(nameof(publishingInterval));
            }

            if (timestampsToReturn is < TimestampsToReturn.Source or > TimestampsToReturn.Neither)
            {
                throw new ServiceResultException(StatusCodes.BadTimestampsToReturnInvalid);
            }

            // add placeholder for each result.
            bool validItems = false;

            for (int ii = 0; ii < itemsToCreate.Count; ii++)
            {
                // validate request parameters.
                errors[ii] = ValidateMonitoredItemCreateRequest(context, itemsToCreate[ii]);

                if (ServiceResult.IsBad(errors[ii]))
                {
                    itemsToCreate[ii].Processed = true;
                    continue;
                }

                // found at least one valid item.
                validItems = true;
                itemsToCreate[ii].Processed = false;
            }

            // call each node manager.
            if (validItems)
            {
                // create items for event filters.
                CreateMonitoredItemsForEvents(
                    context,
                    subscriptionId,
                    publishingInterval,
                    timestampsToReturn,
                    itemsToCreate,
                    errors,
                    filterResults,
                    monitoredItems,
                    createDurable,
                    ref m_lastMonitoredItemId);

                // create items for data access.
                foreach (INodeManager nodeManager in m_nodeManagers)
                {
                    nodeManager.CreateMonitoredItems(
                        context,
                        subscriptionId,
                        publishingInterval,
                        timestampsToReturn,
                        itemsToCreate,
                        errors,
                        filterResults,
                        monitoredItems,
                        createDurable,
                        ref m_lastMonitoredItemId);
                }

                // fill results for unknown nodes.
                for (int ii = 0; ii < errors.Count; ii++)
                {
                    if (!itemsToCreate[ii].Processed)
                    {
                        errors[ii] = new ServiceResult(StatusCodes.BadNodeIdUnknown);
                    }
                }
            }
        }

        /// <summary>
        /// Create monitored items for event subscriptions.
        /// </summary>
        private void CreateMonitoredItemsForEvents(
            OperationContext context,
            uint subscriptionId,
            double publishingInterval,
            TimestampsToReturn timestampsToReturn,
            IList<MonitoredItemCreateRequest> itemsToCreate,
            IList<ServiceResult> errors,
            IList<MonitoringFilterResult> filterResults,
            IList<IMonitoredItem> monitoredItems,
            bool createDurable,
            ref long globalIdCounter)
        {
            for (int ii = 0; ii < itemsToCreate.Count; ii++)
            {
                MonitoredItemCreateRequest itemToCreate = itemsToCreate[ii];

                if (!itemToCreate.Processed)
                {
                    // must make sure the filter is not null before checking its type.
                    if (ExtensionObject.IsNull(itemToCreate.RequestedParameters.Filter))
                    {
                        continue;
                    }

                    // all event subscriptions required an event filter.
                    if (itemToCreate.RequestedParameters.Filter.Body is not EventFilter filter)
                    {
                        continue;
                    }

                    itemToCreate.Processed = true;

                    // only the value attribute may be used with an event subscription.
                    if (itemToCreate.ItemToMonitor.AttributeId != Attributes.EventNotifier)
                    {
                        errors[ii] = StatusCodes.BadFilterNotAllowed;
                        continue;
                    }

                    // the index range parameter has no meaning for event subscriptions.
                    if (!string.IsNullOrEmpty(itemToCreate.ItemToMonitor.IndexRange))
                    {
                        errors[ii] = StatusCodes.BadIndexRangeInvalid;
                        continue;
                    }

                    // the data encoding has no meaning for event subscriptions.
                    if (!QualifiedName.IsNull(itemToCreate.ItemToMonitor.DataEncoding))
                    {
                        errors[ii] = StatusCodes.BadDataEncodingInvalid;
                        continue;
                    }

                    // validate the event filter.
                    EventFilter.Result result = filter.Validate(
                        new FilterContext(Server.NamespaceUris, Server.TypeTree, context));

                    if (ServiceResult.IsBad(result.Status))
                    {
                        errors[ii] = result.Status;
                        filterResults[ii] = result.ToEventFilterResult(
                            context.DiagnosticsMask,
                            context.StringTable);
                        continue;
                    }

                    // check if a valid node.
                    object handle = GetManagerHandle(
                        itemToCreate.ItemToMonitor.NodeId,
                        out INodeManager nodeManager);

                    if (handle == null)
                    {
                        errors[ii] = StatusCodes.BadNodeIdUnknown;
                        continue;
                    }
                    NodeMetadata nodeMetadata = nodeManager.GetNodeMetadata(
                        context,
                        handle,
                        BrowseResultMask.All);

                    errors[ii] = ValidateRolePermissions(
                        context,
                        nodeMetadata,
                        PermissionType.ReceiveEvents);

                    if (ServiceResult.IsBad(errors[ii]))
                    {
                        continue;
                    }

                    // create a globally unique identifier.
                    uint monitoredItemId = Utils.IncrementIdentifier(ref globalIdCounter);

                    IEventMonitoredItem monitoredItem = Server.EventManager.CreateMonitoredItem(
                        context,
                        nodeManager,
                        handle,
                        subscriptionId,
                        monitoredItemId,
                        timestampsToReturn,
                        publishingInterval,
                        itemToCreate,
                        filter,
                        createDurable);

                    // subscribe to all node managers.
                    if (itemToCreate.ItemToMonitor.NodeId == Objects.Server)
                    {
                        foreach (INodeManager manager in m_nodeManagers)
                        {
                            try
                            {
                                manager.SubscribeToAllEvents(
                                    context,
                                    subscriptionId,
                                    monitoredItem,
                                    false);
                            }
                            catch (Exception e)
                            {
                                m_logger.LogError(
                                    e,
                                    "NodeManager threw an exception subscribing to all events. NodeManager={NodeManager}",
                                    manager);
                            }
                        }
                    }
                    // only subscribe to the node manager that owns the node.
                    else
                    {
                        ServiceResult error = nodeManager.SubscribeToEvents(
                            context,
                            handle,
                            subscriptionId,
                            monitoredItem,
                            false);

                        if (ServiceResult.IsBad(error))
                        {
                            Server.EventManager.DeleteMonitoredItem(monitoredItem.Id);
                            errors[ii] = error;
                            continue;
                        }
                    }

                    monitoredItems[ii] = monitoredItem;
                    errors[ii] = StatusCodes.Good;
                }
            }
        }

        /// <summary>
        /// Restore a set of monitored items after a Server Restart.
        /// </summary>
        /// <exception cref="ArgumentNullException"><paramref name="itemsToRestore"/> is <c>null</c>.</exception>
        /// <exception cref="InvalidOperationException"></exception>
        public virtual void RestoreMonitoredItems(
            IList<IStoredMonitoredItem> itemsToRestore,
            IList<IMonitoredItem> monitoredItems,
            IUserIdentity savedOwnerIdentity)
        {
            if (itemsToRestore == null)
            {
                throw new ArgumentNullException(nameof(itemsToRestore));
            }

            if (monitoredItems == null)
            {
                throw new ArgumentNullException(nameof(monitoredItems));
            }

            if (Server.IsRunning)
            {
                throw new InvalidOperationException(
                    "Subscription restore can only occur on startup");
            }

            // create items for event filters.
            RestoreMonitoredItemsForEvents(itemsToRestore, monitoredItems);

            // create items for data access.
            foreach (INodeManager nodeManager in m_nodeManagers)
            {
                nodeManager.RestoreMonitoredItems(
                    itemsToRestore,
                    monitoredItems,
                    savedOwnerIdentity);
            }

            m_lastMonitoredItemId = itemsToRestore.Max(i => i.Id);
        }

        /// <summary>
        /// Restore monitored items for event subscriptions.
        /// </summary>
        private void RestoreMonitoredItemsForEvents(
            IList<IStoredMonitoredItem> itemsToRestore,
            IList<IMonitoredItem> monitoredItems)
        {
            for (int ii = 0; ii < itemsToRestore.Count; ii++)
            {
                IStoredMonitoredItem item = itemsToRestore[ii];

                if (!item.IsRestored)
                {
                    // all event subscriptions required an event filter.
                    if (item.OriginalFilter is not EventFilter)
                    {
                        continue;
                    }

                    item.IsRestored = true;

                    // check if a valid node.
                    object handle = GetManagerHandle(item.NodeId, out INodeManager nodeManager);

                    if (handle == null)
                    {
                        continue;
                    }

                    IEventMonitoredItem monitoredItem = Server.EventManager.RestoreMonitoredItem(
                        nodeManager,
                        handle,
                        item);

                    // subscribe to all node managers.
                    if (item.NodeId == Objects.Server)
                    {
                        foreach (INodeManager manager in m_nodeManagers)
                        {
                            try
                            {
                                manager.SubscribeToAllEvents(
                                    new OperationContext(monitoredItem),
                                    monitoredItem.SubscriptionId,
                                    monitoredItem,
                                    false);
                            }
                            catch (Exception e)
                            {
                                m_logger.LogError(
                                    e,
                                    "NodeManager threw an exception subscribing to all events. NodeManager={NodeManager}",
                                    manager);
                            }
                        }
                    }
                    // only subscribe to the node manager that owns the node.
                    else
                    {
                        ServiceResult error = nodeManager.SubscribeToEvents(
                            new OperationContext(monitoredItem),
                            handle,
                            monitoredItem.SubscriptionId,
                            monitoredItem,
                            false);

                        if (ServiceResult.IsBad(error))
                        {
                            Server.EventManager.DeleteMonitoredItem(monitoredItem.Id);
                            continue;
                        }
                    }

                    monitoredItems[ii] = monitoredItem;
                }
            }
        }

        /// <summary>
        /// Modifies a set of monitored items.
        /// </summary>
        /// <exception cref="ArgumentNullException"><paramref name="context"/> is <c>null</c>.</exception>
        /// <exception cref="ServiceResultException"></exception>
        public virtual void ModifyMonitoredItems(
            OperationContext context,
            TimestampsToReturn timestampsToReturn,
            IList<IMonitoredItem> monitoredItems,
            IList<MonitoredItemModifyRequest> itemsToModify,
            IList<ServiceResult> errors,
            IList<MonitoringFilterResult> filterResults)
        {
            if (context == null)
            {
                throw new ArgumentNullException(nameof(context));
            }

            if (itemsToModify == null)
            {
                throw new ArgumentNullException(nameof(itemsToModify));
            }

            if (monitoredItems == null)
            {
                throw new ArgumentNullException(nameof(monitoredItems));
            }

            if (errors == null)
            {
                throw new ArgumentNullException(nameof(errors));
            }

            if (filterResults == null)
            {
                throw new ArgumentNullException(nameof(filterResults));
            }

            if (timestampsToReturn is < TimestampsToReturn.Source or > TimestampsToReturn.Neither)
            {
                throw new ServiceResultException(StatusCodes.BadTimestampsToReturnInvalid);
            }

            bool validItems = false;

            for (int ii = 0; ii < itemsToModify.Count; ii++)
            {
                // check for errors.
                if (ServiceResult.IsBad(errors[ii]) || monitoredItems[ii] == null)
                {
                    itemsToModify[ii].Processed = true;
                    continue;
                }

                // validate request parameters.
                errors[ii] = ValidateMonitoredItemModifyRequest(itemsToModify[ii]);

                if (ServiceResult.IsBad(errors[ii]))
                {
                    itemsToModify[ii].Processed = true;
                    continue;
                }

                // found at least one valid item.
                validItems = true;
                itemsToModify[ii].Processed = false;
            }

            // call each node manager.
            if (validItems)
            {
                // modify items for event filters.
                ModifyMonitoredItemsForEvents(
                    context,
                    timestampsToReturn,
                    monitoredItems,
                    itemsToModify,
                    errors,
                    filterResults);

                // let each node manager figure out which items it owns.
                foreach (INodeManager nodeManager in m_nodeManagers)
                {
                    nodeManager.ModifyMonitoredItems(
                        context,
                        timestampsToReturn,
                        monitoredItems,
                        itemsToModify,
                        errors,
                        filterResults);
                }

                // update results.
                for (int ii = 0; ii < errors.Count; ii++)
                {
                    if (!itemsToModify[ii].Processed)
                    {
                        errors[ii] = new ServiceResult(StatusCodes.BadMonitoredItemIdInvalid);
                    }
                }
            }
        }

        /// <summary>
        /// Modify monitored items for event subscriptions.
        /// </summary>
        private void ModifyMonitoredItemsForEvents(
            OperationContext context,
            TimestampsToReturn timestampsToReturn,
            IList<IMonitoredItem> monitoredItems,
            IList<MonitoredItemModifyRequest> itemsToModify,
            IList<ServiceResult> errors,
            IList<MonitoringFilterResult> filterResults)
        {
            for (int ii = 0; ii < itemsToModify.Count; ii++)
            {
                // all event subscriptions are handled by the event manager.
                if (monitoredItems[ii] is not IEventMonitoredItem monitoredItem ||
                    (monitoredItem.MonitoredItemType & MonitoredItemTypeMask.Events) == 0)
                {
                    continue;
                }

                MonitoredItemModifyRequest itemToModify = itemsToModify[ii];
                itemToModify.Processed = true;

                // check for a valid filter.
                if (ExtensionObject.IsNull(itemToModify.RequestedParameters.Filter))
                {
                    errors[ii] = StatusCodes.BadEventFilterInvalid;
                    continue;
                }

                // all event subscriptions required an event filter.

                if (itemToModify.RequestedParameters.Filter.Body is not EventFilter filter)
                {
                    errors[ii] = StatusCodes.BadEventFilterInvalid;
                    continue;
                }

                // validate the event filter.
                EventFilter.Result result = filter.Validate(
                    new FilterContext(Server.NamespaceUris, Server.TypeTree, context));

                if (ServiceResult.IsBad(result.Status))
                {
                    errors[ii] = result.Status;
                    filterResults[ii] = result.ToEventFilterResult(
                        context.DiagnosticsMask,
                        context.StringTable);
                    continue;
                }

                // modify the item.
                Server.EventManager.ModifyMonitoredItem(
                    context,
                    monitoredItem,
                    timestampsToReturn,
                    itemToModify,
                    filter);

                // subscribe to all node managers.
                if ((monitoredItem.MonitoredItemType & MonitoredItemTypeMask.AllEvents) != 0)
                {
                    foreach (INodeManager manager in m_nodeManagers)
                    {
                        manager.SubscribeToAllEvents(
                            context,
                            monitoredItem.SubscriptionId,
                            monitoredItem,
                            false);
                    }
                }
                // only subscribe to the node manager that owns the node.
                else
                {
                    monitoredItem.NodeManager.SubscribeToEvents(
                        context,
                        monitoredItem.ManagerHandle,
                        monitoredItem.SubscriptionId,
                        monitoredItem,
                        false);
                }

                errors[ii] = StatusCodes.Good;
            }
        }

        /// <summary>
        /// Transfers a set of monitored items.
        /// </summary>
        /// <exception cref="ArgumentNullException"><paramref name="context"/> is <c>null</c>.</exception>
        public virtual void TransferMonitoredItems(
            OperationContext context,
            bool sendInitialValues,
            IList<IMonitoredItem> monitoredItems,
            IList<ServiceResult> errors)
        {
            if (context == null)
            {
                throw new ArgumentNullException(nameof(context));
            }

            if (monitoredItems == null)
            {
                throw new ArgumentNullException(nameof(monitoredItems));
            }

            if (errors == null)
            {
                throw new ArgumentNullException(nameof(errors));
            }

            var processedItems = new List<bool>(monitoredItems.Count);

            // preset results for unknown nodes
            for (int ii = 0; ii < monitoredItems.Count; ii++)
            {
                processedItems.Add(monitoredItems[ii] == null);
                errors[ii] = StatusCodes.BadMonitoredItemIdInvalid;
            }

            // call each node manager.
            foreach (INodeManager nodeManager in m_nodeManagers)
            {
                nodeManager.TransferMonitoredItems(
                    context,
                    sendInitialValues,
                    monitoredItems,
                    processedItems,
                    errors);
            }
        }

        /// <summary>
        /// Deletes a set of monitored items.
        /// </summary>
        /// <exception cref="ArgumentNullException"><paramref name="context"/> is <c>null</c>.</exception>
        public virtual void DeleteMonitoredItems(
            OperationContext context,
            uint subscriptionId,
            IList<IMonitoredItem> itemsToDelete,
            IList<ServiceResult> errors)
        {
            if (context == null)
            {
                throw new ArgumentNullException(nameof(context));
            }

            if (itemsToDelete == null)
            {
                throw new ArgumentNullException(nameof(itemsToDelete));
            }

            if (errors == null)
            {
                throw new ArgumentNullException(nameof(errors));
            }

            var processedItems = new List<bool>(itemsToDelete.Count);

            for (int ii = 0; ii < itemsToDelete.Count; ii++)
            {
                processedItems.Add(ServiceResult.IsBad(errors[ii]) || itemsToDelete[ii] == null);
            }

            // delete items for event filters.
            DeleteMonitoredItemsForEvents(
                context,
                subscriptionId,
                itemsToDelete,
                processedItems,
                errors);

            // call each node manager.
            foreach (INodeManager nodeManager in m_nodeManagers)
            {
                nodeManager.DeleteMonitoredItems(context, itemsToDelete, processedItems, errors);
            }

            // fill results for unknown nodes.
            for (int ii = 0; ii < errors.Count; ii++)
            {
                if (!processedItems[ii])
                {
                    errors[ii] = StatusCodes.BadMonitoredItemIdInvalid;
                }
            }
        }

        /// <summary>
        /// Delete monitored items for event subscriptions.
        /// </summary>
        private void DeleteMonitoredItemsForEvents(
            OperationContext context,
            uint subscriptionId,
            IList<IMonitoredItem> monitoredItems,
            List<bool> processedItems,
            IList<ServiceResult> errors)
        {
            for (int ii = 0; ii < monitoredItems.Count; ii++)
            {
                // all event subscriptions are handled by the event manager.
                if (monitoredItems[ii] is not IEventMonitoredItem monitoredItem ||
                    (monitoredItem.MonitoredItemType & MonitoredItemTypeMask.Events) == 0)
                {
                    continue;
                }

                processedItems[ii] = true;

                // unsubscribe to all node managers.
                if ((monitoredItem.MonitoredItemType & MonitoredItemTypeMask.AllEvents) != 0)
                {
                    foreach (INodeManager manager in m_nodeManagers)
                    {
                        manager.SubscribeToAllEvents(context, subscriptionId, monitoredItem, true);
                    }
                }
                // only unsubscribe to the node manager that owns the node.
                else
                {
                    monitoredItem.NodeManager.SubscribeToEvents(
                        context,
                        monitoredItem.ManagerHandle,
                        subscriptionId,
                        monitoredItem,
                        true);
                }

                // delete the item.
                Server.EventManager.DeleteMonitoredItem(monitoredItem.Id);

                // success.
                errors[ii] = StatusCodes.Good;
            }
        }

        /// <summary>
        /// Changes the monitoring mode for a set of items.
        /// </summary>
        /// <exception cref="ArgumentNullException"><paramref name="context"/> is <c>null</c>.</exception>
        public virtual void SetMonitoringMode(
            OperationContext context,
            MonitoringMode monitoringMode,
            IList<IMonitoredItem> itemsToModify,
            IList<ServiceResult> errors)
        {
            if (context == null)
            {
                throw new ArgumentNullException(nameof(context));
            }

            if (itemsToModify == null)
            {
                throw new ArgumentNullException(nameof(itemsToModify));
            }

            if (errors == null)
            {
                throw new ArgumentNullException(nameof(errors));
            }

            // call each node manager.
            var processedItems = new List<bool>(itemsToModify.Count);

            for (int ii = 0; ii < itemsToModify.Count; ii++)
            {
                processedItems.Add(ServiceResult.IsBad(errors[ii]) || itemsToModify[ii] == null);
            }

            // delete items for event filters.
            SetMonitoringModeForEvents(
                context,
                monitoringMode,
                itemsToModify,
                processedItems,
                errors);

            foreach (INodeManager nodeManager in m_nodeManagers)
            {
                nodeManager.SetMonitoringMode(
                    context,
                    monitoringMode,
                    itemsToModify,
                    processedItems,
                    errors);
            }

            // fill results for unknown nodes.
            for (int ii = 0; ii < errors.Count; ii++)
            {
                if (!processedItems[ii])
                {
                    errors[ii] = StatusCodes.BadMonitoredItemIdInvalid;
                }
            }
        }

        /// <summary>
        /// Delete monitored items for event subscriptions.
        /// </summary>
        private static void SetMonitoringModeForEvents(
            OperationContext context,
            MonitoringMode monitoringMode,
            IList<IMonitoredItem> monitoredItems,
            List<bool> processedItems,
            IList<ServiceResult> errors)
        {
            for (int ii = 0; ii < monitoredItems.Count; ii++)
            {
                // all event subscriptions are handled by the event manager.
                if (monitoredItems[ii] is not IEventMonitoredItem monitoredItem ||
                    (monitoredItem.MonitoredItemType & MonitoredItemTypeMask.Events) == 0)
                {
                    continue;
                }

                processedItems[ii] = true;

                // set the monitoring mode.
                monitoredItem.SetMonitoringMode(monitoringMode);

                // success.
                errors[ii] = StatusCodes.Good;
            }
        }

        /// <summary>
        /// The server that the node manager belongs to.
        /// </summary>
        protected IServerInternal Server { get; }

        /// <summary>
        /// The node managers being managed.
        /// </summary>
        public IReadOnlyList<INodeManager> NodeManagers => m_nodeManagers;

        /// <summary>
        /// The namespace managers being managed
        /// </summary>
        internal ConcurrentDictionary<int, IReadOnlyList<INodeManager>> NamespaceManagers { get; } = [];

        /// <summary>
        /// Validates a monitoring attributes parameter.
        /// </summary>
        protected static ServiceResult ValidateMonitoringAttributes(MonitoringParameters attributes)
        {
            // check for null structure.
            if (attributes == null)
            {
                return new ServiceResult(StatusCodes.BadStructureMissing);
            }

            // check for known filter.
            if (!ExtensionObject.IsNull(attributes.Filter) &&
                attributes.Filter.Body is not MonitoringFilter)
            {
                return new ServiceResult(StatusCodes.BadMonitoredItemFilterInvalid);
            }

            // passed basic validation.
            return null;
        }

        /// <summary>
        /// Validates a monitoring filter.
        /// </summary>
        protected static ServiceResult ValidateMonitoringFilter(ExtensionObject filter)
        {
            // check that no filter is specified for non-value attributes.
            if (!ExtensionObject.IsNull(filter))
            {
                // validate data change filter.
                if (filter.Body is DataChangeFilter datachangeFilter)
                {
                    ServiceResult error = datachangeFilter.Validate();

                    if (ServiceResult.IsBad(error))
                    {
                        return error;
                    }
                }
            }

            // passed basic validation.
            return null;
        }

        /// <summary>
        /// Validates a monitored item create request parameter.
        /// </summary>
        protected ServiceResult ValidateMonitoredItemCreateRequest(
            OperationContext operationContext,
            MonitoredItemCreateRequest item)
        {
            // check for null structure.
            if (item == null)
            {
                return new ServiceResult(StatusCodes.BadStructureMissing);
            }

            // validate read value id component. Validate also access rights and permissions
            ServiceResult error = ValidateReadRequest(
                operationContext,
                item.ItemToMonitor,
                null,
                true);

            if (ServiceResult.IsBad(error))
            {
                return error;
            }

            // check for valid monitoring mode.
            if ((int)item.MonitoringMode is < 0 or > ((int)MonitoringMode.Reporting))
            {
                return new ServiceResult(StatusCodes.BadMonitoringModeInvalid);
            }

            // check for null structure.
            MonitoringParameters attributes = item.RequestedParameters;

            error = ValidateMonitoringAttributes(attributes);

            if (ServiceResult.IsBad(error))
            {
                return error;
            }

            // check that no filter is specified for non-value attributes.
            if (item.ItemToMonitor.AttributeId is not Attributes.Value and not Attributes
                .EventNotifier)
            {
                if (!ExtensionObject.IsNull(attributes.Filter))
                {
                    return new ServiceResult(StatusCodes.BadFilterNotAllowed);
                }
            }
            else
            {
                error = ValidateMonitoringFilter(attributes.Filter);

                if (ServiceResult.IsBad(error))
                {
                    return error;
                }
            }

            // passed basic validation.
            return null;
        }

        /// <summary>
        /// Validates a monitored item modify request parameter.
        /// </summary>
        protected static ServiceResult ValidateMonitoredItemModifyRequest(
            MonitoredItemModifyRequest item)
        {
            // check for null structure.
            if (item == null)
            {
                return new ServiceResult(StatusCodes.BadStructureMissing);
            }

            // check for null structure.
            MonitoringParameters attributes = item.RequestedParameters;

            ServiceResult error = ValidateMonitoringAttributes(attributes);

            if (ServiceResult.IsBad(error))
            {
                return error;
            }

            // validate monitoring filter.
            error = ValidateMonitoringFilter(attributes.Filter);

            if (ServiceResult.IsBad(error))
            {
                return error;
            }

            // passed basic validation.
            return null;
        }

        /// <summary>
        /// Validates a call request item parameter. It validates also access rights and role permissions
        /// </summary>
        protected ServiceResult ValidateCallRequestItem(
            OperationContext operationContext,
            CallMethodRequest callMethodRequest)
        {
            // check for null structure.
            if (callMethodRequest == null)
            {
                return StatusCodes.BadStructureMissing;
            }

            // check object id.
            if (NodeId.IsNull(callMethodRequest.ObjectId))
            {
                return StatusCodes.BadNodeIdInvalid;
            }

            // check method id.
            if (NodeId.IsNull(callMethodRequest.MethodId))
            {
                return StatusCodes.BadMethodInvalid;
            }

            // check input arguments
            if (callMethodRequest.InputArguments == null)
            {
                return StatusCodes.BadStructureMissing;
            }

            return StatusCodes.Good;
        }

        /// <summary>
        /// Validates a Read or MonitoredItemCreate request. It validates also access rights and role permissions
        /// </summary>
        protected ServiceResult ValidateReadRequest(
            OperationContext operationContext,
            ReadValueId readValueId,
            Dictionary<NodeId, List<object>> uniqueNodesReadAttributes = null,
            bool permissionsOnly = false)
        {
            ServiceResult serviceResult = ReadValueId.Validate(readValueId);

            if (ServiceResult.IsGood(serviceResult))
            {
                //any attribute other than Value or RolePermissions
                PermissionType requestedPermission = PermissionType.Browse;
                if (readValueId.AttributeId == Attributes.RolePermissions)
                {
                    requestedPermission = PermissionType.ReadRolePermissions;
                }
                else if (readValueId.AttributeId == Attributes.Value)
                {
                    requestedPermission = PermissionType.Read;
                }

                // check access rights and role permissions
                serviceResult = ValidatePermissions(
                    operationContext,
                    readValueId.NodeId,
                    requestedPermission,
                    uniqueNodesReadAttributes,
                    permissionsOnly);
            }
            return serviceResult;
        }

        /// <summary>
        /// Validates a Write request. It validates also access rights and role permissions
        /// </summary>
        protected ServiceResult ValidateWriteRequest(
            OperationContext operationContext,
            WriteValue writeValue)
        {
            ServiceResult serviceResult = WriteValue.Validate(writeValue);

            if (ServiceResult.IsGood(serviceResult))
            {
                PermissionType requestedPermission = PermissionType.WriteAttribute; //any attribute other than Value, RolePermissions or Historizing
                if (writeValue.AttributeId == Attributes.RolePermissions)
                {
                    requestedPermission = PermissionType.WriteRolePermissions;
                }
                else if (writeValue.AttributeId == Attributes.Historizing)
                {
                    requestedPermission = PermissionType.WriteHistorizing;
                }
                else if (writeValue.AttributeId == Attributes.Value)
                {
                    requestedPermission = PermissionType.Write;
                }

                // check access rights and permissions
                serviceResult = ValidatePermissions(
                    operationContext,
                    writeValue.NodeId,
                    requestedPermission,
                    null,
                    true);
            }
            return serviceResult;
        }

        /// <summary>
        /// Validates a HistoryRead request. It validates also access rights and role permissions
        /// </summary>
        protected ServiceResult ValidateHistoryReadRequest(
            OperationContext operationContext,
            HistoryReadValueId historyReadValueId)
        {
            ServiceResult serviceResult = HistoryReadValueId.Validate(historyReadValueId);

            if (ServiceResult.IsGood(serviceResult))
            {
                // check access rights and permissions
                serviceResult = ValidatePermissions(
                    operationContext,
                    historyReadValueId.NodeId,
                    PermissionType.ReadHistory,
                    null,
                    true);
            }
            return serviceResult;
        }

        /// <summary>
        ///  Validates a HistoryUpdate request. It validates also access rights and role permissions
        /// </summary>
        protected ServiceResult ValidateHistoryUpdateRequest(
            OperationContext operationContext,
            HistoryUpdateDetails historyUpdateDetails)
        {
            ServiceResult serviceResult = HistoryUpdateDetails.Validate(historyUpdateDetails);

            if (ServiceResult.IsGood(serviceResult))
            {
                // check access rights and permissions
                PermissionType requiredPermission = DetermineHistoryAccessPermission(
                    historyUpdateDetails);
                serviceResult = ValidatePermissions(
                    operationContext,
                    historyUpdateDetails.NodeId,
                    requiredPermission,
                    null,
                    true);
            }

            return serviceResult;
        }

        /// <summary>
        /// Check if the Base NodeClass attributes and NameSpace meta-data attributes
        /// are valid for the given operation context of the specified node.
        /// </summary>
        /// <param name="context">The Operation Context</param>
        /// <param name="nodeId">The node whose attributes are validated</param>
        /// <param name="requestedPermision">The requested permission</param>
        /// <param name="uniqueNodesServiceAttributes">The cache holding the values of the attributes neeeded to be used in subsequent calls</param>
        /// <param name="permissionsOnly">Only the AccessRestrictions and RolePermission attributes are read. Should be false if uniqueNodesServiceAttributes is not null</param>
        /// <returns>StatusCode Good if permission is granted, BadUserAccessDenied if not granted
        /// or a bad status code describing the validation process failure </returns>
        protected ServiceResult ValidatePermissions(
            OperationContext context,
            NodeId nodeId,
            PermissionType requestedPermision,
            Dictionary<NodeId, List<object>> uniqueNodesServiceAttributes = null,
            bool permissionsOnly = false)
        {
            if (context.Session != null)
            {
                object nodeHandle = GetManagerHandle(nodeId, out INodeManager nodeManager);

                return ValidatePermissions(
                    context,
                    nodeManager,
                    nodeHandle,
                    requestedPermision,
                    uniqueNodesServiceAttributes,
                    permissionsOnly);
            }
            return StatusCodes.Good;
        }

        /// <summary>
        /// Check if the Base NodeClass attributes and NameSpace meta-data attributes
        /// are valid for the given operation context of the specified node.
        /// </summary>
        /// <param name="context">The Operation Context</param>
        /// <param name="nodeManager">The node manager handling the nodeHandle</param>
        /// <param name="nodeHandle">The node handle of the node whose attributes are validated</param>
        /// <param name="requestedPermision">The requested permission</param>
        /// <param name="uniqueNodesServiceAttributes">The cache holding the values of the attributes neeeded to be used in subsequent calls</param>
        /// <param name="permissionsOnly">Only the AccessRestrictions and RolePermission attributes are read. Should be false if uniqueNodesServiceAttributes is not null</param>
        /// <returns>StatusCode Good if permission is granted, BadUserAccessDenied if not granted
        /// or a bad status code describing the validation process failure </returns>
        protected ServiceResult ValidatePermissions(
            OperationContext context,
            INodeManager nodeManager,
            object nodeHandle,
            PermissionType requestedPermision,
            Dictionary<NodeId, List<object>> uniqueNodesServiceAttributes = null,
            bool permissionsOnly = false)
        {
            ServiceResult serviceResult = StatusCodes.Good;

            // check if validation is necessary
            if (context.Session != null && nodeManager != null && nodeHandle != null)
            {
                NodeMetadata nodeMetadata = null;
                // First attempt to retrieve just the Permission metadata with or without cache optimization
                // If it happens that nodemanager does not fully implement INodeManager2.GetPermissionMetadata or not INodeManager2,
                // fallback to INodeManager.GetNodeMetadata
                if (nodeManager is INodeManager2 nodeManager2)
                {
                    nodeMetadata = nodeManager2.GetPermissionMetadata(
                        context,
                        nodeHandle,
                        BrowseResultMask.NodeClass,
                        uniqueNodesServiceAttributes,
                        permissionsOnly);
                }
                // If not INodeManager2 or GetPermissionMetadata() returns null.
                nodeMetadata ??= nodeManager.GetNodeMetadata(
                    context,
                    nodeHandle,
                    BrowseResultMask.NodeClass);

                if (nodeMetadata != null)
                {
                    // check RolePermissions
                    serviceResult = ValidateRolePermissions(
                        context,
                        nodeMetadata,
                        requestedPermision);

                    if (ServiceResult.IsGood(serviceResult))
                    {
                        // check AccessRestrictions
                        serviceResult = ValidateAccessRestrictions(context, nodeMetadata);
                    }
                }
            }

            return serviceResult;
        }

        /// <summary>
        /// Validate the AccessRestrictions attribute
        /// </summary>
        /// <param name="context">The Operation Context</param>
        /// <param name="nodeMetadata">Metadata</param>
        /// <returns>Good if the AccessRestrictions passes the validation</returns>
        protected static ServiceResult ValidateAccessRestrictions(
            OperationContext context,
            NodeMetadata nodeMetadata)
        {
            ServiceResult serviceResult = StatusCodes.Good;
            AccessRestrictionType restrictions = AccessRestrictionType.None;

            if (nodeMetadata.AccessRestrictions != AccessRestrictionType.None)
            {
                restrictions = nodeMetadata.AccessRestrictions;
            }
            else if (nodeMetadata.DefaultAccessRestrictions != AccessRestrictionType.None)
            {
                restrictions = nodeMetadata.DefaultAccessRestrictions;
            }
            if (restrictions != AccessRestrictionType.None)
            {
                bool encryptionRequired =
                    (restrictions & AccessRestrictionType.EncryptionRequired) ==
                    AccessRestrictionType.EncryptionRequired;
                bool signingRequired =
                    (restrictions & AccessRestrictionType.SigningRequired) ==
                    AccessRestrictionType.SigningRequired;
                bool sessionRequired =
                    (restrictions & AccessRestrictionType.SessionRequired) ==
                    AccessRestrictionType.SessionRequired;
                bool applyRestrictionsToBrowse =
                    (restrictions & AccessRestrictionType.ApplyRestrictionsToBrowse) ==
                    AccessRestrictionType.ApplyRestrictionsToBrowse;

                bool browseOperation =
                    context.RequestType
                        is RequestType.Browse
                            or RequestType.BrowseNext
                            or RequestType.TranslateBrowsePathsToNodeIds;

                if ((
                        encryptionRequired &&
                        context.ChannelContext.EndpointDescription
                            .SecurityMode != MessageSecurityMode.SignAndEncrypt &&
                        context.ChannelContext.EndpointDescription.TransportProfileUri !=
                            Profiles.HttpsBinaryTransport &&
                        ((applyRestrictionsToBrowse && browseOperation) || !browseOperation)
                    ) ||
                    (
                        signingRequired &&
                        context.ChannelContext.EndpointDescription
                            .SecurityMode != MessageSecurityMode.Sign &&
                        context.ChannelContext.EndpointDescription
                            .SecurityMode != MessageSecurityMode.SignAndEncrypt &&
                        context.ChannelContext.EndpointDescription.TransportProfileUri !=
                            Profiles.HttpsBinaryTransport &&
                        ((applyRestrictionsToBrowse && browseOperation) || !browseOperation)
                    ) ||
                    (sessionRequired && context.Session == null))
                {
                    serviceResult = ServiceResult.Create(
                        StatusCodes.BadSecurityModeInsufficient,
                        "Access restricted to nodeId {0} due to insufficient security mode.",
                        nodeMetadata.NodeId);
                }
            }

            return serviceResult;
        }

        /// <summary>
        /// Validates the role permissions
        /// </summary>
        protected internal static ServiceResult ValidateRolePermissions(
            OperationContext context,
            NodeMetadata nodeMetadata,
            PermissionType requestedPermission)
        {
            if (nodeMetadata == null || requestedPermission == PermissionType.None)
            {
                // no permission is required hence the validation passes
                return StatusCodes.Good;
            }

            // get the intersection of user role permissions and role permissions
            RolePermissionTypeCollection userRolePermissions = null;
            if (nodeMetadata.UserRolePermissions != null &&
                nodeMetadata.UserRolePermissions.Count > 0)
            {
                userRolePermissions = nodeMetadata.UserRolePermissions;
            }
            else if (nodeMetadata.DefaultUserRolePermissions != null &&
                nodeMetadata.DefaultUserRolePermissions.Count > 0)
            {
                userRolePermissions = nodeMetadata.DefaultUserRolePermissions;
            }

            RolePermissionTypeCollection rolePermissions;
            if (nodeMetadata.RolePermissions != null && nodeMetadata.RolePermissions.Count > 0)
            {
                rolePermissions = nodeMetadata.RolePermissions;
            }
            else
            {
                rolePermissions = nodeMetadata.DefaultRolePermissions;
            }

            if ((userRolePermissions == null || userRolePermissions.Count == 0) &&
                (rolePermissions == null || rolePermissions.Count == 0))
            {
                // there is no restriction from role permissions
                return StatusCodes.Good;
            }

            // group all permissions defined in rolePermissions by RoleId
            var roleIdPermissions = new Dictionary<NodeId, PermissionType>();
            if (rolePermissions != null && rolePermissions.Count > 0)
            {
                foreach (RolePermissionType rolePermission in rolePermissions)
                {
                    if (roleIdPermissions.ContainsKey(rolePermission.RoleId))
                    {
                        roleIdPermissions[rolePermission.RoleId] |= (PermissionType)rolePermission
                            .Permissions;
                    }
                    else
                    {
                        roleIdPermissions[rolePermission.RoleId] =
                            ((PermissionType)rolePermission.Permissions) & requestedPermission;
                    }
                }
            }

            // group all permissions defined in userRolePermissions by RoleId
            var roleIdPermissionsDefinedForUser = new Dictionary<NodeId, PermissionType>();
            if (userRolePermissions != null && userRolePermissions.Count > 0)
            {
                foreach (RolePermissionType rolePermission in userRolePermissions)
                {
                    if (roleIdPermissionsDefinedForUser.ContainsKey(rolePermission.RoleId))
                    {
                        roleIdPermissionsDefinedForUser[rolePermission.RoleId] |= (PermissionType)
                            rolePermission.Permissions;
                    }
                    else
                    {
                        roleIdPermissionsDefinedForUser[rolePermission.RoleId] =
                            ((PermissionType)rolePermission.Permissions) & requestedPermission;
                    }
                }
            }

            Dictionary<NodeId, PermissionType> commonRoleIdPermissions;
            if (rolePermissions == null || rolePermissions.Count == 0)
            {
                // there were no role permissions defined for this node only user role permissions
                commonRoleIdPermissions = roleIdPermissionsDefinedForUser;
            }
            else if (userRolePermissions == null || userRolePermissions.Count == 0)
            {
                // there were no role permissions defined for this node only user role permissions
                commonRoleIdPermissions = roleIdPermissions;
            }
            else
            {
                commonRoleIdPermissions = [];
                // intersect role permissions from node and user
                foreach (NodeId roleId in roleIdPermissions.Keys)
                {
                    if (roleIdPermissionsDefinedForUser.TryGetValue(
                        roleId,
                        out PermissionType value))
                    {
                        commonRoleIdPermissions[roleId] = roleIdPermissions[roleId] & value;
                    }
                }
            }

            NodeIdCollection currentRoleIds = context?.UserIdentity?.GrantedRoleIds;
            if (currentRoleIds == null || currentRoleIds.Count == 0)
            {
                return ServiceResult.Create(
                    StatusCodes.BadUserAccessDenied,
                    "Current user has no granted role.");
            }

            foreach (NodeId currentRoleId in currentRoleIds)
            {
                if (commonRoleIdPermissions.TryGetValue(currentRoleId, out PermissionType value) &&
                    value != PermissionType.None)
                {
                    // there is one role that current session has na is listed in requested role
                    return StatusCodes.Good;
                }
            }
            return ServiceResult.Create(
                StatusCodes.BadUserAccessDenied,
                "The requested permission {0} is not granted for node id {1}.",
                requestedPermission,
                nodeMetadata.NodeId);
        }

        private readonly Lock m_lock = new();
        private readonly ILogger m_logger;
        private readonly List<INodeManager> m_nodeManagers;
        private readonly List<IAsyncNodeManager> m_asyncNodeManagers;
        private long m_lastMonitoredItemId;
        private readonly uint m_maxContinuationPointsPerBrowse;
        private readonly SemaphoreSlim m_namespaceManagersSemaphoreSlim = new(1);
    }

    /// <summary>
    /// Stores a reference between NodeManagers that is needs to be created or deleted.
    /// </summary>
    public class LocalReference
    {
        /// <summary>
        /// Initializes the reference.
        /// </summary>
        public LocalReference(
            NodeId sourceId,
            NodeId referenceTypeId,
            bool isInverse,
            NodeId targetId)
        {
            SourceId = sourceId;
            ReferenceTypeId = referenceTypeId;
            IsInverse = isInverse;
            TargetId = targetId;
        }

        /// <summary>
        /// The source of the reference.
        /// </summary>
        public NodeId SourceId { get; }

        /// <summary>
        /// The type of reference.
        /// </summary>
        public NodeId ReferenceTypeId { get; }

        /// <summary>
        /// True if the reference is an inverse reference.
        /// </summary>
        public bool IsInverse { get; }

        /// <summary>
        /// The target of the reference.
        /// </summary>
        public NodeId TargetId { get; }
    }
}<|MERGE_RESOLUTION|>--- conflicted
+++ resolved
@@ -1968,22 +1968,12 @@
             {
                 foreach (IAsyncNodeManager asyncNodeManager in m_asyncNodeManagers)
                 {
-<<<<<<< HEAD
-#if VERBOSE
-                    m_logger.LogTrace(
-                        (int)Utils.TraceMasks.ServiceDetail,
-                        "MasterNodeManager.Read - Calling NodeManager {0} of {1}",
-                        ii,
-                        m_nodeManagers.Count);
-#endif
-                    m_nodeManagers[ii].Read(context, maxAge, nodesToRead, values, errors);
-=======
                     if (sync)
                     {
                         if (asyncNodeManager is not AsyncNodeManagerAdapter)
                         {
-                            Utils.LogWarning(
-                                "Async Read called synchronously. Prefer using ReadAsync for best performance. NodeManager={0}",
+                            m_logger.LogWarning(
+                                "Async Read called synchronously. Prefer using ReadAsync for best performance. NodeManager={NodeManager}",
                                 asyncNodeManager);
                         }
                         asyncNodeManager.ReadAsync(
@@ -2004,7 +1994,6 @@
                             errors,
                             cancellationToken).ConfigureAwait(false);
                     }
->>>>>>> 9ba17b23
                 }
             }
 
@@ -2713,13 +2702,8 @@
                     {
                         if (asyncNodeManager is not AsyncNodeManagerAdapter)
                         {
-<<<<<<< HEAD
                             m_logger.LogWarning(
-                                "Async Method called sychronously. Prefer using CallAsync for best performance. NodeManager={NodeManager}",
-=======
-                            Utils.LogWarning(
                                 "Async Call called synchronously. Prefer using CallAsync for best performance. NodeManager={0}",
->>>>>>> 9ba17b23
                                 asyncNodeManager);
                         }
                         asyncNodeManager.CallAsync(
@@ -2840,11 +2824,7 @@
                 }
                 catch (Exception e)
                 {
-<<<<<<< HEAD
-                    m_logger.LogError(e, "Error calling ConditionRefresh on NodeManager.");
-=======
-                    Utils.LogError(e, "Error calling ConditionRefreshAsync on AsyncNodeManager.");
->>>>>>> 9ba17b23
+                    m_logger.LogError(e, "Error calling ConditionRefreshAsync on AsyncNodeManager.");
                 }
             }
         }
