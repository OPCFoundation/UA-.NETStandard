/* ========================================================================
 * Copyright (c) 2005-2020 The OPC Foundation, Inc. All rights reserved.
 *
 * OPC Foundation MIT License 1.00
 *
 * Permission is hereby granted, free of charge, to any person
 * obtaining a copy of this software and associated documentation
 * files (the "Software"), to deal in the Software without
 * restriction, including without limitation the rights to use,
 * copy, modify, merge, publish, distribute, sublicense, and/or sell
 * copies of the Software, and to permit persons to whom the
 * Software is furnished to do so, subject to the following
 * conditions:
 *
 * The above copyright notice and this permission notice shall be
 * included in all copies or substantial portions of the Software.
 * THE SOFTWARE IS PROVIDED "AS IS", WITHOUT WARRANTY OF ANY KIND,
 * EXPRESS OR IMPLIED, INCLUDING BUT NOT LIMITED TO THE WARRANTIES
 * OF MERCHANTABILITY, FITNESS FOR A PARTICULAR PURPOSE AND
 * NONINFRINGEMENT. IN NO EVENT SHALL THE AUTHORS OR COPYRIGHT
 * HOLDERS BE LIABLE FOR ANY CLAIM, DAMAGES OR OTHER LIABILITY,
 * WHETHER IN AN ACTION OF CONTRACT, TORT OR OTHERWISE, ARISING
 * FROM, OUT OF OR IN CONNECTION WITH THE SOFTWARE OR THE USE OR
 * OTHER DEALINGS IN THE SOFTWARE.
 *
 * The complete license agreement can be found here:
 * http://opcfoundation.org/License/MIT/1.00/
 * ======================================================================*/

using System;
using System.Collections.Concurrent;
using System.Collections.Generic;
using System.Diagnostics;
using System.Linq;
using System.Threading;
using System.Threading.Tasks;

namespace Opc.Ua.Server
{
    /// <summary>
    /// The master node manager for the server.
    /// </summary>
    public class MasterNodeManager : IDisposable
    {
        /// <summary>
        /// Initializes the object with default values.
        /// </summary>
        public MasterNodeManager(
            IServerInternal server,
            ApplicationConfiguration configuration,
            string dynamicNamespaceUri,
            params INodeManager[] additionalManagers)
        {
            if (configuration == null)
            {
                throw new ArgumentNullException(nameof(configuration));
            }

            Server = server ?? throw new ArgumentNullException(nameof(server));
            m_nodeManagers = [];
            m_maxContinuationPointsPerBrowse = (uint)configuration.ServerConfiguration
                .MaxBrowseContinuationPoints;

            // ensure the dynamic namespace uris.
            int dynamicNamespaceIndex = 1;

            if (!string.IsNullOrEmpty(dynamicNamespaceUri))
            {
                dynamicNamespaceIndex = server.NamespaceUris.GetIndex(dynamicNamespaceUri);

                if (dynamicNamespaceIndex == -1)
                {
                    dynamicNamespaceIndex = server.NamespaceUris.Append(dynamicNamespaceUri);
                }
            }

            // need to build a table of NamespaceIndexes and their NodeManagers.
            List<(INodeManager Sync, IAsyncNodeManager Async)> registeredManagers;
            var namespaceManagers = new Dictionary<int, List<(INodeManager Sync, IAsyncNodeManager Async)>>
            {
                [0] = [],
                [1] = registeredManagers = []
            };

            // always add the diagnostics and configuration node manager to the start of the list.
            var configurationAndDiagnosticsManager = new ConfigurationNodeManager(
                server,
                configuration);
            RegisterNodeManager(
                configurationAndDiagnosticsManager,
                registeredManagers,
                namespaceManagers);

            // add the core node manager second because the diagnostics node manager takes priority.
            // always add the core node manager to the second of the list.
            var coreNodeManager = new CoreNodeManager(Server, configuration, (ushort)dynamicNamespaceIndex);
            m_nodeManagers.Add((coreNodeManager, coreNodeManager.ToAsyncNodeManager()));

            // register core node manager for default UA namespace.
            namespaceManagers[0].Add(m_nodeManagers[1]);

            // register core node manager for built-in server namespace.
            namespaceManagers[1].Add(m_nodeManagers[1]);

            // add the custom NodeManagers provided by the application.
            if (additionalManagers != null)
            {
                foreach (INodeManager nodeManager in additionalManagers)
                {
                    RegisterNodeManager(nodeManager, registeredManagers, namespaceManagers);
                }
            }

            // build NamespaceManagersDictionary from local dictionary.
            foreach (KeyValuePair<int, List<(INodeManager Sync, IAsyncNodeManager Async)>> namespaceManager in namespaceManagers)
            {
                NamespaceManagers.TryAdd(namespaceManager.Key, namespaceManager.Value.AsReadOnly());
            }
        }

        /// <summary>
        /// Registers the node manager with the master node manager.
        /// </summary>
        private void RegisterNodeManager(
            INodeManager nodeManager,
            List<(INodeManager Sync, IAsyncNodeManager Async)> registeredManagers,
            Dictionary<int, List<(INodeManager Sync, IAsyncNodeManager Async)>> namespaceManagers)
        {
            (INodeManager nodeManager, IAsyncNodeManager) nodeManagerTuple = (nodeManager, nodeManager.ToAsyncNodeManager());
            m_nodeManagers.Add(nodeManagerTuple);

            // ensure the NamespaceUris supported by the NodeManager are in the Server's NamespaceTable.
            if (nodeManager.NamespaceUris != null)
            {
                foreach (string namespaceUri in nodeManager.NamespaceUris)
                {
                    // look up the namespace uri.
                    int index = Server.NamespaceUris.GetIndex(namespaceUri);

                    if (index == -1)
                    {
                        index = Server.NamespaceUris.Append(namespaceUri);
                    }

                    // add manager to list for the namespace.
                    if (!namespaceManagers.TryGetValue(index, out registeredManagers))
                    {
                        namespaceManagers[index] = registeredManagers = [];
                    }

                    registeredManagers.Add(nodeManagerTuple);
                }
            }
        }

        /// <summary>
        /// Frees any unmanaged resources.
        /// </summary>
        public void Dispose()
        {
            Dispose(true);
            GC.SuppressFinalize(this);
        }

        /// <summary>
        /// An overrideable version of the Dispose.
        /// </summary>
        protected virtual void Dispose(bool disposing)
        {
            if (disposing)
            {
                Utils.SilentDispose(m_namespaceManagersSemaphoreSlim);

                m_startupShutdownSemaphoreSlim.Wait();

                List<(INodeManager Sync, IAsyncNodeManager Async)> nodeManagers = [.. m_nodeManagers];
                m_nodeManagers.Clear();

                Utils.SilentDispose(m_startupShutdownSemaphoreSlim);

                foreach ((INodeManager nodeManager, _) in nodeManagers)
                {
                    Utils.SilentDispose(nodeManager);
                }
            }
        }

        /// <summary>
        /// Adds a reference to the table of external references.
        /// </summary>
        /// <remarks>
        /// This is a convenience function used by custom NodeManagers.
        /// </remarks>
        public static void CreateExternalReference(
            IDictionary<NodeId, IList<IReference>> externalReferences,
            NodeId sourceId,
            NodeId referenceTypeId,
            bool isInverse,
            NodeId targetId)
        {
            var reference = new ReferenceNode
            {
                ReferenceTypeId = referenceTypeId,
                IsInverse = isInverse,
                TargetId = targetId
            };

            if (!externalReferences.TryGetValue(sourceId, out IList<IReference> references))
            {
                externalReferences[sourceId] = references = [];
            }

            references.Add(reference);
        }

        /// <summary>
        /// Determine the required history access permission depending on the HistoryUpdateDetails
        /// </summary>
        /// <param name="historyUpdateDetails">The HistoryUpdateDetails passed in</param>
        /// <returns>The corresponding history access permission</returns>
        protected static PermissionType DetermineHistoryAccessPermission(
            HistoryUpdateDetails historyUpdateDetails)
        {
            Type detailsType = historyUpdateDetails.GetType();

            if (detailsType == typeof(UpdateDataDetails))
            {
                var updateDataDetails = (UpdateDataDetails)historyUpdateDetails;
                return GetHistoryPermissionType(updateDataDetails.PerformInsertReplace);
            }
            else if (detailsType == typeof(UpdateStructureDataDetails))
            {
                var updateStructureDataDetails = (UpdateStructureDataDetails)historyUpdateDetails;
                return GetHistoryPermissionType(updateStructureDataDetails.PerformInsertReplace);
            }
            else if (detailsType == typeof(UpdateEventDetails))
            {
                var updateEventDetails = (UpdateEventDetails)historyUpdateDetails;
                return GetHistoryPermissionType(updateEventDetails.PerformInsertReplace);
            }
            else if (detailsType == typeof(DeleteRawModifiedDetails) ||
                detailsType == typeof(DeleteAtTimeDetails) ||
                detailsType == typeof(DeleteEventDetails))
            {
                return PermissionType.DeleteHistory;
            }

            return PermissionType.ModifyHistory;
        }

        /// <summary>
        ///  Determine the History PermissionType depending on PerformUpdateType
        /// </summary>
        /// <returns>The corresponding PermissionType</returns>
        protected static PermissionType GetHistoryPermissionType(PerformUpdateType updateType)
        {
            switch (updateType)
            {
                case PerformUpdateType.Insert:
                    return PermissionType.InsertHistory;
                case PerformUpdateType.Update:
                    return PermissionType.InsertHistory | PermissionType.ModifyHistory;
                default: // PerformUpdateType.Replace or PerformUpdateType.Remove
                    return PermissionType.ModifyHistory;
            }
        }

        /// <summary>
        /// Returns the core node manager.
        /// </summary>
        public CoreNodeManager CoreNodeManager => m_nodeManagers[1].Sync as CoreNodeManager;

        /// <summary>
        /// Returns the diagnostics node manager.
        /// </summary>
        public DiagnosticsNodeManager DiagnosticsNodeManager
            => m_nodeManagers[0].Sync as DiagnosticsNodeManager;

        /// <summary>
        /// Returns the configuration node manager.
        /// </summary>
        public ConfigurationNodeManager ConfigurationNodeManager
            => m_nodeManagers[0].Sync as ConfigurationNodeManager;

        /// <summary>
        /// Creates the node managers and start them
        /// </summary>
        public virtual async ValueTask StartupAsync(CancellationToken cancellationToken = default)
        {
            await m_startupShutdownSemaphoreSlim.WaitAsync(cancellationToken).ConfigureAwait(false);
            try
            {
                Utils.LogInfo(
                    Utils.TraceMasks.StartStop,
                    "MasterNodeManager.Startup - NodeManagers={0}",
                    m_nodeManagers.Count);

                // create the address spaces.
                var externalReferences = new Dictionary<NodeId, IList<IReference>>();

                foreach ((_, IAsyncNodeManager asyncNodeManager) in m_nodeManagers)
                {
                    try
                    {
                        await asyncNodeManager.CreateAddressSpaceAsync(externalReferences, cancellationToken)
                            .ConfigureAwait(false);
                    }
                    catch (Exception e)
                    {
                        Utils.LogError(
                            e,
                            "Unexpected error creating address space for NodeManager ={0}.",
                            asyncNodeManager);
                        throw;
                    }
                }

                // update external references.
                foreach ((_, IAsyncNodeManager asyncNodeManager) in m_nodeManagers)
                {
                    try
                    {
                        await asyncNodeManager.AddReferencesAsync(externalReferences, cancellationToken)
                            .ConfigureAwait(false);
                    }
                    catch (Exception e)
                    {
                        Utils.LogError(
                            e,
                            "Unexpected error adding references for NodeManager ={0}.",
                            asyncNodeManager);
                        throw;
                    }
                }
            }
            finally
            {
                m_startupShutdownSemaphoreSlim.Release();
            }
        }

        /// <summary>
        /// Signals that a session is closing.
        /// </summary>
        public virtual async ValueTask SessionClosingAsync(
            OperationContext context,
            NodeId sessionId,
            bool deleteSubscriptions,
            CancellationToken cancellationToken = default)
        {
            await m_startupShutdownSemaphoreSlim.WaitAsync(cancellationToken).ConfigureAwait(false);
            try
            {
                foreach ((_, IAsyncNodeManager asyncNodeManager) in m_nodeManagers)
                {
                    try
                    {
                        await asyncNodeManager.SessionClosingAsync(context, sessionId, deleteSubscriptions, cancellationToken)
                            .ConfigureAwait(false);
                    }
                    catch (Exception e)
                    {
                        Utils.LogError(
                            e,
                            "Unexpected error closing session for NodeManager ={0}.",
                            asyncNodeManager);
                    }
                }
            }
            finally
            {
                m_startupShutdownSemaphoreSlim.Release();
            }
        }

        /// <summary>
        /// Shuts down the node managers.
        /// </summary>
        public virtual async ValueTask ShutdownAsync()
        {
            await m_startupShutdownSemaphoreSlim.WaitAsync().ConfigureAwait(false);

            try
            {
                Utils.LogInfo(
                    Utils.TraceMasks.StartStop,
                    "MasterNodeManager.Shutdown - NodeManagers={0}",
                    m_nodeManagers.Count);

                foreach ((_, IAsyncNodeManager nodeManager) in m_nodeManagers)
                {
                    await nodeManager.DeleteAddressSpaceAsync()
                        .ConfigureAwait(false);
                }
            }
            finally
            {
                m_startupShutdownSemaphoreSlim.Release();
            }
        }

        /// <summary>
        /// Registers the node manager as the node manager for Nodes in the specified namespace.
        /// </summary>
        /// <param name="namespaceUri">The URI of the namespace.</param>
        /// <param name="nodeManager">The NodeManager which owns node in the namespace.</param>
        /// <remarks>
        /// <para>
        /// Multiple NodeManagers may register interest in a Namespace.
        /// The order in which this method is called determines the precedence if multiple NodeManagers exist.
        /// This method adds the namespaceUri to the Server's Namespace table if it does not already exist.
        /// </para>
        /// <para>This method is thread safe and can be called at anytime.</para>
        /// <para>
        /// This method does not have to be called for any namespaces that were in the NodeManager's
        /// NamespaceUri property when the MasterNodeManager was created.
        /// </para>
        /// </remarks>
        /// <exception cref="ArgumentNullException">Throw if the namespaceUri or the nodeManager are null.</exception>
        public void RegisterNamespaceManager(string namespaceUri, INodeManager nodeManager)
        {
            if (string.IsNullOrEmpty(namespaceUri))
            {
                throw new ArgumentNullException(nameof(namespaceUri));
            }

            if (nodeManager == null)
            {
                throw new ArgumentNullException(nameof(nodeManager));
            }

            // look up the namespace uri.
            int index = Server.NamespaceUris.GetIndex(namespaceUri);

            if (index < 0)
            {
                index = Server.NamespaceUris.Append(namespaceUri);
            }

            // allocate a new table (using arrays instead of collections because lookup efficiency is critical).
            var namespaceManagers = new INodeManager[Server.NamespaceUris.Count][];

            (INodeManager nodeManager, IAsyncNodeManager) nodeManagerTuple = (nodeManager, nodeManager.ToAsyncNodeManager());

            m_namespaceManagersSemaphoreSlim.Wait();
            try
            {
                NamespaceManagers.AddOrUpdate(
                    index,
                    [nodeManagerTuple],
                    (key, existingNodeManagers) =>
                        {
                            var nodeManagers = existingNodeManagers.ToList();

                            nodeManagers.Add(nodeManagerTuple);

                            return nodeManagers.AsReadOnly();
                        });
            }
            finally
            {
                m_namespaceManagersSemaphoreSlim.Release();
            }
        }

        /// <summary>
        /// Unregisters the node manager as the node manager for Nodes in the specified namespace.
        /// </summary>
        /// <param name="namespaceUri">The URI of the namespace.</param>
        /// <param name="nodeManager">The NodeManager which no longer owns nodes in the namespace.</param>
        /// <returns>A value indicating whether the node manager was successfully unregistered.</returns>
        /// <exception cref="ArgumentNullException">Throw if the namespaceUri or the nodeManager are null.</exception>
        public bool UnregisterNamespaceManager(string namespaceUri, INodeManager nodeManager)
        {
            if (string.IsNullOrEmpty(namespaceUri))
            {
                throw new ArgumentNullException(nameof(namespaceUri));
            }

            if (nodeManager == null)
            {
                throw new ArgumentNullException(nameof(nodeManager));
            }

            // look up the namespace uri.
            int namespaceIndex = Server.NamespaceUris.GetIndex(namespaceUri);
            if (namespaceIndex < 0)
            {
                return false;
            }

            m_namespaceManagersSemaphoreSlim.Wait();
            try
            {
                if (!NamespaceManagers.TryGetValue(namespaceIndex, out IReadOnlyList<(INodeManager, IAsyncNodeManager)> readOnlyNodeManagers))
                {
                    return false;
                }
                var nodeManagers = readOnlyNodeManagers.ToList();

                (INodeManager, IAsyncNodeManager) nodeManagerToRemove = nodeManagers.Find(tuple => tuple.Item1 == nodeManager);

                bool nodeManagerFound = nodeManagers.Remove(nodeManagerToRemove);

                if (nodeManagers.Count == 0)
                {
                    NamespaceManagers.TryRemove(namespaceIndex, out _);
                }
                else
                {
                    NamespaceManagers[namespaceIndex] = nodeManagers.AsReadOnly();
                }

                return nodeManagerFound;
            }
            finally
            {
                m_namespaceManagersSemaphoreSlim.Release();
            }
        }

        /// <summary>
        /// Returns node handle and its node manager.
        /// </summary>
        public virtual object GetManagerHandle(NodeId nodeId, out INodeManager nodeManager)
        {
#pragma warning disable CA2012 // Use ValueTasks correctly
            (object handle, (INodeManager Sync, IAsyncNodeManager Async) nodeManager) result =
                GetManagerHandleInternalAsync(nodeId, sync: true).Result;
#pragma warning restore CA2012 // Use ValueTasks correctly

            nodeManager = result.nodeManager.Sync;

            return result.handle;
        }

        /// <summary>
        /// Returns node handle and its node manager.
        /// </summary>
        public virtual async ValueTask<(object handle, IAsyncNodeManager nodeManager)>
            GetManagerHandleAsync(NodeId nodeId, CancellationToken cancellationToken = default)
        {
            (object handle, (INodeManager Sync, IAsyncNodeManager Async) nodeManager) =
                await GetManagerHandleInternalAsync(nodeId, sync: false, cancellationToken)
                    .ConfigureAwait(false);

            return (handle, nodeManager.Async);
        }

        /// <summary>
        /// Returns node handle and its node manager.
        /// </summary>
        public virtual async ValueTask<(object handle, (INodeManager Sync, IAsyncNodeManager Async) nodeManager)>
            GetManagerHandleInternalAsync(
            NodeId nodeId,
            bool sync,
            CancellationToken cancellationToken = default)
        {
            object handle;

            // null node ids have no manager.
            if (NodeId.IsNull(nodeId))
            {
                return (null, (null, null));
            }

            // use the namespace index to select the node manager.
            int index = nodeId.NamespaceIndex;

            // check if node managers are registered - use the core node manager if unknown.
            if (!NamespaceManagers.TryGetValue(index, out IReadOnlyList<(INodeManager Sync, IAsyncNodeManager Async)> nodeManagers))
            {
                if (sync)
                {
                    handle = m_nodeManagers[1].Sync.GetManagerHandle(nodeId);
                }
                else
                {
                    handle = await m_nodeManagers[1].Async.GetManagerHandleAsync(nodeId, cancellationToken)
                        .ConfigureAwait(false);
                }

                if (handle != null)
                {
                    return (handle, m_nodeManagers[1]);
                }
                return (null, (null, null));
            }

            foreach ((INodeManager syncNodeManager, IAsyncNodeManager asyncNodeManager) in nodeManagers)
            {
                if (sync)
                {
                    handle = syncNodeManager.GetManagerHandle(nodeId);
                }
                else
                {
                    handle = await asyncNodeManager.GetManagerHandleAsync(nodeId, cancellationToken)
                        .ConfigureAwait(false);
                }

                if (handle != null)
                {
                    return (handle, (syncNodeManager, asyncNodeManager));
                }
            }

            // node not recognized.
            return (null, (null, null));
        }

        /// <summary>
        /// Adds the references to the target.
        /// </summary>
        public virtual void AddReferences(NodeId sourceId, IList<IReference> references)
        {
            AddReferencesAsync(sourceId, references).AsTask().GetAwaiter().GetResult();
        }

        /// <summary>
        /// Adds the references to the target.
        /// </summary>
        public virtual async ValueTask AddReferencesAsync(NodeId sourceId,
                                                          IList<IReference> references,
                                                          CancellationToken cancellationToken = default)
        {
            // find source node.
            (object sourceHandle, IAsyncNodeManager nodeManager) = await GetManagerHandleAsync(sourceId, cancellationToken)
                .ConfigureAwait(false);
            if (sourceHandle == null)
            {
                return;
            }

            var map = new Dictionary<NodeId, IList<IReference>> { { sourceId, references } };
            await nodeManager.AddReferencesAsync(map, cancellationToken)
                .ConfigureAwait(false);
        }

        /// <summary>
        /// Deletes the references to the target.
        /// </summary>
        public virtual void DeleteReferences(NodeId targetId, IList<IReference> references)
        {
            DeleteReferencesAsync(targetId, references).AsTask().GetAwaiter().GetResult();
        }

        /// <summary>
        /// Deletes the references to the target.
        /// </summary>
        public virtual async ValueTask DeleteReferencesAsync(NodeId targetId,
                                                             IList<IReference> references,
                                                             CancellationToken cancellationToken = default)
        {
            foreach (ReferenceNode reference in references.OfType<ReferenceNode>())
            {
                var sourceId = ExpandedNodeId.ToNodeId(reference.TargetId, Server.NamespaceUris);

                // find source node.
                (object sourceHandle, IAsyncNodeManager nodeManager) = await GetManagerHandleAsync(sourceId, cancellationToken)
                .ConfigureAwait(false);

                if (sourceHandle == null)
                {
                    continue;
                }

                // delete the reference.
                await nodeManager.DeleteReferenceAsync(
                        sourceHandle,
                        reference.ReferenceTypeId,
                        !reference.IsInverse,
                        targetId,
                        false,
                        cancellationToken)
                    .ConfigureAwait(false);
            }
        }

        /// <summary>
        /// Deletes the specified references.
        /// </summary>
        public void RemoveReferences(List<LocalReference> referencesToRemove)
        {
            RemoveReferencesAsync(referencesToRemove).AsTask().GetAwaiter().GetResult();
        }

        /// <summary>
        /// Deletes the specified references.
        /// </summary>
        public async ValueTask RemoveReferencesAsync(List<LocalReference> referencesToRemove, CancellationToken cancellationToken = default)
        {
            for (int ii = 0; ii < referencesToRemove.Count; ii++)
            {
                LocalReference reference = referencesToRemove[ii];

                // find source node.
                (object sourceHandle, IAsyncNodeManager nodeManager) = await GetManagerHandleAsync(
                        reference.SourceId,
                        cancellationToken)
                    .ConfigureAwait(false);

                if (sourceHandle == null)
                {
                    continue;
                }

                // delete the reference.
                await nodeManager.DeleteReferenceAsync(
                        sourceHandle,
                        reference.ReferenceTypeId,
                        reference.IsInverse,
                        reference.TargetId,
                        false,
                        cancellationToken)
                    .ConfigureAwait(false);
            }
        }

        /// <summary>
        /// Registers a set of node ids.
        /// </summary>
        /// <exception cref="ArgumentNullException"><paramref name="nodesToRegister"/> is <c>null</c>.</exception>
        public virtual void RegisterNodes(
            OperationContext context,
            NodeIdCollection nodesToRegister,
            out NodeIdCollection registeredNodeIds)
        {
            if (nodesToRegister == null)
            {
                throw new ArgumentNullException(nameof(nodesToRegister));
            }

            // return the node id provided.
            registeredNodeIds = new NodeIdCollection(nodesToRegister.Count);

            for (int ii = 0; ii < nodesToRegister.Count; ii++)
            {
                registeredNodeIds.Add(nodesToRegister[ii]);
            }

            Utils.LogTrace(
                Utils.TraceMasks.ServiceDetail,
                "MasterNodeManager.RegisterNodes - Count={0}",
                nodesToRegister.Count);

            // it is up to the node managers to assign the handles.
            /*
            List<bool> processedNodes = new List<bool>(new bool[itemsToDelete.Count]);

            for (int ii = 0; ii < m_nodeManagers.Count; ii++)
            {
                m_nodeManagers[ii].RegisterNodes(
                    context,
                    nodesToRegister,
                    registeredNodeIds,
                    processedNodes);
            }
            */
        }

        /// <summary>
        /// Unregisters a set of node ids.
        /// </summary>
        /// <exception cref="ArgumentNullException"><paramref name="nodesToUnregister"/> is <c>null</c>.</exception>
        public virtual void UnregisterNodes(
            OperationContext context,
            NodeIdCollection nodesToUnregister)
        {
            if (nodesToUnregister == null)
            {
                throw new ArgumentNullException(nameof(nodesToUnregister));
            }

            Utils.LogTrace(
                Utils.TraceMasks.ServiceDetail,
                "MasterNodeManager.UnregisterNodes - Count={0}",
                nodesToUnregister.Count);

            // it is up to the node managers to assign the handles.
            /*
            List<bool> processedNodes = new List<bool>(new bool[itemsToDelete.Count]);

            for (int ii = 0; ii < m_nodeManagers.Count; ii++)
            {
                m_nodeManagers[ii].RegisterNodes(
                    context,
                    nodesToUnregister,
                    processedNodes);
            }
            */
        }

        /// <summary>
        /// Translates a start node id plus a relative paths into a node id.
        /// </summary>
        /// <exception cref="ArgumentNullException"><paramref name="browsePaths"/> is <c>null</c>.</exception>
        /// <exception cref="ServiceResultException"></exception>
        public virtual void TranslateBrowsePathsToNodeIds(
            OperationContext context,
            BrowsePathCollection browsePaths,
            out BrowsePathResultCollection results,
            out DiagnosticInfoCollection diagnosticInfos)
        {
            (results, diagnosticInfos) = TranslateBrowsePathsToNodeIdsAsync(
                context,
                browsePaths).AsTask().GetAwaiter().GetResult();
        }

        /// <summary>
        /// Translates a start node id plus a relative paths into a node id.
        /// </summary>
        /// <exception cref="ArgumentNullException"><paramref name="browsePaths"/> is <c>null</c>.</exception>
        /// <exception cref="ServiceResultException"></exception>
        public virtual async ValueTask<(BrowsePathResultCollection results, DiagnosticInfoCollection diagnosticInfos)>
            TranslateBrowsePathsToNodeIdsAsync(
            OperationContext context,
            BrowsePathCollection browsePaths,
            CancellationToken cancellationToken = default)
        {
            if (browsePaths == null)
            {
                throw new ArgumentNullException(nameof(browsePaths));
            }

            bool diagnosticsExist = false;
            var results = new BrowsePathResultCollection(browsePaths.Count);
            var diagnosticInfos = new DiagnosticInfoCollection(browsePaths.Count);

            for (int ii = 0; ii < browsePaths.Count; ii++)
            {
                // check if request has timed out or been cancelled.
                if (StatusCode.IsBad(context.OperationStatus))
                {
                    throw new ServiceResultException(context.OperationStatus);
                }

                BrowsePath browsePath = browsePaths[ii];

                var result = new BrowsePathResult { StatusCode = StatusCodes.Good };
                results.Add(result);

                ServiceResult error;

                // need to trap unexpected exceptions to handle bugs in the node managers.
                try
                {
                    error = await TranslateBrowsePathAsync(context, browsePath, result, cancellationToken)
                        .ConfigureAwait(false);
                }
                catch (Exception e)
                {
                    error = ServiceResult.Create(
                        e,
                        StatusCodes.BadUnexpectedError,
                        "Unexpected error translating browse path.");
                }

                if (ServiceResult.IsGood(error))
                {
                    // check for no match.
                    if (result.Targets.Count == 0)
                    {
                        error = StatusCodes.BadNoMatch;
                    }
                    // put a placeholder for diagnostics.
                    else if ((context.DiagnosticsMask & DiagnosticsMasks.OperationAll) != 0)
                    {
                        diagnosticInfos.Add(null);
                    }
                }

                // check for error.
                if (error != null && error.Code != StatusCodes.Good)
                {
                    result.StatusCode = error.StatusCode;

                    if ((context.DiagnosticsMask & DiagnosticsMasks.OperationAll) != 0)
                    {
                        DiagnosticInfo diagnosticInfo = ServerUtils.CreateDiagnosticInfo(
                            Server,
                            context,
                            error);
                        diagnosticInfos.Add(diagnosticInfo);
                        diagnosticsExist = true;
                    }
                }
            }

            // clear the diagnostics array if no diagnostics requested or no errors occurred.
            UpdateDiagnostics(context, diagnosticsExist, ref diagnosticInfos);

            return (results, diagnosticInfos);
        }

        /// <summary>
        /// Updates the diagnostics return parameter.
        /// </summary>
        protected void UpdateDiagnostics(
            OperationContext context,
            bool diagnosticsExist,
            ref DiagnosticInfoCollection diagnosticInfos)
        {
            if (diagnosticInfos == null)
            {
                return;
            }

            if (diagnosticsExist && context.StringTable.Count == 0)
            {
                diagnosticsExist = false;

                for (int ii = 0; !diagnosticsExist && ii < diagnosticInfos.Count; ii++)
                {
                    DiagnosticInfo diagnosticInfo = diagnosticInfos[ii];

                    int depth = 0;
                    while (diagnosticInfo != null && depth++ < DiagnosticInfo.MaxInnerDepth)
                    {
                        if (!string.IsNullOrEmpty(diagnosticInfo.AdditionalInfo))
                        {
                            diagnosticsExist = true;
                            break;
                        }

                        diagnosticInfo = diagnosticInfo.InnerDiagnosticInfo;
                    }
                }
            }

            if (!diagnosticsExist)
            {
                diagnosticInfos = null;
            }
        }

        /// <summary>
        /// Translates a browse path.
        /// </summary>
        protected async ValueTask<ServiceResult> TranslateBrowsePathAsync(
            OperationContext context,
            BrowsePath browsePath,
            BrowsePathResult result,
            CancellationToken cancellationToken)
        {
            Debug.Assert(browsePath != null);
            Debug.Assert(result != null);

            // check for valid start node.
            (object sourceHandle, IAsyncNodeManager nodeManager) = await GetManagerHandleAsync(
                browsePath.StartingNode,
                cancellationToken)
                .ConfigureAwait(false);

            if (sourceHandle == null)
            {
                return StatusCodes.BadNodeIdUnknown;
            }

            // check the relative path.
            RelativePath relativePath = browsePath.RelativePath;

            if (relativePath.Elements == null || relativePath.Elements.Count == 0)
            {
                return StatusCodes.BadNothingToDo;
            }

            for (int ii = 0; ii < relativePath.Elements.Count; ii++)
            {
                RelativePathElement element = relativePath.Elements[ii];

                if (element == null || QualifiedName.IsNull(relativePath.Elements[ii].TargetName))
                {
                    return StatusCodes.BadBrowseNameInvalid;
                }

                if (NodeId.IsNull(element.ReferenceTypeId))
                {
                    element.ReferenceTypeId = ReferenceTypeIds.References;
                    element.IncludeSubtypes = true;
                }
            }

            // validate access rights and role permissions
            ServiceResult serviceResult = await ValidatePermissionsAsync(
                    context,
                    nodeManager,
                    sourceHandle,
                    PermissionType.Browse,
                    null,
                    true,
                    cancellationToken)
                .ConfigureAwait(false);
            if (ServiceResult.IsGood(serviceResult))
            {
                // translate path only if validation is passing
                await TranslateBrowsePathAsync(
                    context,
                    nodeManager,
                    sourceHandle,
                    relativePath,
                    result.Targets,
                    0,
                    cancellationToken)
                .ConfigureAwait(false);
            }

            return serviceResult;
        }

        /// <summary>
        /// Recursively processes the elements in the RelativePath starting at the specified index.
        /// </summary>
        /// <exception cref="ServiceResultException"></exception>
        private async ValueTask TranslateBrowsePathAsync(
            OperationContext context,
            IAsyncNodeManager nodeManager,
            object sourceHandle,
            RelativePath relativePath,
            BrowsePathTargetCollection targets,
            int index,
            CancellationToken cancellationToken)
        {
            Debug.Assert(nodeManager != null);
            Debug.Assert(sourceHandle != null);
            Debug.Assert(relativePath != null);
            Debug.Assert(targets != null);

            // check for end of list.
            if (index < 0 || index >= relativePath.Elements.Count)
            {
                return;
            }

            // follow the next hop.
            RelativePathElement element = relativePath.Elements[index];

            // check for valid reference type.
            if (!element.IncludeSubtypes && NodeId.IsNull(element.ReferenceTypeId))
            {
                return;
            }

            // check for valid target name.
            if (QualifiedName.IsNull(element.TargetName))
            {
                throw new ServiceResultException(StatusCodes.BadBrowseNameInvalid);
            }

            var targetIds = new List<ExpandedNodeId>();
            var externalTargetIds = new List<NodeId>();

            try
            {
                await nodeManager.TranslateBrowsePathAsync(
                    context,
                    sourceHandle,
                    element,
                    targetIds,
                    externalTargetIds,
                    cancellationToken)
                .ConfigureAwait(false);
            }
            catch (Exception e)
            {
                Utils.LogError(e, "Unexpected error translating browse path.");
                return;
            }

            // must check the browse name on all external targets.
            for (int ii = 0; ii < externalTargetIds.Count; ii++)
            {
                // get the browse name from another node manager.
                var description = new ReferenceDescription();

                await UpdateReferenceDescriptionAsync(
                        context,
                        externalTargetIds[ii],
                        NodeClass.Unspecified,
                        BrowseResultMask.BrowseName,
                        description,
                        cancellationToken)
                    .ConfigureAwait(false);

                // add to list if target name matches.
                if (description.BrowseName == element.TargetName)
                {
                    bool found = false;

                    for (int jj = 0; jj < targetIds.Count; jj++)
                    {
                        if (targetIds[jj] == externalTargetIds[ii])
                        {
                            found = true;
                            break;
                        }
                    }

                    if (!found)
                    {
                        targetIds.Add(externalTargetIds[ii]);
                    }
                }
            }

            // check if done after a final hop.
            if (index == relativePath.Elements.Count - 1)
            {
                for (int ii = 0; ii < targetIds.Count; ii++)
                {
                    // Check the role permissions for target nodes
                    (object targetHandle, IAsyncNodeManager targetNodeManager) =
                        await GetManagerHandleAsync(
                            ExpandedNodeId.ToNodeId(targetIds[ii], Server.NamespaceUris),
                            cancellationToken)
                        .ConfigureAwait(false);

                    if (targetHandle != null && targetNodeManager != null)
                    {
                        NodeMetadata nodeMetadata = await targetNodeManager.GetNodeMetadataAsync(
                            context,
                            targetHandle,
                            BrowseResultMask.All,
                            cancellationToken)
                            .ConfigureAwait(false);

                        ServiceResult serviceResult = ValidateRolePermissions(
                            context,
                            nodeMetadata,
                            PermissionType.Browse);

                        if (ServiceResult.IsBad(serviceResult))
                        {
                            // Remove target node without role permissions.
                            continue;
                        }
                    }

                    var target = new BrowsePathTarget
                    {
                        TargetId = targetIds[ii],
                        RemainingPathIndex = uint.MaxValue
                    };

                    targets.Add(target);
                }

                return;
            }

            // process next hops.
            for (int ii = 0; ii < targetIds.Count; ii++)
            {
                ExpandedNodeId targetId = targetIds[ii];

                // check for external reference.
                if (targetId.IsAbsolute)
                {
                    var target = new BrowsePathTarget
                    {
                        TargetId = targetId,
                        RemainingPathIndex = (uint)(index + 1)
                    };

                    targets.Add(target);
                    continue;
                }

                // check for valid start node.
                (sourceHandle, nodeManager) = await GetManagerHandleAsync((NodeId)targetId, cancellationToken)
                    .ConfigureAwait(false);

                if (sourceHandle == null)
                {
                    continue;
                }

                // recursively follow hops.
                await TranslateBrowsePathAsync(
                    context,
                    nodeManager,
                    sourceHandle,
                    relativePath,
                    targets,
                    index + 1,
                    cancellationToken)
                .ConfigureAwait(false);
            }
        }

        /// <summary>
        /// Returns the set of references that meet the filter criteria.
        /// </summary>
        /// <exception cref="ArgumentNullException"><paramref name="context"/> is <c>null</c>.</exception>
        /// <exception cref="ServiceResultException"></exception>
        public virtual void Browse(
            OperationContext context,
            ViewDescription view,
            uint maxReferencesPerNode,
            BrowseDescriptionCollection nodesToBrowse,
            out BrowseResultCollection results,
            out DiagnosticInfoCollection diagnosticInfos)
        {
            (results, diagnosticInfos) = BrowseAsync(
                context,
                view,
                maxReferencesPerNode,
                nodesToBrowse).AsTask().GetAwaiter().GetResult();
        }

        /// <summary>
        /// Returns the set of references that meet the filter criteria.
        /// </summary>
        /// <exception cref="ArgumentNullException"><paramref name="context"/> is <c>null</c>.</exception>
        /// <exception cref="ServiceResultException"></exception>
<<<<<<< HEAD
        public virtual async ValueTask<(BrowseResultCollection results, DiagnosticInfoCollection diagnosticInfos)> BrowseAsync(
=======
        public virtual async ValueTask<(BrowseResultCollection results, DiagnosticInfoCollection diagnosticInfos)>
            BrowseInternalAsync(
>>>>>>> 4ccb6a7f
            OperationContext context,
            ViewDescription view,
            uint maxReferencesPerNode,
            BrowseDescriptionCollection nodesToBrowse,
            CancellationToken cancellationToken = default)
        {
            if (context == null)
            {
                throw new ArgumentNullException(nameof(context));
            }

            if (nodesToBrowse == null)
            {
                throw new ArgumentNullException(nameof(nodesToBrowse));
            }

            if (view != null && !NodeId.IsNull(view.ViewId))
            {
                (object viewHandle, IAsyncNodeManager viewManager) =
                    await GetManagerHandleAsync(view.ViewId, cancellationToken)
                    .ConfigureAwait(false);

                if (viewHandle == null || viewManager == null)
                {
                    throw new ServiceResultException(StatusCodes.BadViewIdUnknown);
                }

                NodeMetadata metadata = await viewManager.GetNodeMetadataAsync(
                        context,
                        viewHandle,
                        BrowseResultMask.NodeClass,
                        cancellationToken)
                    .ConfigureAwait(false);

                if (metadata == null || metadata.NodeClass != NodeClass.View)
                {
                    throw new ServiceResultException(StatusCodes.BadViewIdUnknown);
                }

                // validate access rights and role permissions
                ServiceResult validationResult = await ValidatePermissionsAsync(
                        context,
                        viewManager,
                        viewHandle,
                        PermissionType.Browse,
                        null,
                        true,
                        cancellationToken)
                    .ConfigureAwait(false);
                if (ServiceResult.IsBad(validationResult))
                {
                    throw new ServiceResultException(validationResult);
                }
                view.Handle = viewHandle;
            }

            bool diagnosticsExist = false;
            var results = new BrowseResultCollection(nodesToBrowse.Count);
            var diagnosticInfos = new DiagnosticInfoCollection(nodesToBrowse.Count);

            uint continuationPointsAssigned = 0;

            for (int ii = 0; ii < nodesToBrowse.Count; ii++)
            {
                // check if request has timed out or been cancelled.
                if (StatusCode.IsBad(context.OperationStatus))
                {
                    // release all allocated continuation points.
                    foreach (BrowseResult current in results)
                    {
                        if (current != null &&
                            current.ContinuationPoint != null &&
                            current.ContinuationPoint.Length > 0)
                        {
                            ContinuationPoint cp = context.Session
                                .RestoreContinuationPoint(current.ContinuationPoint);
                            cp.Dispose();
                        }
                    }

                    throw new ServiceResultException(context.OperationStatus);
                }

                BrowseDescription nodeToBrowse = nodesToBrowse[ii];

                // initialize result.
                var result = new BrowseResult { StatusCode = StatusCodes.Good };
                results.Add(result);

                ServiceResult error;

                // need to trap unexpected exceptions to handle bugs in the node managers.
                try
                {
                    error = await BrowseAsync(
                        context,
                        view,
                        maxReferencesPerNode,
                        continuationPointsAssigned < m_maxContinuationPointsPerBrowse,
                        nodeToBrowse,
                        result,
                        cancellationToken).ConfigureAwait(false);
                }
                catch (Exception e)
                {
                    error = ServiceResult.Create(
                        e,
                        StatusCodes.BadUnexpectedError,
                        "Unexpected error browsing node.");
                }

                // check for continuation point.
                if (result.ContinuationPoint != null && result.ContinuationPoint.Length > 0)
                {
                    continuationPointsAssigned++;
                }

                // check for error.
                result.StatusCode = error.StatusCode;

                if ((context.DiagnosticsMask & DiagnosticsMasks.OperationAll) != 0)
                {
                    DiagnosticInfo diagnosticInfo = null;

                    if (error != null && error.Code != StatusCodes.Good)
                    {
                        diagnosticInfo = ServerUtils.CreateDiagnosticInfo(Server, context, error);
                        diagnosticsExist = true;
                    }

                    diagnosticInfos.Add(diagnosticInfo);
                }
            }

            // clear the diagnostics array if no diagnostics requested or no errors occurred.
            UpdateDiagnostics(context, diagnosticsExist, ref diagnosticInfos);

            return (results, diagnosticInfos);
        }

        /// <summary>
        /// Prepare a cache per NodeManager and unique NodeId that holds the attributes needed to validate the AccessRestrictions and RolePermissions.
        /// This cache is then used in subsequenct calls to avoid triggering unnecessary time consuming callbacks.
        /// The current services that benefit from this are the Read service
        /// </summary>
        /// <typeparam name="T">One of the following types used in the service calls:
        ///     ReadValueId used in the Read service</typeparam>
        /// <param name="nodesCollection">The collection of nodes on which the service operates uppon</param>
        /// <param name="uniqueNodesServiceAttributes">The resulting cache that holds the values of the AccessRestrictions and RolePermissions attributes needed for Read service</param>
        /// <exception cref="ArgumentException"></exception>
        private static void PrepareValidationCache<T>(
            List<T> nodesCollection,
            out Dictionary<NodeId, List<object>> uniqueNodesServiceAttributes)
        {
            var uniqueNodes = new HashSet<NodeId>();
            for (int i = 0; i < nodesCollection.Count; i++)
            {
                Type listType = typeof(T);
                NodeId nodeId = null;

                if (listType == typeof(ReadValueId))
                {
                    nodeId = (nodesCollection[i] as ReadValueId)?.NodeId;
                }

                if (nodeId == null)
                {
                    throw new ArgumentException(
                        "Provided List<T> nodesCollection is of wrong type, T should be type BrowseDescription, ReadValueId or CallMethodRequest",
                        nameof(nodesCollection));
                }

                uniqueNodes.Add(nodeId);
            }
            // uniqueNodesReadAttributes is the place where the attributes for each unique nodeId are kept on the services
            uniqueNodesServiceAttributes = [];
            foreach (NodeId uniqueNode in uniqueNodes)
            {
                uniqueNodesServiceAttributes.Add(uniqueNode, []);
            }
        }

        /// <summary>
        /// Continues a browse operation that was previously halted.
        /// </summary>
        /// <exception cref="ArgumentNullException"><paramref name="context"/> is <c>null</c>.</exception>
        /// <exception cref="ServiceResultException"></exception>
        public virtual void BrowseNext(
            OperationContext context,
            bool releaseContinuationPoints,
            ByteStringCollection continuationPoints,
            out BrowseResultCollection results,
            out DiagnosticInfoCollection diagnosticInfos)
        {
            (results, diagnosticInfos) = BrowseNextAsync(
                context,
                releaseContinuationPoints,
                continuationPoints).AsTask().GetAwaiter().GetResult();
        }

        /// <summary>
        /// Continues a browse operation that was previously halted.
        /// </summary>
        /// <exception cref="ArgumentNullException"><paramref name="context"/> is <c>null</c>.</exception>
        /// <exception cref="ServiceResultException"></exception>
        public virtual async ValueTask<(BrowseResultCollection results, DiagnosticInfoCollection diagnosticInfos)>
            BrowseNextAsync(
                OperationContext context,
                bool releaseContinuationPoints,
                ByteStringCollection continuationPoints,
                CancellationToken cancellationToken = default)
        {
            if (context == null)
            {
                throw new ArgumentNullException(nameof(context));
            }

            if (continuationPoints == null)
            {
                throw new ArgumentNullException(nameof(continuationPoints));
            }

            bool diagnosticsExist = false;
            var results = new BrowseResultCollection(continuationPoints.Count);
            var diagnosticInfos = new DiagnosticInfoCollection(continuationPoints.Count);

            uint continuationPointsAssigned = 0;

            for (int ii = 0; ii < continuationPoints.Count; ii++)
            {
                ContinuationPoint cp;

                // check if request has timed out or been canceled.
                if (StatusCode.IsBad(context.OperationStatus))
                {
                    // release all allocated continuation points.
                    foreach (BrowseResult current in results)
                    {
                        if (current != null &&
                            current.ContinuationPoint != null &&
                            current.ContinuationPoint.Length > 0)
                        {
                            cp = context.Session
                                .RestoreContinuationPoint(current.ContinuationPoint);
                            cp.Dispose();
                        }
                    }

                    throw new ServiceResultException(context.OperationStatus);
                }

                // find the continuation point.
                cp = context.Session.RestoreContinuationPoint(continuationPoints[ii]);

                // validate access rights and role permissions
                if (cp != null)
                {
                    ServiceResult validationResult = await ValidatePermissionsAsync(
                            context,
                            cp.Manager,
                            cp.NodeToBrowse,
                            PermissionType.Browse,
                            null,
                            true,
                            cancellationToken)
                        .ConfigureAwait(false);
                    if (ServiceResult.IsBad(validationResult))
                    {
                        var badResult = new BrowseResult { StatusCode = validationResult.Code };
                        results.Add(badResult);

                        // put placeholder for diagnostics
                        diagnosticInfos.Add(null);
                        continue;
                    }
                }

                // initialize result.
                var result = new BrowseResult { StatusCode = StatusCodes.Good };
                results.Add(result);

                // check if simply releasing the continuation point.
                if (releaseContinuationPoints)
                {
                    cp?.Dispose();

                    continue;
                }

                ServiceResult error = null;

                // check if continuation point has expired.
                if (cp == null)
                {
                    error = StatusCodes.BadContinuationPointInvalid;
                }

                if (cp != null)
                {
                    // need to trap unexpected exceptions to handle bugs in the node managers.
                    try
                    {
                        ReferenceDescriptionCollection references = result.References;

                        (error, cp, references) = await FetchReferencesAsync(
                                context,
                                continuationPointsAssigned < m_maxContinuationPointsPerBrowse,
                                cp,
                                references,
                                cancellationToken)
                            .ConfigureAwait(false);

                        result.References = references;
                    }
                    catch (Exception e)
                    {
                        error = ServiceResult.Create(
                            e,
                            StatusCodes.BadUnexpectedError,
                            "Unexpected error browsing node.");
                    }

                    // check for continuation point.
                    if (result.ContinuationPoint != null && result.ContinuationPoint.Length > 0)
                    {
                        continuationPointsAssigned++;
                    }
                }

                // check for error.
                result.StatusCode = error.StatusCode;

                if ((context.DiagnosticsMask & DiagnosticsMasks.OperationAll) != 0)
                {
                    DiagnosticInfo diagnosticInfo = null;

                    if (error != null && error.Code != StatusCodes.Good)
                    {
                        diagnosticInfo = ServerUtils.CreateDiagnosticInfo(Server, context, error);
                        diagnosticsExist = true;
                    }

                    diagnosticInfos.Add(diagnosticInfo);
                }

                // check for continuation point.
                if (cp != null)
                {
                    result.StatusCode = StatusCodes.Good;
                    result.ContinuationPoint = cp.Id.ToByteArray();
                }
            }

            // clear the diagnostics array if no diagnostics requested or no errors occurred.
            UpdateDiagnostics(context, diagnosticsExist, ref diagnosticInfos);

            return (results, diagnosticInfos);
        }

        /// <summary>
        /// Returns the set of references that meet the filter criteria.
        /// </summary>
        protected async ValueTask<ServiceResult> BrowseAsync(
            OperationContext context,
            ViewDescription view,
            uint maxReferencesPerNode,
            bool assignContinuationPoint,
            BrowseDescription nodeToBrowse,
            BrowseResult result,
            CancellationToken cancellationToken = default)
        {
            Debug.Assert(context != null);
            Debug.Assert(nodeToBrowse != null);
            Debug.Assert(result != null);

            // find node manager that owns the node.
            (object handle, IAsyncNodeManager nodeManager) = await GetManagerHandleAsync(nodeToBrowse.NodeId, cancellationToken)
                .ConfigureAwait(false);

            if (handle == null)
            {
                return StatusCodes.BadNodeIdUnknown;
            }

            if (!NodeId.IsNull(nodeToBrowse.ReferenceTypeId) &&
                !Server.TypeTree.IsKnown(nodeToBrowse.ReferenceTypeId))
            {
                return StatusCodes.BadReferenceTypeIdInvalid;
            }

            if (nodeToBrowse.BrowseDirection is < BrowseDirection.Forward or > BrowseDirection.Both)
            {
                return StatusCodes.BadBrowseDirectionInvalid;
            }

            // validate access rights and role permissions
            ServiceResult validationResult = await ValidatePermissionsAsync(
                    context,
                    nodeManager,
                    handle,
                    PermissionType.Browse,
                    null,
                    true,
                    cancellationToken)
                .ConfigureAwait(false);
            if (ServiceResult.IsBad(validationResult))
            {
                return validationResult;
            }

            // create a continuation point.
            var cp = new ContinuationPoint
            {
                Manager = nodeManager,
                View = view,
                NodeToBrowse = handle,
                MaxResultsToReturn = maxReferencesPerNode,
                BrowseDirection = nodeToBrowse.BrowseDirection,
                ReferenceTypeId = nodeToBrowse.ReferenceTypeId,
                IncludeSubtypes = nodeToBrowse.IncludeSubtypes,
                NodeClassMask = nodeToBrowse.NodeClassMask,
                ResultMask = (BrowseResultMask)nodeToBrowse.ResultMask,
                Index = 0,
                Data = null
            };

            // check if reference type left unspecified.
            if (NodeId.IsNull(cp.ReferenceTypeId))
            {
                cp.ReferenceTypeId = ReferenceTypeIds.References;
                cp.IncludeSubtypes = true;
            }

            // loop until browse is complete or max results.
            ReferenceDescriptionCollection references = result.References;

            ServiceResult error;

            (error, cp, references) = await FetchReferencesAsync(
               context,
               assignContinuationPoint,
               cp,
               references,
               cancellationToken)
               .ConfigureAwait(false);

            result.References = references;

            // save continuation point.
            if (cp != null)
            {
                result.StatusCode = StatusCodes.Good;
                result.ContinuationPoint = cp.Id.ToByteArray();
            }

            // all is good.
            return error;
        }

        /// <summary>
        /// Loops until browse is complete for max results reached.
        /// </summary>
        protected async ValueTask<(
            ServiceResult serviceResult,
            ContinuationPoint cp,
            ReferenceDescriptionCollection references
            )> FetchReferencesAsync(
                OperationContext context,
                bool assignContinuationPoint,
                ContinuationPoint cp,
                ReferenceDescriptionCollection references,
                CancellationToken cancellationToken = default)
        {
            Debug.Assert(context != null);
            Debug.Assert(cp != null);
            Debug.Assert(references != null);

            IAsyncNodeManager nodeManager = cp.Manager;
            var nodeClassMask = (NodeClass)cp.NodeClassMask;
            BrowseResultMask resultMask = cp.ResultMask;

            // loop until browse is complete or max results.
            while (cp != null)
            {
                cp = await nodeManager.BrowseAsync(context, cp, references, cancellationToken)
                    .ConfigureAwait(false);

                var referencesToKeep = new ReferenceDescriptionCollection(references.Count);

                // check for incomplete reference descriptions.
                for (int ii = 0; ii < references.Count; ii++)
                {
                    ReferenceDescription reference = references[ii];

                    // check if filtering must be applied.
                    if (reference.Unfiltered)
                    {
                        // ignore unknown external references.
                        if (reference.NodeId.IsAbsolute)
                        {
                            continue;
                        }

                        // update the description.
                        bool include = await UpdateReferenceDescriptionAsync(
                                context,
                                (NodeId)reference.NodeId,
                                nodeClassMask,
                                resultMask,
                                reference,
                                cancellationToken)
                            .ConfigureAwait(false);

                        if (!include)
                        {
                            continue;
                        }
                    }

                    // add to list.
                    referencesToKeep.Add(reference);
                }

                // replace list.
                references = referencesToKeep;

                // check if browse limit reached.
                if (cp != null && references.Count >= cp.MaxResultsToReturn)
                {
                    if (!assignContinuationPoint)
                    {
                        return (StatusCodes.BadNoContinuationPoints, cp, references);
                    }

                    cp.Id = Guid.NewGuid();
                    context.Session.SaveContinuationPoint(cp);
                    break;
                }
            }

            // all is good.
            return (ServiceResult.Good, cp, references);
        }

        /// <summary>
        /// Updates the reference description with the node attributes.
        /// </summary>
        /// <exception cref="ArgumentNullException"><paramref name="targetId"/> is <c>null</c>.</exception>
        private async ValueTask<bool> UpdateReferenceDescriptionAsync(
            OperationContext context,
            NodeId targetId,
            NodeClass nodeClassMask,
            BrowseResultMask resultMask,
            ReferenceDescription description,
            CancellationToken cancellationToken = default)
        {
            if (targetId == null)
            {
                throw new ArgumentNullException(nameof(targetId));
            }

            if (description == null)
            {
                throw new ArgumentNullException(nameof(description));
            }

            // find node manager that owns the node.
            (object handle, IAsyncNodeManager nodeManager) = await GetManagerHandleAsync(targetId, cancellationToken)
                .ConfigureAwait(false);

            // dangling reference - nothing more to do.
            if (handle == null)
            {
                return false;
            }

            // fetch the node attributes.
            NodeMetadata metadata = await nodeManager.GetNodeMetadataAsync(context, handle, resultMask, cancellationToken)
                .ConfigureAwait(false);

            if (metadata == null)
            {
                return false;
            }

            // check nodeclass filter.
            if (nodeClassMask != NodeClass.Unspecified &&
                ((int)metadata.NodeClass & (int)nodeClassMask) == 0)
            {
                return false;
            }

            // update attributes.
            description.NodeId = metadata.NodeId;

            description.SetTargetAttributes(
                resultMask,
                metadata.NodeClass,
                metadata.BrowseName,
                metadata.DisplayName,
                metadata.TypeDefinition);

            description.Unfiltered = false;

            return true;
        }

        /// <summary>
        /// Reads a set of nodes.
        /// </summary>
        /// <exception cref="ArgumentNullException"><paramref name="nodesToRead"/> is <c>null</c>.</exception>
        /// <exception cref="ServiceResultException"></exception>
        public virtual void Read(
            OperationContext context,
            double maxAge,
            TimestampsToReturn timestampsToReturn,
            ReadValueIdCollection nodesToRead,
            out DataValueCollection values,
            out DiagnosticInfoCollection diagnosticInfos)
        {
            (values, diagnosticInfos) = ReadAsync(
                context,
                maxAge,
                timestampsToReturn,
                nodesToRead).AsTask().GetAwaiter().GetResult();
        }

        /// <summary>
        /// Reads a set of nodes.
        /// </summary>
        /// <exception cref="ArgumentNullException"><paramref name="nodesToRead"/> is <c>null</c>.</exception>
        /// <exception cref="ServiceResultException"></exception>
        public virtual async ValueTask<(DataValueCollection values, DiagnosticInfoCollection diagnosticInfos)> ReadAsync(
            OperationContext context,
            double maxAge,
            TimestampsToReturn timestampsToReturn,
            ReadValueIdCollection nodesToRead,
            CancellationToken cancellationToken = default)
        {
            if (nodesToRead == null)
            {
                throw new ArgumentNullException(nameof(nodesToRead));
            }

            if (maxAge < 0)
            {
                throw new ServiceResultException(StatusCodes.BadMaxAgeInvalid);
            }

            if (timestampsToReturn is < TimestampsToReturn.Source or > TimestampsToReturn.Neither)
            {
                throw new ServiceResultException(StatusCodes.BadTimestampsToReturnInvalid);
            }

            bool diagnosticsExist = false;
            var values = new DataValueCollection(nodesToRead.Count);
            var diagnosticInfos = new DiagnosticInfoCollection(nodesToRead.Count);

            // create empty list of errors.
            var errors = new List<ServiceResult>(values.Count);
            for (int ii = 0; ii < nodesToRead.Count; ii++)
            {
                errors.Add(null);
            }

            // add placeholder for each result.
            bool validItems = false;

            Utils.LogTrace(
                Utils.TraceMasks.ServiceDetail,
                "MasterNodeManager.Read - Count={0}",
                nodesToRead.Count);

            PrepareValidationCache(
                nodesToRead,
                out Dictionary<NodeId, List<object>> uniqueNodesReadAttributes);

            for (int ii = 0; ii < nodesToRead.Count; ii++)
            {
                // add default value to values collection
                values.Add(null);
                // add placeholder for diagnostics
                diagnosticInfos.Add(null);

                // pre-validate and pre-parse parameter.
                errors[ii] = await ValidateReadRequestAsync(
                    context,
                    nodesToRead[ii],
                    uniqueNodesReadAttributes,
                    false,
                    cancellationToken)
                    .ConfigureAwait(false);

                // return error status.
                if (ServiceResult.IsBad(errors[ii]))
                {
                    nodesToRead[ii].Processed = true;
                }
                // found at least one valid item.
                else
                {
                    nodesToRead[ii].Processed = false;
                    validItems = true;
                }
            }

            // call each node manager.
            if (validItems)
            {
                foreach ((_, IAsyncNodeManager asyncNodeManager) in m_nodeManagers)
                {
                    await asyncNodeManager.ReadAsync(
                        context,
                        maxAge,
                        nodesToRead,
                        values,
                        errors,
                        cancellationToken).ConfigureAwait(false);
                }
            }

            // process results.
            for (int ii = 0; ii < nodesToRead.Count; ii++)
            {
                DataValue value = values[ii];

                // set an error code for nodes that were not handled by any node manager.
                if (!nodesToRead[ii].Processed)
                {
                    value = values[ii] = new DataValue(
                        StatusCodes.BadNodeIdUnknown,
                        DateTime.UtcNow);
                    errors[ii] = new ServiceResult(values[ii].StatusCode);
                }

                // update the diagnostic info and ensure the status code in the data value is the same as the error code.
                if (errors[ii] != null && errors[ii].Code != StatusCodes.Good)
                {
                    value ??= values[ii] = new DataValue(errors[ii].Code, DateTime.UtcNow);

                    value.StatusCode = errors[ii].Code;

                    if ((context.DiagnosticsMask & DiagnosticsMasks.OperationAll) != 0)
                    {
                        diagnosticInfos[ii] = ServerUtils.CreateDiagnosticInfo(
                            Server,
                            context,
                            errors[ii]);
                        diagnosticsExist = true;
                    }
                }

                // apply the timestamp filters.
                if (timestampsToReturn is not TimestampsToReturn.Server and not TimestampsToReturn.Both)
                {
                    value.ServerTimestamp = DateTime.MinValue;
                }

                if (timestampsToReturn is not TimestampsToReturn.Source and not TimestampsToReturn.Both)
                {
                    value.SourceTimestamp = DateTime.MinValue;
                }
            }

            // clear the diagnostics array if no diagnostics requested or no errors occurred.
            UpdateDiagnostics(context, diagnosticsExist, ref diagnosticInfos);

            return (values, diagnosticInfos);
        }

        /// <summary>
        /// Reads the history of a set of items.
        /// </summary>
        /// <exception cref="ServiceResultException"></exception>
        public virtual void HistoryRead(
            OperationContext context,
            ExtensionObject historyReadDetails,
            TimestampsToReturn timestampsToReturn,
            bool releaseContinuationPoints,
            HistoryReadValueIdCollection nodesToRead,
            out HistoryReadResultCollection results,
            out DiagnosticInfoCollection diagnosticInfos)
        {
            (results, diagnosticInfos) = HistoryReadAsync(
                context,
                historyReadDetails,
                timestampsToReturn,
                releaseContinuationPoints,
                nodesToRead).AsTask().GetAwaiter().GetResult();
        }

        /// <summary>
        /// Reads the history of a set of items.
        /// </summary>
        /// <exception cref="ServiceResultException"></exception>
        public virtual async ValueTask<(HistoryReadResultCollection values, DiagnosticInfoCollection diagnosticInfos)> HistoryReadAsync(
            OperationContext context,
            ExtensionObject historyReadDetails,
            TimestampsToReturn timestampsToReturn,
            bool releaseContinuationPoints,
            HistoryReadValueIdCollection nodesToRead,
            CancellationToken cancellationToken = default)
        {
            // validate history details parameter.
            if (ExtensionObject.IsNull(historyReadDetails))
            {
                throw new ServiceResultException(StatusCodes.BadHistoryOperationInvalid);
            }

            if (historyReadDetails.Body is not HistoryReadDetails details)
            {
                throw new ServiceResultException(StatusCodes.BadHistoryOperationInvalid);
            }

            // create result lists.
            bool diagnosticsExist = false;
            var results = new HistoryReadResultCollection(nodesToRead.Count);
            var diagnosticInfos = new DiagnosticInfoCollection(nodesToRead.Count);

            // pre-validate items.
            bool validItems = false;
            // create empty list of errors.
            var errors = new List<ServiceResult>(results.Count);
            for (int ii = 0; ii < nodesToRead.Count; ii++)
            {
                errors.Add(null);
            }

            for (int ii = 0; ii < nodesToRead.Count; ii++)
            {
                // Limit permission restrictions to Client initiated service call
                HistoryReadResult result = null;
                DiagnosticInfo diagnosticInfo = null;

                // pre-validate and pre-parse parameter.
                errors[ii] = await ValidateHistoryReadRequestAsync(context, nodesToRead[ii], cancellationToken)
                    .ConfigureAwait(false);

                // return error status.
                if (ServiceResult.IsBad(errors[ii]))
                {
                    nodesToRead[ii].Processed = true;
                    result = new HistoryReadResult { StatusCode = errors[ii].Code };

                    // add diagnostics if requested.
                    if ((context.DiagnosticsMask & DiagnosticsMasks.OperationAll) != 0)
                    {
                        diagnosticInfo = ServerUtils.CreateDiagnosticInfo(
                            Server,
                            context,
                            errors[ii]);
                        diagnosticsExist = true;
                    }
                }
                // found at least one valid item.
                else
                {
                    nodesToRead[ii].Processed = false;
                    validItems = true;
                }

                results.Add(result);
                diagnosticInfos.Add(diagnosticInfo);
            }

            // call each node manager.
            if (validItems)
            {
                foreach ((_, IAsyncNodeManager asyncNodeManager) in m_nodeManagers)
                {
                    await asyncNodeManager.HistoryReadAsync(
                         context,
                        details,
                        timestampsToReturn,
                        releaseContinuationPoints,
                        nodesToRead,
                        results,
                        errors,
                        cancellationToken).ConfigureAwait(false);
                }

                for (int ii = 0; ii < nodesToRead.Count; ii++)
                {
                    HistoryReadResult result = results[ii];

                    // set an error code for nodes that were not handled by any node manager.
                    if (!nodesToRead[ii].Processed)
                    {
                        nodesToRead[ii].Processed = true;
                        result = results[ii] = new HistoryReadResult();
                        result.StatusCode = StatusCodes.BadNodeIdUnknown;
                        errors[ii] = results[ii].StatusCode;
                    }

                    // update the diagnostic info and ensure the status code in the result is the same as the error code.
                    if (errors[ii] != null && errors[ii].Code != StatusCodes.Good)
                    {
                        result ??= results[ii] = new HistoryReadResult();

                        result.StatusCode = errors[ii].Code;

                        // add diagnostics if requested.
                        if ((context.DiagnosticsMask & DiagnosticsMasks.OperationAll) != 0)
                        {
                            diagnosticInfos[ii] = ServerUtils.CreateDiagnosticInfo(
                                Server,
                                context,
                                errors[ii]);
                            diagnosticsExist = true;
                        }
                    }
                }
            }

            // clear the diagnostics array if no diagnostics requested or no errors occurred.
            UpdateDiagnostics(context, diagnosticsExist, ref diagnosticInfos);

            return (results, diagnosticInfos);
        }

        /// <summary>
        /// Writes a set of values.
        /// </summary>
        /// <exception cref="ArgumentNullException"><paramref name="context"/> is <c>null</c>.</exception>
        public virtual void Write(
            OperationContext context,
            WriteValueCollection nodesToWrite,
            out StatusCodeCollection results,
            out DiagnosticInfoCollection diagnosticInfos)
        {
            (results, diagnosticInfos) = WriteAsync(
                context,
                nodesToWrite
                ).AsTask().GetAwaiter().GetResult();
        }

        /// <summary>
        /// Writes a set of values.
        /// </summary>
        /// <exception cref="ArgumentNullException"><paramref name="context"/> is <c>null</c>.</exception>
        public virtual async ValueTask<(StatusCodeCollection results, DiagnosticInfoCollection diagnosticInfos)> WriteAsync(
            OperationContext context,
            WriteValueCollection nodesToWrite,
            CancellationToken cancellationToken = default)
        {
            if (context == null)
            {
                throw new ArgumentNullException(nameof(context));
            }

            if (nodesToWrite == null)
            {
                throw new ArgumentNullException(nameof(nodesToWrite));
            }

            int count = nodesToWrite.Count;

            bool diagnosticsExist = false;
            var results = new StatusCodeCollection(count);
            var diagnosticInfos = new DiagnosticInfoCollection(count);

            // add placeholder for each result.
            bool validItems = false;

            for (int ii = 0; ii < count; ii++)
            {
                StatusCode result = StatusCodes.Good;
                DiagnosticInfo diagnosticInfo = null;

                // pre-validate and pre-parse parameter. Validate also access rights and role permissions
                ServiceResult error = await ValidateWriteRequestAsync(context, nodesToWrite[ii], cancellationToken)
                    .ConfigureAwait(false);

                // return error status.
                if (ServiceResult.IsBad(error))
                {
                    nodesToWrite[ii].Processed = true;
                    result = error.Code;

                    // add diagnostics if requested.
                    if ((context.DiagnosticsMask & DiagnosticsMasks.OperationAll) != 0)
                    {
                        diagnosticInfo = ServerUtils.CreateDiagnosticInfo(Server, context, error);
                        diagnosticsExist = true;
                    }
                }
                // found at least one valid item.
                else
                {
                    nodesToWrite[ii].Processed = false;
                    validItems = true;
                }

                results.Add(result);
                diagnosticInfos.Add(diagnosticInfo);
            }

            // call each node manager.
            if (validItems)
            {
                var errors = new List<ServiceResult>(count);
                errors.AddRange(new ServiceResult[count]);

                foreach ((_, IAsyncNodeManager asyncNodeManager) in m_nodeManagers)
                {
                    await asyncNodeManager.WriteAsync(
                        context,
                        nodesToWrite,
                        errors,
                        cancellationToken).ConfigureAwait(false);
                }

                for (int ii = 0; ii < nodesToWrite.Count; ii++)
                {
                    if (!nodesToWrite[ii].Processed)
                    {
                        errors[ii] = StatusCodes.BadNodeIdUnknown;
                    }

                    if (errors[ii] != null && errors[ii].Code != StatusCodes.Good)
                    {
                        results[ii] = errors[ii].Code;

                        // add diagnostics if requested.
                        if ((context.DiagnosticsMask & DiagnosticsMasks.OperationAll) != 0)
                        {
                            diagnosticInfos[ii] = ServerUtils.CreateDiagnosticInfo(
                                Server,
                                context,
                                errors[ii]);
                            diagnosticsExist = true;
                        }
                    }

                    ServerUtils.ReportWriteValue(
                        nodesToWrite[ii].NodeId,
                        nodesToWrite[ii].Value,
                        results[ii]);
                }
            }

            // clear the diagnostics array if no diagnostics requested or no errors occurred.
            UpdateDiagnostics(context, diagnosticsExist, ref diagnosticInfos);

            return (results, diagnosticInfos);
        }

        /// <summary>
        /// Updates the history for a set of nodes.
        /// </summary>
        public virtual void HistoryUpdate(
            OperationContext context,
            ExtensionObjectCollection historyUpdateDetails,
            out HistoryUpdateResultCollection results,
            out DiagnosticInfoCollection diagnosticInfos)
        {
            (results, diagnosticInfos) = HistoryUpdateAsync(
                context,
                historyUpdateDetails).AsTask().GetAwaiter().GetResult();
        }

        /// <summary>
        /// Updates the history for a set of nodes.
        /// </summary>
        public virtual async ValueTask<(HistoryUpdateResultCollection results, DiagnosticInfoCollection diagnosticInfos)>
            HistoryUpdateAsync(
                OperationContext context,
                ExtensionObjectCollection historyUpdateDetails,
                CancellationToken cancellationToken = default)
        {
            Type detailsType = null;
            var nodesToUpdate = new List<HistoryUpdateDetails>();

            // verify that all extension objects in the list have the same type.
            foreach (ExtensionObject details in historyUpdateDetails)
            {
                if (detailsType == null)
                {
                    detailsType = details.Body.GetType();
                }

                if (!ExtensionObject.IsNull(details))
                {
                    nodesToUpdate.Add(details.Body as HistoryUpdateDetails);
                }
            }

            // create result lists.
            bool diagnosticsExist = false;
            var results = new HistoryUpdateResultCollection(nodesToUpdate.Count);
            var diagnosticInfos = new DiagnosticInfoCollection(nodesToUpdate.Count);

            // pre-validate items.
            bool validItems = false;

            // create empty list of errors.
            var errors = new List<ServiceResult>(results.Count);
            for (int ii = 0; ii < nodesToUpdate.Count; ii++)
            {
                errors.Add(null);
            }

            for (int ii = 0; ii < nodesToUpdate.Count; ii++)
            {
                HistoryUpdateResult result = null;
                DiagnosticInfo diagnosticInfo = null;

                // check the type of details parameter.
                ServiceResult error;
                if (nodesToUpdate[ii].GetType() != detailsType)
                {
                    error = StatusCodes.BadHistoryOperationInvalid;
                }
                // pre-validate and pre-parse parameter.
                else
                {
                    error = await ValidateHistoryUpdateRequestAsync(context, nodesToUpdate[ii], cancellationToken)
                        .ConfigureAwait(false);
                }

                // return error status.
                if (ServiceResult.IsBad(error))
                {
                    nodesToUpdate[ii].Processed = true;
                    result = new HistoryUpdateResult { StatusCode = error.Code };

                    // add diagnostics if requested.
                    if ((context.DiagnosticsMask & DiagnosticsMasks.OperationAll) != 0)
                    {
                        diagnosticInfo = ServerUtils.CreateDiagnosticInfo(Server, context, error);
                        diagnosticsExist = true;
                    }
                }
                // found at least one valid item.
                else
                {
                    nodesToUpdate[ii].Processed = false;
                    validItems = true;
                }

                results.Add(result);
                diagnosticInfos.Add(diagnosticInfo);
            }

            // call each node manager.
            if (validItems)
            {
                foreach ((_, IAsyncNodeManager asyncNodeManager) in m_nodeManagers)
                {
                    await asyncNodeManager.HistoryUpdateAsync(
                        context,
                        detailsType,
                        nodesToUpdate,
                        results,
                        errors,
                        cancellationToken).ConfigureAwait(false);
                }

                for (int ii = 0; ii < nodesToUpdate.Count; ii++)
                {
                    HistoryUpdateResult result = results[ii];

                    // set an error code for nodes that were not handled by any node manager.
                    if (!nodesToUpdate[ii].Processed)
                    {
                        nodesToUpdate[ii].Processed = true;
                        result = results[ii] = new HistoryUpdateResult();
                        result.StatusCode = StatusCodes.BadNodeIdUnknown;
                        errors[ii] = result.StatusCode;
                    }

                    // update the diagnostic info and ensure the status code in the result is the same as the error code.
                    if (errors[ii] != null && errors[ii].Code != StatusCodes.Good)
                    {
                        result ??= results[ii] = new HistoryUpdateResult();

                        result.StatusCode = errors[ii].Code;

                        // add diagnostics if requested.
                        if ((context.DiagnosticsMask & DiagnosticsMasks.OperationAll) != 0)
                        {
                            diagnosticInfos[ii] = ServerUtils.CreateDiagnosticInfo(
                                Server,
                                context,
                                errors[ii]);
                            diagnosticsExist = true;
                        }
                    }
                }
            }

            // clear the diagnostics array if no diagnostics requested or no errors occurred.
            UpdateDiagnostics(context, diagnosticsExist, ref diagnosticInfos);

            return (results, diagnosticInfos);
        }

        /// <summary>
        /// Calls a method defined on an object.
        /// </summary>
        public virtual void Call(
            OperationContext context,
            CallMethodRequestCollection methodsToCall,
            out CallMethodResultCollection results,
            out DiagnosticInfoCollection diagnosticInfos)
        {
            (results, diagnosticInfos) = CallAsync(
                context,
                methodsToCall).AsTask().GetAwaiter().GetResult();
        }

        /// <summary>
        /// Calls a method defined on an object.
        /// </summary>
        /// <exception cref="ArgumentNullException">
        /// <paramref name="context"/> is <c>null</c>.</exception>
        public virtual async ValueTask<(CallMethodResultCollection results, DiagnosticInfoCollection diagnosticInfos)>
            CallAsync(
                OperationContext context,
                CallMethodRequestCollection methodsToCall,
                CancellationToken cancellationToken = default)
        {
            if (context == null)
            {
                throw new ArgumentNullException(nameof(context));
            }

            if (methodsToCall == null)
            {
                throw new ArgumentNullException(nameof(methodsToCall));
            }

            bool diagnosticsExist = false;
            var results = new CallMethodResultCollection(methodsToCall.Count);
            var diagnosticInfos = new DiagnosticInfoCollection(methodsToCall.Count);
            var errors = new List<ServiceResult>(methodsToCall.Count);

            // add placeholder for each result.
            bool validItems = false;

            for (int ii = 0; ii < methodsToCall.Count; ii++)
            {
                results.Add(null);
                errors.Add(null);

                if ((context.DiagnosticsMask & DiagnosticsMasks.OperationAll) != 0)
                {
                    diagnosticInfos.Add(null);
                }

                // validate request parameters.
                errors[ii] = ValidateCallRequestItem(context, methodsToCall[ii]);

                if (ServiceResult.IsBad(errors[ii]))
                {
                    methodsToCall[ii].Processed = true;

                    // add diagnostics if requested.
                    if ((context.DiagnosticsMask & DiagnosticsMasks.OperationAll) != 0)
                    {
                        diagnosticInfos[ii] = ServerUtils.CreateDiagnosticInfo(
                            Server,
                            context,
                            errors[ii]);
                        diagnosticsExist = true;
                    }

                    continue;
                }

                // found at least one valid item.
                validItems = true;
                methodsToCall[ii].Processed = false;
            }

            // call each node manager.
            if (validItems)
            {
                foreach ((_, IAsyncNodeManager asyncNodeManager) in m_nodeManagers)
                {
                    await asyncNodeManager.CallAsync(
                        context,
                        methodsToCall,
                        results,
                        errors,
                        cancellationToken).ConfigureAwait(false);
                }
            }

            for (int ii = 0; ii < methodsToCall.Count; ii++)
            {
                // set an error code for calls that were not handled by any node manager.
                if (!methodsToCall[ii].Processed)
                {
                    results[ii] = new CallMethodResult();
                    errors[ii] = StatusCodes.BadNodeIdUnknown;
                }

                // update the diagnostic info and ensure the status code in the result is the same as the error code.
                if (errors[ii] != null && errors[ii].Code != StatusCodes.Good)
                {
                    if (results[ii] == null)
                    {
                        results[ii] = new CallMethodResult();
                    }

                    results[ii].StatusCode = errors[ii].Code;

                    // add diagnostics if requested.
                    if ((context.DiagnosticsMask & DiagnosticsMasks.OperationAll) != 0)
                    {
                        diagnosticInfos[ii] = ServerUtils.CreateDiagnosticInfo(
                            Server,
                            context,
                            errors[ii]);
                        diagnosticsExist = true;
                    }
                }
            }

            // clear the diagnostics array if no diagnostics requested or no errors occurred.
            UpdateDiagnostics(context, diagnosticsExist, ref diagnosticInfos);

            return (results, diagnosticInfos);
        }

        /// <summary>
        /// Calls a method defined on an object.
        /// </summary>
        public virtual void ConditionRefresh(
            OperationContext context,
            IList<IEventMonitoredItem> monitoredItems)
        {
            ConditionRefreshAsync(
                context,
                monitoredItems).AsTask().GetAwaiter().GetResult();
        }

        /// <summary>
        /// Handles condition refresh request.
        /// </summary>
        public virtual async ValueTask ConditionRefreshAsync(
            OperationContext context,
            IList<IEventMonitoredItem> monitoredItems,
            CancellationToken cancellationToken = default)
        {
            foreach ((_, IAsyncNodeManager asyncNodeManager) in m_nodeManagers)
            {
                try
                {
                    await asyncNodeManager.ConditionRefreshAsync(context, monitoredItems, cancellationToken)
                        .ConfigureAwait(false);
                }
                catch (Exception e)
                {
                    Utils.LogError(e, "Error calling ConditionRefreshAsync on AsyncNodeManager.");
                }
            }
        }

        /// <summary>
        /// Creates a set of monitored items.
        /// </summary>
        /// <exception cref="ArgumentNullException"><paramref name="context"/> is <c>null</c>.</exception>
        /// <exception cref="ArgumentOutOfRangeException"></exception>
        /// <exception cref="ServiceResultException"></exception>
        public virtual void CreateMonitoredItems(
            OperationContext context,
            uint subscriptionId,
            double publishingInterval,
            TimestampsToReturn timestampsToReturn,
            IList<MonitoredItemCreateRequest> itemsToCreate,
            IList<ServiceResult> errors,
            IList<MonitoringFilterResult> filterResults,
            IList<IMonitoredItem> monitoredItems,
            bool createDurable)
        {
            CreateMonitoredItemsAsync(
                context,
                subscriptionId,
                publishingInterval,
                timestampsToReturn,
                itemsToCreate,
                errors,
                filterResults,
                monitoredItems,
                createDurable).AsTask().GetAwaiter().GetResult();
        }

        /// <summary>
        /// Creates a set of monitored items.
        /// </summary>
        /// <exception cref="ArgumentNullException"><paramref name="context"/> is <c>null</c>.</exception>
        /// <exception cref="ArgumentOutOfRangeException"></exception>
        /// <exception cref="ServiceResultException"></exception>
        public virtual async ValueTask CreateMonitoredItemsAsync(
            OperationContext context,
            uint subscriptionId,
            double publishingInterval,
            TimestampsToReturn timestampsToReturn,
            IList<MonitoredItemCreateRequest> itemsToCreate,
            IList<ServiceResult> errors,
            IList<MonitoringFilterResult> filterResults,
            IList<IMonitoredItem> monitoredItems,
            bool createDurable,
            CancellationToken cancellationToken = default)
        {
            if (context == null)
            {
                throw new ArgumentNullException(nameof(context));
            }

            if (itemsToCreate == null)
            {
                throw new ArgumentNullException(nameof(itemsToCreate));
            }

            if (errors == null)
            {
                throw new ArgumentNullException(nameof(errors));
            }

            if (filterResults == null)
            {
                throw new ArgumentNullException(nameof(filterResults));
            }

            if (monitoredItems == null)
            {
                throw new ArgumentNullException(nameof(monitoredItems));
            }

            if (publishingInterval < 0)
            {
                throw new ArgumentOutOfRangeException(nameof(publishingInterval));
            }

            if (timestampsToReturn is < TimestampsToReturn.Source or > TimestampsToReturn.Neither)
            {
                throw new ServiceResultException(StatusCodes.BadTimestampsToReturnInvalid);
            }

            // add placeholder for each result.
            bool validItems = false;

            for (int ii = 0; ii < itemsToCreate.Count; ii++)
            {
                // validate request parameters.
                errors[ii] = await ValidateMonitoredItemCreateRequestAsync(context, itemsToCreate[ii], cancellationToken)
                    .ConfigureAwait(false);

                if (ServiceResult.IsBad(errors[ii]))
                {
                    itemsToCreate[ii].Processed = true;
                    continue;
                }

                // found at least one valid item.
                validItems = true;
                itemsToCreate[ii].Processed = false;
            }

            // call each node manager.
            if (validItems)
            {
                // create items for event filters.
<<<<<<< HEAD
                await CreateMonitoredItemsForEventsAsync(
=======
                CreateMonitoredItemsForEvents(
                    context,
                    subscriptionId,
                    publishingInterval,
                    timestampsToReturn,
                    itemsToCreate,
                    errors,
                    filterResults,
                    monitoredItems,
                    createDurable,
                    m_monitoredItemIdFactory);

                // create items for data access.
                foreach (INodeManager nodeManager in m_nodeManagers)
                {
                    nodeManager.CreateMonitoredItems(
>>>>>>> 4ccb6a7f
                        context,
                        subscriptionId,
                        publishingInterval,
                        timestampsToReturn,
                        itemsToCreate,
                        errors,
                        filterResults,
                        monitoredItems,
                        createDurable,
<<<<<<< HEAD
                        GetNextMonitoredItemId,
                        cancellationToken)
                    .ConfigureAwait(false);

                // create items for data access.
                foreach ((_, IAsyncNodeManager nodeManager) in m_nodeManagers)
                {
                    await nodeManager.CreateMonitoredItemsAsync(
                            context,
                            subscriptionId,
                            publishingInterval,
                            timestampsToReturn,
                            itemsToCreate,
                            errors,
                            filterResults,
                            monitoredItems,
                            createDurable,
                            GetNextMonitoredItemId,
                            cancellationToken)
                        .ConfigureAwait(false);
=======
                        m_monitoredItemIdFactory);
>>>>>>> 4ccb6a7f
                }

                // fill results for unknown nodes.
                for (int ii = 0; ii < errors.Count; ii++)
                {
                    if (!itemsToCreate[ii].Processed)
                    {
                        errors[ii] = new ServiceResult(StatusCodes.BadNodeIdUnknown);
                    }
                }
            }
        }

        /// <summary>
        /// Create monitored items for event subscriptions.
        /// </summary>
        private async ValueTask CreateMonitoredItemsForEventsAsync(
            OperationContext context,
            uint subscriptionId,
            double publishingInterval,
            TimestampsToReturn timestampsToReturn,
            IList<MonitoredItemCreateRequest> itemsToCreate,
            IList<ServiceResult> errors,
            IList<MonitoringFilterResult> filterResults,
            IList<IMonitoredItem> monitoredItems,
            bool createDurable,
<<<<<<< HEAD
            Func<uint> getNextMonitoredItemId,
            CancellationToken cancellationToken = default)
=======
            MonitoredItemIdFactory monitoredItemIdFactory)
>>>>>>> 4ccb6a7f
        {
            for (int ii = 0; ii < itemsToCreate.Count; ii++)
            {
                MonitoredItemCreateRequest itemToCreate = itemsToCreate[ii];

                if (!itemToCreate.Processed)
                {
                    // must make sure the filter is not null before checking its type.
                    if (ExtensionObject.IsNull(itemToCreate.RequestedParameters.Filter))
                    {
                        continue;
                    }

                    // all event subscriptions required an event filter.
                    if (itemToCreate.RequestedParameters.Filter.Body is not EventFilter filter)
                    {
                        continue;
                    }

                    itemToCreate.Processed = true;

                    // only the value attribute may be used with an event subscription.
                    if (itemToCreate.ItemToMonitor.AttributeId != Attributes.EventNotifier)
                    {
                        errors[ii] = StatusCodes.BadFilterNotAllowed;
                        continue;
                    }

                    // the index range parameter has no meaning for event subscriptions.
                    if (!string.IsNullOrEmpty(itemToCreate.ItemToMonitor.IndexRange))
                    {
                        errors[ii] = StatusCodes.BadIndexRangeInvalid;
                        continue;
                    }

                    // the data encoding has no meaning for event subscriptions.
                    if (!QualifiedName.IsNull(itemToCreate.ItemToMonitor.DataEncoding))
                    {
                        errors[ii] = StatusCodes.BadDataEncodingInvalid;
                        continue;
                    }

                    // validate the event filter.
                    EventFilter.Result result = filter.Validate(
                        new FilterContext(Server.NamespaceUris, Server.TypeTree, context));

                    if (ServiceResult.IsBad(result.Status))
                    {
                        errors[ii] = result.Status;
                        filterResults[ii] = result.ToEventFilterResult(
                            context.DiagnosticsMask,
                            context.StringTable);
                        continue;
                    }

                    // check if a valid node.
                    object handle = GetManagerHandle(
                        itemToCreate.ItemToMonitor.NodeId,
                        out INodeManager nodeManager);

                    if (handle == null)
                    {
                        errors[ii] = StatusCodes.BadNodeIdUnknown;
                        continue;
                    }
                    NodeMetadata nodeMetadata = nodeManager.GetNodeMetadata(
                        context,
                        handle,
                        BrowseResultMask.All);

                    errors[ii] = ValidateRolePermissions(
                        context,
                        nodeMetadata,
                        PermissionType.ReceiveEvents);

                    if (ServiceResult.IsBad(errors[ii]))
                    {
                        continue;
                    }

                    IEventMonitoredItem monitoredItem = Server.EventManager.CreateMonitoredItem(
                        context,
                        nodeManager,
                        handle,
                        subscriptionId,
                        monitoredItemIdFactory.GetNextId(),
                        timestampsToReturn,
                        publishingInterval,
                        itemToCreate,
                        filter,
                        createDurable);

                    // subscribe to all node managers.
                    if (itemToCreate.ItemToMonitor.NodeId == Objects.Server)
                    {
                        foreach ((_, IAsyncNodeManager manager) in m_nodeManagers)
                        {
                            try
                            {
                                await manager.SubscribeToAllEventsAsync(
                                    context,
                                    subscriptionId,
                                    monitoredItem,
                                    false,
                                    cancellationToken)
                                    .ConfigureAwait(false);
                            }
                            catch (Exception e)
                            {
                                Utils.LogError(
                                    e,
                                    "NodeManager threw an exception subscribing to all events. NodeManager={0}",
                                    manager);
                            }
                        }
                    }
                    // only subscribe to the node manager that owns the node.
                    else
                    {
                        ServiceResult error = nodeManager.SubscribeToEvents(
                            context,
                            handle,
                            subscriptionId,
                            monitoredItem,
                            false);

                        if (ServiceResult.IsBad(error))
                        {
                            Server.EventManager.DeleteMonitoredItem(monitoredItem.Id);
                            errors[ii] = error;
                            continue;
                        }
                    }

                    monitoredItems[ii] = monitoredItem;
                    errors[ii] = StatusCodes.Good;
                }
            }
        }

        /// <summary>
        /// Restore a set of monitored items after a Server Restart.
        /// </summary>
        /// <exception cref="ArgumentNullException"><paramref name="itemsToRestore"/> is <c>null</c>.</exception>
        /// <exception cref="InvalidOperationException"></exception>
        public virtual void RestoreMonitoredItems(
            IList<IStoredMonitoredItem> itemsToRestore,
            IList<IMonitoredItem> monitoredItems,
            IUserIdentity savedOwnerIdentity)
        {
            RestoreMonitoredItemsAsync(
                itemsToRestore,
                monitoredItems,
                savedOwnerIdentity).AsTask().GetAwaiter().GetResult();
        }

        /// <summary>
        /// Restore a set of monitored items after a Server Restart.
        /// </summary>
        /// <exception cref="ArgumentNullException"><paramref name="itemsToRestore"/> is <c>null</c>.</exception>
        /// <exception cref="InvalidOperationException"></exception>
        public virtual async ValueTask RestoreMonitoredItemsAsync(
            IList<IStoredMonitoredItem> itemsToRestore,
            IList<IMonitoredItem> monitoredItems,
            IUserIdentity savedOwnerIdentity,
            CancellationToken cancellationToken = default)
        {
            if (itemsToRestore == null)
            {
                throw new ArgumentNullException(nameof(itemsToRestore));
            }

            if (monitoredItems == null)
            {
                throw new ArgumentNullException(nameof(monitoredItems));
            }

            if (Server.IsRunning)
            {
                throw new InvalidOperationException(
                    "Subscription restore can only occur on startup");
            }

            // create items for event filters.
            await RestoreMonitoredItemsForEventsAsync(itemsToRestore, monitoredItems, cancellationToken)
                .ConfigureAwait(false);

            // create items for data access.
            foreach ((_, IAsyncNodeManager nodeManager) in m_nodeManagers)
            {
                await nodeManager.RestoreMonitoredItemsAsync(
                        itemsToRestore,
                        monitoredItems,
                        savedOwnerIdentity,
                        cancellationToken)
                    .ConfigureAwait(false);
            }

            m_monitoredItemIdFactory.SetStartValue(itemsToRestore.Max(i => i.Id));
        }

        /// <summary>
        /// Restore monitored items for event subscriptions.
        /// </summary>
        private async ValueTask RestoreMonitoredItemsForEventsAsync(
            IList<IStoredMonitoredItem> itemsToRestore,
            IList<IMonitoredItem> monitoredItems,
            CancellationToken cancellationToken = default)
        {
            for (int ii = 0; ii < itemsToRestore.Count; ii++)
            {
                IStoredMonitoredItem item = itemsToRestore[ii];

                if (!item.IsRestored)
                {
                    // all event subscriptions required an event filter.
                    if (item.OriginalFilter is not EventFilter)
                    {
                        continue;
                    }

                    item.IsRestored = true;

                    // check if a valid node.
                    object handle = GetManagerHandle(item.NodeId, out INodeManager nodeManager);

                    if (handle == null)
                    {
                        continue;
                    }

                    IEventMonitoredItem monitoredItem = Server.EventManager.RestoreMonitoredItem(
                        nodeManager,
                        handle,
                        item);

                    // subscribe to all node managers.
                    if (item.NodeId == Objects.Server)
                    {
                        foreach ((_, IAsyncNodeManager manager) in m_nodeManagers)
                        {
                            try
                            {
                                await manager.SubscribeToAllEventsAsync(
                                        new OperationContext(monitoredItem),
                                        monitoredItem.SubscriptionId,
                                        monitoredItem,
                                        false,
                                        cancellationToken)
                                    .ConfigureAwait(false);
                            }
                            catch (Exception e)
                            {
                                Utils.LogError(
                                    e,
                                    "NodeManager threw an exception subscribing to all events. NodeManager={0}",
                                    manager);
                            }
                        }
                    }
                    // only subscribe to the node manager that owns the node.
                    else
                    {
                        ServiceResult error = nodeManager.SubscribeToEvents(
                            new OperationContext(monitoredItem),
                            handle,
                            monitoredItem.SubscriptionId,
                            monitoredItem,
                            false);

                        if (ServiceResult.IsBad(error))
                        {
                            Server.EventManager.DeleteMonitoredItem(monitoredItem.Id);
                            continue;
                        }
                    }

                    monitoredItems[ii] = monitoredItem;
                }
            }
        }

        /// <summary>
        /// Modifies a set of monitored items.
        /// </summary>
        /// <exception cref="ArgumentNullException"><paramref name="context"/> is <c>null</c>.</exception>
        /// <exception cref="ServiceResultException"></exception>
        public virtual void ModifyMonitoredItems(
            OperationContext context,
            TimestampsToReturn timestampsToReturn,
            IList<IMonitoredItem> monitoredItems,
            IList<MonitoredItemModifyRequest> itemsToModify,
            IList<ServiceResult> errors,
            IList<MonitoringFilterResult> filterResults)
        {
            ModifyMonitoredItemsAsync(
                context,
                timestampsToReturn,
                monitoredItems,
                itemsToModify,
                errors,
                filterResults).AsTask().GetAwaiter().GetResult();
        }

        /// <summary>
        /// Modifies a set of monitored items.
        /// </summary>
        /// <exception cref="ArgumentNullException"><paramref name="context"/> is <c>null</c>.</exception>
        /// <exception cref="ServiceResultException"></exception>
        public virtual async ValueTask ModifyMonitoredItemsAsync(
            OperationContext context,
            TimestampsToReturn timestampsToReturn,
            IList<IMonitoredItem> monitoredItems,
            IList<MonitoredItemModifyRequest> itemsToModify,
            IList<ServiceResult> errors,
            IList<MonitoringFilterResult> filterResults,
            CancellationToken cancellationToken = default)
        {
            if (context == null)
            {
                throw new ArgumentNullException(nameof(context));
            }

            if (itemsToModify == null)
            {
                throw new ArgumentNullException(nameof(itemsToModify));
            }

            if (monitoredItems == null)
            {
                throw new ArgumentNullException(nameof(monitoredItems));
            }

            if (errors == null)
            {
                throw new ArgumentNullException(nameof(errors));
            }

            if (filterResults == null)
            {
                throw new ArgumentNullException(nameof(filterResults));
            }

            if (timestampsToReturn is < TimestampsToReturn.Source or > TimestampsToReturn.Neither)
            {
                throw new ServiceResultException(StatusCodes.BadTimestampsToReturnInvalid);
            }

            bool validItems = false;

            for (int ii = 0; ii < itemsToModify.Count; ii++)
            {
                // check for errors.
                if (ServiceResult.IsBad(errors[ii]) || monitoredItems[ii] == null)
                {
                    itemsToModify[ii].Processed = true;
                    continue;
                }

                // validate request parameters.
                errors[ii] = ValidateMonitoredItemModifyRequest(itemsToModify[ii]);

                if (ServiceResult.IsBad(errors[ii]))
                {
                    itemsToModify[ii].Processed = true;
                    continue;
                }

                // found at least one valid item.
                validItems = true;
                itemsToModify[ii].Processed = false;
            }

            // call each node manager.
            if (validItems)
            {
                // modify items for event filters.
                await ModifyMonitoredItemsForEventsAsync(
                        context,
                        timestampsToReturn,
                        monitoredItems,
                        itemsToModify,
                        errors,
                        filterResults,
                        cancellationToken)
                    .ConfigureAwait(false);

                // let each node manager figure out which items it owns.
                foreach ((_, IAsyncNodeManager nodeManager) in m_nodeManagers)
                {
                    await nodeManager.ModifyMonitoredItemsAsync(
                            context,
                            timestampsToReturn,
                            monitoredItems,
                            itemsToModify,
                            errors,
                            filterResults,
                            cancellationToken)
                        .ConfigureAwait(false);
                }

                // update results.
                for (int ii = 0; ii < errors.Count; ii++)
                {
                    if (!itemsToModify[ii].Processed)
                    {
                        errors[ii] = new ServiceResult(StatusCodes.BadMonitoredItemIdInvalid);
                    }
                }
            }
        }

        /// <summary>
        /// Modify monitored items for event subscriptions.
        /// </summary>
        private async ValueTask ModifyMonitoredItemsForEventsAsync(
            OperationContext context,
            TimestampsToReturn timestampsToReturn,
            IList<IMonitoredItem> monitoredItems,
            IList<MonitoredItemModifyRequest> itemsToModify,
            IList<ServiceResult> errors,
            IList<MonitoringFilterResult> filterResults,
            CancellationToken cancellationToken = default)
        {
            for (int ii = 0; ii < itemsToModify.Count; ii++)
            {
                // all event subscriptions are handled by the event manager.
                if (monitoredItems[ii] is not IEventMonitoredItem monitoredItem ||
                    (monitoredItem.MonitoredItemType & MonitoredItemTypeMask.Events) == 0)
                {
                    continue;
                }

                MonitoredItemModifyRequest itemToModify = itemsToModify[ii];
                itemToModify.Processed = true;

                // check for a valid filter.
                if (ExtensionObject.IsNull(itemToModify.RequestedParameters.Filter))
                {
                    errors[ii] = StatusCodes.BadEventFilterInvalid;
                    continue;
                }

                // all event subscriptions required an event filter.

                if (itemToModify.RequestedParameters.Filter.Body is not EventFilter filter)
                {
                    errors[ii] = StatusCodes.BadEventFilterInvalid;
                    continue;
                }

                // validate the event filter.
                EventFilter.Result result = filter.Validate(
                    new FilterContext(Server.NamespaceUris, Server.TypeTree, context));

                if (ServiceResult.IsBad(result.Status))
                {
                    errors[ii] = result.Status;
                    filterResults[ii] = result.ToEventFilterResult(
                        context.DiagnosticsMask,
                        context.StringTable);
                    continue;
                }

                // modify the item.
                Server.EventManager.ModifyMonitoredItem(
                    context,
                    monitoredItem,
                    timestampsToReturn,
                    itemToModify,
                    filter);

                // subscribe to all node managers.
                if ((monitoredItem.MonitoredItemType & MonitoredItemTypeMask.AllEvents) != 0)
                {
                    foreach ((_, IAsyncNodeManager nodeManager) in m_nodeManagers)
                    {
                        await nodeManager.SubscribeToAllEventsAsync(
                                context,
                                monitoredItem.SubscriptionId,
                                monitoredItem,
                                false,
                                cancellationToken)
                            .ConfigureAwait(false);
                    }
                }
                // only subscribe to the node manager that owns the node.
                else
                {
                    monitoredItem.NodeManager.SubscribeToEvents(
                        context,
                        monitoredItem.ManagerHandle,
                        monitoredItem.SubscriptionId,
                        monitoredItem,
                        false);
                }

                errors[ii] = StatusCodes.Good;
            }
        }

        /// <summary>
        /// Transfers a set of monitored items.
        /// </summary>
        /// <exception cref="ArgumentNullException"><paramref name="context"/> is <c>null</c>.</exception>
        public virtual void TransferMonitoredItems(
            OperationContext context,
            bool sendInitialValues,
            IList<IMonitoredItem> monitoredItems,
            IList<ServiceResult> errors)
        {
            TransferMonitoredItemsAsync(
                context,
                sendInitialValues,
                monitoredItems,
                errors).AsTask().GetAwaiter().GetResult();
        }

        /// <summary>
        /// Transfers a set of monitored items.
        /// </summary>
        /// <exception cref="ArgumentNullException"><paramref name="context"/> is <c>null</c>.</exception>
        public virtual async ValueTask TransferMonitoredItemsAsync(
            OperationContext context,
            bool sendInitialValues,
            IList<IMonitoredItem> monitoredItems,
            IList<ServiceResult> errors,
            CancellationToken cancellationToken = default)
        {
            if (context == null)
            {
                throw new ArgumentNullException(nameof(context));
            }

            if (monitoredItems == null)
            {
                throw new ArgumentNullException(nameof(monitoredItems));
            }

            if (errors == null)
            {
                throw new ArgumentNullException(nameof(errors));
            }

            var processedItems = new List<bool>(monitoredItems.Count);

            // preset results for unknown nodes
            for (int ii = 0; ii < monitoredItems.Count; ii++)
            {
                processedItems.Add(monitoredItems[ii] == null);
                errors[ii] = StatusCodes.BadMonitoredItemIdInvalid;
            }

            // call each node manager.
            foreach ((_, IAsyncNodeManager nodeManager) in m_nodeManagers)
            {
                await nodeManager.TransferMonitoredItemsAsync(
                        context,
                        sendInitialValues,
                        monitoredItems,
                        processedItems,
                        errors,
                        cancellationToken)
                    .ConfigureAwait(false);
            }
        }

        /// <summary>
        /// Deletes a set of monitored items.
        /// </summary>
        /// <exception cref="ArgumentNullException"><paramref name="context"/> is <c>null</c>.</exception>
        public virtual void DeleteMonitoredItems(
            OperationContext context,
            uint subscriptionId,
            IList<IMonitoredItem> itemsToDelete,
            IList<ServiceResult> errors)
        {
            DeleteMonitoredItemsAsync(
                context,
                subscriptionId,
                itemsToDelete,
                errors).AsTask().GetAwaiter().GetResult();
        }

        /// <summary>
        /// Deletes a set of monitored items.
        /// </summary>
        /// <exception cref="ArgumentNullException"><paramref name="context"/> is <c>null</c>.</exception>
        public virtual async ValueTask DeleteMonitoredItemsAsync(
            OperationContext context,
            uint subscriptionId,
            IList<IMonitoredItem> itemsToDelete,
            IList<ServiceResult> errors,
            CancellationToken cancellationToken = default)
        {
            if (context == null)
            {
                throw new ArgumentNullException(nameof(context));
            }

            if (itemsToDelete == null)
            {
                throw new ArgumentNullException(nameof(itemsToDelete));
            }

            if (errors == null)
            {
                throw new ArgumentNullException(nameof(errors));
            }

            var processedItems = new List<bool>(itemsToDelete.Count);

            for (int ii = 0; ii < itemsToDelete.Count; ii++)
            {
                processedItems.Add(ServiceResult.IsBad(errors[ii]) || itemsToDelete[ii] == null);
            }

            // delete items for event filters.
            await DeleteMonitoredItemsForEventsAsync(
                    context,
                    subscriptionId,
                    itemsToDelete,
                    processedItems,
                    errors,
                    cancellationToken)
                .ConfigureAwait(false);

            // call each node manager.
            foreach ((_, IAsyncNodeManager nodeManager) in m_nodeManagers)
            {
                await nodeManager.DeleteMonitoredItemsAsync(
                        context,
                        itemsToDelete,
                        processedItems,
                        errors,
                        cancellationToken)
                    .ConfigureAwait(false);
            }

            // fill results for unknown nodes.
            for (int ii = 0; ii < errors.Count; ii++)
            {
                if (!processedItems[ii])
                {
                    errors[ii] = StatusCodes.BadMonitoredItemIdInvalid;
                }
            }
        }

        /// <summary>
        /// Delete monitored items for event subscriptions.
        /// </summary>
        private async ValueTask DeleteMonitoredItemsForEventsAsync(
            OperationContext context,
            uint subscriptionId,
            IList<IMonitoredItem> monitoredItems,
            List<bool> processedItems,
            IList<ServiceResult> errors,
            CancellationToken cancellationToken = default)
        {
            for (int ii = 0; ii < monitoredItems.Count; ii++)
            {
                // all event subscriptions are handled by the event manager.
                if (monitoredItems[ii] is not IEventMonitoredItem monitoredItem ||
                    (monitoredItem.MonitoredItemType & MonitoredItemTypeMask.Events) == 0)
                {
                    continue;
                }

                processedItems[ii] = true;

                // unsubscribe to all node managers.
                if ((monitoredItem.MonitoredItemType & MonitoredItemTypeMask.AllEvents) != 0)
                {
                    foreach ((_, IAsyncNodeManager nodeManager) in m_nodeManagers)
                    {
                        await nodeManager.SubscribeToAllEventsAsync(
                                context,
                                subscriptionId,
                                monitoredItem,
                                true,
                                cancellationToken)
                            .ConfigureAwait(false);
                    }
                }
                // only unsubscribe to the node manager that owns the node.
                else
                {
                    monitoredItem.NodeManager.SubscribeToEvents(
                        context,
                        monitoredItem.ManagerHandle,
                        subscriptionId,
                        monitoredItem,
                        true);
                }

                // delete the item.
                Server.EventManager.DeleteMonitoredItem(monitoredItem.Id);

                // success.
                errors[ii] = StatusCodes.Good;
            }
        }

        /// <summary>
        /// Changes the monitoring mode for a set of items.
        /// </summary>
        /// <exception cref="ArgumentNullException"><paramref name="context"/> is <c>null</c>.</exception>
        public virtual void SetMonitoringMode(
            OperationContext context,
            MonitoringMode monitoringMode,
            IList<IMonitoredItem> itemsToModify,
            IList<ServiceResult> errors)
        {
            SetMonitoringModeAsync(
                context,
                monitoringMode,
                itemsToModify,
                errors).AsTask().GetAwaiter().GetResult();
        }

        /// <summary>
        /// Changes the monitoring mode for a set of items.
        /// </summary>
        /// <exception cref="ArgumentNullException"><paramref name="context"/> is <c>null</c>.</exception>
        public virtual async ValueTask SetMonitoringModeAsync(
            OperationContext context,
            MonitoringMode monitoringMode,
            IList<IMonitoredItem> itemsToModify,
            IList<ServiceResult> errors,
            CancellationToken cancellationToken = default)
        {
            if (context == null)
            {
                throw new ArgumentNullException(nameof(context));
            }

            if (itemsToModify == null)
            {
                throw new ArgumentNullException(nameof(itemsToModify));
            }

            if (errors == null)
            {
                throw new ArgumentNullException(nameof(errors));
            }

            // call each node manager.
            var processedItems = new List<bool>(itemsToModify.Count);

            for (int ii = 0; ii < itemsToModify.Count; ii++)
            {
                processedItems.Add(ServiceResult.IsBad(errors[ii]) || itemsToModify[ii] == null);
            }

            // delete items for event filters.
            SetMonitoringModeForEvents(
                context,
                monitoringMode,
                itemsToModify,
                processedItems,
                errors);

            foreach ((_, IAsyncNodeManager nodeManager) in m_nodeManagers)
            {
                await nodeManager.SetMonitoringModeAsync(
                        context,
                        monitoringMode,
                        itemsToModify,
                        processedItems,
                        errors,
                        cancellationToken)
                    .ConfigureAwait(false);
            }

            // fill results for unknown nodes.
            for (int ii = 0; ii < errors.Count; ii++)
            {
                if (!processedItems[ii])
                {
                    errors[ii] = StatusCodes.BadMonitoredItemIdInvalid;
                }
            }
        }

        /// <summary>
        /// Delete monitored items for event subscriptions.
        /// </summary>
        private static void SetMonitoringModeForEvents(
            OperationContext context,
            MonitoringMode monitoringMode,
            IList<IMonitoredItem> monitoredItems,
            List<bool> processedItems,
            IList<ServiceResult> errors)
        {
            for (int ii = 0; ii < monitoredItems.Count; ii++)
            {
                // all event subscriptions are handled by the event manager.
                if (monitoredItems[ii] is not IEventMonitoredItem monitoredItem ||
                    (monitoredItem.MonitoredItemType & MonitoredItemTypeMask.Events) == 0)
                {
                    continue;
                }

                processedItems[ii] = true;

                // set the monitoring mode.
                monitoredItem.SetMonitoringMode(monitoringMode);

                // success.
                errors[ii] = StatusCodes.Good;
            }
        }

        /// <summary>
        /// The server that the node manager belongs to.
        /// </summary>
        protected IServerInternal Server { get; }

        /// <summary>
        /// The node managers being managed.
        /// </summary>
        public IReadOnlyList<(INodeManager Sync, IAsyncNodeManager Async)> NodeManagers => m_nodeManagers;

        /// <summary>
        /// The namespace managers being managed
        /// </summary>
        internal ConcurrentDictionary<int, IReadOnlyList<(INodeManager Sync, IAsyncNodeManager Async)>> NamespaceManagers { get; } = [];

        /// <summary>
        /// Validates a monitoring attributes parameter.
        /// </summary>
        protected static ServiceResult ValidateMonitoringAttributes(MonitoringParameters attributes)
        {
            // check for null structure.
            if (attributes == null)
            {
                return new ServiceResult(StatusCodes.BadStructureMissing);
            }

            // check for known filter.
            if (!ExtensionObject.IsNull(attributes.Filter) &&
                attributes.Filter.Body is not MonitoringFilter)
            {
                return new ServiceResult(StatusCodes.BadMonitoredItemFilterInvalid);
            }

            // passed basic validation.
            return null;
        }

        /// <summary>
        /// Validates a monitoring filter.
        /// </summary>
        protected static ServiceResult ValidateMonitoringFilter(ExtensionObject filter)
        {
            // check that no filter is specified for non-value attributes.
            if (!ExtensionObject.IsNull(filter))
            {
                // validate data change filter.
                if (filter.Body is DataChangeFilter datachangeFilter)
                {
                    ServiceResult error = datachangeFilter.Validate();

                    if (ServiceResult.IsBad(error))
                    {
                        return error;
                    }
                }
            }

            // passed basic validation.
            return null;
        }

        /// <summary>
        /// Validates a monitored item create request parameter.
        /// </summary>
        protected async ValueTask<ServiceResult> ValidateMonitoredItemCreateRequestAsync(
            OperationContext operationContext,
            MonitoredItemCreateRequest item,
            CancellationToken cancellationToken = default)
        {
            // check for null structure.
            if (item == null)
            {
                return new ServiceResult(StatusCodes.BadStructureMissing);
            }

            // validate read value id component. Validate also access rights and permissions
            ServiceResult error = await ValidateReadRequestAsync(
                    operationContext,
                    item.ItemToMonitor,
                    null,
                    true,
                    cancellationToken)
                .ConfigureAwait(false);

            if (ServiceResult.IsBad(error))
            {
                return error;
            }

            // check for valid monitoring mode.
            if ((int)item.MonitoringMode is < 0 or > ((int)MonitoringMode.Reporting))
            {
                return new ServiceResult(StatusCodes.BadMonitoringModeInvalid);
            }

            // check for null structure.
            MonitoringParameters attributes = item.RequestedParameters;

            error = ValidateMonitoringAttributes(attributes);

            if (ServiceResult.IsBad(error))
            {
                return error;
            }

            // check that no filter is specified for non-value attributes.
            if (item.ItemToMonitor.AttributeId is not Attributes.Value and not Attributes
                .EventNotifier)
            {
                if (!ExtensionObject.IsNull(attributes.Filter))
                {
                    return new ServiceResult(StatusCodes.BadFilterNotAllowed);
                }
            }
            else
            {
                error = ValidateMonitoringFilter(attributes.Filter);

                if (ServiceResult.IsBad(error))
                {
                    return error;
                }
            }

            // passed basic validation.
            return null;
        }

        /// <summary>
        /// Validates a monitored item modify request parameter.
        /// </summary>
        protected static ServiceResult ValidateMonitoredItemModifyRequest(
            MonitoredItemModifyRequest item)
        {
            // check for null structure.
            if (item == null)
            {
                return new ServiceResult(StatusCodes.BadStructureMissing);
            }

            // check for null structure.
            MonitoringParameters attributes = item.RequestedParameters;

            ServiceResult error = ValidateMonitoringAttributes(attributes);

            if (ServiceResult.IsBad(error))
            {
                return error;
            }

            // validate monitoring filter.
            error = ValidateMonitoringFilter(attributes.Filter);

            if (ServiceResult.IsBad(error))
            {
                return error;
            }

            // passed basic validation.
            return null;
        }

        /// <summary>
        /// Validates a call request item parameter. It validates also access rights and role permissions
        /// </summary>
        protected ServiceResult ValidateCallRequestItem(
            OperationContext operationContext,
            CallMethodRequest callMethodRequest)
        {
            // check for null structure.
            if (callMethodRequest == null)
            {
                return StatusCodes.BadStructureMissing;
            }

            // check object id.
            if (NodeId.IsNull(callMethodRequest.ObjectId))
            {
                return StatusCodes.BadNodeIdInvalid;
            }

            // check method id.
            if (NodeId.IsNull(callMethodRequest.MethodId))
            {
                return StatusCodes.BadMethodInvalid;
            }

            // check input arguments
            if (callMethodRequest.InputArguments == null)
            {
                return StatusCodes.BadStructureMissing;
            }

            return StatusCodes.Good;
        }

        /// <summary>
        /// Validates a Read or MonitoredItemCreate request. It validates also access rights and role permissions
        /// </summary>
        protected async ValueTask<ServiceResult> ValidateReadRequestAsync(
            OperationContext operationContext,
            ReadValueId readValueId,
            Dictionary<NodeId, List<object>> uniqueNodesReadAttributes = null,
            bool permissionsOnly = false,
            CancellationToken cancellationToken = default)
        {
            ServiceResult serviceResult = ReadValueId.Validate(readValueId);

            if (ServiceResult.IsGood(serviceResult))
            {
                //any attribute other than Value or RolePermissions
                PermissionType requestedPermission = PermissionType.Browse;
                if (readValueId.AttributeId == Attributes.RolePermissions)
                {
                    requestedPermission = PermissionType.ReadRolePermissions;
                }
                else if (readValueId.AttributeId == Attributes.Value)
                {
                    requestedPermission = PermissionType.Read;
                }

                // check access rights and role permissions
                serviceResult = await ValidatePermissionsAsync(
                        operationContext,
                        readValueId.NodeId,
                        requestedPermission,
                        uniqueNodesReadAttributes,
                        permissionsOnly,
                        cancellationToken)
                    .ConfigureAwait(false);
            }
            return serviceResult;
        }

        /// <summary>
        /// Validates a Write request. It validates also access rights and role permissions
        /// </summary>
        protected async ValueTask<ServiceResult> ValidateWriteRequestAsync(
            OperationContext operationContext,
            WriteValue writeValue,
            CancellationToken cancellationToken = default)
        {
            ServiceResult serviceResult = WriteValue.Validate(writeValue);

            if (ServiceResult.IsGood(serviceResult))
            {
                PermissionType requestedPermission = PermissionType.WriteAttribute; //any attribute other than Value, RolePermissions or Historizing
                if (writeValue.AttributeId == Attributes.RolePermissions)
                {
                    requestedPermission = PermissionType.WriteRolePermissions;
                }
                else if (writeValue.AttributeId == Attributes.Historizing)
                {
                    requestedPermission = PermissionType.WriteHistorizing;
                }
                else if (writeValue.AttributeId == Attributes.Value)
                {
                    requestedPermission = PermissionType.Write;
                }

                // check access rights and permissions
                serviceResult = await ValidatePermissionsAsync(
                        operationContext,
                        writeValue.NodeId,
                        requestedPermission,
                        null,
                        true,
                        cancellationToken)
                    .ConfigureAwait(false);
            }
            return serviceResult;
        }

        /// <summary>
        /// Validates a HistoryRead request. It validates also access rights and role permissions
        /// </summary>
        protected async ValueTask<ServiceResult> ValidateHistoryReadRequestAsync(
            OperationContext operationContext,
            HistoryReadValueId historyReadValueId,
            CancellationToken cancellationToken = default)
        {
            ServiceResult serviceResult = HistoryReadValueId.Validate(historyReadValueId);

            if (ServiceResult.IsGood(serviceResult))
            {
                // check access rights and permissions
                serviceResult = await ValidatePermissionsAsync(
                        operationContext,
                        historyReadValueId.NodeId,
                        PermissionType.ReadHistory,
                        null,
                        true,
                        cancellationToken)
                    .ConfigureAwait(false);
            }
            return serviceResult;
        }

        /// <summary>
        ///  Validates a HistoryUpdate request. It validates also access rights and role permissions
        /// </summary>
        protected async ValueTask<ServiceResult> ValidateHistoryUpdateRequestAsync(
            OperationContext operationContext,
            HistoryUpdateDetails historyUpdateDetails,
            CancellationToken cancellationToken = default)
        {
            ServiceResult serviceResult = HistoryUpdateDetails.Validate(historyUpdateDetails);

            if (ServiceResult.IsGood(serviceResult))
            {
                // check access rights and permissions
                PermissionType requiredPermission = DetermineHistoryAccessPermission(
                    historyUpdateDetails);
                serviceResult = await ValidatePermissionsAsync(
                    operationContext,
                    historyUpdateDetails.NodeId,
                    requiredPermission,
                    null,
                    true,
                    cancellationToken).ConfigureAwait(false);
            }

            return serviceResult;
        }

        /// <summary>
        /// Check if the Base NodeClass attributes and NameSpace meta-data attributes
        /// are valid for the given operation context of the specified node.
        /// </summary>
        /// <param name="context">The Operation Context</param>
        /// <param name="nodeId">The node whose attributes are validated</param>
        /// <param name="requestedPermision">The requested permission</param>
        /// <param name="uniqueNodesServiceAttributes">The cache holding the values of the attributes neeeded to be used in subsequent calls</param>
        /// <param name="permissionsOnly">Only the AccessRestrictions and RolePermission attributes are read. Should be false if uniqueNodesServiceAttributes is not null</param>
        /// <param name="cancellationToken">The Cancellation Token</param>
        /// <returns>StatusCode Good if permission is granted, BadUserAccessDenied if not granted
        /// or a bad status code describing the validation process failure </returns>
        protected async ValueTask<ServiceResult> ValidatePermissionsAsync(
            OperationContext context,
            NodeId nodeId,
            PermissionType requestedPermision,
            Dictionary<NodeId, List<object>> uniqueNodesServiceAttributes = null,
            bool permissionsOnly = false,
            CancellationToken cancellationToken = default)
        {
            if (context.Session != null)
            {
                (object nodeHandle, IAsyncNodeManager nodeManager) = await GetManagerHandleAsync(nodeId, cancellationToken)
                    .ConfigureAwait(false);

                return await ValidatePermissionsAsync(
                        context,
                        nodeManager,
                        nodeHandle,
                        requestedPermision,
                        uniqueNodesServiceAttributes,
                        permissionsOnly,
                        cancellationToken)
                    .ConfigureAwait(false);
            }
            return StatusCodes.Good;
        }

        /// <summary>
        /// Check if the Base NodeClass attributes and NameSpace meta-data attributes
        /// are valid for the given operation context of the specified node.
        /// </summary>
        /// <param name="context">The Operation Context</param>
        /// <param name="nodeManager">The node manager handling the nodeHandle</param>
        /// <param name="nodeHandle">The node handle of the node whose attributes are validated</param>
        /// <param name="requestedPermision">The requested permission</param>
        /// <param name="uniqueNodesServiceAttributes">The cache holding the values of the attributes neeeded to be used in subsequent calls</param>
        /// <param name="permissionsOnly">Only the AccessRestrictions and RolePermission attributes are read. Should be false if uniqueNodesServiceAttributes is not null</param>
        /// <param name="cancellationToken">The Cancellation Token</param>
        /// <returns>StatusCode Good if permission is granted, BadUserAccessDenied if not granted
        /// or a bad status code describing the validation process failure </returns>
        protected async ValueTask<ServiceResult> ValidatePermissionsAsync(
            OperationContext context,
            IAsyncNodeManager nodeManager,
            object nodeHandle,
            PermissionType requestedPermision,
            Dictionary<NodeId, List<object>> uniqueNodesServiceAttributes = null,
            bool permissionsOnly = false,
            CancellationToken cancellationToken = default)
        {
            ServiceResult serviceResult = StatusCodes.Good;

            // check if validation is necessary
            if (context.Session != null && nodeManager != null && nodeHandle != null)
            {
                // First attempt to retrieve just the Permission metadata with or without cache optimization
                // If it happens that nodemanager does not fully implement GetPermissionMetadata,
                // fallback to GetNodeMetadataAsync
                NodeMetadata nodeMetadata = await nodeManager.GetPermissionMetadataAsync(context,
                            nodeHandle,
                            BrowseResultMask.NodeClass,
                            uniqueNodesServiceAttributes,
                            permissionsOnly,
                            cancellationToken)
                    .ConfigureAwait(false);

                // If not INodeManager2 or GetPermissionMetadata() returns null.
                nodeMetadata ??= await nodeManager.GetNodeMetadataAsync(
                        context,
                        nodeHandle,
                        BrowseResultMask.NodeClass,
                        cancellationToken)
                    .ConfigureAwait(false);

                if (nodeMetadata != null)
                {
                    // check RolePermissions
                    serviceResult = ValidateRolePermissions(
                        context,
                        nodeMetadata,
                        requestedPermision);

                    if (ServiceResult.IsGood(serviceResult))
                    {
                        // check AccessRestrictions
                        serviceResult = ValidateAccessRestrictions(context, nodeMetadata);
                    }
                }
            }

            return serviceResult;
        }

        /// <summary>
        /// Validate the AccessRestrictions attribute
        /// </summary>
        /// <param name="context">The Operation Context</param>
        /// <param name="nodeMetadata">Metadata</param>
        /// <returns>Good if the AccessRestrictions passes the validation</returns>
        protected static ServiceResult ValidateAccessRestrictions(
            OperationContext context,
            NodeMetadata nodeMetadata)
        {
            ServiceResult serviceResult = StatusCodes.Good;
            AccessRestrictionType restrictions = AccessRestrictionType.None;

            if (nodeMetadata.AccessRestrictions != AccessRestrictionType.None)
            {
                restrictions = nodeMetadata.AccessRestrictions;
            }
            else if (nodeMetadata.DefaultAccessRestrictions != AccessRestrictionType.None)
            {
                restrictions = nodeMetadata.DefaultAccessRestrictions;
            }
            if (restrictions != AccessRestrictionType.None)
            {
                bool encryptionRequired =
                    (restrictions & AccessRestrictionType.EncryptionRequired) ==
                    AccessRestrictionType.EncryptionRequired;
                bool signingRequired =
                    (restrictions & AccessRestrictionType.SigningRequired) ==
                    AccessRestrictionType.SigningRequired;
                bool sessionRequired =
                    (restrictions & AccessRestrictionType.SessionRequired) ==
                    AccessRestrictionType.SessionRequired;
                bool applyRestrictionsToBrowse =
                    (restrictions & AccessRestrictionType.ApplyRestrictionsToBrowse) ==
                    AccessRestrictionType.ApplyRestrictionsToBrowse;

                bool browseOperation =
                    context.RequestType
                        is RequestType.Browse
                            or RequestType.BrowseNext
                            or RequestType.TranslateBrowsePathsToNodeIds;

                if ((
                        encryptionRequired &&
                        context.ChannelContext.EndpointDescription
                            .SecurityMode != MessageSecurityMode.SignAndEncrypt &&
                        context.ChannelContext.EndpointDescription.TransportProfileUri !=
                            Profiles.HttpsBinaryTransport &&
                        ((applyRestrictionsToBrowse && browseOperation) || !browseOperation)
                    ) ||
                    (
                        signingRequired &&
                        context.ChannelContext.EndpointDescription
                            .SecurityMode != MessageSecurityMode.Sign &&
                        context.ChannelContext.EndpointDescription
                            .SecurityMode != MessageSecurityMode.SignAndEncrypt &&
                        context.ChannelContext.EndpointDescription.TransportProfileUri !=
                            Profiles.HttpsBinaryTransport &&
                        ((applyRestrictionsToBrowse && browseOperation) || !browseOperation)
                    ) ||
                    (sessionRequired && context.Session == null))
                {
                    serviceResult = ServiceResult.Create(
                        StatusCodes.BadSecurityModeInsufficient,
                        "Access restricted to nodeId {0} due to insufficient security mode.",
                        nodeMetadata.NodeId);
                }
            }

            return serviceResult;
        }

        /// <summary>
        /// Validates the role permissions
        /// </summary>
        protected internal static ServiceResult ValidateRolePermissions(
            OperationContext context,
            NodeMetadata nodeMetadata,
            PermissionType requestedPermission)
        {
            if (nodeMetadata == null || requestedPermission == PermissionType.None)
            {
                // no permission is required hence the validation passes
                return StatusCodes.Good;
            }

            // get the intersection of user role permissions and role permissions
            RolePermissionTypeCollection userRolePermissions = null;
            if (nodeMetadata.UserRolePermissions != null &&
                nodeMetadata.UserRolePermissions.Count > 0)
            {
                userRolePermissions = nodeMetadata.UserRolePermissions;
            }
            else if (nodeMetadata.DefaultUserRolePermissions != null &&
                nodeMetadata.DefaultUserRolePermissions.Count > 0)
            {
                userRolePermissions = nodeMetadata.DefaultUserRolePermissions;
            }

            RolePermissionTypeCollection rolePermissions;
            if (nodeMetadata.RolePermissions != null && nodeMetadata.RolePermissions.Count > 0)
            {
                rolePermissions = nodeMetadata.RolePermissions;
            }
            else
            {
                rolePermissions = nodeMetadata.DefaultRolePermissions;
            }

            if ((userRolePermissions == null || userRolePermissions.Count == 0) &&
                (rolePermissions == null || rolePermissions.Count == 0))
            {
                // there is no restriction from role permissions
                return StatusCodes.Good;
            }

            // group all permissions defined in rolePermissions by RoleId
            var roleIdPermissions = new Dictionary<NodeId, PermissionType>();
            if (rolePermissions != null && rolePermissions.Count > 0)
            {
                foreach (RolePermissionType rolePermission in rolePermissions)
                {
                    if (roleIdPermissions.ContainsKey(rolePermission.RoleId))
                    {
                        roleIdPermissions[rolePermission.RoleId] |= (PermissionType)rolePermission
                            .Permissions;
                    }
                    else
                    {
                        roleIdPermissions[rolePermission.RoleId] =
                            ((PermissionType)rolePermission.Permissions) & requestedPermission;
                    }
                }
            }

            // group all permissions defined in userRolePermissions by RoleId
            var roleIdPermissionsDefinedForUser = new Dictionary<NodeId, PermissionType>();
            if (userRolePermissions != null && userRolePermissions.Count > 0)
            {
                foreach (RolePermissionType rolePermission in userRolePermissions)
                {
                    if (roleIdPermissionsDefinedForUser.ContainsKey(rolePermission.RoleId))
                    {
                        roleIdPermissionsDefinedForUser[rolePermission.RoleId] |= (PermissionType)
                            rolePermission.Permissions;
                    }
                    else
                    {
                        roleIdPermissionsDefinedForUser[rolePermission.RoleId] =
                            ((PermissionType)rolePermission.Permissions) & requestedPermission;
                    }
                }
            }

            Dictionary<NodeId, PermissionType> commonRoleIdPermissions;
            if (rolePermissions == null || rolePermissions.Count == 0)
            {
                // there were no role permissions defined for this node only user role permissions
                commonRoleIdPermissions = roleIdPermissionsDefinedForUser;
            }
            else if (userRolePermissions == null || userRolePermissions.Count == 0)
            {
                // there were no role permissions defined for this node only user role permissions
                commonRoleIdPermissions = roleIdPermissions;
            }
            else
            {
                commonRoleIdPermissions = [];
                // intersect role permissions from node and user
                foreach (NodeId roleId in roleIdPermissions.Keys)
                {
                    if (roleIdPermissionsDefinedForUser.TryGetValue(
                        roleId,
                        out PermissionType value))
                    {
                        commonRoleIdPermissions[roleId] = roleIdPermissions[roleId] & value;
                    }
                }
            }

            NodeIdCollection currentRoleIds = context?.UserIdentity?.GrantedRoleIds;
            if (currentRoleIds == null || currentRoleIds.Count == 0)
            {
                return ServiceResult.Create(
                    StatusCodes.BadUserAccessDenied,
                    "Current user has no granted role.");
            }

            foreach (NodeId currentRoleId in currentRoleIds)
            {
                if (commonRoleIdPermissions.TryGetValue(currentRoleId, out PermissionType value) &&
                    value != PermissionType.None)
                {
                    // there is one role that current session has na is listed in requested role
                    return StatusCodes.Good;
                }
            }
            return ServiceResult.Create(
                StatusCodes.BadUserAccessDenied,
                "The requested permission {0} is not granted for node id {1}.",
                requestedPermission,
                nodeMetadata.NodeId);
        }

<<<<<<< HEAD
        private readonly SemaphoreSlim m_startupShutdownSemaphoreSlim = new(1, 1);
        private readonly List<(INodeManager Sync, IAsyncNodeManager Async)> m_nodeManagers;
        private long m_lastMonitoredItemId;
=======
        private readonly Lock m_lock = new();
        private readonly List<INodeManager> m_nodeManagers;
        private readonly List<IAsyncNodeManager> m_asyncNodeManagers;
        private readonly MonitoredItemIdFactory m_monitoredItemIdFactory = new();
>>>>>>> 4ccb6a7f
        private readonly uint m_maxContinuationPointsPerBrowse;
        private readonly SemaphoreSlim m_namespaceManagersSemaphoreSlim = new(1, 1);
    }

    /// <summary>
    /// Stores a reference between NodeManagers that is needs to be created or deleted.
    /// </summary>
    public class LocalReference
    {
        /// <summary>
        /// Initializes the reference.
        /// </summary>
        public LocalReference(
            NodeId sourceId,
            NodeId referenceTypeId,
            bool isInverse,
            NodeId targetId)
        {
            SourceId = sourceId;
            ReferenceTypeId = referenceTypeId;
            IsInverse = isInverse;
            TargetId = targetId;
        }

        /// <summary>
        /// The source of the reference.
        /// </summary>
        public NodeId SourceId { get; }

        /// <summary>
        /// The type of reference.
        /// </summary>
        public NodeId ReferenceTypeId { get; }

        /// <summary>
        /// True if the reference is an inverse reference.
        /// </summary>
        public bool IsInverse { get; }

        /// <summary>
        /// The target of the reference.
        /// </summary>
        public NodeId TargetId { get; }
    }

    /// <summary>
    /// Represents a generator for unique monitored item ids.
    /// Call next() to retrieve the next valid monitoredItemId.
    /// </summary>
    /// <remarks>This class provides a mechanism to generate sequential ids for monitored
    /// items. It is designed to ensure thread-safe incrementation of the identifier.</remarks>
    public class MonitoredItemIdFactory
    {
        /// <summary>
        /// Initialize the MonitoredItemIdFactory with a new start value the ids start incrementing from.
        /// </summary>
        /// <param name="firstId"></param>
        public void SetStartValue(uint firstId)
        {
            m_lastMonitoredItemId = firstId;
        }

        /// <summary>
        /// Get the next unique monitored item id.
        /// </summary>
        /// <returns>an uint that can be used as an id for a monitored item</returns>
        public uint GetNextId()
        {
            return Utils.IncrementIdentifier(ref m_lastMonitoredItemId);
        }

        private long m_lastMonitoredItemId;
    }
}<|MERGE_RESOLUTION|>--- conflicted
+++ resolved
@@ -1213,12 +1213,7 @@
         /// </summary>
         /// <exception cref="ArgumentNullException"><paramref name="context"/> is <c>null</c>.</exception>
         /// <exception cref="ServiceResultException"></exception>
-<<<<<<< HEAD
         public virtual async ValueTask<(BrowseResultCollection results, DiagnosticInfoCollection diagnosticInfos)> BrowseAsync(
-=======
-        public virtual async ValueTask<(BrowseResultCollection results, DiagnosticInfoCollection diagnosticInfos)>
-            BrowseInternalAsync(
->>>>>>> 4ccb6a7f
             OperationContext context,
             ViewDescription view,
             uint maxReferencesPerNode,
@@ -2685,26 +2680,7 @@
             if (validItems)
             {
                 // create items for event filters.
-<<<<<<< HEAD
                 await CreateMonitoredItemsForEventsAsync(
-=======
-                CreateMonitoredItemsForEvents(
-                    context,
-                    subscriptionId,
-                    publishingInterval,
-                    timestampsToReturn,
-                    itemsToCreate,
-                    errors,
-                    filterResults,
-                    monitoredItems,
-                    createDurable,
-                    m_monitoredItemIdFactory);
-
-                // create items for data access.
-                foreach (INodeManager nodeManager in m_nodeManagers)
-                {
-                    nodeManager.CreateMonitoredItems(
->>>>>>> 4ccb6a7f
                         context,
                         subscriptionId,
                         publishingInterval,
@@ -2714,8 +2690,7 @@
                         filterResults,
                         monitoredItems,
                         createDurable,
-<<<<<<< HEAD
-                        GetNextMonitoredItemId,
+                        m_monitoredItemIdFactory,
                         cancellationToken)
                     .ConfigureAwait(false);
 
@@ -2732,12 +2707,9 @@
                             filterResults,
                             monitoredItems,
                             createDurable,
-                            GetNextMonitoredItemId,
+                            m_monitoredItemIdFactory,
                             cancellationToken)
                         .ConfigureAwait(false);
-=======
-                        m_monitoredItemIdFactory);
->>>>>>> 4ccb6a7f
                 }
 
                 // fill results for unknown nodes.
@@ -2764,12 +2736,8 @@
             IList<MonitoringFilterResult> filterResults,
             IList<IMonitoredItem> monitoredItems,
             bool createDurable,
-<<<<<<< HEAD
-            Func<uint> getNextMonitoredItemId,
+            MonitoredItemIdFactory monitoredItemIdFactory,
             CancellationToken cancellationToken = default)
-=======
-            MonitoredItemIdFactory monitoredItemIdFactory)
->>>>>>> 4ccb6a7f
         {
             for (int ii = 0; ii < itemsToCreate.Count; ii++)
             {
@@ -4216,16 +4184,9 @@
                 nodeMetadata.NodeId);
         }
 
-<<<<<<< HEAD
         private readonly SemaphoreSlim m_startupShutdownSemaphoreSlim = new(1, 1);
         private readonly List<(INodeManager Sync, IAsyncNodeManager Async)> m_nodeManagers;
-        private long m_lastMonitoredItemId;
-=======
-        private readonly Lock m_lock = new();
-        private readonly List<INodeManager> m_nodeManagers;
-        private readonly List<IAsyncNodeManager> m_asyncNodeManagers;
         private readonly MonitoredItemIdFactory m_monitoredItemIdFactory = new();
->>>>>>> 4ccb6a7f
         private readonly uint m_maxContinuationPointsPerBrowse;
         private readonly SemaphoreSlim m_namespaceManagersSemaphoreSlim = new(1, 1);
     }
