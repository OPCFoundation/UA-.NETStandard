/* ========================================================================
 * Copyright (c) 2005-2020 The OPC Foundation, Inc. All rights reserved.
 *
 * OPC Foundation MIT License 1.00
 *
 * Permission is hereby granted, free of charge, to any person
 * obtaining a copy of this software and associated documentation
 * files (the "Software"), to deal in the Software without
 * restriction, including without limitation the rights to use,
 * copy, modify, merge, publish, distribute, sublicense, and/or sell
 * copies of the Software, and to permit persons to whom the
 * Software is furnished to do so, subject to the following
 * conditions:
 *
 * The above copyright notice and this permission notice shall be
 * included in all copies or substantial portions of the Software.
 * THE SOFTWARE IS PROVIDED "AS IS", WITHOUT WARRANTY OF ANY KIND,
 * EXPRESS OR IMPLIED, INCLUDING BUT NOT LIMITED TO THE WARRANTIES
 * OF MERCHANTABILITY, FITNESS FOR A PARTICULAR PURPOSE AND
 * NONINFRINGEMENT. IN NO EVENT SHALL THE AUTHORS OR COPYRIGHT
 * HOLDERS BE LIABLE FOR ANY CLAIM, DAMAGES OR OTHER LIABILITY,
 * WHETHER IN AN ACTION OF CONTRACT, TORT OR OTHERWISE, ARISING
 * FROM, OUT OF OR IN CONNECTION WITH THE SOFTWARE OR THE USE OR
 * OTHER DEALINGS IN THE SOFTWARE.
 *
 * The complete license agreement can be found here:
 * http://opcfoundation.org/License/MIT/1.00/
 * ======================================================================*/

using System;
using System.Collections.Generic;
using System.Diagnostics;
using System.Linq;
using System.Threading;
using System.Threading.Tasks;

namespace Opc.Ua.Server
{
    /// <summary>
    /// The master node manager for the server.
    /// </summary>
    public class MasterNodeManager : IDisposable
    {
        /// <summary>
        /// Initializes the object with default values.
        /// </summary>
        public MasterNodeManager(
            IServerInternal server,
            ApplicationConfiguration configuration,
            string dynamicNamespaceUri,
            params INodeManager[] additionalManagers)
        {
            if (configuration == null)
            {
                throw new ArgumentNullException(nameof(configuration));
            }

            Server = server ?? throw new ArgumentNullException(nameof(server));
            m_nodeManagers = [];
            m_maxContinuationPointsPerBrowse = (uint)configuration.ServerConfiguration
                .MaxBrowseContinuationPoints;

            // ensure the dynamic namespace uris.
            int dynamicNamespaceIndex = 1;

            if (!string.IsNullOrEmpty(dynamicNamespaceUri))
            {
                dynamicNamespaceIndex = server.NamespaceUris.GetIndex(dynamicNamespaceUri);

                if (dynamicNamespaceIndex == -1)
                {
                    dynamicNamespaceIndex = server.NamespaceUris.Append(dynamicNamespaceUri);
                }
            }

            // need to build a table of NamespaceIndexes and their NodeManagers.
            List<INodeManager> registeredManagers;
            var namespaceManagers = new Dictionary<int, List<INodeManager>>
            {
                [0] = [],
                [1] = registeredManagers = []
            };

            // always add the diagnostics and configuration node manager to the start of the list.
            var configurationAndDiagnosticsManager = new ConfigurationNodeManager(
                server,
                configuration);
            RegisterNodeManager(
                configurationAndDiagnosticsManager,
                registeredManagers,
                namespaceManagers);

            // add the core node manager second because the diagnostics node manager takes priority.
            // always add the core node manager to the second of the list.
            m_nodeManagers.Add(
                new CoreNodeManager(Server, configuration, (ushort)dynamicNamespaceIndex));

            // register core node manager for default UA namespace.
            namespaceManagers[0].Add(m_nodeManagers[1]);

            // register core node manager for built-in server namespace.
            namespaceManagers[1].Add(m_nodeManagers[1]);

            // add the custom NodeManagers provided by the application.
            if (additionalManagers != null)
            {
                foreach (INodeManager nodeManager in additionalManagers)
                {
                    RegisterNodeManager(nodeManager, registeredManagers, namespaceManagers);
                }

                // build table from dictionary.
                NamespaceManagers = new INodeManager[Server.NamespaceUris.Count][];

                for (int ii = 0; ii < NamespaceManagers.Length; ii++)
                {
                    if (namespaceManagers.TryGetValue(ii, out registeredManagers))
                    {
                        NamespaceManagers[ii] = [.. registeredManagers];
                    }
                }
            }
        }

        /// <summary>
        /// Registers the node manager with the master node manager.
        /// </summary>
        private void RegisterNodeManager(
            INodeManager nodeManager,
            List<INodeManager> registeredManagers,
            Dictionary<int, List<INodeManager>> namespaceManagers)
        {
            m_nodeManagers.Add(nodeManager);

            // ensure the NamespaceUris supported by the NodeManager are in the Server's NamespaceTable.
            if (nodeManager.NamespaceUris != null)
            {
                foreach (string namespaceUri in nodeManager.NamespaceUris)
                {
                    // look up the namespace uri.
                    int index = Server.NamespaceUris.GetIndex(namespaceUri);

                    if (index == -1)
                    {
                        index = Server.NamespaceUris.Append(namespaceUri);
                    }

                    // add manager to list for the namespace.
                    if (!namespaceManagers.TryGetValue(index, out registeredManagers))
                    {
                        namespaceManagers[index] = registeredManagers = [];
                    }

                    registeredManagers.Add(nodeManager);
                }
            }
        }

        /// <summary>
        /// Frees any unmanaged resources.
        /// </summary>
        public void Dispose()
        {
            Dispose(true);
            GC.SuppressFinalize(this);
        }

        /// <summary>
        /// An overrideable version of the Dispose.
        /// </summary>
        protected virtual void Dispose(bool disposing)
        {
            if (disposing)
            {
                List<INodeManager> nodeManagers = null;

                lock (m_lock)
                {
                    nodeManagers = [.. m_nodeManagers];
                    m_nodeManagers.Clear();
                }

                foreach (INodeManager nodeManager in nodeManagers)
                {
                    Utils.SilentDispose(nodeManager);
                }
            }
        }

        /// <summary>
        /// Adds a reference to the table of external references.
        /// </summary>
        /// <remarks>
        /// This is a convenience function used by custom NodeManagers.
        /// </remarks>
        public static void CreateExternalReference(
            IDictionary<NodeId, IList<IReference>> externalReferences,
            NodeId sourceId,
            NodeId referenceTypeId,
            bool isInverse,
            NodeId targetId)
        {
            var reference = new ReferenceNode
            {
                ReferenceTypeId = referenceTypeId,
                IsInverse = isInverse,
                TargetId = targetId
            };

            if (!externalReferences.TryGetValue(sourceId, out IList<IReference> references))
            {
                externalReferences[sourceId] = references = [];
            }

            references.Add(reference);
        }

        /// <summary>
        /// Determine the required history access permission depending on the HistoryUpdateDetails
        /// </summary>
        /// <param name="historyUpdateDetails">The HistoryUpdateDetails passed in</param>
        /// <returns>The corresponding history access permission</returns>
        protected static PermissionType DetermineHistoryAccessPermission(
            HistoryUpdateDetails historyUpdateDetails)
        {
            Type detailsType = historyUpdateDetails.GetType();

            if (detailsType == typeof(UpdateDataDetails))
            {
                var updateDataDetails = (UpdateDataDetails)historyUpdateDetails;
                return GetHistoryPermissionType(updateDataDetails.PerformInsertReplace);
            }
            else if (detailsType == typeof(UpdateStructureDataDetails))
            {
                var updateStructureDataDetails = (UpdateStructureDataDetails)historyUpdateDetails;
                return GetHistoryPermissionType(updateStructureDataDetails.PerformInsertReplace);
            }
            else if (detailsType == typeof(UpdateEventDetails))
            {
                var updateEventDetails = (UpdateEventDetails)historyUpdateDetails;
                return GetHistoryPermissionType(updateEventDetails.PerformInsertReplace);
            }
            else if (detailsType == typeof(DeleteRawModifiedDetails) ||
                detailsType == typeof(DeleteAtTimeDetails) ||
                detailsType == typeof(DeleteEventDetails))
            {
                return PermissionType.DeleteHistory;
            }

            return PermissionType.ModifyHistory;
        }

        /// <summary>
        ///  Determine the History PermissionType depending on PerformUpdateType
        /// </summary>
        /// <returns>The corresponding PermissionType</returns>
        protected static PermissionType GetHistoryPermissionType(PerformUpdateType updateType)
        {
            switch (updateType)
            {
                case PerformUpdateType.Insert:
                    return PermissionType.InsertHistory;
                case PerformUpdateType.Update:
                    return PermissionType.InsertHistory | PermissionType.ModifyHistory;
                default: // PerformUpdateType.Replace or PerformUpdateType.Remove
                    return PermissionType.ModifyHistory;
            }
        }

        /// <summary>
        /// Returns the core node manager.
        /// </summary>
        public CoreNodeManager CoreNodeManager => m_nodeManagers[1] as CoreNodeManager;

        /// <summary>
        /// Returns the diagnostics node manager.
        /// </summary>
        public DiagnosticsNodeManager DiagnosticsNodeManager
            => m_nodeManagers[0] as DiagnosticsNodeManager;

        /// <summary>
        /// Returns the configuration node manager.
        /// </summary>
        public ConfigurationNodeManager ConfigurationNodeManager
            => m_nodeManagers[0] as ConfigurationNodeManager;

        /// <summary>
        /// Creates the node managers and start them
        /// </summary>
        public virtual void Startup()
        {
            lock (m_lock)
            {
                Utils.LogInfo(
                    Utils.TraceMasks.StartStop,
                    "MasterNodeManager.Startup - NodeManagers={0}",
                    m_nodeManagers.Count);

                // create the address spaces.
                var externalReferences = new Dictionary<NodeId, IList<IReference>>();

                for (int ii = 0; ii < m_nodeManagers.Count; ii++)
                {
                    INodeManager nodeManager = m_nodeManagers[ii];

                    try
                    {
                        nodeManager.CreateAddressSpace(externalReferences);
                    }
                    catch (Exception e)
                    {
                        Utils.LogError(
                            e,
                            "Unexpected error creating address space for NodeManager #{0}.",
                            ii);
                        throw;
                    }
                }

                // update external references.
                for (int ii = 0; ii < m_nodeManagers.Count; ii++)
                {
                    INodeManager nodeManager = m_nodeManagers[ii];

                    try
                    {
                        nodeManager.AddReferences(externalReferences);
                    }
                    catch (Exception e)
                    {
                        Utils.LogError(
                            e,
                            "Unexpected error adding references for NodeManager #{0}.",
                            ii);
                        throw;
                    }
                }
            }
        }

        /// <summary>
        /// Signals that a session is closing.
        /// </summary>
        public virtual void SessionClosing(
            OperationContext context,
            NodeId sessionId,
            bool deleteSubscriptions)
        {
            lock (m_lock)
            {
                for (int ii = 0; ii < m_nodeManagers.Count; ii++)
                {
                    if (m_nodeManagers[ii] is INodeManager2 nodeManager)
                    {
                        try
                        {
                            nodeManager.SessionClosing(context, sessionId, deleteSubscriptions);
                        }
                        catch (Exception e)
                        {
                            Utils.LogError(
                                e,
                                "Unexpected error closing session for NodeManager #{0}.",
                                ii);
                        }
                    }
                }
            }
        }

        /// <summary>
        /// Shuts down the node managers.
        /// </summary>
        public virtual void Shutdown()
        {
            lock (m_lock)
            {
                Utils.LogInfo(
                    Utils.TraceMasks.StartStop,
                    "MasterNodeManager.Shutdown - NodeManagers={0}",
                    m_nodeManagers.Count);

                foreach (INodeManager nodeManager in m_nodeManagers)
                {
                    nodeManager.DeleteAddressSpace();
                }
            }
        }

        /// <summary>
        /// Registers the node manager as the node manager for Nodes in the specified namespace.
        /// </summary>
        /// <param name="namespaceUri">The URI of the namespace.</param>
        /// <param name="nodeManager">The NodeManager which owns node in the namespace.</param>
        /// <remarks>
        /// <para>
        /// Multiple NodeManagers may register interest in a Namespace.
        /// The order in which this method is called determines the precedence if multiple NodeManagers exist.
        /// This method adds the namespaceUri to the Server's Namespace table if it does not already exist.
        /// </para>
        /// <para>This method is thread safe and can be called at anytime.</para>
        /// <para>
        /// This method does not have to be called for any namespaces that were in the NodeManager's
        /// NamespaceUri property when the MasterNodeManager was created.
        /// </para>
        /// </remarks>
        /// <exception cref="ArgumentNullException">Throw if the namespaceUri or the nodeManager are null.</exception>
        public void RegisterNamespaceManager(string namespaceUri, INodeManager nodeManager)
        {
            if (string.IsNullOrEmpty(namespaceUri))
            {
                throw new ArgumentNullException(nameof(namespaceUri));
            }

            if (nodeManager == null)
            {
                throw new ArgumentNullException(nameof(nodeManager));
            }

            // look up the namespace uri.
            int index = Server.NamespaceUris.GetIndex(namespaceUri);

            if (index < 0)
            {
                index = Server.NamespaceUris.Append(namespaceUri);
            }

            // allocate a new table (using arrays instead of collections because lookup efficiency is critical).
            var namespaceManagers = new INodeManager[Server.NamespaceUris.Count][];

            m_readWriterLockSlim.EnterWriteLock();
            try
            {
                // copy existing values.
                for (int ii = 0; ii < NamespaceManagers.Length; ii++)
                {
                    if (NamespaceManagers.Length >= ii)
                    {
                        namespaceManagers[ii] = NamespaceManagers[ii];
                    }
                }

                // allocate a new array for the index being updated.
                INodeManager[] registeredManagers = namespaceManagers[index];

                if (registeredManagers == null)
                {
                    registeredManagers = new INodeManager[1];
                }
                else
                {
                    registeredManagers = new INodeManager[registeredManagers.Length + 1];
                    Array.Copy(
                        namespaceManagers[index],
                        registeredManagers,
                        namespaceManagers[index].Length);
                }

                // add new node manager to the end of the list.
                registeredManagers[^1] = nodeManager;
                namespaceManagers[index] = registeredManagers;

                // replace the table.
                NamespaceManagers = namespaceManagers;
            }
            finally
            {
                m_readWriterLockSlim.ExitWriteLock();
            }
        }

        /// <summary>
        /// Unregisters the node manager as the node manager for Nodes in the specified namespace.
        /// </summary>
        /// <param name="namespaceUri">The URI of the namespace.</param>
        /// <param name="nodeManager">The NodeManager which no longer owns nodes in the namespace.</param>
        /// <returns>A value indicating whether the node manager was successfully unregistered.</returns>
        /// <exception cref="ArgumentNullException">Throw if the namespaceUri or the nodeManager are null.</exception>
        public bool UnregisterNamespaceManager(string namespaceUri, INodeManager nodeManager)
        {
            if (string.IsNullOrEmpty(namespaceUri))
            {
                throw new ArgumentNullException(nameof(namespaceUri));
            }

            if (nodeManager == null)
            {
                throw new ArgumentNullException(nameof(nodeManager));
            }

            // look up the namespace uri.
            int namespaceIndex = Server.NamespaceUris.GetIndex(namespaceUri);
            if (namespaceIndex < 0)
            {
                return false;
            }

            // look up the node manager in the registered node managers for the namespace.
            int nodeManagerIndex = Array.IndexOf(NamespaceManagers[namespaceIndex], nodeManager);
            if (nodeManagerIndex < 0)
            {
                return false;
            }

            // allocate a new table (using arrays instead of collections because lookup efficiency is critical).
            var namespaceManagers = new INodeManager[Server.NamespaceUris.Count][];

            m_readWriterLockSlim.EnterWriteLock();
            try
            {
                // copy existing values.
                for (int ii = 0; ii < NamespaceManagers.Length; ii++)
                {
                    if (NamespaceManagers.Length >= ii)
                    {
                        namespaceManagers[ii] = NamespaceManagers[ii];
                    }
                }

                // allocate a new smaller array to support element removal for the index being updated.
                var registeredManagers = new INodeManager[namespaceManagers[namespaceIndex].Length -
                    1];

                // begin by populating the new array with existing elements up to the target index.
                if (nodeManagerIndex > 0)
                {
                    Array.Copy(
                        namespaceManagers[namespaceIndex],
                        0,
                        registeredManagers,
                        0,
                        nodeManagerIndex);
                }

                // finish by populating the new array with existing elements after the target index.
                if (nodeManagerIndex < namespaceManagers[namespaceIndex].Length - 1)
                {
                    Array.Copy(
                        namespaceManagers[namespaceIndex],
                        nodeManagerIndex + 1,
                        registeredManagers,
                        nodeManagerIndex,
                        namespaceManagers[namespaceIndex].Length - nodeManagerIndex - 1);
                }

                // update the array for the target index.
                namespaceManagers[namespaceIndex] = registeredManagers;

                // replace the table.
                NamespaceManagers = namespaceManagers;

                return true;
            }
            finally
            {
                m_readWriterLockSlim.ExitWriteLock();
            }
        }

        /// <summary>
        /// Returns node handle and its node manager.
        /// </summary>
        public virtual object GetManagerHandle(NodeId nodeId, out INodeManager nodeManager)
        {
            nodeManager = null;
            object handle;

            // null node ids have no manager.
            if (NodeId.IsNull(nodeId))
            {
                return null;
            }

            // use the namespace index to select the node manager.
            int index = nodeId.NamespaceIndex;

            m_readWriterLockSlim.EnterReadLock();
            try
            {
                // check if node managers are registered - use the core node manager if unknown.
                if (index >= NamespaceManagers.Length || NamespaceManagers[index] == null)
                {
                    handle = m_nodeManagers[1].GetManagerHandle(nodeId);

                    if (handle != null)
                    {
                        nodeManager = m_nodeManagers[1];
                        return handle;
                    }

                    return null;
                }

                // check each of the registered node managers.
                INodeManager[] nodeManagers = NamespaceManagers[index];

                for (int ii = 0; ii < nodeManagers.Length; ii++)
                {
                    handle = nodeManagers[ii].GetManagerHandle(nodeId);

                    if (handle != null)
                    {
                        nodeManager = nodeManagers[ii];
                        return handle;
                    }
                }
            }
            finally
            {
                m_readWriterLockSlim.ExitReadLock();
            }

            // node not recognized.
            return null;
        }

        /// <summary>
        /// Adds the references to the target.
        /// </summary>
        public virtual void AddReferences(NodeId sourceId, IList<IReference> references)
        {
            // find source node.
            object sourceHandle = GetManagerHandle(sourceId, out INodeManager nodeManager);
            if (sourceHandle == null)
            {
                return;
            }

            var map = new Dictionary<NodeId, IList<IReference>> { { sourceId, references } };
            nodeManager.AddReferences(map);
        }

        /// <summary>
        /// Deletes the references to the target.
        /// </summary>
        public virtual void DeleteReferences(NodeId targetId, IList<IReference> references)
        {
            foreach (ReferenceNode reference in references.OfType<ReferenceNode>())
            {
                var sourceId = ExpandedNodeId.ToNodeId(reference.TargetId, Server.NamespaceUris);

                // find source node.
                object sourceHandle = GetManagerHandle(sourceId, out INodeManager nodeManager);

                if (sourceHandle == null)
                {
                    continue;
                }

                // delete the reference.
                nodeManager.DeleteReference(
                    sourceHandle,
                    reference.ReferenceTypeId,
                    !reference.IsInverse,
                    targetId,
                    false);
            }
        }

        /// <summary>
        /// Deletes the specified references.
        /// </summary>
        public void RemoveReferences(List<LocalReference> referencesToRemove)
        {
            for (int ii = 0; ii < referencesToRemove.Count; ii++)
            {
                LocalReference reference = referencesToRemove[ii];

                // find source node.
                object sourceHandle = GetManagerHandle(
                    reference.SourceId,
                    out INodeManager nodeManager);

                if (sourceHandle == null)
                {
                    continue;
                }

                // delete the reference.
                nodeManager.DeleteReference(
                    sourceHandle,
                    reference.ReferenceTypeId,
                    reference.IsInverse,
                    reference.TargetId,
                    false);
            }
        }

        /// <summary>
        /// Registers a set of node ids.
        /// </summary>
        /// <exception cref="ArgumentNullException"><paramref name="nodesToRegister"/> is <c>null</c>.</exception>
        public virtual void RegisterNodes(
            OperationContext context,
            NodeIdCollection nodesToRegister,
            out NodeIdCollection registeredNodeIds)
        {
            if (nodesToRegister == null)
            {
                throw new ArgumentNullException(nameof(nodesToRegister));
            }

            // return the node id provided.
            registeredNodeIds = new NodeIdCollection(nodesToRegister.Count);

            for (int ii = 0; ii < nodesToRegister.Count; ii++)
            {
                registeredNodeIds.Add(nodesToRegister[ii]);
            }

            Utils.LogTrace(
                Utils.TraceMasks.ServiceDetail,
                "MasterNodeManager.RegisterNodes - Count={0}",
                nodesToRegister.Count);

            // it is up to the node managers to assign the handles.
            /*
            List<bool> processedNodes = new List<bool>(new bool[itemsToDelete.Count]);

            for (int ii = 0; ii < m_nodeManagers.Count; ii++)
            {
                m_nodeManagers[ii].RegisterNodes(
                    context,
                    nodesToRegister,
                    registeredNodeIds,
                    processedNodes);
            }
            */
        }

        /// <summary>
        /// Unregisters a set of node ids.
        /// </summary>
        /// <exception cref="ArgumentNullException"><paramref name="nodesToUnregister"/> is <c>null</c>.</exception>
        public virtual void UnregisterNodes(
            OperationContext context,
            NodeIdCollection nodesToUnregister)
        {
            if (nodesToUnregister == null)
            {
                throw new ArgumentNullException(nameof(nodesToUnregister));
            }

            Utils.LogTrace(
                Utils.TraceMasks.ServiceDetail,
                "MasterNodeManager.UnregisterNodes - Count={0}",
                nodesToUnregister.Count);

            // it is up to the node managers to assign the handles.
            /*
            List<bool> processedNodes = new List<bool>(new bool[itemsToDelete.Count]);

            for (int ii = 0; ii < m_nodeManagers.Count; ii++)
            {
                m_nodeManagers[ii].RegisterNodes(
                    context,
                    nodesToUnregister,
                    processedNodes);
            }
            */
        }

        /// <summary>
        /// Translates a start node id plus a relative paths into a node id.
        /// </summary>
        /// <exception cref="ArgumentNullException"><paramref name="browsePaths"/> is <c>null</c>.</exception>
        /// <exception cref="ServiceResultException"></exception>
        public virtual void TranslateBrowsePathsToNodeIds(
            OperationContext context,
            BrowsePathCollection browsePaths,
            out BrowsePathResultCollection results,
            out DiagnosticInfoCollection diagnosticInfos)
        {
            if (browsePaths == null)
            {
                throw new ArgumentNullException(nameof(browsePaths));
            }

            bool diagnosticsExist = false;
            results = new BrowsePathResultCollection(browsePaths.Count);
            diagnosticInfos = new DiagnosticInfoCollection(browsePaths.Count);

            for (int ii = 0; ii < browsePaths.Count; ii++)
            {
                // check if request has timed out or been cancelled.
                if (StatusCode.IsBad(context.OperationStatus))
                {
                    throw new ServiceResultException(context.OperationStatus);
                }

                BrowsePath browsePath = browsePaths[ii];

                var result = new BrowsePathResult { StatusCode = StatusCodes.Good };
                results.Add(result);

                ServiceResult error;

                // need to trap unexpected exceptions to handle bugs in the node managers.
                try
                {
                    error = TranslateBrowsePath(context, browsePath, result);
                }
                catch (Exception e)
                {
                    error = ServiceResult.Create(
                        e,
                        StatusCodes.BadUnexpectedError,
                        "Unexpected error translating browse path.");
                }

                if (ServiceResult.IsGood(error))
                {
                    // check for no match.
                    if (result.Targets.Count == 0)
                    {
                        error = StatusCodes.BadNoMatch;
                    }
                    // put a placeholder for diagnostics.
                    else if ((context.DiagnosticsMask & DiagnosticsMasks.OperationAll) != 0)
                    {
                        diagnosticInfos.Add(null);
                    }
                }

                // check for error.
                if (error != null && error.Code != StatusCodes.Good)
                {
                    result.StatusCode = error.StatusCode;

                    if ((context.DiagnosticsMask & DiagnosticsMasks.OperationAll) != 0)
                    {
                        DiagnosticInfo diagnosticInfo = ServerUtils.CreateDiagnosticInfo(
                            Server,
                            context,
                            error);
                        diagnosticInfos.Add(diagnosticInfo);
                        diagnosticsExist = true;
                    }
                }
            }

            // clear the diagnostics array if no diagnostics requested or no errors occurred.
            UpdateDiagnostics(context, diagnosticsExist, ref diagnosticInfos);
        }

        /// <summary>
        /// Updates the diagnostics return parameter.
        /// </summary>
        protected void UpdateDiagnostics(
            OperationContext context,
            bool diagnosticsExist,
            ref DiagnosticInfoCollection diagnosticInfos)
        {
            if (diagnosticInfos == null)
            {
                return;
            }

            if (diagnosticsExist && context.StringTable.Count == 0)
            {
                diagnosticsExist = false;

                for (int ii = 0; !diagnosticsExist && ii < diagnosticInfos.Count; ii++)
                {
                    DiagnosticInfo diagnosticInfo = diagnosticInfos[ii];

                    int depth = 0;
                    while (diagnosticInfo != null && depth++ < DiagnosticInfo.MaxInnerDepth)
                    {
                        if (!string.IsNullOrEmpty(diagnosticInfo.AdditionalInfo))
                        {
                            diagnosticsExist = true;
                            break;
                        }

                        diagnosticInfo = diagnosticInfo.InnerDiagnosticInfo;
                    }
                }
            }

            if (!diagnosticsExist)
            {
                diagnosticInfos = null;
            }
        }

        /// <summary>
        /// Translates a browse path.
        /// </summary>
        protected ServiceResult TranslateBrowsePath(
            OperationContext context,
            BrowsePath browsePath,
            BrowsePathResult result)
        {
            Debug.Assert(browsePath != null);
            Debug.Assert(result != null);

            // check for valid start node.
            object sourceHandle = GetManagerHandle(
                browsePath.StartingNode,
                out INodeManager nodeManager);

            if (sourceHandle == null)
            {
                return StatusCodes.BadNodeIdUnknown;
            }

            // check the relative path.
            RelativePath relativePath = browsePath.RelativePath;

            if (relativePath.Elements == null || relativePath.Elements.Count == 0)
            {
                return StatusCodes.BadNothingToDo;
            }

            for (int ii = 0; ii < relativePath.Elements.Count; ii++)
            {
                RelativePathElement element = relativePath.Elements[ii];

                if (element == null || QualifiedName.IsNull(relativePath.Elements[ii].TargetName))
                {
                    return StatusCodes.BadBrowseNameInvalid;
                }

                if (NodeId.IsNull(element.ReferenceTypeId))
                {
                    element.ReferenceTypeId = ReferenceTypeIds.References;
                    element.IncludeSubtypes = true;
                }
            }
            // validate access rights and role permissions
            ServiceResult serviceResult = ValidatePermissions(
                context,
                nodeManager,
                sourceHandle,
                PermissionType.Browse,
                null,
                true);
            if (ServiceResult.IsGood(serviceResult))
            {
                // translate path only if validation is passing
                TranslateBrowsePath(
                    context,
                    nodeManager,
                    sourceHandle,
                    relativePath,
                    result.Targets,
                    0);
            }

            return serviceResult;
        }

        /// <summary>
        /// Recursively processes the elements in the RelativePath starting at the specified index.
        /// </summary>
        /// <exception cref="ServiceResultException"></exception>
        private void TranslateBrowsePath(
            OperationContext context,
            INodeManager nodeManager,
            object sourceHandle,
            RelativePath relativePath,
            BrowsePathTargetCollection targets,
            int index)
        {
            Debug.Assert(nodeManager != null);
            Debug.Assert(sourceHandle != null);
            Debug.Assert(relativePath != null);
            Debug.Assert(targets != null);

            // check for end of list.
            if (index < 0 || index >= relativePath.Elements.Count)
            {
                return;
            }

            // follow the next hop.
            RelativePathElement element = relativePath.Elements[index];

            // check for valid reference type.
            if (!element.IncludeSubtypes && NodeId.IsNull(element.ReferenceTypeId))
            {
                return;
            }

            // check for valid target name.
            if (QualifiedName.IsNull(element.TargetName))
            {
                throw new ServiceResultException(StatusCodes.BadBrowseNameInvalid);
            }

            var targetIds = new List<ExpandedNodeId>();
            var externalTargetIds = new List<NodeId>();

            try
            {
                nodeManager.TranslateBrowsePath(
                    context,
                    sourceHandle,
                    element,
                    targetIds,
                    externalTargetIds);
            }
            catch (Exception e)
            {
                Utils.LogError(e, "Unexpected error translating browse path.");
                return;
            }

            // must check the browse name on all external targets.
            for (int ii = 0; ii < externalTargetIds.Count; ii++)
            {
                // get the browse name from another node manager.
                var description = new ReferenceDescription();

                UpdateReferenceDescription(
                    context,
                    externalTargetIds[ii],
                    NodeClass.Unspecified,
                    BrowseResultMask.BrowseName,
                    description);

                // add to list if target name matches.
                if (description.BrowseName == element.TargetName)
                {
                    bool found = false;

                    for (int jj = 0; jj < targetIds.Count; jj++)
                    {
                        if (targetIds[jj] == externalTargetIds[ii])
                        {
                            found = true;
                            break;
                        }
                    }

                    if (!found)
                    {
                        targetIds.Add(externalTargetIds[ii]);
                    }
                }
            }

            // check if done after a final hop.
            if (index == relativePath.Elements.Count - 1)
            {
                for (int ii = 0; ii < targetIds.Count; ii++)
                {
                    // Check the role permissions for target nodes
                    object targetHandle = GetManagerHandle(
                        ExpandedNodeId.ToNodeId(targetIds[ii], Server.NamespaceUris),
                        out INodeManager targetNodeManager);

                    if (targetHandle != null && targetNodeManager != null)
                    {
                        NodeMetadata nodeMetadata = targetNodeManager.GetNodeMetadata(
                            context,
                            targetHandle,
                            BrowseResultMask.All);
                        ServiceResult serviceResult = ValidateRolePermissions(
                            context,
                            nodeMetadata,
                            PermissionType.Browse);

                        if (ServiceResult.IsBad(serviceResult))
                        {
                            // Remove target node without role permissions.
                            continue;
                        }
                    }

                    var target = new BrowsePathTarget
                    {
                        TargetId = targetIds[ii],
                        RemainingPathIndex = uint.MaxValue
                    };

                    targets.Add(target);
                }

                return;
            }

            // process next hops.
            for (int ii = 0; ii < targetIds.Count; ii++)
            {
                ExpandedNodeId targetId = targetIds[ii];

                // check for external reference.
                if (targetId.IsAbsolute)
                {
                    var target = new BrowsePathTarget
                    {
                        TargetId = targetId,
                        RemainingPathIndex = (uint)(index + 1)
                    };

                    targets.Add(target);
                    continue;
                }

                // check for valid start node.
                sourceHandle = GetManagerHandle((NodeId)targetId, out nodeManager);

                if (sourceHandle == null)
                {
                    continue;
                }

                // recursively follow hops.
                TranslateBrowsePath(
                    context,
                    nodeManager,
                    sourceHandle,
                    relativePath,
                    targets,
                    index + 1);
            }
        }

        /// <summary>
        /// Returns the set of references that meet the filter criteria.
        /// </summary>
        /// <exception cref="ArgumentNullException"><paramref name="context"/> is <c>null</c>.</exception>
        /// <exception cref="ServiceResultException"></exception>
        public virtual void Browse(
            OperationContext context,
            ViewDescription view,
            uint maxReferencesPerNode,
            BrowseDescriptionCollection nodesToBrowse,
            out BrowseResultCollection results,
            out DiagnosticInfoCollection diagnosticInfos)
        {
            if (context == null)
            {
                throw new ArgumentNullException(nameof(context));
            }

            if (nodesToBrowse == null)
            {
                throw new ArgumentNullException(nameof(nodesToBrowse));
            }

            if (view != null && !NodeId.IsNull(view.ViewId))
            {
                object viewHandle =
                    GetManagerHandle(view.ViewId, out INodeManager viewManager)
                    ?? throw new ServiceResultException(StatusCodes.BadViewIdUnknown);

                NodeMetadata metadata = viewManager.GetNodeMetadata(
                    context,
                    viewHandle,
                    BrowseResultMask.NodeClass);

                if (metadata == null || metadata.NodeClass != NodeClass.View)
                {
                    throw new ServiceResultException(StatusCodes.BadViewIdUnknown);
                }

                // validate access rights and role permissions
                ServiceResult validationResult = ValidatePermissions(
                    context,
                    viewManager,
                    viewHandle,
                    PermissionType.Browse,
                    null,
                    true);
                if (ServiceResult.IsBad(validationResult))
                {
                    throw new ServiceResultException(validationResult);
                }
                view.Handle = viewHandle;
            }

            bool diagnosticsExist = false;
            results = new BrowseResultCollection(nodesToBrowse.Count);
            diagnosticInfos = new DiagnosticInfoCollection(nodesToBrowse.Count);

            uint continuationPointsAssigned = 0;

            for (int ii = 0; ii < nodesToBrowse.Count; ii++)
            {
                // check if request has timed out or been cancelled.
                if (StatusCode.IsBad(context.OperationStatus))
                {
                    // release all allocated continuation points.
                    foreach (BrowseResult current in results)
                    {
                        if (current != null &&
                            current.ContinuationPoint != null &&
                            current.ContinuationPoint.Length > 0)
                        {
                            ContinuationPoint cp = context.Session
                                .RestoreContinuationPoint(current.ContinuationPoint);
                            cp.Dispose();
                        }
                    }

                    throw new ServiceResultException(context.OperationStatus);
                }

                BrowseDescription nodeToBrowse = nodesToBrowse[ii];

                // initialize result.
                var result = new BrowseResult { StatusCode = StatusCodes.Good };
                results.Add(result);

                ServiceResult error;

                // need to trap unexpected exceptions to handle bugs in the node managers.
                try
                {
                    error = Browse(
                        context,
                        view,
                        maxReferencesPerNode,
                        continuationPointsAssigned < m_maxContinuationPointsPerBrowse,
                        nodeToBrowse,
                        result);
                }
                catch (Exception e)
                {
                    error = ServiceResult.Create(
                        e,
                        StatusCodes.BadUnexpectedError,
                        "Unexpected error browsing node.");
                }

                // check for continuation point.
                if (result.ContinuationPoint != null && result.ContinuationPoint.Length > 0)
                {
                    continuationPointsAssigned++;
                }

                // check for error.
                result.StatusCode = error.StatusCode;

                if ((context.DiagnosticsMask & DiagnosticsMasks.OperationAll) != 0)
                {
                    DiagnosticInfo diagnosticInfo = null;

                    if (error != null && error.Code != StatusCodes.Good)
                    {
                        diagnosticInfo = ServerUtils.CreateDiagnosticInfo(Server, context, error);
                        diagnosticsExist = true;
                    }

                    diagnosticInfos.Add(diagnosticInfo);
                }
            }

            // clear the diagnostics array if no diagnostics requested or no errors occurred.
            UpdateDiagnostics(context, diagnosticsExist, ref diagnosticInfos);
        }

        /// <summary>
        /// Prepare a cache per NodeManager and unique NodeId that holds the attributes needed to validate the AccessRestrictions and RolePermissions.
        /// This cache is then used in subsequenct calls to avoid triggering unnecessary time consuming callbacks.
        /// The current services that benefit from this are the Read service
        /// </summary>
        /// <typeparam name="T">One of the following types used in the service calls:
        ///     ReadValueId used in the Read service</typeparam>
        /// <param name="nodesCollection">The collection of nodes on which the service operates uppon</param>
        /// <param name="uniqueNodesServiceAttributes">The resulting cache that holds the values of the AccessRestrictions and RolePermissions attributes needed for Read service</param>
        /// <exception cref="ArgumentException"></exception>
        private static void PrepareValidationCache<T>(
            List<T> nodesCollection,
            out Dictionary<NodeId, List<object>> uniqueNodesServiceAttributes)
        {
            var uniqueNodes = new HashSet<NodeId>();
            for (int i = 0; i < nodesCollection.Count; i++)
            {
                Type listType = typeof(T);
                NodeId nodeId = null;

                if (listType == typeof(ReadValueId))
                {
                    nodeId = (nodesCollection[i] as ReadValueId)?.NodeId;
                }

                if (nodeId == null)
                {
                    throw new ArgumentException(
                        "Provided List<T> nodesCollection is of wrong type, T should be type BrowseDescription, ReadValueId or CallMethodRequest",
                        nameof(nodesCollection));
                }

                uniqueNodes.Add(nodeId);
            }
            // uniqueNodesReadAttributes is the place where the attributes for each unique nodeId are kept on the services
            uniqueNodesServiceAttributes = [];
            foreach (NodeId uniqueNode in uniqueNodes)
            {
                uniqueNodesServiceAttributes.Add(uniqueNode, []);
            }
        }

        /// <summary>
        /// Continues a browse operation that was previously halted.
        /// </summary>
        /// <exception cref="ArgumentNullException"><paramref name="context"/> is <c>null</c>.</exception>
        /// <exception cref="ServiceResultException"></exception>
        public virtual void BrowseNext(
            OperationContext context,
            bool releaseContinuationPoints,
            ByteStringCollection continuationPoints,
            out BrowseResultCollection results,
            out DiagnosticInfoCollection diagnosticInfos)
        {
            if (context == null)
            {
                throw new ArgumentNullException(nameof(context));
            }

            if (continuationPoints == null)
            {
                throw new ArgumentNullException(nameof(continuationPoints));
            }

            bool diagnosticsExist = false;
            results = new BrowseResultCollection(continuationPoints.Count);
            diagnosticInfos = new DiagnosticInfoCollection(continuationPoints.Count);

            uint continuationPointsAssigned = 0;

            for (int ii = 0; ii < continuationPoints.Count; ii++)
            {
                ContinuationPoint cp = null;

                // check if request has timed out or been canceled.
                if (StatusCode.IsBad(context.OperationStatus))
                {
                    // release all allocated continuation points.
                    foreach (BrowseResult current in results)
                    {
                        if (current != null &&
                            current.ContinuationPoint != null &&
                            current.ContinuationPoint.Length > 0)
                        {
                            cp = context.Session
                                .RestoreContinuationPoint(current.ContinuationPoint);
                            cp.Dispose();
                        }
                    }

                    throw new ServiceResultException(context.OperationStatus);
                }

                // find the continuation point.
                cp = context.Session.RestoreContinuationPoint(continuationPoints[ii]);

                // validate access rights and role permissions
                if (cp != null)
                {
                    ServiceResult validationResult = ValidatePermissions(
                        context,
                        cp.Manager,
                        cp.NodeToBrowse,
                        PermissionType.Browse,
                        null,
                        true);
                    if (ServiceResult.IsBad(validationResult))
                    {
                        var badResult = new BrowseResult { StatusCode = validationResult.Code };
                        results.Add(badResult);

                        // put placeholder for diagnostics
                        diagnosticInfos.Add(null);
                        continue;
                    }
                }

                // initialize result.
                var result = new BrowseResult { StatusCode = StatusCodes.Good };
                results.Add(result);

                // check if simply releasing the continuation point.
                if (releaseContinuationPoints)
                {
                    cp?.Dispose();

                    continue;
                }

                ServiceResult error = null;

                // check if continuation point has expired.
                if (cp == null)
                {
                    error = StatusCodes.BadContinuationPointInvalid;
                }

                if (cp != null)
                {
                    // need to trap unexpected exceptions to handle bugs in the node managers.
                    try
                    {
                        ReferenceDescriptionCollection references = result.References;

                        error = FetchReferences(
                            context,
                            continuationPointsAssigned < m_maxContinuationPointsPerBrowse,
                            ref cp,
                            ref references);

                        result.References = references;
                    }
                    catch (Exception e)
                    {
                        error = ServiceResult.Create(
                            e,
                            StatusCodes.BadUnexpectedError,
                            "Unexpected error browsing node.");
                    }

                    // check for continuation point.
                    if (result.ContinuationPoint != null && result.ContinuationPoint.Length > 0)
                    {
                        continuationPointsAssigned++;
                    }
                }

                // check for error.
                result.StatusCode = error.StatusCode;

                if ((context.DiagnosticsMask & DiagnosticsMasks.OperationAll) != 0)
                {
                    DiagnosticInfo diagnosticInfo = null;

                    if (error != null && error.Code != StatusCodes.Good)
                    {
                        diagnosticInfo = ServerUtils.CreateDiagnosticInfo(Server, context, error);
                        diagnosticsExist = true;
                    }

                    diagnosticInfos.Add(diagnosticInfo);
                }

                // check for continuation point.
                if (cp != null)
                {
                    result.StatusCode = StatusCodes.Good;
                    result.ContinuationPoint = cp.Id.ToByteArray();
                }
            }

            // clear the diagnostics array if no diagnostics requested or no errors occurred.
            UpdateDiagnostics(context, diagnosticsExist, ref diagnosticInfos);
        }

        /// <summary>
        /// Returns the set of references that meet the filter criteria.
        /// </summary>
        protected ServiceResult Browse(
            OperationContext context,
            ViewDescription view,
            uint maxReferencesPerNode,
            bool assignContinuationPoint,
            BrowseDescription nodeToBrowse,
            BrowseResult result)
        {
            Debug.Assert(context != null);
            Debug.Assert(nodeToBrowse != null);
            Debug.Assert(result != null);

            // find node manager that owns the node.
            object handle = GetManagerHandle(nodeToBrowse.NodeId, out INodeManager nodeManager);

            if (handle == null)
            {
                return StatusCodes.BadNodeIdUnknown;
            }

            if (!NodeId.IsNull(nodeToBrowse.ReferenceTypeId) &&
                !Server.TypeTree.IsKnown(nodeToBrowse.ReferenceTypeId))
            {
                return StatusCodes.BadReferenceTypeIdInvalid;
            }

            if (nodeToBrowse.BrowseDirection is < BrowseDirection.Forward or > BrowseDirection.Both)
            {
                return StatusCodes.BadBrowseDirectionInvalid;
            }

            // validate access rights and role permissions
            ServiceResult validationResult = ValidatePermissions(
                context,
                nodeManager,
                handle,
                PermissionType.Browse,
                null,
                true);
            if (ServiceResult.IsBad(validationResult))
            {
                return validationResult;
            }

            // create a continuation point.
            var cp = new ContinuationPoint
            {
                Manager = nodeManager,
                View = view,
                NodeToBrowse = handle,
                MaxResultsToReturn = maxReferencesPerNode,
                BrowseDirection = nodeToBrowse.BrowseDirection,
                ReferenceTypeId = nodeToBrowse.ReferenceTypeId,
                IncludeSubtypes = nodeToBrowse.IncludeSubtypes,
                NodeClassMask = nodeToBrowse.NodeClassMask,
                ResultMask = (BrowseResultMask)nodeToBrowse.ResultMask,
                Index = 0,
                Data = null
            };

            // check if reference type left unspecified.
            if (NodeId.IsNull(cp.ReferenceTypeId))
            {
                cp.ReferenceTypeId = ReferenceTypeIds.References;
                cp.IncludeSubtypes = true;
            }

            // loop until browse is complete or max results.
            ReferenceDescriptionCollection references = result.References;
            ServiceResult error = FetchReferences(
                context,
                assignContinuationPoint,
                ref cp,
                ref references);
            result.References = references;

            // save continuation point.
            if (cp != null)
            {
                result.StatusCode = StatusCodes.Good;
                result.ContinuationPoint = cp.Id.ToByteArray();
            }

            // all is good.
            return error;
        }

        /// <summary>
        /// Loops until browse is complete for max results reached.
        /// </summary>
        protected ServiceResult FetchReferences(
            OperationContext context,
            bool assignContinuationPoint,
            ref ContinuationPoint cp,
            ref ReferenceDescriptionCollection references)
        {
            Debug.Assert(context != null);
            Debug.Assert(cp != null);
            Debug.Assert(references != null);

            INodeManager nodeManager = cp.Manager;
            var nodeClassMask = (NodeClass)cp.NodeClassMask;
            BrowseResultMask resultMask = cp.ResultMask;

            // loop until browse is complete or max results.
            while (cp != null)
            {
                // fetch next batch.
                nodeManager.Browse(context, ref cp, references);

                var referencesToKeep = new ReferenceDescriptionCollection(references.Count);

                // check for incomplete reference descriptions.
                for (int ii = 0; ii < references.Count; ii++)
                {
                    ReferenceDescription reference = references[ii];

                    // check if filtering must be applied.
                    if (reference.Unfiltered)
                    {
                        // ignore unknown external references.
                        if (reference.NodeId.IsAbsolute)
                        {
                            continue;
                        }

                        // update the description.
                        bool include = UpdateReferenceDescription(
                            context,
                            (NodeId)reference.NodeId,
                            nodeClassMask,
                            resultMask,
                            reference);

                        if (!include)
                        {
                            continue;
                        }
                    }

                    // add to list.
                    referencesToKeep.Add(reference);
                }

                // replace list.
                references = referencesToKeep;

                // check if browse limit reached.
                if (cp != null && references.Count >= cp.MaxResultsToReturn)
                {
                    if (!assignContinuationPoint)
                    {
                        return StatusCodes.BadNoContinuationPoints;
                    }

                    cp.Id = Guid.NewGuid();
                    context.Session.SaveContinuationPoint(cp);
                    break;
                }
            }

            // all is good.
            return ServiceResult.Good;
        }

        /// <summary>
        /// Updates the reference description with the node attributes.
        /// </summary>
        /// <exception cref="ArgumentNullException"><paramref name="targetId"/> is <c>null</c>.</exception>
        private bool UpdateReferenceDescription(
            OperationContext context,
            NodeId targetId,
            NodeClass nodeClassMask,
            BrowseResultMask resultMask,
            ReferenceDescription description)
        {
            if (targetId == null)
            {
                throw new ArgumentNullException(nameof(targetId));
            }

            if (description == null)
            {
                throw new ArgumentNullException(nameof(description));
            }

            // find node manager that owns the node.
            object handle = GetManagerHandle(targetId, out INodeManager nodeManager);

            // dangling reference - nothing more to do.
            if (handle == null)
            {
                return false;
            }

            // fetch the node attributes.
            NodeMetadata metadata = nodeManager.GetNodeMetadata(context, handle, resultMask);

            if (metadata == null)
            {
                return false;
            }

            // check nodeclass filter.
            if (nodeClassMask != NodeClass.Unspecified &&
                ((int)metadata.NodeClass & (int)nodeClassMask) == 0)
            {
                return false;
            }

            // update attributes.
            description.NodeId = metadata.NodeId;

            description.SetTargetAttributes(
                resultMask,
                metadata.NodeClass,
                metadata.BrowseName,
                metadata.DisplayName,
                metadata.TypeDefinition);

            description.Unfiltered = false;

            return true;
        }

        /// <summary>
        /// Reads a set of nodes.
        /// </summary>
        /// <exception cref="ArgumentNullException"><paramref name="nodesToRead"/> is <c>null</c>.</exception>
        /// <exception cref="ServiceResultException"></exception>
        public virtual void Read(
            OperationContext context,
            double maxAge,
            TimestampsToReturn timestampsToReturn,
            ReadValueIdCollection nodesToRead,
            out DataValueCollection values,
            out DiagnosticInfoCollection diagnosticInfos)
        {
            if (nodesToRead == null)
            {
                throw new ArgumentNullException(nameof(nodesToRead));
            }

            if (maxAge < 0)
            {
                throw new ServiceResultException(StatusCodes.BadMaxAgeInvalid);
            }

            if (timestampsToReturn is < TimestampsToReturn.Source or > TimestampsToReturn.Neither)
            {
                throw new ServiceResultException(StatusCodes.BadTimestampsToReturnInvalid);
            }

            bool diagnosticsExist = false;
            values = new DataValueCollection(nodesToRead.Count);
            diagnosticInfos = new DiagnosticInfoCollection(nodesToRead.Count);

            // create empty list of errors.
            var errors = new List<ServiceResult>(values.Count);
            for (int ii = 0; ii < nodesToRead.Count; ii++)
            {
                errors.Add(null);
            }

            // add placeholder for each result.
            bool validItems = false;

            Utils.LogTrace(
                Utils.TraceMasks.ServiceDetail,
                "MasterNodeManager.Read - Count={0}",
                nodesToRead.Count);

            PrepareValidationCache(
                nodesToRead,
                out Dictionary<NodeId, List<object>> uniqueNodesReadAttributes);

            for (int ii = 0; ii < nodesToRead.Count; ii++)
            {
                // add default value to values collection
                values.Add(null);
                // add placeholder for diagnostics
                diagnosticInfos.Add(null);

                // pre-validate and pre-parse parameter.
                errors[ii] = ValidateReadRequest(
                    context,
                    nodesToRead[ii],
                    uniqueNodesReadAttributes);

                // return error status.
                if (ServiceResult.IsBad(errors[ii]))
                {
                    nodesToRead[ii].Processed = true;
                }
                // found at least one valid item.
                else
                {
                    nodesToRead[ii].Processed = false;
                    validItems = true;
                }
            }

            // call each node manager.
            if (validItems)
            {
                for (int ii = 0; ii < m_nodeManagers.Count; ii++)
                {
#if VERBOSE
                    Utils.LogTrace(
                        (int)Utils.TraceMasks.ServiceDetail,
                        "MasterNodeManager.Read - Calling NodeManager {0} of {1}",
                        ii,
                        m_nodeManagers.Count);
#endif
                    m_nodeManagers[ii].Read(context, maxAge, nodesToRead, values, errors);
                }
            }

            // process results.
            for (int ii = 0; ii < nodesToRead.Count; ii++)
            {
                DataValue value = values[ii];

                // set an error code for nodes that were not handled by any node manager.
                if (!nodesToRead[ii].Processed)
                {
                    value = values[ii] = new DataValue(
                        StatusCodes.BadNodeIdUnknown,
                        DateTime.UtcNow);
                    errors[ii] = new ServiceResult(values[ii].StatusCode);
                }

                // update the diagnostic info and ensure the status code in the data value is the same as the error code.
                if (errors[ii] != null && errors[ii].Code != StatusCodes.Good)
                {
                    value ??= values[ii] = new DataValue(errors[ii].Code, DateTime.UtcNow);

                    value.StatusCode = errors[ii].Code;

                    if ((context.DiagnosticsMask & DiagnosticsMasks.OperationAll) != 0)
                    {
                        diagnosticInfos[ii] = ServerUtils.CreateDiagnosticInfo(
                            Server,
                            context,
                            errors[ii]);
                        diagnosticsExist = true;
                    }
                }

                // apply the timestamp filters.
                if (timestampsToReturn is not TimestampsToReturn.Server and not TimestampsToReturn.Both)
                {
                    value.ServerTimestamp = DateTime.MinValue;
                }

                if (timestampsToReturn is not TimestampsToReturn.Source and not TimestampsToReturn.Both)
                {
                    value.SourceTimestamp = DateTime.MinValue;
                }
            }

            // clear the diagnostics array if no diagnostics requested or no errors occurred.
            UpdateDiagnostics(context, diagnosticsExist, ref diagnosticInfos);
        }

        /// <summary>
        /// Reads the history of a set of items.
        /// </summary>
        /// <exception cref="ServiceResultException"></exception>
        public virtual void HistoryRead(
            OperationContext context,
            ExtensionObject historyReadDetails,
            TimestampsToReturn timestampsToReturn,
            bool releaseContinuationPoints,
            HistoryReadValueIdCollection nodesToRead,
            out HistoryReadResultCollection results,
            out DiagnosticInfoCollection diagnosticInfos)
        {
            // validate history details parameter.
            if (ExtensionObject.IsNull(historyReadDetails))
            {
                throw new ServiceResultException(StatusCodes.BadHistoryOperationInvalid);
            }

            if (historyReadDetails.Body is not HistoryReadDetails details)
            {
                throw new ServiceResultException(StatusCodes.BadHistoryOperationInvalid);
            }

            // create result lists.
            bool diagnosticsExist = false;
            results = new HistoryReadResultCollection(nodesToRead.Count);
            diagnosticInfos = new DiagnosticInfoCollection(nodesToRead.Count);

            // pre-validate items.
            bool validItems = false;
            // create empty list of errors.
            var errors = new List<ServiceResult>(results.Count);
            for (int ii = 0; ii < nodesToRead.Count; ii++)
            {
                errors.Add(null);
            }

            for (int ii = 0; ii < nodesToRead.Count; ii++)
            {
                // Limit permission restrictions to Client initiated service call
                HistoryReadResult result = null;
                DiagnosticInfo diagnosticInfo = null;

                // pre-validate and pre-parse parameter.
                errors[ii] = ValidateHistoryReadRequest(context, nodesToRead[ii]);

                // return error status.
                if (ServiceResult.IsBad(errors[ii]))
                {
                    nodesToRead[ii].Processed = true;
                    result = new HistoryReadResult { StatusCode = errors[ii].Code };

                    // add diagnostics if requested.
                    if ((context.DiagnosticsMask & DiagnosticsMasks.OperationAll) != 0)
                    {
                        diagnosticInfo = ServerUtils.CreateDiagnosticInfo(
                            Server,
                            context,
                            errors[ii]);
                        diagnosticsExist = true;
                    }
                }
                // found at least one valid item.
                else
                {
                    nodesToRead[ii].Processed = false;
                    validItems = true;
                }

                results.Add(result);
                diagnosticInfos.Add(diagnosticInfo);
            }

            // call each node manager.
            if (validItems)
            {
                foreach (INodeManager nodeManager in m_nodeManagers)
                {
                    nodeManager.HistoryRead(
                        context,
                        details,
                        timestampsToReturn,
                        releaseContinuationPoints,
                        nodesToRead,
                        results,
                        errors);
                }

                for (int ii = 0; ii < nodesToRead.Count; ii++)
                {
                    HistoryReadResult result = results[ii];

                    // set an error code for nodes that were not handled by any node manager.
                    if (!nodesToRead[ii].Processed)
                    {
                        nodesToRead[ii].Processed = true;
                        result = results[ii] = new HistoryReadResult();
                        result.StatusCode = StatusCodes.BadNodeIdUnknown;
                        errors[ii] = results[ii].StatusCode;
                    }

                    // update the diagnostic info and ensure the status code in the result is the same as the error code.
                    if (errors[ii] != null && errors[ii].Code != StatusCodes.Good)
                    {
                        result ??= results[ii] = new HistoryReadResult();

                        result.StatusCode = errors[ii].Code;

                        // add diagnostics if requested.
                        if ((context.DiagnosticsMask & DiagnosticsMasks.OperationAll) != 0)
                        {
                            diagnosticInfos[ii] = ServerUtils.CreateDiagnosticInfo(
                                Server,
                                context,
                                errors[ii]);
                            diagnosticsExist = true;
                        }
                    }
                }
            }

            // clear the diagnostics array if no diagnostics requested or no errors occurred.
            UpdateDiagnostics(context, diagnosticsExist, ref diagnosticInfos);
        }

        /// <summary>
        /// Writes a set of values.
        /// </summary>
        /// <exception cref="ArgumentNullException"><paramref name="context"/> is <c>null</c>.</exception>
        public virtual void Write(
            OperationContext context,
            WriteValueCollection nodesToWrite,
            out StatusCodeCollection results,
            out DiagnosticInfoCollection diagnosticInfos)
        {
            if (context == null)
            {
                throw new ArgumentNullException(nameof(context));
            }

            if (nodesToWrite == null)
            {
                throw new ArgumentNullException(nameof(nodesToWrite));
            }

            int count = nodesToWrite.Count;

            bool diagnosticsExist = false;
            results = new StatusCodeCollection(count);
            diagnosticInfos = new DiagnosticInfoCollection(count);

            // add placeholder for each result.
            bool validItems = false;

            for (int ii = 0; ii < count; ii++)
            {
                StatusCode result = StatusCodes.Good;
                DiagnosticInfo diagnosticInfo = null;

                // pre-validate and pre-parse parameter. Validate also access rights and role permissions
                ServiceResult error = ValidateWriteRequest(context, nodesToWrite[ii]);

                // return error status.
                if (ServiceResult.IsBad(error))
                {
                    nodesToWrite[ii].Processed = true;
                    result = error.Code;

                    // add diagnostics if requested.
                    if ((context.DiagnosticsMask & DiagnosticsMasks.OperationAll) != 0)
                    {
                        diagnosticInfo = ServerUtils.CreateDiagnosticInfo(Server, context, error);
                        diagnosticsExist = true;
                    }
                }
                // found at least one valid item.
                else
                {
                    nodesToWrite[ii].Processed = false;
                    validItems = true;
                }

                results.Add(result);
                diagnosticInfos.Add(diagnosticInfo);
            }

            // call each node manager.
            if (validItems)
            {
                var errors = new List<ServiceResult>(count);
                errors.AddRange(new ServiceResult[count]);

                foreach (INodeManager nodeManager in m_nodeManagers)
                {
                    nodeManager.Write(context, nodesToWrite, errors);
                }

                for (int ii = 0; ii < nodesToWrite.Count; ii++)
                {
                    if (!nodesToWrite[ii].Processed)
                    {
                        errors[ii] = StatusCodes.BadNodeIdUnknown;
                    }

                    if (errors[ii] != null && errors[ii].Code != StatusCodes.Good)
                    {
                        results[ii] = errors[ii].Code;

                        // add diagnostics if requested.
                        if ((context.DiagnosticsMask & DiagnosticsMasks.OperationAll) != 0)
                        {
                            diagnosticInfos[ii] = ServerUtils.CreateDiagnosticInfo(
                                Server,
                                context,
                                errors[ii]);
                            diagnosticsExist = true;
                        }
                    }

                    ServerUtils.ReportWriteValue(
                        nodesToWrite[ii].NodeId,
                        nodesToWrite[ii].Value,
                        results[ii]);
                }
            }

            // clear the diagnostics array if no diagnostics requested or no errors occurred.
            UpdateDiagnostics(context, diagnosticsExist, ref diagnosticInfos);
        }

        /// <summary>
        /// Updates the history for a set of nodes.
        /// </summary>
        public virtual void HistoryUpdate(
            OperationContext context,
            ExtensionObjectCollection historyUpdateDetails,
            out HistoryUpdateResultCollection results,
            out DiagnosticInfoCollection diagnosticInfos)
        {
            Type detailsType = null;
            var nodesToUpdate = new List<HistoryUpdateDetails>();

            // verify that all extension objects in the list have the same type.
            foreach (ExtensionObject details in historyUpdateDetails)
            {
                if (detailsType == null)
                {
                    detailsType = details.Body.GetType();
                }

                if (!ExtensionObject.IsNull(details))
                {
                    nodesToUpdate.Add(details.Body as HistoryUpdateDetails);
                }
            }

            // create result lists.
            bool diagnosticsExist = false;
            results = new HistoryUpdateResultCollection(nodesToUpdate.Count);
            diagnosticInfos = new DiagnosticInfoCollection(nodesToUpdate.Count);

            // pre-validate items.
            bool validItems = false;

            // create empty list of errors.
            var errors = new List<ServiceResult>(results.Count);
            for (int ii = 0; ii < nodesToUpdate.Count; ii++)
            {
                errors.Add(null);
            }

            for (int ii = 0; ii < nodesToUpdate.Count; ii++)
            {
                HistoryUpdateResult result = null;
                DiagnosticInfo diagnosticInfo = null;

                // check the type of details parameter.
                ServiceResult error;
                if (nodesToUpdate[ii].GetType() != detailsType)
                {
                    error = StatusCodes.BadHistoryOperationInvalid;
                }
                // pre-validate and pre-parse parameter.
                else
                {
                    error = ValidateHistoryUpdateRequest(context, nodesToUpdate[ii]);
                }

                // return error status.
                if (ServiceResult.IsBad(error))
                {
                    nodesToUpdate[ii].Processed = true;
                    result = new HistoryUpdateResult { StatusCode = error.Code };

                    // add diagnostics if requested.
                    if ((context.DiagnosticsMask & DiagnosticsMasks.OperationAll) != 0)
                    {
                        diagnosticInfo = ServerUtils.CreateDiagnosticInfo(Server, context, error);
                        diagnosticsExist = true;
                    }
                }
                // found at least one valid item.
                else
                {
                    nodesToUpdate[ii].Processed = false;
                    validItems = true;
                }

                results.Add(result);
                diagnosticInfos.Add(diagnosticInfo);
            }

            // call each node manager.
            if (validItems)
            {
                foreach (INodeManager nodeManager in m_nodeManagers)
                {
                    nodeManager.HistoryUpdate(context, detailsType, nodesToUpdate, results, errors);
                }

                for (int ii = 0; ii < nodesToUpdate.Count; ii++)
                {
                    HistoryUpdateResult result = results[ii];

                    // set an error code for nodes that were not handled by any node manager.
                    if (!nodesToUpdate[ii].Processed)
                    {
                        nodesToUpdate[ii].Processed = true;
                        result = results[ii] = new HistoryUpdateResult();
                        result.StatusCode = StatusCodes.BadNodeIdUnknown;
                        errors[ii] = result.StatusCode;
                    }

                    // update the diagnostic info and ensure the status code in the result is the same as the error code.
                    if (errors[ii] != null && errors[ii].Code != StatusCodes.Good)
                    {
                        result ??= results[ii] = new HistoryUpdateResult();

                        result.StatusCode = errors[ii].Code;

                        // add diagnostics if requested.
                        if ((context.DiagnosticsMask & DiagnosticsMasks.OperationAll) != 0)
                        {
                            diagnosticInfos[ii] = ServerUtils.CreateDiagnosticInfo(
                                Server,
                                context,
                                errors[ii]);
                            diagnosticsExist = true;
                        }
                    }
                }
            }

            // clear the diagnostics array if no diagnostics requested or no errors occurred.
            UpdateDiagnostics(context, diagnosticsExist, ref diagnosticInfos);
        }

        /// <summary>
        /// Calls a method defined on an object.
        /// </summary>
        public virtual ValueTask<(CallMethodResultCollection results, DiagnosticInfoCollection diagnosticInfos)> CallAsync(
            OperationContext context,
            CallMethodRequestCollection methodsToCall,
            CancellationToken cancellationToken = default)
        {
            return CallInternalAsync(
                context,
                methodsToCall,
                sync: false,
                cancellationToken);
        }

        /// <summary>
        /// Calls a method defined on an object.
        /// </summary>
        public virtual void Call(
            OperationContext context,
            CallMethodRequestCollection methodsToCall,
            out CallMethodResultCollection results,
            out DiagnosticInfoCollection diagnosticInfos)
        {
<<<<<<< HEAD
#pragma warning disable CA2012 // Use ValueTasks correctly
            (results, diagnosticInfos) = CallInternalAsync(context, methodsToCall, sync: true).Result;
#pragma warning restore CA2012 // Use ValueTasks correctly
=======
            (results, diagnosticInfos) = CallInternalAsync(
                context,
                methodsToCall,
                sync: true).Result;
>>>>>>> 25ba2a2d
        }

        /// <summary>
        /// Calls a method defined on an object.
        /// </summary>
        /// <exception cref="ArgumentNullException">
        /// <paramref name="context"/> is <c>null</c>.</exception>
        public virtual async ValueTask<(
            CallMethodResultCollection results,
            DiagnosticInfoCollection diagnosticInfos
            )> CallInternalAsync(
                OperationContext context,
                CallMethodRequestCollection methodsToCall,
                bool sync,
                CancellationToken cancellationToken = default)
        {
            if (context == null)
            {
                throw new ArgumentNullException(nameof(context));
            }

            if (methodsToCall == null)
            {
                throw new ArgumentNullException(nameof(methodsToCall));
            }

            bool diagnosticsExist = false;
            var results = new CallMethodResultCollection(methodsToCall.Count);
            var diagnosticInfos = new DiagnosticInfoCollection(methodsToCall.Count);
            var errors = new List<ServiceResult>(methodsToCall.Count);

            // add placeholder for each result.
            bool validItems = false;

            for (int ii = 0; ii < methodsToCall.Count; ii++)
            {
                results.Add(null);
                errors.Add(null);

                if ((context.DiagnosticsMask & DiagnosticsMasks.OperationAll) != 0)
                {
                    diagnosticInfos.Add(null);
                }

                // validate request parameters.
                errors[ii] = ValidateCallRequestItem(context, methodsToCall[ii]);

                if (ServiceResult.IsBad(errors[ii]))
                {
                    methodsToCall[ii].Processed = true;

                    // add diagnostics if requested.
                    if ((context.DiagnosticsMask & DiagnosticsMasks.OperationAll) != 0)
                    {
                        diagnosticInfos[ii] = ServerUtils.CreateDiagnosticInfo(
                            Server,
                            context,
                            errors[ii]);
                        diagnosticsExist = true;
                    }

                    continue;
                }

                // found at least one valid item.
                validItems = true;
                methodsToCall[ii].Processed = false;
            }

            // call each node manager.
            if (validItems)
            {
                foreach (INodeManager nodeManager in m_nodeManagers)
                {
                    if (nodeManager is IAsyncNodeManager asyncNodeManager)
                    {
                        // call async node manager
                        if (sync)
                        {
                            Utils.LogWarning(
                                "Async Method called sychronously. Prefer using CallAsync for best performance. NodeManager={0}",
                                nodeManager);
                            asyncNodeManager.CallAsync(
                                context,
                                methodsToCall,
                                results,
                                errors,
                                cancellationToken).AsTask().GetAwaiter().GetResult();
                        }
                        else
                        {
                            await asyncNodeManager.CallAsync(
                                context,
                                methodsToCall,
                                results,
                                errors,
                                cancellationToken).ConfigureAwait(false);
                        }
                    }
                    else
                    {
                        nodeManager.Call(context, methodsToCall, results, errors);
                    }
                }
            }

            for (int ii = 0; ii < methodsToCall.Count; ii++)
            {
                // set an error code for calls that were not handled by any node manager.
                if (!methodsToCall[ii].Processed)
                {
                    results[ii] = new CallMethodResult();
                    errors[ii] = StatusCodes.BadNodeIdUnknown;
                }

                // update the diagnostic info and ensure the status code in the result is the same as the error code.
                if (errors[ii] != null && errors[ii].Code != StatusCodes.Good)
                {
                    if (results[ii] == null)
                    {
                        results[ii] = new CallMethodResult();
                    }

                    results[ii].StatusCode = errors[ii].Code;

                    // add diagnostics if requested.
                    if ((context.DiagnosticsMask & DiagnosticsMasks.OperationAll) != 0)
                    {
                        diagnosticInfos[ii] = ServerUtils.CreateDiagnosticInfo(
                            Server,
                            context,
                            errors[ii]);
                        diagnosticsExist = true;
                    }
                }
            }

            // clear the diagnostics array if no diagnostics requested or no errors occurred.
            UpdateDiagnostics(context, diagnosticsExist, ref diagnosticInfos);

            return (results, diagnosticInfos);
        }

        /// <summary>
        /// Handles condition refresh request.
        /// </summary>
        public virtual void ConditionRefresh(
            OperationContext context,
            IList<IEventMonitoredItem> monitoredItems)
        {
            foreach (INodeManager nodeManager in m_nodeManagers)
            {
                try
                {
                    nodeManager.ConditionRefresh(context, monitoredItems);
                }
                catch (Exception e)
                {
                    Utils.LogError(e, "Error calling ConditionRefresh on NodeManager.");
                }
            }
        }

        /// <summary>
        /// Creates a set of monitored items.
        /// </summary>
        /// <exception cref="ArgumentNullException"><paramref name="context"/> is <c>null</c>.</exception>
        /// <exception cref="ArgumentOutOfRangeException"></exception>
        /// <exception cref="ServiceResultException"></exception>
        public virtual void CreateMonitoredItems(
            OperationContext context,
            uint subscriptionId,
            double publishingInterval,
            TimestampsToReturn timestampsToReturn,
            IList<MonitoredItemCreateRequest> itemsToCreate,
            IList<ServiceResult> errors,
            IList<MonitoringFilterResult> filterResults,
            IList<IMonitoredItem> monitoredItems,
            bool createDurable)
        {
            if (context == null)
            {
                throw new ArgumentNullException(nameof(context));
            }

            if (itemsToCreate == null)
            {
                throw new ArgumentNullException(nameof(itemsToCreate));
            }

            if (errors == null)
            {
                throw new ArgumentNullException(nameof(errors));
            }

            if (filterResults == null)
            {
                throw new ArgumentNullException(nameof(filterResults));
            }

            if (monitoredItems == null)
            {
                throw new ArgumentNullException(nameof(monitoredItems));
            }

            if (publishingInterval < 0)
            {
                throw new ArgumentOutOfRangeException(nameof(publishingInterval));
            }

            if (timestampsToReturn is < TimestampsToReturn.Source or > TimestampsToReturn.Neither)
            {
                throw new ServiceResultException(StatusCodes.BadTimestampsToReturnInvalid);
            }

            // add placeholder for each result.
            bool validItems = false;

            for (int ii = 0; ii < itemsToCreate.Count; ii++)
            {
                // validate request parameters.
                errors[ii] = ValidateMonitoredItemCreateRequest(context, itemsToCreate[ii]);

                if (ServiceResult.IsBad(errors[ii]))
                {
                    itemsToCreate[ii].Processed = true;
                    continue;
                }

                // found at least one valid item.
                validItems = true;
                itemsToCreate[ii].Processed = false;
            }

            // call each node manager.
            if (validItems)
            {
                // create items for event filters.
                CreateMonitoredItemsForEvents(
                    context,
                    subscriptionId,
                    publishingInterval,
                    timestampsToReturn,
                    itemsToCreate,
                    errors,
                    filterResults,
                    monitoredItems,
                    createDurable,
                    ref m_lastMonitoredItemId);

                // create items for data access.
                foreach (INodeManager nodeManager in m_nodeManagers)
                {
                    nodeManager.CreateMonitoredItems(
                        context,
                        subscriptionId,
                        publishingInterval,
                        timestampsToReturn,
                        itemsToCreate,
                        errors,
                        filterResults,
                        monitoredItems,
                        createDurable,
                        ref m_lastMonitoredItemId);
                }

                // fill results for unknown nodes.
                for (int ii = 0; ii < errors.Count; ii++)
                {
                    if (!itemsToCreate[ii].Processed)
                    {
                        errors[ii] = new ServiceResult(StatusCodes.BadNodeIdUnknown);
                    }
                }
            }
        }

        /// <summary>
        /// Create monitored items for event subscriptions.
        /// </summary>
        private void CreateMonitoredItemsForEvents(
            OperationContext context,
            uint subscriptionId,
            double publishingInterval,
            TimestampsToReturn timestampsToReturn,
            IList<MonitoredItemCreateRequest> itemsToCreate,
            IList<ServiceResult> errors,
            IList<MonitoringFilterResult> filterResults,
            IList<IMonitoredItem> monitoredItems,
            bool createDurable,
            ref long globalIdCounter)
        {
            for (int ii = 0; ii < itemsToCreate.Count; ii++)
            {
                MonitoredItemCreateRequest itemToCreate = itemsToCreate[ii];

                if (!itemToCreate.Processed)
                {
                    // must make sure the filter is not null before checking its type.
                    if (ExtensionObject.IsNull(itemToCreate.RequestedParameters.Filter))
                    {
                        continue;
                    }

                    // all event subscriptions required an event filter.
                    if (itemToCreate.RequestedParameters.Filter.Body is not EventFilter filter)
                    {
                        continue;
                    }

                    itemToCreate.Processed = true;

                    // only the value attribute may be used with an event subscription.
                    if (itemToCreate.ItemToMonitor.AttributeId != Attributes.EventNotifier)
                    {
                        errors[ii] = StatusCodes.BadFilterNotAllowed;
                        continue;
                    }

                    // the index range parameter has no meaning for event subscriptions.
                    if (!string.IsNullOrEmpty(itemToCreate.ItemToMonitor.IndexRange))
                    {
                        errors[ii] = StatusCodes.BadIndexRangeInvalid;
                        continue;
                    }

                    // the data encoding has no meaning for event subscriptions.
                    if (!QualifiedName.IsNull(itemToCreate.ItemToMonitor.DataEncoding))
                    {
                        errors[ii] = StatusCodes.BadDataEncodingInvalid;
                        continue;
                    }

                    // validate the event filter.
                    EventFilter.Result result = filter.Validate(
                        new FilterContext(Server.NamespaceUris, Server.TypeTree, context));

                    if (ServiceResult.IsBad(result.Status))
                    {
                        errors[ii] = result.Status;
                        filterResults[ii] = result.ToEventFilterResult(
                            context.DiagnosticsMask,
                            context.StringTable);
                        continue;
                    }

                    // check if a valid node.
                    object handle = GetManagerHandle(
                        itemToCreate.ItemToMonitor.NodeId,
                        out INodeManager nodeManager);

                    if (handle == null)
                    {
                        errors[ii] = StatusCodes.BadNodeIdUnknown;
                        continue;
                    }
                    NodeMetadata nodeMetadata = nodeManager.GetNodeMetadata(
                        context,
                        handle,
                        BrowseResultMask.All);

                    errors[ii] = ValidateRolePermissions(
                        context,
                        nodeMetadata,
                        PermissionType.ReceiveEvents);

                    if (ServiceResult.IsBad(errors[ii]))
                    {
                        continue;
                    }

                    // create a globally unique identifier.
                    uint monitoredItemId = Utils.IncrementIdentifier(ref globalIdCounter);

                    IEventMonitoredItem monitoredItem = Server.EventManager.CreateMonitoredItem(
                        context,
                        nodeManager,
                        handle,
                        subscriptionId,
                        monitoredItemId,
                        timestampsToReturn,
                        publishingInterval,
                        itemToCreate,
                        filter,
                        createDurable);

                    // subscribe to all node managers.
                    if (itemToCreate.ItemToMonitor.NodeId == Objects.Server)
                    {
                        foreach (INodeManager manager in m_nodeManagers)
                        {
                            try
                            {
                                manager.SubscribeToAllEvents(
                                    context,
                                    subscriptionId,
                                    monitoredItem,
                                    false);
                            }
                            catch (Exception e)
                            {
                                Utils.LogError(
                                    e,
                                    "NodeManager threw an exception subscribing to all events. NodeManager={0}",
                                    manager);
                            }
                        }
                    }
                    // only subscribe to the node manager that owns the node.
                    else
                    {
                        ServiceResult error = nodeManager.SubscribeToEvents(
                            context,
                            handle,
                            subscriptionId,
                            monitoredItem,
                            false);

                        if (ServiceResult.IsBad(error))
                        {
                            Server.EventManager.DeleteMonitoredItem(monitoredItem.Id);
                            errors[ii] = error;
                            continue;
                        }
                    }

                    monitoredItems[ii] = monitoredItem;
                    errors[ii] = StatusCodes.Good;
                }
            }
        }

        /// <summary>
        /// Restore a set of monitored items after a Server Restart.
        /// </summary>
        /// <exception cref="ArgumentNullException"><paramref name="itemsToRestore"/> is <c>null</c>.</exception>
        /// <exception cref="InvalidOperationException"></exception>
        public virtual void RestoreMonitoredItems(
            IList<IStoredMonitoredItem> itemsToRestore,
            IList<IMonitoredItem> monitoredItems,
            IUserIdentity savedOwnerIdentity)
        {
            if (itemsToRestore == null)
            {
                throw new ArgumentNullException(nameof(itemsToRestore));
            }

            if (monitoredItems == null)
            {
                throw new ArgumentNullException(nameof(monitoredItems));
            }

            if (Server.IsRunning)
            {
                throw new InvalidOperationException(
                    "Subscription restore can only occur on startup");
            }

            // create items for event filters.
            RestoreMonitoredItemsForEvents(itemsToRestore, monitoredItems);

            // create items for data access.
            foreach (INodeManager nodeManager in m_nodeManagers)
            {
                nodeManager.RestoreMonitoredItems(
                    itemsToRestore,
                    monitoredItems,
                    savedOwnerIdentity);
            }

            m_lastMonitoredItemId = itemsToRestore.Max(i => i.Id);
        }

        /// <summary>
        /// Restore monitored items for event subscriptions.
        /// </summary>
        private void RestoreMonitoredItemsForEvents(
            IList<IStoredMonitoredItem> itemsToRestore,
            IList<IMonitoredItem> monitoredItems)
        {
            for (int ii = 0; ii < itemsToRestore.Count; ii++)
            {
                IStoredMonitoredItem item = itemsToRestore[ii];

                if (!item.IsRestored)
                {
                    // all event subscriptions required an event filter.
                    if (item.OriginalFilter is not EventFilter)
                    {
                        continue;
                    }

                    item.IsRestored = true;

                    // check if a valid node.
                    object handle = GetManagerHandle(item.NodeId, out INodeManager nodeManager);

                    if (handle == null)
                    {
                        continue;
                    }

                    IEventMonitoredItem monitoredItem = Server.EventManager.RestoreMonitoredItem(
                        nodeManager,
                        handle,
                        item);

                    // subscribe to all node managers.
                    if (item.NodeId == Objects.Server)
                    {
                        foreach (INodeManager manager in m_nodeManagers)
                        {
                            try
                            {
                                manager.SubscribeToAllEvents(
                                    new OperationContext(monitoredItem),
                                    monitoredItem.SubscriptionId,
                                    monitoredItem,
                                    false);
                            }
                            catch (Exception e)
                            {
                                Utils.LogError(
                                    e,
                                    "NodeManager threw an exception subscribing to all events. NodeManager={0}",
                                    manager);
                            }
                        }
                    }
                    // only subscribe to the node manager that owns the node.
                    else
                    {
                        ServiceResult error = nodeManager.SubscribeToEvents(
                            new OperationContext(monitoredItem),
                            handle,
                            monitoredItem.SubscriptionId,
                            monitoredItem,
                            false);

                        if (ServiceResult.IsBad(error))
                        {
                            Server.EventManager.DeleteMonitoredItem(monitoredItem.Id);
                            continue;
                        }
                    }

                    monitoredItems[ii] = monitoredItem;
                }
            }
        }

        /// <summary>
        /// Modifies a set of monitored items.
        /// </summary>
        /// <exception cref="ArgumentNullException"><paramref name="context"/> is <c>null</c>.</exception>
        /// <exception cref="ServiceResultException"></exception>
        public virtual void ModifyMonitoredItems(
            OperationContext context,
            TimestampsToReturn timestampsToReturn,
            IList<IMonitoredItem> monitoredItems,
            IList<MonitoredItemModifyRequest> itemsToModify,
            IList<ServiceResult> errors,
            IList<MonitoringFilterResult> filterResults)
        {
            if (context == null)
            {
                throw new ArgumentNullException(nameof(context));
            }

            if (itemsToModify == null)
            {
                throw new ArgumentNullException(nameof(itemsToModify));
            }

            if (monitoredItems == null)
            {
                throw new ArgumentNullException(nameof(monitoredItems));
            }

            if (errors == null)
            {
                throw new ArgumentNullException(nameof(errors));
            }

            if (filterResults == null)
            {
                throw new ArgumentNullException(nameof(filterResults));
            }

            if (timestampsToReturn is < TimestampsToReturn.Source or > TimestampsToReturn.Neither)
            {
                throw new ServiceResultException(StatusCodes.BadTimestampsToReturnInvalid);
            }

            bool validItems = false;

            for (int ii = 0; ii < itemsToModify.Count; ii++)
            {
                // check for errors.
                if (ServiceResult.IsBad(errors[ii]) || monitoredItems[ii] == null)
                {
                    itemsToModify[ii].Processed = true;
                    continue;
                }

                // validate request parameters.
                errors[ii] = ValidateMonitoredItemModifyRequest(itemsToModify[ii]);

                if (ServiceResult.IsBad(errors[ii]))
                {
                    itemsToModify[ii].Processed = true;
                    continue;
                }

                // found at least one valid item.
                validItems = true;
                itemsToModify[ii].Processed = false;
            }

            // call each node manager.
            if (validItems)
            {
                // modify items for event filters.
                ModifyMonitoredItemsForEvents(
                    context,
                    timestampsToReturn,
                    monitoredItems,
                    itemsToModify,
                    errors,
                    filterResults);

                // let each node manager figure out which items it owns.
                foreach (INodeManager nodeManager in m_nodeManagers)
                {
                    nodeManager.ModifyMonitoredItems(
                        context,
                        timestampsToReturn,
                        monitoredItems,
                        itemsToModify,
                        errors,
                        filterResults);
                }

                // update results.
                for (int ii = 0; ii < errors.Count; ii++)
                {
                    if (!itemsToModify[ii].Processed)
                    {
                        errors[ii] = new ServiceResult(StatusCodes.BadMonitoredItemIdInvalid);
                    }
                }
            }
        }

        /// <summary>
        /// Modify monitored items for event subscriptions.
        /// </summary>
        private void ModifyMonitoredItemsForEvents(
            OperationContext context,
            TimestampsToReturn timestampsToReturn,
            IList<IMonitoredItem> monitoredItems,
            IList<MonitoredItemModifyRequest> itemsToModify,
            IList<ServiceResult> errors,
            IList<MonitoringFilterResult> filterResults)
        {
            for (int ii = 0; ii < itemsToModify.Count; ii++)
            {
                // all event subscriptions are handled by the event manager.
                if (monitoredItems[ii] is not IEventMonitoredItem monitoredItem ||
                    (monitoredItem.MonitoredItemType & MonitoredItemTypeMask.Events) == 0)
                {
                    continue;
                }

                MonitoredItemModifyRequest itemToModify = itemsToModify[ii];
                itemToModify.Processed = true;

                // check for a valid filter.
                if (ExtensionObject.IsNull(itemToModify.RequestedParameters.Filter))
                {
                    errors[ii] = StatusCodes.BadEventFilterInvalid;
                    continue;
                }

                // all event subscriptions required an event filter.

                if (itemToModify.RequestedParameters.Filter.Body is not EventFilter filter)
                {
                    errors[ii] = StatusCodes.BadEventFilterInvalid;
                    continue;
                }

                // validate the event filter.
                EventFilter.Result result = filter.Validate(
                    new FilterContext(Server.NamespaceUris, Server.TypeTree, context));

                if (ServiceResult.IsBad(result.Status))
                {
                    errors[ii] = result.Status;
                    filterResults[ii] = result.ToEventFilterResult(
                        context.DiagnosticsMask,
                        context.StringTable);
                    continue;
                }

                // modify the item.
                Server.EventManager.ModifyMonitoredItem(
                    context,
                    monitoredItem,
                    timestampsToReturn,
                    itemToModify,
                    filter);

                // subscribe to all node managers.
                if ((monitoredItem.MonitoredItemType & MonitoredItemTypeMask.AllEvents) != 0)
                {
                    foreach (INodeManager manager in m_nodeManagers)
                    {
                        manager.SubscribeToAllEvents(
                            context,
                            monitoredItem.SubscriptionId,
                            monitoredItem,
                            false);
                    }
                }
                // only subscribe to the node manager that owns the node.
                else
                {
                    monitoredItem.NodeManager.SubscribeToEvents(
                        context,
                        monitoredItem.ManagerHandle,
                        monitoredItem.SubscriptionId,
                        monitoredItem,
                        false);
                }

                errors[ii] = StatusCodes.Good;
            }
        }

        /// <summary>
        /// Transfers a set of monitored items.
        /// </summary>
        /// <exception cref="ArgumentNullException"><paramref name="context"/> is <c>null</c>.</exception>
        public virtual void TransferMonitoredItems(
            OperationContext context,
            bool sendInitialValues,
            IList<IMonitoredItem> monitoredItems,
            IList<ServiceResult> errors)
        {
            if (context == null)
            {
                throw new ArgumentNullException(nameof(context));
            }

            if (monitoredItems == null)
            {
                throw new ArgumentNullException(nameof(monitoredItems));
            }

            if (errors == null)
            {
                throw new ArgumentNullException(nameof(errors));
            }

            var processedItems = new List<bool>(monitoredItems.Count);

            // preset results for unknown nodes
            for (int ii = 0; ii < monitoredItems.Count; ii++)
            {
                processedItems.Add(monitoredItems[ii] == null);
                errors[ii] = StatusCodes.BadMonitoredItemIdInvalid;
            }

            // call each node manager.
            foreach (INodeManager nodeManager in m_nodeManagers)
            {
                nodeManager.TransferMonitoredItems(
                    context,
                    sendInitialValues,
                    monitoredItems,
                    processedItems,
                    errors);
            }
        }

        /// <summary>
        /// Deletes a set of monitored items.
        /// </summary>
        /// <exception cref="ArgumentNullException"><paramref name="context"/> is <c>null</c>.</exception>
        public virtual void DeleteMonitoredItems(
            OperationContext context,
            uint subscriptionId,
            IList<IMonitoredItem> itemsToDelete,
            IList<ServiceResult> errors)
        {
            if (context == null)
            {
                throw new ArgumentNullException(nameof(context));
            }

            if (itemsToDelete == null)
            {
                throw new ArgumentNullException(nameof(itemsToDelete));
            }

            if (errors == null)
            {
                throw new ArgumentNullException(nameof(errors));
            }

            var processedItems = new List<bool>(itemsToDelete.Count);

            for (int ii = 0; ii < itemsToDelete.Count; ii++)
            {
                processedItems.Add(ServiceResult.IsBad(errors[ii]) || itemsToDelete[ii] == null);
            }

            // delete items for event filters.
            DeleteMonitoredItemsForEvents(
                context,
                subscriptionId,
                itemsToDelete,
                processedItems,
                errors);

            // call each node manager.
            foreach (INodeManager nodeManager in m_nodeManagers)
            {
                nodeManager.DeleteMonitoredItems(context, itemsToDelete, processedItems, errors);
            }

            // fill results for unknown nodes.
            for (int ii = 0; ii < errors.Count; ii++)
            {
                if (!processedItems[ii])
                {
                    errors[ii] = StatusCodes.BadMonitoredItemIdInvalid;
                }
            }
        }

        /// <summary>
        /// Delete monitored items for event subscriptions.
        /// </summary>
        private void DeleteMonitoredItemsForEvents(
            OperationContext context,
            uint subscriptionId,
            IList<IMonitoredItem> monitoredItems,
            List<bool> processedItems,
            IList<ServiceResult> errors)
        {
            for (int ii = 0; ii < monitoredItems.Count; ii++)
            {
                // all event subscriptions are handled by the event manager.
                if (monitoredItems[ii] is not IEventMonitoredItem monitoredItem ||
                    (monitoredItem.MonitoredItemType & MonitoredItemTypeMask.Events) == 0)
                {
                    continue;
                }

                processedItems[ii] = true;

                // unsubscribe to all node managers.
                if ((monitoredItem.MonitoredItemType & MonitoredItemTypeMask.AllEvents) != 0)
                {
                    foreach (INodeManager manager in m_nodeManagers)
                    {
                        manager.SubscribeToAllEvents(context, subscriptionId, monitoredItem, true);
                    }
                }
                // only unsubscribe to the node manager that owns the node.
                else
                {
                    monitoredItem.NodeManager.SubscribeToEvents(
                        context,
                        monitoredItem.ManagerHandle,
                        subscriptionId,
                        monitoredItem,
                        true);
                }

                // delete the item.
                Server.EventManager.DeleteMonitoredItem(monitoredItem.Id);

                // success.
                errors[ii] = StatusCodes.Good;
            }
        }

        /// <summary>
        /// Changes the monitoring mode for a set of items.
        /// </summary>
        /// <exception cref="ArgumentNullException"><paramref name="context"/> is <c>null</c>.</exception>
        public virtual void SetMonitoringMode(
            OperationContext context,
            MonitoringMode monitoringMode,
            IList<IMonitoredItem> itemsToModify,
            IList<ServiceResult> errors)
        {
            if (context == null)
            {
                throw new ArgumentNullException(nameof(context));
            }

            if (itemsToModify == null)
            {
                throw new ArgumentNullException(nameof(itemsToModify));
            }

            if (errors == null)
            {
                throw new ArgumentNullException(nameof(errors));
            }

            // call each node manager.
            var processedItems = new List<bool>(itemsToModify.Count);

            for (int ii = 0; ii < itemsToModify.Count; ii++)
            {
                processedItems.Add(ServiceResult.IsBad(errors[ii]) || itemsToModify[ii] == null);
            }

            // delete items for event filters.
            SetMonitoringModeForEvents(
                context,
                monitoringMode,
                itemsToModify,
                processedItems,
                errors);

            foreach (INodeManager nodeManager in m_nodeManagers)
            {
                nodeManager.SetMonitoringMode(
                    context,
                    monitoringMode,
                    itemsToModify,
                    processedItems,
                    errors);
            }

            // fill results for unknown nodes.
            for (int ii = 0; ii < errors.Count; ii++)
            {
                if (!processedItems[ii])
                {
                    errors[ii] = StatusCodes.BadMonitoredItemIdInvalid;
                }
            }
        }

        /// <summary>
        /// Delete monitored items for event subscriptions.
        /// </summary>
        private static void SetMonitoringModeForEvents(
            OperationContext context,
            MonitoringMode monitoringMode,
            IList<IMonitoredItem> monitoredItems,
            List<bool> processedItems,
            IList<ServiceResult> errors)
        {
            for (int ii = 0; ii < monitoredItems.Count; ii++)
            {
                // all event subscriptions are handled by the event manager.
                if (monitoredItems[ii] is not IEventMonitoredItem monitoredItem ||
                    (monitoredItem.MonitoredItemType & MonitoredItemTypeMask.Events) == 0)
                {
                    continue;
                }

                processedItems[ii] = true;

                // set the monitoring mode.
                monitoredItem.SetMonitoringMode(monitoringMode);

                // success.
                errors[ii] = StatusCodes.Good;
            }
        }

        /// <summary>
        /// The server that the node manager belongs to.
        /// </summary>
        protected IServerInternal Server { get; }

        /// <summary>
        /// The node managers being managed.
        /// </summary>
        public IList<INodeManager> NodeManagers => m_nodeManagers;

        /// <summary>
        /// The namespace managers being managed
        /// </summary>
        internal INodeManager[][] NamespaceManagers { get; private set; }

        /// <summary>
        /// Validates a monitoring attributes parameter.
        /// </summary>
        protected static ServiceResult ValidateMonitoringAttributes(MonitoringParameters attributes)
        {
            // check for null structure.
            if (attributes == null)
            {
                return new ServiceResult(StatusCodes.BadStructureMissing);
            }

            // check for known filter.
            if (!ExtensionObject.IsNull(attributes.Filter) &&
                attributes.Filter.Body is not MonitoringFilter)
            {
                return new ServiceResult(StatusCodes.BadMonitoredItemFilterInvalid);
            }

            // passed basic validation.
            return null;
        }

        /// <summary>
        /// Validates a monitoring filter.
        /// </summary>
        protected static ServiceResult ValidateMonitoringFilter(ExtensionObject filter)
        {
            // check that no filter is specified for non-value attributes.
            if (!ExtensionObject.IsNull(filter))
            {
                // validate data change filter.
                if (filter.Body is DataChangeFilter datachangeFilter)
                {
                    ServiceResult error = datachangeFilter.Validate();

                    if (ServiceResult.IsBad(error))
                    {
                        return error;
                    }
                }
            }

            // passed basic validation.
            return null;
        }

        /// <summary>
        /// Validates a monitored item create request parameter.
        /// </summary>
        protected ServiceResult ValidateMonitoredItemCreateRequest(
            OperationContext operationContext,
            MonitoredItemCreateRequest item)
        {
            // check for null structure.
            if (item == null)
            {
                return new ServiceResult(StatusCodes.BadStructureMissing);
            }

            // validate read value id component. Validate also access rights and permissions
            ServiceResult error = ValidateReadRequest(
                operationContext,
                item.ItemToMonitor,
                null,
                true);

            if (ServiceResult.IsBad(error))
            {
                return error;
            }

            // check for valid monitoring mode.
            if ((int)item.MonitoringMode is < 0 or > ((int)MonitoringMode.Reporting))
            {
                return new ServiceResult(StatusCodes.BadMonitoringModeInvalid);
            }

            // check for null structure.
            MonitoringParameters attributes = item.RequestedParameters;

            error = ValidateMonitoringAttributes(attributes);

            if (ServiceResult.IsBad(error))
            {
                return error;
            }

            // check that no filter is specified for non-value attributes.
            if (item.ItemToMonitor.AttributeId is not Attributes.Value and not Attributes
                .EventNotifier)
            {
                if (!ExtensionObject.IsNull(attributes.Filter))
                {
                    return new ServiceResult(StatusCodes.BadFilterNotAllowed);
                }
            }
            else
            {
                error = ValidateMonitoringFilter(attributes.Filter);

                if (ServiceResult.IsBad(error))
                {
                    return error;
                }
            }

            // passed basic validation.
            return null;
        }

        /// <summary>
        /// Validates a monitored item modify request parameter.
        /// </summary>
        protected static ServiceResult ValidateMonitoredItemModifyRequest(
            MonitoredItemModifyRequest item)
        {
            // check for null structure.
            if (item == null)
            {
                return new ServiceResult(StatusCodes.BadStructureMissing);
            }

            // check for null structure.
            MonitoringParameters attributes = item.RequestedParameters;

            ServiceResult error = ValidateMonitoringAttributes(attributes);

            if (ServiceResult.IsBad(error))
            {
                return error;
            }

            // validate monitoring filter.
            error = ValidateMonitoringFilter(attributes.Filter);

            if (ServiceResult.IsBad(error))
            {
                return error;
            }

            // passed basic validation.
            return null;
        }

        /// <summary>
        /// Validates a call request item parameter. It validates also access rights and role permissions
        /// </summary>
        protected ServiceResult ValidateCallRequestItem(
            OperationContext operationContext,
            CallMethodRequest callMethodRequest)
        {
            // check for null structure.
            if (callMethodRequest == null)
            {
                return StatusCodes.BadStructureMissing;
            }

            // check object id.
            if (NodeId.IsNull(callMethodRequest.ObjectId))
            {
                return StatusCodes.BadNodeIdInvalid;
            }

            // check method id.
            if (NodeId.IsNull(callMethodRequest.MethodId))
            {
                return StatusCodes.BadMethodInvalid;
            }

            // check input arguments
            if (callMethodRequest.InputArguments == null)
            {
                return StatusCodes.BadStructureMissing;
            }

            return StatusCodes.Good;
        }

        /// <summary>
        /// Validates a Read or MonitoredItemCreate request. It validates also access rights and role permissions
        /// </summary>
        protected ServiceResult ValidateReadRequest(
            OperationContext operationContext,
            ReadValueId readValueId,
            Dictionary<NodeId, List<object>> uniqueNodesReadAttributes = null,
            bool permissionsOnly = false)
        {
            ServiceResult serviceResult = ReadValueId.Validate(readValueId);

            if (ServiceResult.IsGood(serviceResult))
            {
                //any attribute other than Value or RolePermissions
                PermissionType requestedPermission = PermissionType.Browse;
                if (readValueId.AttributeId == Attributes.RolePermissions)
                {
                    requestedPermission = PermissionType.ReadRolePermissions;
                }
                else if (readValueId.AttributeId == Attributes.Value)
                {
                    requestedPermission = PermissionType.Read;
                }

                // check access rights and role permissions
                serviceResult = ValidatePermissions(
                    operationContext,
                    readValueId.NodeId,
                    requestedPermission,
                    uniqueNodesReadAttributes,
                    permissionsOnly);
            }
            return serviceResult;
        }

        /// <summary>
        /// Validates a Write request. It validates also access rights and role permissions
        /// </summary>
        protected ServiceResult ValidateWriteRequest(
            OperationContext operationContext,
            WriteValue writeValue)
        {
            ServiceResult serviceResult = WriteValue.Validate(writeValue);

            if (ServiceResult.IsGood(serviceResult))
            {
                PermissionType requestedPermission = PermissionType.WriteAttribute; //any attribute other than Value, RolePermissions or Historizing
                if (writeValue.AttributeId == Attributes.RolePermissions)
                {
                    requestedPermission = PermissionType.WriteRolePermissions;
                }
                else if (writeValue.AttributeId == Attributes.Historizing)
                {
                    requestedPermission = PermissionType.WriteHistorizing;
                }
                else if (writeValue.AttributeId == Attributes.Value)
                {
                    requestedPermission = PermissionType.Write;
                }

                // check access rights and permissions
                serviceResult = ValidatePermissions(
                    operationContext,
                    writeValue.NodeId,
                    requestedPermission,
                    null,
                    true);
            }
            return serviceResult;
        }

        /// <summary>
        /// Validates a HistoryRead request. It validates also access rights and role permissions
        /// </summary>
        protected ServiceResult ValidateHistoryReadRequest(
            OperationContext operationContext,
            HistoryReadValueId historyReadValueId)
        {
            ServiceResult serviceResult = HistoryReadValueId.Validate(historyReadValueId);

            if (ServiceResult.IsGood(serviceResult))
            {
                // check access rights and permissions
                serviceResult = ValidatePermissions(
                    operationContext,
                    historyReadValueId.NodeId,
                    PermissionType.ReadHistory,
                    null,
                    true);
            }
            return serviceResult;
        }

        /// <summary>
        ///  Validates a HistoryUpdate request. It validates also access rights and role permissions
        /// </summary>
        protected ServiceResult ValidateHistoryUpdateRequest(
            OperationContext operationContext,
            HistoryUpdateDetails historyUpdateDetails)
        {
            ServiceResult serviceResult = HistoryUpdateDetails.Validate(historyUpdateDetails);

            if (ServiceResult.IsGood(serviceResult))
            {
                // check access rights and permissions
                PermissionType requiredPermission = DetermineHistoryAccessPermission(
                    historyUpdateDetails);
                serviceResult = ValidatePermissions(
                    operationContext,
                    historyUpdateDetails.NodeId,
                    requiredPermission,
                    null,
                    true);
            }

            return serviceResult;
        }

        /// <summary>
        /// Check if the Base NodeClass attributes and NameSpace meta-data attributes
        /// are valid for the given operation context of the specified node.
        /// </summary>
        /// <param name="context">The Operation Context</param>
        /// <param name="nodeId">The node whose attributes are validated</param>
        /// <param name="requestedPermision">The requested permission</param>
        /// <param name="uniqueNodesServiceAttributes">The cache holding the values of the attributes neeeded to be used in subsequent calls</param>
        /// <param name="permissionsOnly">Only the AccessRestrictions and RolePermission attributes are read. Should be false if uniqueNodesServiceAttributes is not null</param>
        /// <returns>StatusCode Good if permission is granted, BadUserAccessDenied if not granted
        /// or a bad status code describing the validation process failure </returns>
        protected ServiceResult ValidatePermissions(
            OperationContext context,
            NodeId nodeId,
            PermissionType requestedPermision,
            Dictionary<NodeId, List<object>> uniqueNodesServiceAttributes = null,
            bool permissionsOnly = false)
        {
            if (context.Session != null)
            {
                object nodeHandle = GetManagerHandle(nodeId, out INodeManager nodeManager);

                return ValidatePermissions(
                    context,
                    nodeManager,
                    nodeHandle,
                    requestedPermision,
                    uniqueNodesServiceAttributes,
                    permissionsOnly);
            }
            return StatusCodes.Good;
        }

        /// <summary>
        /// Check if the Base NodeClass attributes and NameSpace meta-data attributes
        /// are valid for the given operation context of the specified node.
        /// </summary>
        /// <param name="context">The Operation Context</param>
        /// <param name="nodeManager">The node manager handling the nodeHandle</param>
        /// <param name="nodeHandle">The node handle of the node whose attributes are validated</param>
        /// <param name="requestedPermision">The requested permission</param>
        /// <param name="uniqueNodesServiceAttributes">The cache holding the values of the attributes neeeded to be used in subsequent calls</param>
        /// <param name="permissionsOnly">Only the AccessRestrictions and RolePermission attributes are read. Should be false if uniqueNodesServiceAttributes is not null</param>
        /// <returns>StatusCode Good if permission is granted, BadUserAccessDenied if not granted
        /// or a bad status code describing the validation process failure </returns>
        protected ServiceResult ValidatePermissions(
            OperationContext context,
            INodeManager nodeManager,
            object nodeHandle,
            PermissionType requestedPermision,
            Dictionary<NodeId, List<object>> uniqueNodesServiceAttributes = null,
            bool permissionsOnly = false)
        {
            ServiceResult serviceResult = StatusCodes.Good;

            // check if validation is necessary
            if (context.Session != null && nodeManager != null && nodeHandle != null)
            {
                NodeMetadata nodeMetadata = null;
                // First attempt to retrieve just the Permission metadata with or without cache optimization
                // If it happens that nodemanager does not fully implement INodeManager2.GetPermissionMetadata or not INodeManager2,
                // fallback to INodeManager.GetNodeMetadata
                if (nodeManager is INodeManager2 nodeManager2)
                {
                    nodeMetadata = nodeManager2.GetPermissionMetadata(
                        context,
                        nodeHandle,
                        BrowseResultMask.NodeClass,
                        uniqueNodesServiceAttributes,
                        permissionsOnly);
                }
                // If not INodeManager2 or GetPermissionMetadata() returns null.
                nodeMetadata ??= nodeManager.GetNodeMetadata(
                    context,
                    nodeHandle,
                    BrowseResultMask.NodeClass);

                if (nodeMetadata != null)
                {
                    // check RolePermissions
                    serviceResult = ValidateRolePermissions(
                        context,
                        nodeMetadata,
                        requestedPermision);

                    if (ServiceResult.IsGood(serviceResult))
                    {
                        // check AccessRestrictions
                        serviceResult = ValidateAccessRestrictions(context, nodeMetadata);
                    }
                }
            }

            return serviceResult;
        }

        /// <summary>
        /// Validate the AccessRestrictions attribute
        /// </summary>
        /// <param name="context">The Operation Context</param>
        /// <param name="nodeMetadata">Metadata</param>
        /// <returns>Good if the AccessRestrictions passes the validation</returns>
        protected static ServiceResult ValidateAccessRestrictions(
            OperationContext context,
            NodeMetadata nodeMetadata)
        {
            ServiceResult serviceResult = StatusCodes.Good;
            AccessRestrictionType restrictions = AccessRestrictionType.None;

            if (nodeMetadata.AccessRestrictions != AccessRestrictionType.None)
            {
                restrictions = nodeMetadata.AccessRestrictions;
            }
            else if (nodeMetadata.DefaultAccessRestrictions != AccessRestrictionType.None)
            {
                restrictions = nodeMetadata.DefaultAccessRestrictions;
            }
            if (restrictions != AccessRestrictionType.None)
            {
                bool encryptionRequired =
                    (restrictions & AccessRestrictionType.EncryptionRequired) ==
                    AccessRestrictionType.EncryptionRequired;
                bool signingRequired =
                    (restrictions & AccessRestrictionType.SigningRequired) ==
                    AccessRestrictionType.SigningRequired;
                bool sessionRequired =
                    (restrictions & AccessRestrictionType.SessionRequired) ==
                    AccessRestrictionType.SessionRequired;
                bool applyRestrictionsToBrowse =
                    (restrictions & AccessRestrictionType.ApplyRestrictionsToBrowse) ==
                    AccessRestrictionType.ApplyRestrictionsToBrowse;

                bool browseOperation =
                    context.RequestType
                        is RequestType.Browse
                            or RequestType.BrowseNext
                            or RequestType.TranslateBrowsePathsToNodeIds;

                if ((
                        encryptionRequired &&
                        context.ChannelContext.EndpointDescription
                            .SecurityMode != MessageSecurityMode.SignAndEncrypt &&
                        context.ChannelContext.EndpointDescription.TransportProfileUri !=
                            Profiles.HttpsBinaryTransport &&
                        ((applyRestrictionsToBrowse && browseOperation) || !browseOperation)
                    ) ||
                    (
                        signingRequired &&
                        context.ChannelContext.EndpointDescription
                            .SecurityMode != MessageSecurityMode.Sign &&
                        context.ChannelContext.EndpointDescription
                            .SecurityMode != MessageSecurityMode.SignAndEncrypt &&
                        context.ChannelContext.EndpointDescription.TransportProfileUri !=
                            Profiles.HttpsBinaryTransport &&
                        ((applyRestrictionsToBrowse && browseOperation) || !browseOperation)
                    ) ||
                    (sessionRequired && context.Session == null))
                {
                    serviceResult = ServiceResult.Create(
                        StatusCodes.BadSecurityModeInsufficient,
                        "Access restricted to nodeId {0} due to insufficient security mode.",
                        nodeMetadata.NodeId);
                }
            }

            return serviceResult;
        }

        /// <summary>
        /// Validates the role permissions
        /// </summary>
        protected internal static ServiceResult ValidateRolePermissions(
            OperationContext context,
            NodeMetadata nodeMetadata,
            PermissionType requestedPermission)
        {
            if (nodeMetadata == null || requestedPermission == PermissionType.None)
            {
                // no permission is required hence the validation passes
                return StatusCodes.Good;
            }

            // get the intersection of user role permissions and role permissions
            RolePermissionTypeCollection userRolePermissions = null;
            if (nodeMetadata.UserRolePermissions != null &&
                nodeMetadata.UserRolePermissions.Count > 0)
            {
                userRolePermissions = nodeMetadata.UserRolePermissions;
            }
            else if (nodeMetadata.DefaultUserRolePermissions != null &&
                nodeMetadata.DefaultUserRolePermissions.Count > 0)
            {
                userRolePermissions = nodeMetadata.DefaultUserRolePermissions;
            }

            RolePermissionTypeCollection rolePermissions;
            if (nodeMetadata.RolePermissions != null && nodeMetadata.RolePermissions.Count > 0)
            {
                rolePermissions = nodeMetadata.RolePermissions;
            }
            else
            {
                rolePermissions = nodeMetadata.DefaultRolePermissions;
            }

            if ((userRolePermissions == null || userRolePermissions.Count == 0) &&
                (rolePermissions == null || rolePermissions.Count == 0))
            {
                // there is no restriction from role permissions
                return StatusCodes.Good;
            }

            // group all permissions defined in rolePermissions by RoleId
            var roleIdPermissions = new Dictionary<NodeId, PermissionType>();
            if (rolePermissions != null && rolePermissions.Count > 0)
            {
                foreach (RolePermissionType rolePermission in rolePermissions)
                {
                    if (roleIdPermissions.ContainsKey(rolePermission.RoleId))
                    {
                        roleIdPermissions[rolePermission.RoleId] |= (PermissionType)rolePermission
                            .Permissions;
                    }
                    else
                    {
                        roleIdPermissions[rolePermission.RoleId] =
                            ((PermissionType)rolePermission.Permissions) & requestedPermission;
                    }
                }
            }

            // group all permissions defined in userRolePermissions by RoleId
            var roleIdPermissionsDefinedForUser = new Dictionary<NodeId, PermissionType>();
            if (userRolePermissions != null && userRolePermissions.Count > 0)
            {
                foreach (RolePermissionType rolePermission in userRolePermissions)
                {
                    if (roleIdPermissionsDefinedForUser.ContainsKey(rolePermission.RoleId))
                    {
                        roleIdPermissionsDefinedForUser[rolePermission.RoleId] |= (PermissionType)
                            rolePermission.Permissions;
                    }
                    else
                    {
                        roleIdPermissionsDefinedForUser[rolePermission.RoleId] =
                            ((PermissionType)rolePermission.Permissions) & requestedPermission;
                    }
                }
            }

            Dictionary<NodeId, PermissionType> commonRoleIdPermissions;
            if (rolePermissions == null || rolePermissions.Count == 0)
            {
                // there were no role permissions defined for this node only user role permissions
                commonRoleIdPermissions = roleIdPermissionsDefinedForUser;
            }
            else if (userRolePermissions == null || userRolePermissions.Count == 0)
            {
                // there were no role permissions defined for this node only user role permissions
                commonRoleIdPermissions = roleIdPermissions;
            }
            else
            {
                commonRoleIdPermissions = [];
                // intersect role permissions from node and user
                foreach (NodeId roleId in roleIdPermissions.Keys)
                {
                    if (roleIdPermissionsDefinedForUser.TryGetValue(
                        roleId,
                        out PermissionType value))
                    {
                        commonRoleIdPermissions[roleId] = roleIdPermissions[roleId] & value;
                    }
                }
            }

            NodeIdCollection currentRoleIds = context?.UserIdentity?.GrantedRoleIds;
            if (currentRoleIds == null || currentRoleIds.Count == 0)
            {
                return ServiceResult.Create(
                    StatusCodes.BadUserAccessDenied,
                    "Current user has no granted role.");
            }

            foreach (NodeId currentRoleId in currentRoleIds)
            {
                if (commonRoleIdPermissions.TryGetValue(currentRoleId, out PermissionType value) &&
                    value != PermissionType.None)
                {
                    // there is one role that current session has na is listed in requested role
                    return StatusCodes.Good;
                }
            }
            return ServiceResult.Create(
                StatusCodes.BadUserAccessDenied,
                "The requested permission {0} is not granted for node id {1}.",
                requestedPermission,
                nodeMetadata.NodeId);
        }

        private readonly Lock m_lock = new();
        private readonly List<INodeManager> m_nodeManagers;
        private long m_lastMonitoredItemId;
        private readonly uint m_maxContinuationPointsPerBrowse;
        private readonly ReaderWriterLockSlim m_readWriterLockSlim = new();
    }

    /// <summary>
    /// Stores a reference between NodeManagers that is needs to be created or deleted.
    /// </summary>
    public class LocalReference
    {
        /// <summary>
        /// Initializes the reference.
        /// </summary>
        public LocalReference(
            NodeId sourceId,
            NodeId referenceTypeId,
            bool isInverse,
            NodeId targetId)
        {
            SourceId = sourceId;
            ReferenceTypeId = referenceTypeId;
            IsInverse = isInverse;
            TargetId = targetId;
        }

        /// <summary>
        /// The source of the reference.
        /// </summary>
        public NodeId SourceId { get; }

        /// <summary>
        /// The type of reference.
        /// </summary>
        public NodeId ReferenceTypeId { get; }

        /// <summary>
        /// True if the reference is an inverse reference.
        /// </summary>
        public bool IsInverse { get; }

        /// <summary>
        /// The target of the reference.
        /// </summary>
        public NodeId TargetId { get; }
    }
}<|MERGE_RESOLUTION|>--- conflicted
+++ resolved
@@ -2198,16 +2198,12 @@
             out CallMethodResultCollection results,
             out DiagnosticInfoCollection diagnosticInfos)
         {
-<<<<<<< HEAD
 #pragma warning disable CA2012 // Use ValueTasks correctly
-            (results, diagnosticInfos) = CallInternalAsync(context, methodsToCall, sync: true).Result;
-#pragma warning restore CA2012 // Use ValueTasks correctly
-=======
             (results, diagnosticInfos) = CallInternalAsync(
                 context,
                 methodsToCall,
                 sync: true).Result;
->>>>>>> 25ba2a2d
+#pragma warning restore CA2012 // Use ValueTasks correctly
         }
 
         /// <summary>
