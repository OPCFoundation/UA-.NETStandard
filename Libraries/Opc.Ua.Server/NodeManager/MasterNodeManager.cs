--- conflicted
+++ resolved
@@ -2225,9 +2225,6 @@
         /// <summary>
         /// Calls a method defined on an object.
         /// </summary>
-<<<<<<< HEAD
-        /// <exception cref="ArgumentNullException"><paramref name="context"/> is <c>null</c>.</exception>
-=======
         public virtual ValueTask<(CallMethodResultCollection results, DiagnosticInfoCollection diagnosticInfos)> CallAsync(
             OperationContext context,
             CallMethodRequestCollection methodsToCall,
@@ -2239,7 +2236,6 @@
         /// <summary>
         /// Calls a method defined on an object.
         /// </summary>
->>>>>>> 62aa1fa0
         public virtual void Call(
             OperationContext context,
             CallMethodRequestCollection methodsToCall,
@@ -2247,42 +2243,33 @@
             out DiagnosticInfoCollection diagnosticInfos
         )
         {
-<<<<<<< HEAD
-            if (context == null)
-            {
-                throw new ArgumentNullException(nameof(context));
-            }
-
-            if (methodsToCall == null)
-            {
-                throw new ArgumentNullException(nameof(methodsToCall));
-            }
-
-            bool diagnosticsExist = false;
-            results = new CallMethodResultCollection(methodsToCall.Count);
-            diagnosticInfos = new DiagnosticInfoCollection(methodsToCall.Count);
-            var errors = new List<ServiceResult>(methodsToCall.Count);
-=======
             (results, diagnosticInfos) = CallInternalAsync(context, methodsToCall, sync: true).Result;
         }
 
         /// <summary>
         /// Calls a method defined on an object.
         /// </summary>
+        /// <exception cref="ArgumentNullException"><paramref name="context"/> is <c>null</c>.</exception>
         public virtual async ValueTask<(CallMethodResultCollection results, DiagnosticInfoCollection diagnosticInfos)> CallInternalAsync(
             OperationContext context,
             CallMethodRequestCollection methodsToCall,
             bool sync,
             CancellationToken cancellationToken = default)
         {
-            if (context == null) throw new ArgumentNullException(nameof(context));
-            if (methodsToCall == null) throw new ArgumentNullException(nameof(methodsToCall));
+            if (context == null)
+            {
+                throw new ArgumentNullException(nameof(context));
+            }
+
+            if (methodsToCall == null)
+            {
+                throw new ArgumentNullException(nameof(methodsToCall));
+            }
 
             bool diagnosticsExist = false;
             var results = new CallMethodResultCollection(methodsToCall.Count);
             var diagnosticInfos = new DiagnosticInfoCollection(methodsToCall.Count);
             List<ServiceResult> errors = new List<ServiceResult>(methodsToCall.Count);
->>>>>>> 62aa1fa0
 
             // add placeholder for each result.
             bool validItems = false;
@@ -2327,9 +2314,6 @@
             {
                 foreach (INodeManager nodeManager in m_nodeManagers)
                 {
-<<<<<<< HEAD
-                    nodeManager.Call(context, methodsToCall, results, errors);
-=======
                     if (nodeManager is IAsyncNodeManager asyncNodeManager)
                     {
                         // call async node manager
@@ -2355,13 +2339,8 @@
                     }
                     else
                     {
-                        nodeManager.Call(
-                        context,
-                        methodsToCall,
-                        results,
-                        errors);
-                    }
->>>>>>> 62aa1fa0
+                        nodeManager.Call(context, methodsToCall, results, errors);
+                    }
                 }
             }
 
