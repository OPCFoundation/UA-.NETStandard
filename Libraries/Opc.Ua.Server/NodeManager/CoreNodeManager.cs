/* ========================================================================
 * Copyright (c) 2005-2022 The OPC Foundation, Inc. All rights reserved.
 *
 * OPC Foundation MIT License 1.00
 *
 * Permission is hereby granted, free of charge, to any person
 * obtaining a copy of this software and associated documentation
 * files (the "Software"), to deal in the Software without
 * restriction, including without limitation the rights to use,
 * copy, modify, merge, publish, distribute, sublicense, and/or sell
 * copies of the Software, and to permit persons to whom the
 * Software is furnished to do so, subject to the following
 * conditions:
 *
 * The above copyright notice and this permission notice shall be
 * included in all copies or substantial portions of the Software.
 * THE SOFTWARE IS PROVIDED "AS IS", WITHOUT WARRANTY OF ANY KIND,
 * EXPRESS OR IMPLIED, INCLUDING BUT NOT LIMITED TO THE WARRANTIES
 * OF MERCHANTABILITY, FITNESS FOR A PARTICULAR PURPOSE AND
 * NONINFRINGEMENT. IN NO EVENT SHALL THE AUTHORS OR COPYRIGHT
 * HOLDERS BE LIABLE FOR ANY CLAIM, DAMAGES OR OTHER LIABILITY,
 * WHETHER IN AN ACTION OF CONTRACT, TORT OR OTHERWISE, ARISING
 * FROM, OUT OF OR IN CONNECTION WITH THE SOFTWARE OR THE USE OR
 * OTHER DEALINGS IN THE SOFTWARE.
 *
 * The complete license agreement can be found here:
 * http://opcfoundation.org/License/MIT/1.00/
 * ======================================================================*/

using System;
using System.Collections.Generic;
using System.Globalization;
using System.Linq;
using System.Threading.Tasks;

#pragma warning disable 0618

namespace Opc.Ua.Server
{
    /// <summary>
    /// The default node manager for the server.
    /// </summary>
    /// <remarks>
    /// Every Server has one instance of this NodeManager.
    /// It stores objects that implement ILocalNode and indexes them by NodeId.
    /// </remarks>
    [System.Diagnostics.CodeAnalysis.SuppressMessage("Microsoft.Maintainability", "CA1506:AvoidExcessiveClassCoupling")]
    public class CoreNodeManager : INodeManager, IDisposable
    {
        #region Constructors
        /// <summary>
        /// Initializes the object with default values.
        /// </summary>
        public CoreNodeManager(
            IServerInternal server,
            ApplicationConfiguration configuration,
<<<<<<< HEAD
            ushort dynamicNamespaceIndex)
        {
            if (server == null)
            {
                throw new ArgumentNullException(nameof(server));
            }

            if (configuration == null)
            {
                throw new ArgumentNullException(nameof(configuration));
            }

            Server = server;
            m_nodes = new NodeTable(server.NamespaceUris, server.ServerUris, server.TypeTree);
            m_monitoredItems = new Dictionary<uint, MonitoredItem>();
=======
            ushort                   dynamicNamespaceIndex)
        {
            if (server == null)        throw new ArgumentNullException(nameof(server));
            if (configuration == null) throw new ArgumentNullException(nameof(configuration));
                  
            m_server                         = server;
            m_nodes                          = new NodeTable(server.NamespaceUris, server.ServerUris, server.TypeTree);
            m_monitoredItems                 = new Dictionary<uint, ISampledDataChangeMonitoredItem>();
>>>>>>> 1cce7686
            m_defaultMinimumSamplingInterval = 1000;
            m_namespaceUris = new List<string>();
            m_dynamicNamespaceIndex = dynamicNamespaceIndex;

            // use namespace 1 if out of range.
            if (m_dynamicNamespaceIndex == 0 || m_dynamicNamespaceIndex >= server.NamespaceUris.Count)
            {
                m_dynamicNamespaceIndex = 1;
            }

            m_samplingGroupManager = new SamplingGroupManager(
                server,
                this,
                (uint)configuration.ServerConfiguration.MaxNotificationQueueSize,
                (uint)configuration.ServerConfiguration.MaxDurableNotificationQueueSize,
                configuration.ServerConfiguration.AvailableSamplingRates);
        }
        #endregion

        #region IDisposable Members
        /// <summary>
        /// Frees any unmanaged resources.
        /// </summary>
        public void Dispose()
        {
            Dispose(true);
            GC.SuppressFinalize(this);
        }

        /// <summary>
        /// An overrideable version of the Dispose.
        /// </summary>
        protected virtual void Dispose(bool disposing)
        {
            if (disposing)
            {
                List<INode> nodes = null;

                lock (DataLock)
                {
                    nodes = [.. m_nodes];
                    m_nodes.Clear();

                    m_monitoredItems.Clear();
                }

                foreach (INode node in nodes)
                {
                    Utils.SilentDispose(node);
                }

                Utils.SilentDispose(m_samplingGroupManager);
            }
        }
        #endregion

        #region Public Properties
        /// <summary>
        /// Acquires the lock on the node manager.
        /// </summary>
        public object DataLock { get; } = new object();
        #endregion

        /// <summary>
        /// Imports the nodes from a dictionary of NodeState objects.
        /// </summary>
        public void ImportNodes(ISystemContext context, IEnumerable<NodeState> predefinedNodes)
        {
            ImportNodes(context, predefinedNodes, false);
        }

        /// <summary>
        /// Imports the nodes from a dictionary of NodeState objects.
        /// </summary>
        internal void ImportNodes(ISystemContext context, IEnumerable<NodeState> predefinedNodes, bool isInternal)
        {
            var nodesToExport = new NodeTable(Server.NamespaceUris, Server.ServerUris, Server.TypeTree);

            foreach (NodeState node in predefinedNodes)
            {
                node.Export(context, nodesToExport);
            }

            lock (Server.CoreNodeManager.DataLock)
            {
                foreach (ILocalNode nodeToExport in nodesToExport.OfType<ILocalNode>())
                {
                    Server.CoreNodeManager.AttachNode(nodeToExport, isInternal);
                }
            }
        }

        #region INodeManager Members
        /// <inheritdoc/>
        public IEnumerable<string> NamespaceUris
        {
            get
            {
                return m_namespaceUris;
            }
        }

        /// <inheritdoc/>
        /// <remarks>
        /// Populates the NodeManager by loading the standard nodes from an XML file stored as an embedded resource.
        /// </remarks>
        public void CreateAddressSpace(IDictionary<NodeId, IList<IReference>> externalReferences)
        {
            // TBD
        }

        /// <inheritdoc/>
        /// <remarks>
        /// Disposes all of the nodes.
        /// </remarks>
        public void DeleteAddressSpace()
        {
            var nodesToDispose = new List<IDisposable>();

            lock (DataLock)
            {
                // collect nodes to dispose.
                foreach (INode node in m_nodes)
                {
                    var disposable = node as IDisposable;

                    if (disposable != null)
                    {
                        nodesToDispose.Add(disposable);
                    }
                }

                m_nodes.Clear();
            }

            // dispose of the nodes.
            foreach (IDisposable disposable in nodesToDispose)
            {
                try
                {
                    disposable.Dispose();
                }
                catch (Exception e)
                {
                    Utils.LogError(e, "Unexpected error disposing a Node object.");
                }
            }
        }

        /// <inheritdoc/>
        public object GetManagerHandle(NodeId nodeId)
        {
            lock (DataLock)
            {
                if (NodeId.IsNull(nodeId))
                {
                    return null;
                }

                return GetLocalNode(nodeId);
            }
        }

        /// <inheritdoc/>
        public void TranslateBrowsePath(
            OperationContext context,
            object sourceHandle,
            RelativePathElement relativePath,
            IList<ExpandedNodeId> targetIds,
            IList<NodeId> unresolvedTargetIds)
        {
            if (sourceHandle == null)
            {
                throw new ArgumentNullException(nameof(sourceHandle));
            }

            if (relativePath == null)
            {
                throw new ArgumentNullException(nameof(relativePath));
            }

            if (targetIds == null)
            {
                throw new ArgumentNullException(nameof(targetIds));
            }

            if (unresolvedTargetIds == null)
            {
                throw new ArgumentNullException(nameof(unresolvedTargetIds));
            }

            // check for valid handle.
            if (!(sourceHandle is ILocalNode source))
            {
                return;
            }

            lock (DataLock)
            {
                // find the references that meet the filter criteria.
                IList<IReference> references = source.References.Find(
                    relativePath.ReferenceTypeId,
                    relativePath.IsInverse,
                    relativePath.IncludeSubtypes,
                    Server.TypeTree);

                // nothing more to do.
                if (references == null || references.Count == 0)
                {
                    return;
                }

                // find targets with matching browse names.
                foreach (IReference reference in references)
                {
                    INode target = GetLocalNode(reference.TargetId);

                    // target is not known to the node manager.
                    if (target == null)
                    {
                        // ignore unknown external references.
                        if (reference.TargetId.IsAbsolute)
                        {
                            continue;
                        }

                        // caller must check the browse name.
                        unresolvedTargetIds.Add((NodeId)reference.TargetId);
                        continue;
                    }

                    // check browse name.
                    if (target.BrowseName == relativePath.TargetName)
                    {
                        targetIds.Add(reference.TargetId);
                    }
                }
            }
        }

        #region Browse
        /// <inheritdoc/>
        public void Browse(
            OperationContext context,
            ref ContinuationPoint continuationPoint,
            IList<ReferenceDescription> references)
        {
            if (context == null)
            {
                throw new ArgumentNullException(nameof(context));
            }

            if (continuationPoint == null)
            {
                throw new ArgumentNullException(nameof(continuationPoint));
            }

            if (references == null)
            {
                throw new ArgumentNullException(nameof(references));
            }

            // check for valid handle.
            if (!(continuationPoint.NodeToBrowse is ILocalNode source))
            {
                throw new ServiceResultException(StatusCodes.BadNodeIdUnknown);
            }

            // check for view.
            if (!ViewDescription.IsDefault(continuationPoint.View))
            {
                throw new ServiceResultException(StatusCodes.BadViewIdUnknown);
            }

            lock (DataLock)
            {
                // construct list of references.
                uint maxResultsToReturn = continuationPoint.MaxResultsToReturn;

                // get previous enumerator.
                var enumerator = continuationPoint.Data as IEnumerator<IReference>;

                // fetch a snapshot all references for node.
                if (enumerator == null)
                {
                    var copy = new List<IReference>(source.References);
                    enumerator = copy.GetEnumerator();
                    enumerator.MoveNext();
                }

                do
                {
                    IReference reference = enumerator.Current;

                    // silently ignore bad values.
                    if (reference == null || NodeId.IsNull(reference.ReferenceTypeId) || NodeId.IsNull(reference.TargetId))
                    {
                        continue;
                    }

                    // apply browse filters.
                    bool include = ApplyBrowseFilters(
                        reference,
                        continuationPoint.BrowseDirection,
                        continuationPoint.ReferenceTypeId,
                        continuationPoint.IncludeSubtypes);

                    if (include)
                    {
                        var description = new ReferenceDescription();

                        description.NodeId = reference.TargetId;
                        description.SetReferenceType(continuationPoint.ResultMask, reference.ReferenceTypeId, !reference.IsInverse);

                        // only fetch the metadata if it is requested.
                        if (continuationPoint.TargetAttributesRequired)
                        {
                            // get the metadata for the node.
                            NodeMetadata metadata = GetNodeMetadata(context, GetManagerHandle(reference.TargetId), continuationPoint.ResultMask);

                            // update description with local node metadata.
                            if (metadata != null)
                            {
                                description.SetTargetAttributes(
                                    continuationPoint.ResultMask,
                                    metadata.NodeClass,
                                    metadata.BrowseName,
                                    metadata.DisplayName,
                                    metadata.TypeDefinition);

                                // check node class mask.
                                if (!CheckNodeClassMask(continuationPoint.NodeClassMask, description.NodeClass))
                                {
                                    continue;
                                }
                            }

                            // any target that is not remote must be owned by another node manager.
                            else if (!reference.TargetId.IsAbsolute)
                            {
                                description.Unfiltered = true;
                            }
                        }

                        // add reference to list.
                        references.Add(description);

                        // construct continuation point if max results reached.
                        if (maxResultsToReturn > 0 && references.Count >= maxResultsToReturn)
                        {
                            continuationPoint.Index = 0;
                            continuationPoint.Data = enumerator;
                            enumerator.MoveNext();
                            return;
                        }
                    }
                }
                while (enumerator.MoveNext());

                // nothing more to browse if it exits from the loop normally.
                continuationPoint.Dispose();
                continuationPoint = null;
            }
        }

        /// <summary>
        /// Returns true if the target meets the filter criteria.
        /// </summary>
        private bool ApplyBrowseFilters(
            IReference reference,
            BrowseDirection browseDirection,
            NodeId referenceTypeId,
            bool includeSubtypes)
        {
            // check browse direction.
            if (reference.IsInverse)
            {
                if (browseDirection == BrowseDirection.Forward)
                {
                    return false;
                }
            }
            else if (browseDirection == BrowseDirection.Inverse)
            {
                return false;
            }

            // check reference type filter.
            if (!NodeId.IsNull(referenceTypeId) && reference.ReferenceTypeId != referenceTypeId)
            {
                return includeSubtypes && Server.TypeTree.IsTypeOf(reference.ReferenceTypeId, referenceTypeId);
            }

            // include reference for now.
            return true;
        }
        #endregion

        /// <inheritdoc/>
        public NodeMetadata GetNodeMetadata(
            OperationContext context,
            object targetHandle,
            BrowseResultMask resultMask)
        {
            if (context == null)
            {
                throw new ArgumentNullException(nameof(context));
            }

            // find target.
            if (!(targetHandle is ILocalNode target))
            {
                return null;
            }

            lock (DataLock)
            {
                // copy the default metadata.
                var metadata = new NodeMetadata(target, target.NodeId);

                // copy target attributes.
                if ((resultMask & BrowseResultMask.NodeClass) != 0)
                {
                    metadata.NodeClass = target.NodeClass;
                }

                if ((resultMask & BrowseResultMask.BrowseName) != 0)
                {
                    metadata.BrowseName = target.BrowseName;
                }

                if ((resultMask & BrowseResultMask.DisplayName) != 0)
                {
                    metadata.DisplayName = target.DisplayName;

                    // check if the display name can be localized.
                    if (!string.IsNullOrEmpty(metadata.DisplayName.Key))
                    {
                        metadata.DisplayName = Server.ResourceManager.Translate(context.PreferredLocales, metadata.DisplayName);
                    }
                }

                metadata.WriteMask = target.WriteMask;

                if (metadata.WriteMask != AttributeWriteMask.None)
                {
                    var value = new DataValue((uint)(int)target.UserWriteMask);
                    ServiceResult result = target.Read(context, Attributes.UserWriteMask, value);

                    if (ServiceResult.IsBad(result))
                    {
                        metadata.WriteMask = AttributeWriteMask.None;
                    }
                    else
                    {
                        metadata.WriteMask = (AttributeWriteMask)(int)((uint)(int)metadata.WriteMask & (uint)value.Value);
                    }
                }

                metadata.EventNotifier = EventNotifiers.None;
                metadata.AccessLevel = AccessLevels.None;
                metadata.Executable = false;

                switch (target.NodeClass)
                {
                    case NodeClass.Object:
                        metadata.EventNotifier = ((IObject)target).EventNotifier;
                        break;

                    case NodeClass.View:
                        metadata.EventNotifier = ((IView)target).EventNotifier;
                        break;

                    case NodeClass.Variable:
                    {
                        var variable = (IVariable)target;
                        metadata.DataType = variable.DataType;
                        metadata.ValueRank = variable.ValueRank;
                        metadata.ArrayDimensions = variable.ArrayDimensions;
                        metadata.AccessLevel = variable.AccessLevel;

                        var value = new DataValue(variable.UserAccessLevel);
                        ServiceResult result = variable.Read(context, Attributes.UserAccessLevel, value);

                        if (ServiceResult.IsBad(result))
                        {
                            metadata.AccessLevel = 0;
                            break;
                        }

                        metadata.AccessLevel = (byte)(metadata.AccessLevel & (byte)value.Value);
                        break;
                    }

                    case NodeClass.Method:
                    {
                        var method = (IMethod)target;
                        metadata.Executable = method.Executable;

                        if (metadata.Executable)
                        {
                            var value = new DataValue(method.UserExecutable);
                            ServiceResult result = method.Read(context, Attributes.UserExecutable, value);

                            if (ServiceResult.IsBad(result))
                            {
                                metadata.Executable = false;
                                break;
                            }

                            metadata.Executable = (bool)value.Value;
                        }

                        break;
                    }
                }

                // look up type definition.
                if ((resultMask & BrowseResultMask.TypeDefinition) != 0)
                {
                    if (target.NodeClass == NodeClass.Variable || target.NodeClass == NodeClass.Object)
                    {
                        metadata.TypeDefinition = target.TypeDefinitionId;
                    }
                }

                // Set AccessRestrictions and RolePermissions
                var node = (Node)target;
                metadata.AccessRestrictions = (AccessRestrictionType)Enum.Parse(typeof(AccessRestrictionType), node.AccessRestrictions.ToString(CultureInfo.InvariantCulture));
                metadata.RolePermissions = node.RolePermissions;
                metadata.UserRolePermissions = node.UserRolePermissions;

                // check if NamespaceMetadata is defined for NamespaceUri
                string namespaceUri = Server.NamespaceUris.GetString(target.NodeId.NamespaceIndex);
                NamespaceMetadataState namespaceMetadataState = Server.NodeManager.ConfigurationNodeManager.GetNamespaceMetadataState(namespaceUri);
                if (namespaceMetadataState != null)
                {
                    metadata.DefaultAccessRestrictions = (AccessRestrictionType)Enum.ToObject(typeof(AccessRestrictionType),
                        namespaceMetadataState.DefaultAccessRestrictions.Value);

                    metadata.DefaultRolePermissions = namespaceMetadataState.DefaultRolePermissions.Value;
                    metadata.DefaultUserRolePermissions = namespaceMetadataState.DefaultUserRolePermissions.Value;
                }

                // return metadata.
                return metadata;
            }
        }

        /// <inheritdoc/>
        /// <remarks>
        /// This method must not be called without first acquiring
        /// </remarks>
        public void AddReferences(IDictionary<NodeId, IList<IReference>> references)
        {
            if (references == null)
            {
                throw new ArgumentNullException(nameof(references));
            }

            lock (DataLock)
            {
                IEnumerator<KeyValuePair<NodeId, IList<IReference>>> enumerator = references.GetEnumerator();

                while (enumerator.MoveNext())
                {
                    ILocalNode actualNode = GetLocalNode(enumerator.Current.Key);

                    if (actualNode != null)
                    {
                        foreach (IReference reference in enumerator.Current.Value)
                        {
                            AddReference(actualNode, reference.ReferenceTypeId, reference.IsInverse, reference.TargetId);
                        }
                    }
                }
            }
        }

        /// <inheritdoc/>
        public void Read(
            OperationContext context,
            double maxAge,
            IList<ReadValueId> nodesToRead,
            IList<DataValue> values,
            IList<ServiceResult> errors)
        {
            if (context == null)
            {
                throw new ArgumentNullException(nameof(context));
            }

            if (nodesToRead == null)
            {
                throw new ArgumentNullException(nameof(nodesToRead));
            }

            if (values == null)
            {
                throw new ArgumentNullException(nameof(values));
            }

            if (errors == null)
            {
                throw new ArgumentNullException(nameof(errors));
            }

            lock (DataLock)
            {
                for (int ii = 0; ii < nodesToRead.Count; ii++)
                {
                    ReadValueId nodeToRead = nodesToRead[ii];

                    // skip items that have already been processed.
                    if (nodeToRead.Processed)
                    {
                        continue;
                    }

                    // look up the node.
                    ILocalNode node = GetLocalNode(nodeToRead.NodeId);

                    if (node == null)
                    {
                        continue;
                    }

                    DataValue value = values[ii] = new DataValue();

                    value.Value = null;
                    value.ServerTimestamp = DateTime.UtcNow;
                    value.SourceTimestamp = DateTime.MinValue;
                    value.StatusCode = StatusCodes.BadAttributeIdInvalid;

                    // owned by this node manager.
                    nodeToRead.Processed = true;

                    // read the default value (also verifies that the attribute id is valid for the node).
                    ServiceResult error = node.Read(context, nodeToRead.AttributeId, value);

                    if (ServiceResult.IsBad(error))
                    {
                        errors[ii] = error;
                        continue;
                    }

                    // always use default value for base attributes.
                    bool useDefault = false;

                    switch (nodeToRead.AttributeId)
                    {
                        case Attributes.NodeId:
                        case Attributes.NodeClass:
                        case Attributes.BrowseName:
                            useDefault = true;
                            break;
                    }

                    if (useDefault)
                    {
                        errors[ii] = error;
                        continue;
                    }

                    // apply index range to value attributes.
                    if (nodeToRead.AttributeId == Attributes.Value)
                    {
                        object defaultValue = value.Value;

                        error = nodeToRead.ParsedIndexRange.ApplyRange(ref defaultValue);

                        if (ServiceResult.IsBad(error))
                        {
                            value.Value = null;
                            errors[ii] = error;
                            continue;
                        }

                        // apply data encoding.
                        if (!QualifiedName.IsNull(nodeToRead.DataEncoding))
                        {
                            error = EncodeableObject.ApplyDataEncoding(Server.MessageContext, nodeToRead.DataEncoding, ref defaultValue);

                            if (ServiceResult.IsBad(error))
                            {
                                value.Value = null;
                                errors[ii] = error;
                                continue;
                            }
                        }

                        value.Value = defaultValue;

                        // don't replace timestamp if it was set in the NodeSource
                        if (value.SourceTimestamp == DateTime.MinValue)
                        {
                            value.SourceTimestamp = DateTime.UtcNow;
                        }
                    }
                }
            }
        }

        /// <inheritdoc/>
        public void HistoryRead(
            OperationContext context,
            HistoryReadDetails details,
            TimestampsToReturn timestampsToReturn,
            bool releaseContinuationPoints,
            IList<HistoryReadValueId> nodesToRead,
            IList<HistoryReadResult> results,
            IList<ServiceResult> errors)
        {
            if (context == null)
            {
                throw new ArgumentNullException(nameof(context));
            }

            if (details == null)
            {
                throw new ArgumentNullException(nameof(details));
            }

            if (nodesToRead == null)
            {
                throw new ArgumentNullException(nameof(nodesToRead));
            }

            if (results == null)
            {
                throw new ArgumentNullException(nameof(results));
            }

            if (errors == null)
            {
                throw new ArgumentNullException(nameof(errors));
            }

            var readRawModifiedDetails = details as ReadRawModifiedDetails;
            var readAtTimeDetails = details as ReadAtTimeDetails;
            var readProcessedDetails = details as ReadProcessedDetails;
            var readEventDetails = details as ReadEventDetails;

            lock (DataLock)
            {
                for (int ii = 0; ii < nodesToRead.Count; ii++)
                {
                    HistoryReadValueId nodeToRead = nodesToRead[ii];

                    // skip items that have already been processed.
                    if (nodeToRead.Processed)
                    {
                        continue;
                    }

                    // look up the node.
                    ILocalNode node = GetLocalNode(nodeToRead.NodeId);

                    if (node == null)
                    {
                        continue;
                    }

                    // owned by this node manager.
                    nodeToRead.Processed = true;

                    errors[ii] = StatusCodes.BadNotReadable;
                }
            }
        }

        /// <inheritdoc/>
        [System.Diagnostics.CodeAnalysis.SuppressMessage("Microsoft.Maintainability", "CA1506:AvoidExcessiveClassCoupling"), System.Diagnostics.CodeAnalysis.SuppressMessage("Microsoft.Maintainability", "CA1502:AvoidExcessiveComplexity")]
        public void Write(
            OperationContext context,
            IList<WriteValue> nodesToWrite,
            IList<ServiceResult> errors)
        {
            if (context == null)
            {
                throw new ArgumentNullException(nameof(context));
            }

            if (nodesToWrite == null)
            {
                throw new ArgumentNullException(nameof(nodesToWrite));
            }

            if (errors == null)
            {
                throw new ArgumentNullException(nameof(errors));
            }

            lock (DataLock)
            {
                for (int ii = 0; ii < nodesToWrite.Count; ii++)
                {
                    WriteValue nodeToWrite = nodesToWrite[ii];

                    // skip items that have already been processed.
                    if (nodeToWrite.Processed)
                    {
                        continue;
                    }

                    // look up the node.
                    ILocalNode node = GetLocalNode(nodeToWrite.NodeId);

                    if (node == null)
                    {
                        continue;
                    }

                    // owned by this node manager.
                    nodeToWrite.Processed = true;

                    if (!node.SupportsAttribute(nodeToWrite.AttributeId))
                    {
                        errors[ii] = StatusCodes.BadAttributeIdInvalid;
                        continue;
                    }

                    // fetch the node metadata.
                    NodeMetadata metadata = GetNodeMetadata(context, node, BrowseResultMask.All);

                    // check access.
                    bool writeable = true;
                    ServiceResult error = null;

                    // determine access rights.
                    switch (nodeToWrite.AttributeId)
                    {
                        case Attributes.NodeId:
                        case Attributes.NodeClass:
                        case Attributes.AccessLevel:
                        case Attributes.UserAccessLevel:
                        case Attributes.Executable:
                        case Attributes.UserExecutable:
                        case Attributes.EventNotifier:
                            writeable = false;
                            break;

                        case Attributes.Value:
                            writeable = (metadata.AccessLevel & AccessLevels.CurrentWrite) != 0;
                            break;

                        default:
                            writeable = (metadata.WriteMask & Attributes.GetMask(nodeToWrite.AttributeId)) != 0;
                            break;
                    }

                    // error if not writeable.
                    if (!writeable)
                    {
                        errors[ii] = StatusCodes.BadNotWritable;
                        continue;
                    }

                    // determine expected datatype and value rank.
                    NodeId expectedDatatypeId = metadata.DataType;
                    int expectedValueRank = metadata.ValueRank;

                    if (nodeToWrite.AttributeId != Attributes.Value)
                    {
                        expectedDatatypeId = Attributes.GetDataTypeId(nodeToWrite.AttributeId);

                        DataValue value = nodeToWrite.Value;

                        if (value.StatusCode != StatusCodes.Good || value.ServerTimestamp != DateTime.MinValue || value.SourceTimestamp != DateTime.MinValue)
                        {
                            errors[ii] = StatusCodes.BadWriteNotSupported;
                            continue;
                        }

                        expectedValueRank = ValueRanks.Scalar;

                        if (nodeToWrite.AttributeId == Attributes.ArrayDimensions)
                        {
                            expectedValueRank = ValueRanks.OneDimension;
                        }
                    }

                    // check whether value being written is an instance of the expected data type.
                    object valueToWrite = nodeToWrite.Value.Value;

                    var typeInfo = TypeInfo.IsInstanceOfDataType(
                        valueToWrite,
                        expectedDatatypeId,
                        expectedValueRank,
                        Server.NamespaceUris,
                        Server.TypeTree);

                    if (typeInfo == null)
                    {
                        errors[ii] = StatusCodes.BadTypeMismatch;
                        continue;
                    }

                    // check index range.
                    if (nodeToWrite.ParsedIndexRange.Count > 0)
                    {
                        // check index range for scalars.
                        if (typeInfo.ValueRank < 0)
                        {
                            errors[ii] = StatusCodes.BadIndexRangeInvalid;
                            continue;
                        }

                        // check index range for arrays.
                        else
                        {
                            var array = (Array)valueToWrite;

                            if (nodeToWrite.ParsedIndexRange.Count != array.Length)
                            {
                                errors[ii] = StatusCodes.BadIndexRangeInvalid;
                                continue;
                            }
                        }
                    }

                    // write the default value.
                    error = node.Write(nodeToWrite.AttributeId, nodeToWrite.Value);

                    if (ServiceResult.IsBad(error))
                    {
                        errors[ii] = error;
                        continue;
                    }
                }
            }
        }

        /// <inheritdoc/>
        [System.Diagnostics.CodeAnalysis.SuppressMessage("Microsoft.Maintainability", "CA1502:AvoidExcessiveComplexity")]
        public void HistoryUpdate(
            OperationContext context,
            Type detailsType,
            IList<HistoryUpdateDetails> nodesToUpdate,
            IList<HistoryUpdateResult> results,
            IList<ServiceResult> errors)
        {
            if (context == null)
            {
                throw new ArgumentNullException(nameof(context));
            }

            if (nodesToUpdate == null)
            {
                throw new ArgumentNullException(nameof(nodesToUpdate));
            }

            if (results == null)
            {
                throw new ArgumentNullException(nameof(results));
            }

            if (errors == null)
            {
                throw new ArgumentNullException(nameof(errors));
            }

            lock (DataLock)
            {
                for (int ii = 0; ii < nodesToUpdate.Count; ii++)
                {
                    HistoryUpdateDetails nodeToUpdate = nodesToUpdate[ii];

                    // skip items that have already been processed.
                    if (nodeToUpdate.Processed)
                    {
                        continue;
                    }

                    // look up the node.
                    ILocalNode node = GetLocalNode(nodeToUpdate.NodeId);

                    if (node == null)
                    {
                        continue;
                    }

                    // owned by this node manager.
                    nodeToUpdate.Processed = true;

                    errors[ii] = StatusCodes.BadNotWritable;
                }
            }
        }

        /// <inheritdoc/>
        [System.Diagnostics.CodeAnalysis.SuppressMessage("Microsoft.Maintainability", "CA1502:AvoidExcessiveComplexity"), System.Diagnostics.CodeAnalysis.SuppressMessage("Microsoft.Maintainability", "CA1506:AvoidExcessiveClassCoupling")]
        public void Call(
            OperationContext context,
            IList<CallMethodRequest> methodsToCall,
            IList<CallMethodResult> results,
            IList<ServiceResult> errors)
        {
            if (context == null)
            {
                throw new ArgumentNullException(nameof(context));
            }

            if (methodsToCall == null)
            {
                throw new ArgumentNullException(nameof(methodsToCall));
            }

            if (results == null)
            {
                throw new ArgumentNullException(nameof(results));
            }

            if (errors == null)
            {
                throw new ArgumentNullException(nameof(errors));
            }

            lock (DataLock)
            {
                for (int ii = 0; ii < methodsToCall.Count; ii++)
                {
                    CallMethodRequest methodToCall = methodsToCall[ii];

                    // skip items that have already been processed.
                    if (methodToCall.Processed)
                    {
                        continue;
                    }

                    // look up the node.
                    ILocalNode node = GetLocalNode(methodToCall.ObjectId);

                    if (node == null)
                    {
                        continue;
                    }

                    methodToCall.Processed = true;

                    // look up the method.
                    ILocalNode method = GetLocalNode(methodToCall.MethodId);

                    if (method == null)
                    {
                        errors[ii] = ServiceResult.Create(StatusCodes.BadMethodInvalid, "Method is not in the address space.");
                        continue;
                    }

                    // check that the method is defined for the object.
                    if (!node.References.Exists(ReferenceTypeIds.HasComponent, false, methodToCall.MethodId, true, Server.TypeTree))
                    {
                        errors[ii] = ServiceResult.Create(StatusCodes.BadMethodInvalid, "Method is not a component of the Object.");
                        continue;
                    }

                    errors[ii] = StatusCodes.BadNotImplemented;
                }
            }
        }

        /// <inheritdoc/>
        public ServiceResult SubscribeToEvents(
            OperationContext context,
            object sourceId,
            uint subscriptionId,
            IEventMonitoredItem monitoredItem,
            bool unsubscribe)
        {
            if (context == null)
            {
                throw new ArgumentNullException(nameof(context));
            }

            if (sourceId == null)
            {
                throw new ArgumentNullException(nameof(sourceId));
            }

            if (monitoredItem == null)
            {
                throw new ArgumentNullException(nameof(monitoredItem));
            }

            lock (DataLock)
            {
                // validate the node.
                NodeMetadata metadata = GetNodeMetadata(context, sourceId, BrowseResultMask.NodeClass);

                if (metadata == null)
                {
                    return StatusCodes.BadNodeIdUnknown;
                }

                // validate the node class.
                if (((metadata.NodeClass & NodeClass.Object) | NodeClass.View) == 0)
                {
                    return StatusCodes.BadNotSupported;
                }

                // check that it supports events.
                if ((metadata.EventNotifier & EventNotifiers.SubscribeToEvents) == 0)
                {
                    return StatusCodes.BadNotSupported;
                }

                return ServiceResult.Good;
            }
        }

        /// <inheritdoc/>
        public ServiceResult SubscribeToAllEvents(
            OperationContext context,
            uint subscriptionId,
            IEventMonitoredItem monitoredItem,
            bool unsubscribe)
        {
            if (context == null)
            {
                throw new ArgumentNullException(nameof(context));
            }

            if (monitoredItem == null)
            {
                throw new ArgumentNullException(nameof(monitoredItem));
            }

            return ServiceResult.Good;
        }

        /// <inheritdoc/>
        public ServiceResult ConditionRefresh(
            OperationContext context,
            IList<IEventMonitoredItem> monitoredItems)
        {
            if (context == null)
            {
                throw new ArgumentNullException(nameof(context));
            }

            return ServiceResult.Good;
        }

        /// <summary>
        /// Creates a set of monitored items.
        /// </summary>
        public void CreateMonitoredItems(
            OperationContext context,
            uint subscriptionId,
            double publishingInterval,
            TimestampsToReturn timestampsToReturn,
            IList<MonitoredItemCreateRequest> itemsToCreate,
            IList<ServiceResult> errors,
            IList<MonitoringFilterResult> filterErrors,
            IList<IMonitoredItem> monitoredItems,
            bool createDurable,
            ref long globalIdCounter)
        {
            if (context == null)
            {
                throw new ArgumentNullException(nameof(context));
            }

            if (itemsToCreate == null)
            {
                throw new ArgumentNullException(nameof(itemsToCreate));
            }

            if (errors == null)
            {
                throw new ArgumentNullException(nameof(errors));
            }

            if (monitoredItems == null)
            {
                throw new ArgumentNullException(nameof(monitoredItems));
            }

            lock (DataLock)
            {
                for (int ii = 0; ii < errors.Count; ii++)
                {
                    MonitoredItemCreateRequest itemToCreate = itemsToCreate[ii];

                    // skip items that have already been processed.
                    if (itemToCreate.Processed)
                    {
                        continue;
                    }

                    // look up the node.
                    ILocalNode node = this.GetLocalNode(itemToCreate.ItemToMonitor.NodeId);

                    if (node == null)
                    {
                        continue;
                    }

                    // owned by this node manager.
                    itemToCreate.Processed = true;

                    if (!node.SupportsAttribute(itemToCreate.ItemToMonitor.AttributeId))
                    {
                        errors[ii] = StatusCodes.BadAttributeIdInvalid;
                        continue;
                    }

                    // fetch the metadata for the node.
                    NodeMetadata metadata = GetNodeMetadata(context, node, BrowseResultMask.All);

                    if (itemToCreate.ItemToMonitor.AttributeId == Attributes.Value && (metadata.AccessLevel & AccessLevels.CurrentRead) == 0)
                    {
                        errors[ii] = StatusCodes.BadNotReadable;
                        continue;
                    }

                    // check value rank against index range.
                    if (itemToCreate.ItemToMonitor.ParsedIndexRange != NumericRange.Empty)
                    {
                        int valueRank = metadata.ValueRank;

                        if (itemToCreate.ItemToMonitor.AttributeId != Attributes.Value)
                        {
                            valueRank = Attributes.GetValueRank(itemToCreate.ItemToMonitor.AttributeId);
                        }

                        if (valueRank == ValueRanks.Scalar)
                        {
                            errors[ii] = StatusCodes.BadIndexRangeInvalid;
                            continue;
                        }
                    }

                    bool rangeRequired = false;

                    // validate the filter against the node/attribute being monitored.
                    errors[ii] = ValidateFilter(
                        metadata,
                        itemToCreate.ItemToMonitor.AttributeId,
                        itemToCreate.RequestedParameters.Filter,
                        out rangeRequired);

                    if (ServiceResult.IsBad(errors[ii]))
                    {
                        continue;
                    }

                    // lookup EU range if required.
                    Range range = null;

                    if (rangeRequired)
                    {
                        errors[ii] = ReadEURange(context, node, out range);

                        if (ServiceResult.IsBad(errors[ii]))
                        {
                            continue;
                        }
                    }

                    // create a globally unique identifier.
                    uint monitoredItemId = Utils.IncrementIdentifier(ref globalIdCounter);

                    // limit the sampling rate for non-value attributes.
                    double minimumSamplingInterval = m_defaultMinimumSamplingInterval;

                    if (itemToCreate.ItemToMonitor.AttributeId == Attributes.Value)
                    {
                        // use the MinimumSamplingInterval attribute to limit the sampling rate for value attributes.
                        var variableNode = node as IVariable;

                        if (variableNode != null)
                        {
                            minimumSamplingInterval = variableNode.MinimumSamplingInterval;

                            // use the default if the node does not specify one.
                            if (minimumSamplingInterval < 0)
                            {
                                minimumSamplingInterval = m_defaultMinimumSamplingInterval;
                            }
                        }
                    }

                    // create monitored item.
                    ISampledDataChangeMonitoredItem monitoredItem = m_samplingGroupManager.CreateMonitoredItem(
                        context,
                        subscriptionId,
                        publishingInterval,
                        timestampsToReturn,
                        monitoredItemId,
                        node,
                        itemToCreate,
                        range,
                        minimumSamplingInterval,
                        createDurable);

                    // final check for initial value
                    ServiceResult error = ReadInitialValue(context, node, monitoredItem);
                    if (ServiceResult.IsBad(error))
                    {
                        if (error.StatusCode == StatusCodes.BadAttributeIdInvalid ||
                            error.StatusCode == StatusCodes.BadDataEncodingInvalid ||
                            error.StatusCode == StatusCodes.BadDataEncodingUnsupported)
                        {
                            errors[ii] = error;
                            continue;
                        }
                    }

                    // save monitored item.
                    m_monitoredItems.Add(monitoredItem.Id, monitoredItem);

                    // update monitored item list.
                    monitoredItems[ii] = monitoredItem;

                    // errors updating the monitoring groups will be reported in notifications.
                    errors[ii] = StatusCodes.Good;
                }
            }

            // update all groups with any new items.
            m_samplingGroupManager.ApplyChanges();
        }

        /// <summary>
        /// Restore a set of monitored items after a restart.
        /// </summary>
        public void RestoreMonitoredItems(
            IList<IStoredMonitoredItem> itemsToRestore,
            IList<IMonitoredItem> monitoredItems,
            IUserIdentity savedOwnerIdentity)
        {
            if (itemsToRestore == null)
            {
                throw new ArgumentNullException(nameof(itemsToRestore));
            }

            if (monitoredItems == null)
            {
                throw new ArgumentNullException(nameof(monitoredItems));
            }

            if (Server.IsRunning)
            {
                throw new InvalidOperationException("Subscription restore can only occur on startup");
            }

            lock (DataLock)
            {
                for (int ii = 0; ii < itemsToRestore.Count; ii++)
                {
                    IStoredMonitoredItem item = itemsToRestore[ii];

                    // skip items that have already been processed.
                    if (item.IsRestored)
                    {
                        continue;
                    }

                    // look up the node.
                    ILocalNode node = this.GetLocalNode(item.NodeId);

                    if (node == null)
                    {
                        continue;
                    }

                    // owned by this node manager.
                    item.IsRestored = true;

                    // create monitored item.
                    ISampledDataChangeMonitoredItem monitoredItem = m_samplingGroupManager.RestoreMonitoredItem(
                        node,
                        item,
                        savedOwnerIdentity
                        );

                    // save monitored item.
                    m_monitoredItems.Add(monitoredItem.Id, monitoredItem);

                    // update monitored item list.
                    monitoredItems[ii] = monitoredItem;
                }
            }

            // update all groups with any new items.
            m_samplingGroupManager.ApplyChanges();
        }

        /// <summary>
        /// Reads the initial value for a monitored item.
        /// </summary>
        /// <param name="context">The context.</param>
        /// <param name="node">The node to read.</param>
        /// <param name="monitoredItem">The monitored item.</param>
        protected virtual ServiceResult ReadInitialValue(
            OperationContext context,
            ILocalNode node,
            IDataChangeMonitoredItem2 monitoredItem)
        {
            var initialValue = new DataValue {
                Value = null,
                ServerTimestamp = DateTime.UtcNow,
                SourceTimestamp = DateTime.MinValue,
                StatusCode = StatusCodes.BadWaitingForInitialData
            };

            ServiceResult error = node.Read(context, monitoredItem.AttributeId, initialValue);

            if (ServiceResult.IsBad(error))
            {
                initialValue.Value = null;
                initialValue.StatusCode = error.StatusCode;
            }

            monitoredItem.QueueValue(initialValue, error, true);

            return error;
        }

        /// <summary>
        /// Modifies a set of monitored items.
        /// </summary>
        public void ModifyMonitoredItems(
            OperationContext context,
            TimestampsToReturn timestampsToReturn,
            IList<IMonitoredItem> monitoredItems,
            IList<MonitoredItemModifyRequest> itemsToModify,
            IList<ServiceResult> errors,
            IList<MonitoringFilterResult> filterErrors)
        {
            if (context == null)
            {
                throw new ArgumentNullException(nameof(context));
            }

            if (monitoredItems == null)
            {
                throw new ArgumentNullException(nameof(monitoredItems));
            }

            if (itemsToModify == null)
            {
                throw new ArgumentNullException(nameof(itemsToModify));
            }

            if (errors == null)
            {
                throw new ArgumentNullException(nameof(errors));
            }

            lock (DataLock)
            {
                for (int ii = 0; ii < errors.Count; ii++)
                {
                    MonitoredItemModifyRequest itemToModify = itemsToModify[ii];

                    // skip items that have already been processed.
                    if (itemToModify.Processed || monitoredItems[ii] == null)
                    {
                        continue;
                    }

                    // check if the node manager created the item.
                    if (!Object.ReferenceEquals(this, monitoredItems[ii].NodeManager))
                    {
                        continue;
                    }

                    // owned by this node manager.
                    itemToModify.Processed = true;

                    // validate monitored item.
                    ISampledDataChangeMonitoredItem monitoredItem = null;

                    if (!m_monitoredItems.TryGetValue(monitoredItems[ii].Id, out monitoredItem))
                    {
                        errors[ii] = StatusCodes.BadMonitoredItemIdInvalid;
                        continue;
                    }

                    if (!Object.ReferenceEquals(monitoredItem, monitoredItems[ii]))
                    {
                        errors[ii] = StatusCodes.BadMonitoredItemIdInvalid;
                        continue;
                    }

                    // find the node being monitored.
                    var node = monitoredItem.ManagerHandle as ILocalNode;

                    if (node == null)
                    {
                        errors[ii] = StatusCodes.BadNodeIdUnknown;
                        continue;
                    }

                    // fetch the metadata for the node.
                    NodeMetadata metadata = GetNodeMetadata(context, monitoredItem.ManagerHandle, BrowseResultMask.All);

                    bool rangeRequired = false;

                    // validate the filter against the node/attribute being monitored.
                    errors[ii] = ValidateFilter(
                        metadata,
                        monitoredItem.AttributeId,
                        itemToModify.RequestedParameters.Filter,
                        out rangeRequired);

                    if (ServiceResult.IsBad(errors[ii]))
                    {
                        continue;
                    }

                    // lookup EU range if required.
                    Range range = null;

                    if (rangeRequired)
                    {
                        // look up EU range.
                        errors[ii] = ReadEURange(context, node, out range);

                        if (ServiceResult.IsBad(errors[ii]))
                        {
                            continue;
                        }
                    }

                    // update sampling.
                    errors[ii] = m_samplingGroupManager.ModifyMonitoredItem(
                        context,
                        timestampsToReturn,
                        monitoredItem,
                        itemToModify,
                        range);

                    // state of item did not change if an error returned here.
                    if (ServiceResult.IsBad(errors[ii]))
                    {
                        continue;
                    }

                    // item has been modified successfully.
                    // errors updating the sampling groups will be reported in notifications.
                    errors[ii] = StatusCodes.Good;
                }
            }

            // update all sampling groups.
            m_samplingGroupManager.ApplyChanges();
        }

        /// <summary>
        /// Deletes a set of monitored items.
        /// </summary>
        public void DeleteMonitoredItems(
            OperationContext context,
            IList<IMonitoredItem> monitoredItems,
            IList<bool> processedItems,
            IList<ServiceResult> errors)
        {
            if (context == null)
            {
                throw new ArgumentNullException(nameof(context));
            }

            if (monitoredItems == null)
            {
                throw new ArgumentNullException(nameof(monitoredItems));
            }

            if (errors == null)
            {
                throw new ArgumentNullException(nameof(errors));
            }

            lock (DataLock)
            {
                for (int ii = 0; ii < errors.Count; ii++)
                {
                    // skip items that have already been processed.
                    if (processedItems[ii] || monitoredItems[ii] == null)
                    {
                        continue;
                    }

                    // check if the node manager created the item.
                    if (!Object.ReferenceEquals(this, monitoredItems[ii].NodeManager))
                    {
                        continue;
                    }

                    // owned by this node manager.
<<<<<<< HEAD
                    processedItems[ii] = true;
=======
                    processedItems[ii]  = true;
>>>>>>> 1cce7686

                    // validate monitored item.
                    ISampledDataChangeMonitoredItem monitoredItem = null;

                    if (!m_monitoredItems.TryGetValue(monitoredItems[ii].Id, out monitoredItem))
                    {
                        errors[ii] = StatusCodes.BadMonitoredItemIdInvalid;
                        continue;
                    }

                    if (!Object.ReferenceEquals(monitoredItem, monitoredItems[ii]))
                    {
                        errors[ii] = StatusCodes.BadMonitoredItemIdInvalid;
                        continue;
                    }

                    // remove item.
                    m_samplingGroupManager.StopMonitoring(monitoredItem);

                    // remove association with the group.
                    m_monitoredItems.Remove(monitoredItem.Id);

                    // delete successful.
                    errors[ii] = StatusCodes.Good;
                }
            }

            // remove all items from groups.
            m_samplingGroupManager.ApplyChanges();
        }

        /// <summary>
        /// Transfers a set of monitored items.
        /// </summary>
        /// <param name="context">The context.</param>
        /// <param name="sendInitialValues">Whether the subscription should send initial values after transfer.</param>
        /// <param name="monitoredItems">The set of monitoring items to update.</param>
        /// <param name="processedItems">The set of processed items.</param>
        /// <param name="errors">Any errors.</param>
        public virtual void TransferMonitoredItems(
            OperationContext context,
            bool sendInitialValues,
            IList<IMonitoredItem> monitoredItems,
            IList<bool> processedItems,
            IList<ServiceResult> errors)
        {
            if (context == null)
            {
                throw new ArgumentNullException(nameof(context));
            }

            if (monitoredItems == null)
            {
                throw new ArgumentNullException(nameof(monitoredItems));
            }

            if (processedItems == null)
            {
                throw new ArgumentNullException(nameof(processedItems));
            }

            lock (DataLock)
            {
                for (int ii = 0; ii < monitoredItems.Count; ii++)
                {
                    // skip items that have already been processed.
                    if (processedItems[ii] || monitoredItems[ii] == null)
                    {
                        continue;
                    }

                    // check if the node manager created the item.
                    if (!Object.ReferenceEquals(this, monitoredItems[ii].NodeManager))
                    {
                        continue;
                    }

                    // owned by this node manager.
                    processedItems[ii] = true;

                    // validate monitored item.
                    IMonitoredItem monitoredItem = monitoredItems[ii];

                    // find the node being monitored.
                    if (!(monitoredItem.ManagerHandle is ILocalNode node))
                    {
                        continue;
                    }

                    if (sendInitialValues)
                    {
                        monitoredItem.SetupResendDataTrigger();
                    }

                    errors[ii] = StatusCodes.Good;
                }
            }
        }

        /// <summary>
        /// Changes the monitoring mode for a set of monitored items.
        /// </summary>
        public void SetMonitoringMode(
            OperationContext context,
            MonitoringMode monitoringMode,
            IList<IMonitoredItem> monitoredItems,
            IList<bool> processedItems,
            IList<ServiceResult> errors)
        {
            if (context == null)
            {
                throw new ArgumentNullException(nameof(context));
            }

            if (monitoredItems == null)
            {
                throw new ArgumentNullException(nameof(monitoredItems));
            }

            if (errors == null)
            {
                throw new ArgumentNullException(nameof(errors));
            }

            lock (DataLock)
            {
                for (int ii = 0; ii < errors.Count; ii++)
                {
                    // skip items that have already been processed.
                    if (processedItems[ii] || monitoredItems[ii] == null)
                    {
                        continue;
                    }

                    // check if the node manager created the item.
                    if (!Object.ReferenceEquals(this, monitoredItems[ii].NodeManager))
                    {
                        continue;
                    }

                    // owned by this node manager.
<<<<<<< HEAD
                    processedItems[ii] = true;
=======
                    processedItems[ii]  = true;
>>>>>>> 1cce7686

                    // validate monitored item.
                    ISampledDataChangeMonitoredItem monitoredItem = null;

                    if (!m_monitoredItems.TryGetValue(monitoredItems[ii].Id, out monitoredItem))
                    {
                        errors[ii] = StatusCodes.BadMonitoredItemIdInvalid;
                        continue;
                    }

                    if (!Object.ReferenceEquals(monitoredItem, monitoredItems[ii]))
                    {
                        errors[ii] = StatusCodes.BadMonitoredItemIdInvalid;
                        continue;
                    }

                    // update monitoring mode.
                    MonitoringMode previousMode = monitoredItem.SetMonitoringMode(monitoringMode);

                    // need to provide an immediate update after enabling.
                    if (previousMode == MonitoringMode.Disabled && monitoringMode != MonitoringMode.Disabled)
                    {
                        var initialValue = new DataValue();

                        initialValue.ServerTimestamp = DateTime.UtcNow;
                        initialValue.StatusCode = StatusCodes.BadWaitingForInitialData;

                        // read the initial value.
                        var node = monitoredItem.ManagerHandle as Node;

                        if (node != null)
                        {
                            ServiceResult error = node.Read(context, monitoredItem.AttributeId, initialValue);

                            if (ServiceResult.IsBad(error))
                            {
                                initialValue.Value = null;
                                initialValue.StatusCode = error.StatusCode;
                            }
                        }

                        monitoredItem.QueueValue(initialValue, null);
                    }

                    // modify the item attributes.
                    m_samplingGroupManager.ModifyMonitoring(context, monitoredItem);

                    // item has been modified successfully.
                    // errors updating the sampling groups will be reported in notifications.
                    errors[ii] = StatusCodes.Good;
                }
            }

            // update all sampling groups.
            m_samplingGroupManager.ApplyChanges();
        }
        #endregion

        #region Static Members
        /// <summary>
        /// Returns true if the node class matches the node class mask.
        /// </summary>
        public static bool CheckNodeClassMask(uint nodeClassMask, NodeClass nodeClass)
        {
            if (nodeClassMask != 0)
            {
                return ((uint)nodeClass & nodeClassMask) != 0;
            }

            return true;
        }
        #endregion

        #region Protected Members
        /// <summary>
        /// The server that the node manager belongs to.
        /// </summary>
        protected IServerInternal Server { get; }
        #endregion

        #region Browsing/Searching
        /// <summary>
        /// Returns an index for the NamespaceURI (Adds it to the server namespace table if it does not already exist).
        /// </summary>
        /// <remarks>
        /// Returns the server's default index (1) if the namespaceUri is empty or null.
        /// </remarks>
        public ushort GetNamespaceIndex(string namespaceUri)
        {
            int namespaceIndex = 1;

            if (!string.IsNullOrEmpty(namespaceUri))
            {
                namespaceIndex = Server.NamespaceUris.GetIndex(namespaceUri);

                if (namespaceIndex == -1)
                {
                    namespaceIndex = Server.NamespaceUris.Append(namespaceUri);
                }
            }

            return (ushort)namespaceIndex;
        }

        /// <summary>
        /// Returns all targets of the specified reference.
        /// </summary>
        public NodeIdCollection FindLocalNodes(NodeId sourceId, NodeId referenceTypeId, bool isInverse)
        {
            if (sourceId == null)
            {
                throw new ArgumentNullException(nameof(sourceId));
            }

            if (referenceTypeId == null)
            {
                throw new ArgumentNullException(nameof(referenceTypeId));
            }

            lock (DataLock)
            {
                if (!(GetManagerHandle(sourceId) is ILocalNode source))
                {
                    return null;
                }

                var targets = new NodeIdCollection();

                foreach (IReference reference in source.References)
                {
                    if (reference.IsInverse != isInverse || !Server.TypeTree.IsTypeOf(reference.ReferenceTypeId, referenceTypeId))
                    {
                        continue;
                    }

                    ExpandedNodeId targetId = reference.TargetId;

                    if (targetId.IsAbsolute)
                    {
                        continue;
                    }

                    targets.Add((NodeId)targetId);
                }

                return targets;
            }
        }

        /// <summary>
        /// Returns the id the first node with the specified browse name if it exists. null otherwise
        /// </summary>
        public NodeId FindTargetId(NodeId sourceId, NodeId referenceTypeId, bool isInverse, QualifiedName browseName)
        {
            if (sourceId == null)
            {
                throw new ArgumentNullException(nameof(sourceId));
            }

            if (referenceTypeId == null)
            {
                throw new ArgumentNullException(nameof(referenceTypeId));
            }

            lock (DataLock)
            {
                if (!(GetManagerHandle(sourceId) is ILocalNode source))
                {
                    return null;
                }

                foreach (ReferenceNode reference in source.References.OfType<ReferenceNode>())
                {
                    if (reference.IsInverse != isInverse || !Server.TypeTree.IsTypeOf(reference.ReferenceTypeId, referenceTypeId))
                    {
                        continue;
                    }

                    ExpandedNodeId targetId = reference.TargetId;

                    if (targetId.IsAbsolute)
                    {
                        continue;
                    }

                    if (!(GetManagerHandle((NodeId)targetId) is ILocalNode target))
                    {
                        continue;
                    }

                    if (QualifiedName.IsNull(browseName) || target.BrowseName == browseName)
                    {
                        return (NodeId)targetId;
                    }
                }

                return null;
            }
        }

        /// <summary>
        /// Returns the first target that matches the browse path.
        /// </summary>
        public NodeId Find(NodeId sourceId, string browsePath)
        {
            IList<NodeId> targets = TranslateBrowsePath(sourceId, browsePath);

            if (targets.Count > 0)
            {
                return targets[0];
            }

            return null;
        }

        /// <summary>
        /// Returns a list of targets the match the browse path.
        /// </summary>
        public IList<NodeId> TranslateBrowsePath(
            OperationContext context,
            NodeId sourceId,
            string browsePath)
        {
            return TranslateBrowsePath(context, sourceId, RelativePath.Parse(browsePath, Server.TypeTree));
        }

        /// <summary>
        /// Returns a list of targets the match the browse path.
        /// </summary>
        public IList<NodeId> TranslateBrowsePath(
            NodeId sourceId,
            string browsePath)
        {
            return TranslateBrowsePath(null, sourceId, RelativePath.Parse(browsePath, Server.TypeTree));
        }

        /// <summary>
        /// Returns a list of targets the match the browse path.
        /// </summary>
        public IList<NodeId> TranslateBrowsePath(
            NodeId sourceId,
            RelativePath relativePath)
        {
            return TranslateBrowsePath(null, sourceId, relativePath);
        }

        /// <summary>
        /// Returns a list of targets the match the browse path.
        /// </summary>
        public IList<NodeId> TranslateBrowsePath(
            OperationContext context,
            NodeId sourceId,
            RelativePath relativePath)
        {
            var targets = new List<NodeId>();

            if (relativePath == null || relativePath.Elements.Count == 0)
            {
                targets.Add(sourceId);
                return targets;
            }

            // look up source in this node manager.
            ILocalNode source = null;

            lock (DataLock)
            {
                source = GetLocalNode(sourceId);

                if (source == null)
                {
                    return targets;
                }
            }

            // return the set of matching targets.
            return targets;
        }
        #endregion

        #region Registering Data/Event Sources
        /// <summary>
        /// Registers a source for a node.
        /// </summary>
        /// <remarks>
        /// The source could be one or more of IDataSource, IEventSource, ICallable, IHistorian or IViewManager
        /// </remarks>
        public void RegisterSource(NodeId nodeId, object source, object handle, bool isEventSource)
        {
            if (nodeId == null)
            {
                throw new ArgumentNullException(nameof(nodeId));
            }

            if (source == null)
            {
                throw new ArgumentNullException(nameof(source));
            }
        }

        /// <summary>
        /// Called when the source is no longer used.
        /// </summary>
        /// <remarks>
        /// When a source disappears it must either delete all of its nodes from the address space
        /// or unregister itself their source by calling RegisterSource with source == null.
        /// After doing that the source must call this method.
        /// </remarks>
        public void UnregisterSource(object source)
        {
        }
        #endregion

        #region Adding/Removing Nodes

        #region Apply Modelling Rules
        /// <summary>
        /// Applys the modelling rules to any existing instance.
        /// </summary>
        [System.Diagnostics.CodeAnalysis.SuppressMessage("Microsoft.Maintainability", "CA1502:AvoidExcessiveComplexity")]
        public void ApplyModellingRules(
            ILocalNode instance,
            ILocalNode typeDefinition,
            ILocalNode templateDeclaration,
            ushort namespaceIndex)
        {
            if (instance == null)
            {
                throw new ArgumentNullException(nameof(instance));
            }

            if (typeDefinition == null)
            {
                throw new ArgumentNullException(nameof(typeDefinition));
            }

            // check existing type definition.
            UpdateTypeDefinition(instance, typeDefinition.NodeId);

            // create list of declarations for the type definition (recursively collects definitions from supertypes).
            var declarations = new List<DeclarationNode>();
            BuildDeclarationList(typeDefinition, declarations);

            // add instance declaration if provided.
            if (templateDeclaration != null)
            {
                var declaration = new DeclarationNode();

                declaration.Node = templateDeclaration;
                declaration.BrowsePath = string.Empty;

                declarations.Add(declaration);

                BuildDeclarationList(templateDeclaration, declarations);
            }

            // build list of instances to create.
            var typeDefinitions = new List<ILocalNode>();
            var instanceDeclarations = new SortedDictionary<string, ILocalNode>();
            var possibleTargets = new SortedDictionary<NodeId, ILocalNode>();

            // create instances from declarations.
            // subtypes appear in list last so traversing the list backwards find the overridden nodes first.
            for (int ii = declarations.Count - 1; ii >= 0; ii--)
            {
                DeclarationNode declaration = declarations[ii];

                // update type definition list.
                if (string.IsNullOrEmpty(declaration.BrowsePath))
                {
                    typeDefinitions.Add(declaration.Node);
                    continue;
                }

                // skip declaration if instance already exists.
                // (i.e. the declaration was overridden).
                if (instanceDeclarations.ContainsKey(declaration.BrowsePath))
                {
                    continue;
                }

                // update instance declaration list.
                instanceDeclarations[declaration.BrowsePath] = declaration.Node;

                // save the node as a possible target of references.
                possibleTargets[declaration.Node.NodeId] = declaration.Node;
            }

            // build list of instances that already exist.
            var existingInstances = new SortedDictionary<string, ILocalNode>();
            BuildInstanceList(instance, string.Empty, existingInstances);

            // maps the instance declaration onto an instance node.
            var instancesToCreate = new Dictionary<NodeId, ILocalNode>();

            // apply modelling rules to instance declarations.
            foreach (KeyValuePair<string, ILocalNode> current in instanceDeclarations)
            {
                string browsePath = current.Key;
                ILocalNode instanceDeclaration = current.Value;

                // check if the same instance has multiple browse paths to it.
                ILocalNode newInstance = null;

                if (instancesToCreate.TryGetValue(instanceDeclaration.NodeId, out newInstance))
                {
                    continue;
                }

                // check for an existing instance.
                if (existingInstances.TryGetValue(browsePath, out newInstance))
                {
                    continue;
                }

                // apply modelling rule to determine whether to create a new instance.
                NodeId modellingRule = instanceDeclaration.ModellingRule;

                // always create a new instance if one does not already exist.
                if (modellingRule == Objects.ModellingRule_Mandatory)
                {
                    if (newInstance == null)
                    {
                        newInstance = instanceDeclaration.CreateCopy(CreateUniqueNodeId());
                        AddNode(newInstance);
                    }
                }

                // ignore optional instances unless one has been specified in the existing tree.
                else if (modellingRule == Objects.ModellingRule_Optional)
                {
                    if (newInstance == null)
                    {
                        continue;
                    }
                }

                // ignore any unknown modelling rules.
                else
                {
                    continue;
                }

                // save the mapping between the instance declaration and the new instance.
                instancesToCreate[instanceDeclaration.NodeId] = newInstance;
            }

            // add references from type definitions to top level.
            foreach (ILocalNode type in typeDefinitions)
            {
                foreach (IReference reference in type.References)
                {
                    // ignore external references from type.
                    if (reference.TargetId.IsAbsolute)
                    {
                        continue;
                    }

                    // ignore subtype references.
                    if (m_nodes.TypeTree.IsTypeOf(reference.ReferenceTypeId, ReferenceTypeIds.HasSubtype))
                    {
                        continue;
                    }

                    // ignore targets that are not in the instance tree.
                    ILocalNode target = null;

                    if (!instancesToCreate.TryGetValue((NodeId)reference.TargetId, out target))
                    {
                        continue;
                    }

                    // add forward and backward reference.
                    AddReference(instance, reference.ReferenceTypeId, reference.IsInverse, target, true);
                }
            }

            // add references between instance declarations.
            foreach (ILocalNode instanceDeclaration in instanceDeclarations.Values)
            {
                // find the source for the references.
                ILocalNode source = null;

                if (!instancesToCreate.TryGetValue(instanceDeclaration.NodeId, out source))
                {
                    continue;
                }

                // check if the source is a shared node.
                bool sharedNode = Object.ReferenceEquals(instanceDeclaration, source);

                foreach (IReference reference in instanceDeclaration.References)
                {
                    // add external reference.
                    if (reference.TargetId.IsAbsolute)
                    {
                        if (!sharedNode)
                        {
                            AddReference(source, reference.ReferenceTypeId, reference.IsInverse, reference.TargetId);
                        }

                        continue;
                    }

                    // check for modelling rule.
                    if (reference.ReferenceTypeId == ReferenceTypeIds.HasModellingRule)
                    {
                        if (!source.References.Exists(ReferenceTypeIds.HasModellingRule, false, reference.TargetId, false, null))
                        {
                            AddReference(source, reference.ReferenceTypeId, false, reference.TargetId);
                        }

                        continue;
                    }

                    // check for type definition.
                    if (reference.ReferenceTypeId == ReferenceTypeIds.HasTypeDefinition)
                    {
                        if (!sharedNode)
                        {
                            UpdateTypeDefinition(source, instanceDeclaration.TypeDefinitionId);
                        }

                        continue;
                    }

                    // add targets that are not in the instance tree.
                    ILocalNode target = null;

                    if (!instancesToCreate.TryGetValue((NodeId)reference.TargetId, out target))
                    {
                        // don't update shared nodes because the reference should already exist.
                        if (sharedNode)
                        {
                            continue;
                        }

                        // top level references to the type definition node were already added.
                        if (reference.TargetId == typeDefinition.NodeId)
                        {
                            continue;
                        }

                        // see if a reference is allowed.
                        if (!IsExternalReferenceAllowed(reference.ReferenceTypeId))
                        {
                            continue;
                        }

                        // add one way reference.
                        source.References.Add(reference.ReferenceTypeId, reference.IsInverse, reference.TargetId);
                        continue;
                    }

                    // add forward and backward reference.
                    AddReference(source, reference.ReferenceTypeId, reference.IsInverse, target, true);
                }
            }
        }

        /// <summary>
        /// Returns true if a one-way reference to external nodes is permitted.
        /// </summary>
        private bool IsExternalReferenceAllowed(NodeId referenceTypeId)
        {
            // always exclude hierarchial references.
            if (m_nodes.TypeTree.IsTypeOf(referenceTypeId, ReferenceTypeIds.HierarchicalReferences))
            {
                return false;
            }

            // allow one way reference to event.
            if (m_nodes.TypeTree.IsTypeOf(referenceTypeId, ReferenceTypes.GeneratesEvent))
            {
                return true;
            }

            // all other references not permitted.
            return false;
        }

        /// <summary>
        /// Updates the type definition for a node.
        /// </summary>
        private void UpdateTypeDefinition(ILocalNode instance, ExpandedNodeId typeDefinitionId)
        {
            // check existing type definition.
            ExpandedNodeId existingTypeId = instance.TypeDefinitionId;

            if (existingTypeId == typeDefinitionId)
            {
                return;
            }

            if (!NodeId.IsNull(existingTypeId))
            {
                if (m_nodes.TypeTree.IsTypeOf(existingTypeId, typeDefinitionId))
                {
                    throw ServiceResultException.Create(
                        StatusCodes.BadTypeDefinitionInvalid,
                        "Type definition {0} is not a subtype of the existing type definition {1}.",
                        existingTypeId,
                        typeDefinitionId);
                }

                DeleteReference(instance, ReferenceTypeIds.HasTypeDefinition, false, existingTypeId, false);
            }

            AddReference(instance, ReferenceTypeIds.HasTypeDefinition, false, typeDefinitionId);
        }

        /// <summary>
        /// A node in the type system that is used to instantiate objects or variables.
        /// </summary>
        private class DeclarationNode
        {
            public ILocalNode Node;
            public string BrowsePath;
        }

        /// <summary>
        /// Builds the list of declaration nodes for a type definition.
        /// </summary>
        private void BuildDeclarationList(ILocalNode typeDefinition, List<DeclarationNode> declarations)
        {
            if (typeDefinition == null)
            {
                throw new ArgumentNullException(nameof(typeDefinition));
            }

            if (declarations == null)
            {
                throw new ArgumentNullException(nameof(declarations));
            }

            // guard against loops (i.e. common grandparents).
            for (int ii = 0; ii < declarations.Count; ii++)
            {
                if (Object.ReferenceEquals(declarations[ii].Node, typeDefinition))
                {
                    return;
                }
            }

            // create the root declaration for the type.
            var declaration = new DeclarationNode();

            declaration.Node = typeDefinition;
            declaration.BrowsePath = string.Empty;

            declarations.Add(declaration);

            // follow references to supertypes first.
            foreach (IReference reference in typeDefinition.References.Find(ReferenceTypeIds.HasSubtype, true, false, null))
            {
                ILocalNode supertype = GetLocalNode(reference.TargetId);

                if (supertype == null)
                {
                    continue;
                }

                BuildDeclarationList(supertype, declarations);
            }

            // add children of type.
            BuildDeclarationList(declaration, declarations);
        }

        /// <summary>
        /// Builds a list of declarations from the nodes aggregated by a parent.
        /// </summary>
        private void BuildDeclarationList(DeclarationNode parent, List<DeclarationNode> declarations)
        {
            if (parent == null)
            {
                throw new ArgumentNullException(nameof(parent));
            }

            if (declarations == null)
            {
                throw new ArgumentNullException(nameof(declarations));
            }

            // get list of children.
            foreach (IReference reference in parent.Node.References.Find(ReferenceTypeIds.HierarchicalReferences, false, true, m_nodes.TypeTree))
            {
                // do not follow sub-type references.
                if (m_nodes.TypeTree.IsTypeOf(reference.ReferenceTypeId, ReferenceTypeIds.HasSubtype))
                {
                    continue;
                }

                // find child (ignore children that are not in the node table).
                ILocalNode child = GetLocalNode(reference.TargetId);

                if (child == null)
                {
                    continue;
                }

                // create the declartion node.
                var declaration = new DeclarationNode();

                declaration.Node = child;
                declaration.BrowsePath = Utils.Format("{0}.{1}", parent.BrowsePath, child.BrowseName);

                declarations.Add(declaration);

                // recursively include aggregated children.
                NodeId modellingRule = child.ModellingRule;

                if (modellingRule == Objects.ModellingRule_Mandatory || modellingRule == Objects.ModellingRule_Optional)
                {
                    BuildDeclarationList(declaration, declarations);
                }
            }
        }

        /// <summary>
        /// Builds a table of instances indexed by browse path from the nodes aggregated by a parent
        /// </summary>
        private void BuildInstanceList(ILocalNode parent, string browsePath, IDictionary<string, ILocalNode> instances)
        {
            if (parent == null)
            {
                throw new ArgumentNullException(nameof(parent));
            }

            if (instances == null)
            {
                throw new ArgumentNullException(nameof(instances));
            }

            // guard against loops.
            if (instances.ContainsKey(browsePath))
            {
                return;
            }

            // index parent by browse path.
            instances[browsePath] = parent;

            // get list of children.
            foreach (IReference reference in parent.References.Find(ReferenceTypeIds.HierarchicalReferences, false, true, m_nodes.TypeTree))
            {
                // find child (ignore children that are not in the node table).
                ILocalNode child = GetLocalNode(reference.TargetId);

                if (child == null)
                {
                    continue;
                }

                // recursively include aggregated children.
                BuildInstanceList(child, Utils.Format("{0}.{1}", browsePath, child.BrowseName), instances);
            }
        }
        #endregion

        /// <summary>
        /// Exports a node to a nodeset.
        /// </summary>
        public void ExportNode(NodeId nodeId, NodeSet nodeSet)
        {
            lock (DataLock)
            {
                ILocalNode node = GetLocalNode(nodeId);

                if (node == null)
                {
                    throw ServiceResultException.Create(StatusCodes.BadNodeIdUnknown, "NodeId ({0}) does not exist.", nodeId);
                }

                ExportNode(node, nodeSet, (node.NodeClass & (NodeClass.Object | NodeClass.Variable)) != 0);
            }
        }

        /// <summary>
        /// Exports a node to a nodeset.
        /// </summary>
        public void ExportNode(ILocalNode node, NodeSet nodeSet, bool instance)
        {
            lock (DataLock)
            {
                // check if the node has already been added.
                NodeId exportedId = nodeSet.Export(node.NodeId, m_nodes.NamespaceUris);

                if (nodeSet.Contains(exportedId))
                {
                    return;
                }

                // add to nodeset.
                Node nodeToExport = nodeSet.Add(node, m_nodes.NamespaceUris, m_nodes.ServerUris);

                // follow children.
                foreach (ReferenceNode reference in node.References.OfType<ReferenceNode>())
                {
                    // export all references.
                    bool export = true;

                    // unless it is a subtype reference.
                    if (Server.TypeTree.IsTypeOf(reference.ReferenceTypeId, ReferenceTypeIds.HasSubtype))
                    {
                        export = false;
                    }

                    if (export)
                    {
                        nodeSet.AddReference(nodeToExport, reference, m_nodes.NamespaceUris, m_nodes.ServerUris);
                    }

                    if (reference.IsInverse || Server.TypeTree.IsTypeOf(reference.ReferenceTypeId, ReferenceTypeIds.HasSubtype))
                    {
                        nodeSet.AddReference(nodeToExport, reference, m_nodes.NamespaceUris, m_nodes.ServerUris);
                    }

                    if (Server.TypeTree.IsTypeOf(reference.ReferenceTypeId, ReferenceTypeIds.Aggregates))
                    {
                        if (reference.IsInverse)
                        {
                            continue;
                        }

                        ILocalNode child = GetLocalNode(reference.TargetId);

                        if (child != null)
                        {
                            if (instance)
                            {
                                NodeId modellingRule = child.ModellingRule;

                                if (modellingRule != Objects.ModellingRule_Mandatory)
                                {
                                    continue;
                                }
                            }

                            ExportNode(child, nodeSet, instance);
                        }
                    }
                }
            }
        }

#if XXX
        /// <summary>
        /// Changes the type definition for an instance.
        /// </summary>
        public void ChangeTypeDefinition(
            NodeId instanceId,
            NodeId typeDefinitionId)
        {
            try
            {
                m_lock.Enter();

                // find the instance.
                ILocalNode instance = GetLocalNode(instanceId) as ILocalNode;

                if (instance == null)
                {
                    throw ServiceResultException.Create(StatusCodes.BadNodeIdUnknown, "NodeId ({0}) does not exist.", instanceId);
                }

                // check node class.
                if (instance.NodeClass != NodeClass.Object && instance.NodeClass != NodeClass.Variable)
                {
                    throw ServiceResultException.Create(StatusCodes.BadNodeClassInvalid, "Node (NodeClass={0}) cannot have a type definition.", instance.NodeClass);
                }

                // get current type definition.
                ExpandedNodeId existingTypeId = instance.TypeDefinitionId;

                if (existingTypeId == typeDefinitionId)
                {
                    return;
                }

                // can only change to a subtype of the existing type definition.
                if (!m_server.TypeTree.IsTypeOf(typeDefinitionId, existingTypeId))
                {
                    throw ServiceResultException.Create(StatusCodes.BadTypeDefinitionInvalid, "Type definition ({0}) must be a must subtype of the existing type definition ({1}).", typeDefinitionId, existingTypeId);
                }

                // find the type definition node.
                ILocalNode typeDefinition = GetLocalNode(typeDefinitionId) as ILocalNode;

                if (typeDefinition == null)
                {
                    throw ServiceResultException.Create(StatusCodes.BadTypeDefinitionInvalid, "TypeDefinitionId ({0}) does not exist.", typeDefinitionId);
                }

                // apply modelling rules.
                NodeFactory factory = new NodeFactory(m_nodes);
                IList<ILocalNode> nodesToAdd = factory.ApplyModellingRules(instance, typeDefinition.NodeId, ref m_lastId, 1);

                // add the nodes.
                foreach (Node nodeToAdd in nodesToAdd)
                {
                    AddNode(nodeToAdd);
                }
            }
            finally
            {
                m_lock.Exit();
            }
        }
#endif

        /// <summary>
        /// Deletes a node from the address sapce.
        /// </summary>
        public void DeleteNode(NodeId nodeId, bool deleteChildren, bool silent)
        {
            if (nodeId == null)
            {
                throw new ArgumentNullException(nameof(nodeId));
            }

            // find the node to delete.
            var node = GetManagerHandle(nodeId) as ILocalNode;

            if (node == null)
            {
                if (!silent)
                {
                    throw ServiceResultException.Create(StatusCodes.BadSourceNodeIdInvalid, "Node '{0}' does not exist.", nodeId);
                }

                return;
            }

            bool instance = (node.NodeClass & (NodeClass.Object | NodeClass.Variable)) != 0;

            var referencesToDelete = new Dictionary<NodeId, IList<IReference>>();

            if (silent)
            {
                try
                {
                    DeleteNode(node, deleteChildren, instance, referencesToDelete);
                }
                catch (Exception e)
                {
                    Utils.LogError(e, "Error deleting node: {0}", nodeId);
                }
            }
            else
            {
                DeleteNode(node, deleteChildren, instance, referencesToDelete);
            }

            if (referencesToDelete.Count > 0)
            {
                Task.Run(() => OnDeleteReferences(referencesToDelete));
            }
        }

        /// <summary>
        /// Deletes a node from the address sapce.
        /// </summary>
        private void DeleteNode(ILocalNode node, bool deleteChildren, bool instance, Dictionary<NodeId, IList<IReference>> referencesToDelete)
        {
            if (node == null)
            {
                throw new ArgumentNullException(nameof(node));
            }

            var nodesToDelete = new List<ILocalNode>();
            var referencesForNode = new List<IReference>();

            lock (DataLock)
            {
                // remove the node.
                m_nodes.Remove(node.NodeId);

                // check need to connect subtypes to the supertype if they are being deleted.
                ExpandedNodeId supertypeId = Server.TypeTree.FindSuperType(node.NodeId);

                if (!NodeId.IsNull(supertypeId))
                {
                    Server.TypeTree.Remove(node.NodeId);
                }

                // remove any references to the node.
                foreach (IReference reference in node.References)
                {
                    // ignore remote references.
                    if (reference.TargetId.IsAbsolute)
                    {
                        continue;
                    }

                    // find the target.
                    var target = GetManagerHandle(reference.TargetId) as ILocalNode;

                    if (target == null)
                    {
                        referencesForNode.Add(reference);
                        continue;
                    }

                    // delete the backward reference.
                    target.References.Remove(reference.ReferenceTypeId, !reference.IsInverse, node.NodeId);

                    // check for children that need to be deleted.
                    if (deleteChildren && Server.TypeTree.IsTypeOf(reference.ReferenceTypeId, ReferenceTypeIds.Aggregates) && !reference.IsInverse)
                    {
                        nodesToDelete.Add(target);
                    }
                }

                if (referencesForNode.Count > 0)
                {
                    referencesToDelete[node.NodeId] = referencesForNode;
                }
            }

            // delete the child nodes.
            foreach (ILocalNode nodeToDelete in nodesToDelete)
            {
                DeleteNode(nodeToDelete, deleteChildren, instance, referencesToDelete);
            }
        }

        /// <summary>
        /// Deletes the external references to a node in a background thread.
        /// </summary>
        private void OnDeleteReferences(object state)
        {
            var referencesToDelete = state as Dictionary<NodeId, IList<IReference>>;

            if (state == null)
            {
                return;
            }

            foreach (KeyValuePair<NodeId, IList<IReference>> current in referencesToDelete)
            {
                try
                {
                    Server.NodeManager.DeleteReferences(current.Key, current.Value);
                }
                catch (Exception e)
                {
                    Utils.LogError(e, "Error deleting references for node: {0}", current.Key);
                }
            }
        }

        #region Add/Remove Node Support Functions
        /// <summary>
        /// Verifies that the source and the target meet the restrictions imposed by the reference type.
        /// </summary>
        private void ValidateReference(
            ILocalNode source,
            NodeId referenceTypeId,
            bool isInverse,
            NodeClass targetNodeClass)
        {
            // find reference type.
            if (!(GetLocalNode(referenceTypeId) is IReferenceType referenceType))
            {
                throw ServiceResultException.Create(StatusCodes.BadReferenceTypeIdInvalid, "Reference type '{0}' does not exist.", referenceTypeId);
            }

            // swap the source and target for inverse references.
            NodeClass sourceNodeClass = source.NodeClass;

            if (isInverse)
            {
                sourceNodeClass = targetNodeClass;
                targetNodeClass = source.NodeClass;
            }

            // check HasComponent references.
            if (Server.TypeTree.IsTypeOf(referenceTypeId, ReferenceTypeIds.HasComponent))
            {
                if ((sourceNodeClass & (NodeClass.Object | NodeClass.Variable | NodeClass.ObjectType | NodeClass.VariableType)) == 0)
                {
                    throw ServiceResultException.Create(StatusCodes.BadReferenceNotAllowed, "Source node cannot be used with HasComponent references.");
                }

                if ((targetNodeClass & (NodeClass.Object | NodeClass.Variable | NodeClass.Method)) == 0)
                {
                    throw ServiceResultException.Create(StatusCodes.BadReferenceNotAllowed, "Target node cannot be used with HasComponent references.");
                }

                if (targetNodeClass == NodeClass.Variable && (targetNodeClass & (NodeClass.Variable | NodeClass.VariableType)) == 0)
                {
                    throw ServiceResultException.Create(StatusCodes.BadReferenceNotAllowed, "A Variable must be a component of an Variable or VariableType.");
                }

                if (targetNodeClass == NodeClass.Method && (sourceNodeClass & (NodeClass.Object | NodeClass.ObjectType)) == 0)
                {
                    throw ServiceResultException.Create(StatusCodes.BadReferenceNotAllowed, "A Method must be a component of an Object or ObjectType.");
                }
            }

            // check HasProperty references.
            if (Server.TypeTree.IsTypeOf(referenceTypeId, ReferenceTypes.HasProperty) && targetNodeClass != NodeClass.Variable)
            {
                throw ServiceResultException.Create(StatusCodes.BadReferenceNotAllowed, "Targets of HasProperty references must be Variables.");
            }

            // check HasSubtype references.
            if (Server.TypeTree.IsTypeOf(referenceTypeId, ReferenceTypeIds.HasSubtype))
            {
                if ((sourceNodeClass & (NodeClass.DataType | NodeClass.ReferenceType | NodeClass.ObjectType | NodeClass.VariableType)) == 0)
                {
                    throw ServiceResultException.Create(StatusCodes.BadReferenceNotAllowed, "Source node cannot be used with HasSubtype references.");
                }

                if (targetNodeClass != sourceNodeClass)
                {
                    throw ServiceResultException.Create(StatusCodes.BadReferenceNotAllowed, "The source and target cannot be connected by a HasSubtype reference.");
                }
            }

            // TBD - check rules for other reference types.
        }
        #endregion
        #endregion

        #region Adding/Removing References
        /// <summary>
        /// Adds a reference between two existing nodes.
        /// </summary>
        public ServiceResult AddReference(
            NodeId sourceId,
            NodeId referenceTypeId,
            bool isInverse,
            NodeId targetId,
            bool bidirectional)
        {
            lock (DataLock)
            {
                // find source.
                if (!(GetManagerHandle(sourceId) is ILocalNode source))
                {
                    return StatusCodes.BadParentNodeIdInvalid;
                }

                // add reference from target to source.
                if (bidirectional)
                {
                    // find target.
                    if (!(GetManagerHandle(targetId) is ILocalNode target))
                    {
                        return StatusCodes.BadNodeIdUnknown;
                    }

                    // ensure the reference is valid.
                    ValidateReference(source, referenceTypeId, isInverse, target.NodeClass);

                    // add reference from target to source.
                    AddReferenceToLocalNode(target, referenceTypeId, !isInverse, sourceId, false);
                }

                // add reference from source to target.
                AddReferenceToLocalNode(source, referenceTypeId, isInverse, targetId, false);

                return null;
            }
        }

        /// <summary>
        /// Ensures any changes to built-in nodes are reflected in the diagnostics node manager.
        /// </summary>
        private void AddReferenceToLocalNode(
            ILocalNode source,
            NodeId referenceTypeId,
            bool isInverse,
            ExpandedNodeId targetId,
            bool isInternal)
        {
            source.References.Add(referenceTypeId, isInverse, targetId);

            if (!isInternal && source.NodeId.NamespaceIndex == 0)
            {
                lock (Server.DiagnosticsNodeManager.Lock)
                {
                    NodeState state = Server.DiagnosticsNodeManager.FindPredefinedNode(source.NodeId, null);

                    if (state != null)
                    {
                        INodeBrowser browser = state.CreateBrowser(
                            Server.DefaultSystemContext,
                            null,
                            referenceTypeId,
                            true,
                            isInverse ? BrowseDirection.Inverse : BrowseDirection.Forward,
                            null,
                            null,
                            true);

                        bool found = false;

                        for (IReference reference = browser.Next(); reference != null; reference = browser.Next())
                        {
                            if (reference.TargetId == targetId)
                            {
                                found = true;
                                break;
                            }
                        }

                        if (!found)
                        {
                            state.AddReference(referenceTypeId, isInverse, targetId);
                        }
                    }
                }
            }
        }

        /// <summary>
        /// Adds a reference between two existing nodes.
        /// </summary>
        public void CreateReference(
            NodeId sourceId,
            NodeId referenceTypeId,
            bool isInverse,
            NodeId targetId,
            bool bidirectional)
        {
            lock (DataLock)
            {
                ServiceResult result = AddReference(sourceId, referenceTypeId, isInverse, targetId, bidirectional);

                if (ServiceResult.IsBad(result))
                {
                    throw new ServiceResultException(result);
                }
            }
        }

        /// <summary>
        /// Adds a reference to the address space.
        /// </summary>
        private void AddReference(
            ILocalNode source,
            NodeId referenceTypeId,
            bool isInverse,
            ILocalNode target,
            bool bidirectional)
        {
            AddReferenceToLocalNode(source, referenceTypeId, isInverse, target.NodeId, false);

            if (bidirectional)
            {
                AddReferenceToLocalNode(target, referenceTypeId, !isInverse, source.NodeId, false);
            }
        }

        /// <summary>
        /// Adds a reference to the address space.
        /// </summary>
        private void AddReference(
            ILocalNode source,
            NodeId referenceTypeId,
            bool isInverse,
            ExpandedNodeId targetId)
        {
            AddReferenceToLocalNode(source, referenceTypeId, isInverse, targetId, false);
        }

        /// <summary>
        /// Deletes a reference.
        /// </summary>
        public ServiceResult DeleteReference(
            object sourceHandle,
            NodeId referenceTypeId,
            bool isInverse,
            ExpandedNodeId targetId,
            bool deleteBidirectional)
        {
            if (sourceHandle == null)
            {
                throw new ArgumentNullException(nameof(sourceHandle));
            }

            if (referenceTypeId == null)
            {
                throw new ArgumentNullException(nameof(referenceTypeId));
            }

            if (targetId == null)
            {
                throw new ArgumentNullException(nameof(targetId));
            }

            lock (DataLock)
            {
                if (!(sourceHandle is ILocalNode source))
                {
                    return StatusCodes.BadSourceNodeIdInvalid;
                }

                source.References.Remove(referenceTypeId, isInverse, targetId);

                if (deleteBidirectional)
                {
                    var target = GetManagerHandle(targetId) as ILocalNode;

                    if (target != null)
                    {
                        target.References.Remove(referenceTypeId, !isInverse, source.NodeId);
                    }
                }

                return ServiceResult.Good;
            }
        }

        /// <summary>
        /// Deletes a reference.
        /// </summary>
        public void DeleteReference(
            NodeId sourceId,
            NodeId referenceTypeId,
            bool isInverse,
            ExpandedNodeId targetId,
            bool deleteBidirectional)
        {
            ServiceResult result = DeleteReference(
                GetManagerHandle(sourceId) as ILocalNode,
                referenceTypeId,
                isInverse,
                targetId,
                deleteBidirectional);

            if (ServiceResult.IsBad(result))
            {
                throw new ServiceResultException(result);
            }
        }

        /// <summary>
        /// Adds a node to the address space.
        /// </summary>
        private void AddNode(ILocalNode node)
        {
            m_nodes.Attach(node);
        }
        #endregion

        /// <summary>
        /// Returns a node managed by the manager with the specified node id.
        /// </summary>
        public ILocalNode GetLocalNode(ExpandedNodeId nodeId)
        {
            if (nodeId == null)
            {
                return null;
            }

            // check for absolute declarations of local nodes.
            if (nodeId.IsAbsolute)
            {
                if (nodeId.ServerIndex != 0)
                {
                    return null;
                }

                int namespaceIndex = this.Server.NamespaceUris.GetIndex(nodeId.NamespaceUri);

                if (namespaceIndex < 0 || nodeId.NamespaceIndex >= this.Server.NamespaceUris.Count)
                {
                    return null;
                }

                return GetLocalNode(new NodeId(nodeId.Identifier, (ushort)namespaceIndex));
            }

            return GetLocalNode((NodeId)nodeId);
        }

        /// <summary>
        /// Returns a node managed by the manager with the specified node id.
        /// </summary>
        public ILocalNode GetLocalNode(
            NodeId nodeId,
            NodeId referenceTypeId,
            bool isInverse,
            bool includeSubtypes,
            QualifiedName browseName)
        {
            lock (DataLock)
            {
                return m_nodes.Find(nodeId, referenceTypeId, isInverse, includeSubtypes, browseName) as ILocalNode;
            }
        }

        /// <summary>
        /// Returns a node managed by the manager with the specified node id.
        /// </summary>
        public ILocalNode GetLocalNode(NodeId nodeId)
        {
            lock (DataLock)
            {
                return m_nodes.Find(nodeId) as ILocalNode;
            }
        }

        /// <summary>
        /// Returns a list of nodes which are targets of the specified references.
        /// </summary>
        public IList<ILocalNode> GetLocalNodes(
            NodeId sourceId,
            NodeId referenceTypeId,
            bool isInverse,
            bool includeSubtypes)
        {
            lock (DataLock)
            {
                var targets = new List<ILocalNode>();

                ILocalNode source = GetLocalNode(sourceId);

                if (source == null)
                {
                    return targets;
                }

                foreach (IReference reference in source.References.Find(referenceTypeId, isInverse, true, m_nodes.TypeTree))
                {
                    ILocalNode target = GetLocalNode(reference.TargetId);

                    if (target != null)
                    {
                        targets.Add(target);
                    }
                }

                return targets;
            }
        }

        /// <summary>
        /// Returns a node managed by the manager that has the specified browse name.
        /// </summary>
        public ILocalNode GetTargetNode(
            NodeId sourceId,
            NodeId referenceTypeId,
            bool isInverse,
            bool includeSubtypes,
            QualifiedName browseName)
        {
            lock (DataLock)
            {
                ILocalNode source = GetLocalNode(sourceId);

                if (source == null)
                {
                    return null;
                }

                return GetTargetNode(source, referenceTypeId, isInverse, includeSubtypes, browseName);
            }
        }

        /// <summary>
        /// Returns a node managed by the manager that has the specified browse name.
        /// </summary>
        private ILocalNode GetTargetNode(
            ILocalNode source,
            NodeId referenceTypeId,
            bool isInverse,
            bool includeSubtypes,
            QualifiedName browseName)
        {
            foreach (IReference reference in source.References.Find(referenceTypeId, isInverse, includeSubtypes, Server.TypeTree))
            {
                ILocalNode target = GetLocalNode(reference.TargetId);

                if (target == null)
                {
                    continue;
                }

                if (QualifiedName.IsNull(browseName) || browseName == target.BrowseName)
                {
                    return target;
                }
            }

            return null;
        }
        /// <summary>
        /// Attaches a node to the address space.
        /// </summary>
        public void AttachNode(ILocalNode node)
        {
            AttachNode(node, false);
        }

        /// <summary>
        /// Attaches a node to the address space.
        /// </summary>
        private void AttachNode(ILocalNode node, bool isInternal)
        {
            if (node == null)
            {
                throw new ArgumentNullException(nameof(node));
            }

            lock (DataLock)
            {
                // check if node exists.
                if (m_nodes.Exists(node.NodeId))
                {
                    throw ServiceResultException.Create(
                        StatusCodes.BadNodeIdExists,
                        "A node with the same node id already exists: {0}",
                        node.NodeId);
                }

                // ensure reverse references exist.
                foreach (IReference reference in node.References)
                {
                    // ignore references that are always one way.
                    if (reference.ReferenceTypeId == ReferenceTypeIds.HasTypeDefinition || reference.ReferenceTypeId == ReferenceTypeIds.HasModellingRule)
                    {
                        continue;
                    }

                    // find target.
                    ILocalNode target = GetLocalNode(reference.TargetId);

                    if (target != null)
                    {
                        AddReferenceToLocalNode(target, reference.ReferenceTypeId, !reference.IsInverse, node.NodeId, isInternal);
                    }
                }

                // must generate a model change event.
                AddNode(node);
            }
        }

        /// <summary>
        /// Creates a unique node identifier.
        /// </summary>
        public NodeId CreateUniqueNodeId()
        {
            return CreateUniqueNodeId(m_dynamicNamespaceIndex);
        }

        #region Private Methods
        /// <inheritdoc/>
        private object GetManagerHandle(ExpandedNodeId nodeId)
        {
            lock (DataLock)
            {
                if (nodeId == null || nodeId.IsAbsolute)
                {
                    return null;
                }

                return GetLocalNode(nodeId);
            }
        }

        /// <summary>
        /// Reads the EU Range for a variable.
        /// </summary>
        private ServiceResult ReadEURange(OperationContext context, ILocalNode node, out Range range)
        {
            range = null;

            if (!(GetTargetNode(node, ReferenceTypes.HasProperty, false, true, BrowseNames.EURange) is IVariable target))
            {
                return StatusCodes.BadNodeIdUnknown;
            }

            range = target.Value as Range;

            if (range == null)
            {
                return StatusCodes.BadTypeMismatch;
            }

            return ServiceResult.Good;
        }

        /// <summary>
        /// Validates a filter for a monitored item.
        /// </summary>
        private ServiceResult ValidateFilter(
            NodeMetadata metadata,
            uint attributeId,
            ExtensionObject filter,
            out bool rangeRequired)
        {
            rangeRequired = false;

            // check filter.
            DataChangeFilter datachangeFilter = null;

            if (filter != null)
            {
                datachangeFilter = filter.Body as DataChangeFilter;
            }

            if (datachangeFilter != null)
            {
                // get the datatype of the node.
                NodeId datatypeId = metadata.DataType;

                // check that filter is valid.
                ServiceResult error = datachangeFilter.Validate();

                if (ServiceResult.IsBad(error))
                {
                    return error;
                }

                // check datatype of the variable.
                if (!Server.TypeTree.IsTypeOf(datatypeId, DataTypes.Number))
                {
                    return StatusCodes.BadDeadbandFilterInvalid;
                }

                // percent deadbands only allowed for analog data items.
                if (datachangeFilter.DeadbandType == (int)DeadbandType.Percent)
                {
                    ExpandedNodeId typeDefinitionId = metadata.TypeDefinition;

                    if (typeDefinitionId == null)
                    {
                        return StatusCodes.BadDeadbandFilterInvalid;
                    }

                    // percent deadbands only allowed for analog data items.
                    if (!Server.TypeTree.IsTypeOf(typeDefinitionId, VariableTypes.AnalogItemType))
                    {
                        return StatusCodes.BadDeadbandFilterInvalid;
                    }

                    // the EURange property is required to use the filter.
                    rangeRequired = true;
                }
            }

            // filter is valid
            return ServiceResult.Good;
        }

        /// <summary>
        /// Creates a new unique identifier for a node.
        /// </summary>
        private NodeId CreateUniqueNodeId(ushort namespaceIndex)
        {
            return new NodeId(Utils.IncrementIdentifier(ref m_lastId), namespaceIndex);
        }

#endregion
#region Private Fields
        private readonly NodeTable m_nodes;
        private long m_lastId;
<<<<<<< HEAD
        private readonly SamplingGroupManager m_samplingGroupManager;
        private readonly Dictionary<uint, MonitoredItem> m_monitoredItems;
        private readonly double m_defaultMinimumSamplingInterval;
        private readonly List<string> m_namespaceUris;
        private readonly ushort m_dynamicNamespaceIndex;
        #endregion
    }
=======
        private SamplingGroupManager m_samplingGroupManager;
        private Dictionary<uint, ISampledDataChangeMonitoredItem> m_monitoredItems;
        private double m_defaultMinimumSamplingInterval;
        private List<string> m_namespaceUris;
        private ushort m_dynamicNamespaceIndex;
        #endregion            
    }    
    
>>>>>>> 1cce7686
}<|MERGE_RESOLUTION|>--- conflicted
+++ resolved
@@ -54,7 +54,6 @@
         public CoreNodeManager(
             IServerInternal server,
             ApplicationConfiguration configuration,
-<<<<<<< HEAD
             ushort dynamicNamespaceIndex)
         {
             if (server == null)
@@ -69,17 +68,7 @@
 
             Server = server;
             m_nodes = new NodeTable(server.NamespaceUris, server.ServerUris, server.TypeTree);
-            m_monitoredItems = new Dictionary<uint, MonitoredItem>();
-=======
-            ushort                   dynamicNamespaceIndex)
-        {
-            if (server == null)        throw new ArgumentNullException(nameof(server));
-            if (configuration == null) throw new ArgumentNullException(nameof(configuration));
-                  
-            m_server                         = server;
-            m_nodes                          = new NodeTable(server.NamespaceUris, server.ServerUris, server.TypeTree);
-            m_monitoredItems                 = new Dictionary<uint, ISampledDataChangeMonitoredItem>();
->>>>>>> 1cce7686
+            m_monitoredItems = new Dictionary<uint, ISampledDataChangeMonitoredItem>();
             m_defaultMinimumSamplingInterval = 1000;
             m_namespaceUris = new List<string>();
             m_dynamicNamespaceIndex = dynamicNamespaceIndex;
@@ -1672,11 +1661,7 @@
                     }
 
                     // owned by this node manager.
-<<<<<<< HEAD
                     processedItems[ii] = true;
-=======
-                    processedItems[ii]  = true;
->>>>>>> 1cce7686
 
                     // validate monitored item.
                     ISampledDataChangeMonitoredItem monitoredItem = null;
@@ -1818,11 +1803,7 @@
                     }
 
                     // owned by this node manager.
-<<<<<<< HEAD
                     processedItems[ii] = true;
-=======
-                    processedItems[ii]  = true;
->>>>>>> 1cce7686
 
                     // validate monitored item.
                     ISampledDataChangeMonitoredItem monitoredItem = null;
@@ -3486,22 +3467,11 @@
 #region Private Fields
         private readonly NodeTable m_nodes;
         private long m_lastId;
-<<<<<<< HEAD
         private readonly SamplingGroupManager m_samplingGroupManager;
-        private readonly Dictionary<uint, MonitoredItem> m_monitoredItems;
+        private readonly Dictionary<uint, ISampledDataChangeMonitoredItem> m_monitoredItems;
         private readonly double m_defaultMinimumSamplingInterval;
         private readonly List<string> m_namespaceUris;
         private readonly ushort m_dynamicNamespaceIndex;
         #endregion
     }
-=======
-        private SamplingGroupManager m_samplingGroupManager;
-        private Dictionary<uint, ISampledDataChangeMonitoredItem> m_monitoredItems;
-        private double m_defaultMinimumSamplingInterval;
-        private List<string> m_namespaceUris;
-        private ushort m_dynamicNamespaceIndex;
-        #endregion            
-    }    
-    
->>>>>>> 1cce7686
 }