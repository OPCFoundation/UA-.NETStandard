/* ========================================================================
 * Copyright (c) 2005-2020 The OPC Foundation, Inc. All rights reserved.
 *
 * OPC Foundation MIT License 1.00
 *
 * Permission is hereby granted, free of charge, to any person
 * obtaining a copy of this software and associated documentation
 * files (the "Software"), to deal in the Software without
 * restriction, including without limitation the rights to use,
 * copy, modify, merge, publish, distribute, sublicense, and/or sell
 * copies of the Software, and to permit persons to whom the
 * Software is furnished to do so, subject to the following
 * conditions:
 *
 * The above copyright notice and this permission notice shall be
 * included in all copies or substantial portions of the Software.
 * THE SOFTWARE IS PROVIDED "AS IS", WITHOUT WARRANTY OF ANY KIND,
 * EXPRESS OR IMPLIED, INCLUDING BUT NOT LIMITED TO THE WARRANTIES
 * OF MERCHANTABILITY, FITNESS FOR A PARTICULAR PURPOSE AND
 * NONINFRINGEMENT. IN NO EVENT SHALL THE AUTHORS OR COPYRIGHT
 * HOLDERS BE LIABLE FOR ANY CLAIM, DAMAGES OR OTHER LIABILITY,
 * WHETHER IN AN ACTION OF CONTRACT, TORT OR OTHERWISE, ARISING
 * FROM, OUT OF OR IN CONNECTION WITH THE SOFTWARE OR THE USE OR
 * OTHER DEALINGS IN THE SOFTWARE.
 *
 * The complete license agreement can be found here:
 * http://opcfoundation.org/License/MIT/1.00/
 * ======================================================================*/

using System;
using System.Collections.Concurrent;
using System.Collections.Generic;
using System.Linq;
using System.Text;
using System.Threading.Tasks;

namespace Opc.Ua.Server
{
    /// <summary>
    /// Manages the montioredItems for a NodeManager
    /// </summary>
    public class MonitoredNodeMonitoredItemManager : IMonitoredItemManager
    {
        /// <inheritdoc/>
        public MonitoredNodeMonitoredItemManager(
            CustomNodeManager2 nodeManager)
        {
            m_nodeManager = nodeManager;
            MonitoredNodes = new NodeIdDictionary<MonitoredNode2>();
            MonitoredItems = new ConcurrentDictionary<uint, IMonitoredItem>();
        }
        /// <inheritdoc/>
        public NodeIdDictionary<MonitoredNode2> MonitoredNodes { get; }
        /// <inheritdoc/>
        public ConcurrentDictionary<uint, IMonitoredItem> MonitoredItems { get; }

        /// <inheritdoc/>
        public ISampledDataChangeMonitoredItem CreateMonitoredItem(
            IServerInternal server,
            INodeManager nodeManager,
            ServerSystemContext context,
            NodeHandle handle,
            uint subscriptionId,
            double publishingInterval,
            DiagnosticsMasks diagnosticsMasks,
            TimestampsToReturn timestampsToReturn,
            MonitoredItemCreateRequest itemToCreate,
            Range euRange,
            MonitoringFilter filterToUse,
            double samplingInterval,
            uint revisedQueueSize,
            bool createDurable,
            uint monitoredItemId,
            Func<ISystemContext, NodeHandle, NodeState, NodeState> AddNodeToComponentCache)
        {
            // check if the node is already being monitored.
            MonitoredNode2 monitoredNode = null;

            if (!MonitoredNodes.TryGetValue(handle.Node.NodeId, out monitoredNode))
            {
                NodeState cachedNode = AddNodeToComponentCache(context, handle, handle.Node);
                MonitoredNodes[handle.Node.NodeId] = monitoredNode = new MonitoredNode2(m_nodeManager, cachedNode);
            }

            handle.Node = monitoredNode.Node;
            handle.MonitoredNode = monitoredNode;

            // create the item.
<<<<<<< HEAD
            var datachangeItem = new MonitoredItem(
=======
            ISampledDataChangeMonitoredItem datachangeItem = new MonitoredItem(
>>>>>>> 1cce7686
                server,
                m_nodeManager,
                handle,
                subscriptionId,
                monitoredItemId,
                itemToCreate.ItemToMonitor,
                diagnosticsMasks,
                timestampsToReturn,
                itemToCreate.MonitoringMode,
                itemToCreate.RequestedParameters.ClientHandle,
                filterToUse,
                filterToUse,
                euRange,
                samplingInterval,
                revisedQueueSize,
                itemToCreate.RequestedParameters.DiscardOldest,
                0,
                createDurable);

            // save the monitored item.
            monitoredNode.Add(datachangeItem);
            MonitoredItems.AddOrUpdate(monitoredItemId, datachangeItem, (key, oldValue) => datachangeItem);

            return datachangeItem;
        }
        /// <inheritdoc/>
        public void ApplyChanges()
        {
            //only needed for sampling groups
            return;
        }

        /// <inheritdoc/>
        public void Dispose()
        {
            Dispose(true);
            GC.SuppressFinalize(this);
        }

        /// <summary>
        /// An overrideable version of the Dispose.
        /// </summary>
        protected virtual void Dispose(bool disposing)
        {
        }

        /// <inheritdoc/>
        public StatusCode DeleteMonitoredItem(ServerSystemContext context, ISampledDataChangeMonitoredItem monitoredItem, NodeHandle handle)
        {
<<<<<<< HEAD
            // check for valid monitored item.
            var datachangeItem = monitoredItem as MonitoredItem;

=======
>>>>>>> 1cce7686
            // check if the node is already being monitored.
            MonitoredNode2 monitoredNode = null;

            if (MonitoredNodes.TryGetValue(handle.NodeId, out monitoredNode))
            {
                monitoredNode.Remove(monitoredItem);

                // check if node is no longer being monitored.
                if (!monitoredNode.HasMonitoredItems)
                {
                    MonitoredNodes.Remove(handle.NodeId);
                }
            }
            else
            {
                return StatusCodes.BadMonitoredItemIdInvalid;
            }

            return StatusCodes.Good;
        }

        /// <inheritdoc/>
        public (ServiceResult, MonitoringMode?) SetMonitoringMode(ServerSystemContext context, ISampledDataChangeMonitoredItem monitoredItem, MonitoringMode monitoringMode, NodeHandle handle)
        {
<<<<<<< HEAD
            // check for valid monitored item.
            var datachangeItem = monitoredItem as MonitoredItem;

=======
>>>>>>> 1cce7686
            // update monitoring mode.
            MonitoringMode previousMode = monitoredItem.SetMonitoringMode(monitoringMode);

            // must send the latest value after enabling a disabled item.
            if (monitoringMode == MonitoringMode.Reporting && previousMode == MonitoringMode.Disabled)
            {
                handle.MonitoredNode.QueueValue(context, handle.Node, monitoredItem);
            }

            return (StatusCodes.Good, previousMode);
        }

        /// <inheritdoc/>
        public bool RestoreMonitoredItem(IServerInternal server,
                                         INodeManager nodeManager,
                                         ServerSystemContext context,
                                         NodeHandle handle,
                                         IStoredMonitoredItem storedMonitoredItem,
                                         IUserIdentity savedOwnerIdentity,
                                         Func<ISystemContext, NodeHandle, NodeState, NodeState> AddNodeToComponentCache,
                                         out ISampledDataChangeMonitoredItem monitoredItem)
        {
            // check if the node is already being monitored.
            MonitoredNode2 monitoredNode = null;

            if (!MonitoredNodes.TryGetValue(handle.Node.NodeId, out monitoredNode))
            {
                NodeState cachedNode = AddNodeToComponentCache(context, handle, handle.Node);
                MonitoredNodes[handle.Node.NodeId] = monitoredNode = new MonitoredNode2(m_nodeManager, cachedNode);
            }

            handle.Node = monitoredNode.Node;
            handle.MonitoredNode = monitoredNode;

            // create the item.
            ISampledDataChangeMonitoredItem datachangeItem = new MonitoredItem(
                server,
                nodeManager,
                handle,
                storedMonitoredItem);

            // update monitored item list.
            monitoredItem = datachangeItem;

            // save the monitored item.
            monitoredNode.Add(datachangeItem);

            return true;
        }
        /// <inheritdoc/>
        public ServiceResult ModifyMonitoredItem(ServerSystemContext context,
                                                 DiagnosticsMasks diagnosticsMasks,
                                                 TimestampsToReturn timestampsToReturn,
                                                 MonitoringFilter filterToUse,
                                                 Range euRange,
                                                 double samplingInterval,
                                                 uint revisedQueueSize,
                                                 ISampledDataChangeMonitoredItem monitoredItem,
                                                 MonitoredItemModifyRequest itemToModify)
        {
            // modify the monitored item parameters.
            return monitoredItem.ModifyAttributes(
                diagnosticsMasks,
                timestampsToReturn,
                itemToModify.RequestedParameters.ClientHandle,
                filterToUse,
                filterToUse,
                euRange,
                samplingInterval,
                revisedQueueSize,
                itemToModify.RequestedParameters.DiscardOldest);
        }
        /// <inheritdoc/>
        public (MonitoredNode2, ServiceResult) SubscribeToEvents(ServerSystemContext context, NodeState source, IEventMonitoredItem monitoredItem, bool unsubscribe)
        {
            MonitoredNode2 monitoredNode = null;
            // handle unsubscribe.
            if (unsubscribe)
            {
                // check for existing monitored node.
                if (!MonitoredNodes.TryGetValue(source.NodeId, out monitoredNode))
                {
                    return (null, StatusCodes.BadNodeIdUnknown);
                }

                monitoredNode.Remove(monitoredItem);
                MonitoredItems.TryRemove(monitoredItem.Id, out _);

                // check if node is no longer being monitored.
                if (!monitoredNode.HasMonitoredItems)
                {
                    MonitoredNodes.Remove(source.NodeId);
                }

                return (monitoredNode, ServiceResult.Good);
            }

            // only objects or views can be subscribed to.
            if (!(source is BaseObjectState instance) || (instance.EventNotifier & EventNotifiers.SubscribeToEvents) == 0)
            {
                if (!(source is ViewState view) || (view.EventNotifier & EventNotifiers.SubscribeToEvents) == 0)
                {
                    return (null, StatusCodes.BadNotSupported);
                }
            }

            // check for existing monitored node.
            if (!MonitoredNodes.TryGetValue(source.NodeId, out monitoredNode))
            {
                MonitoredNodes[source.NodeId] = monitoredNode = new MonitoredNode2(m_nodeManager, source);
            }

            if (monitoredNode.EventMonitoredItems != null)
            {
                // remove existing monitored items with the same Id prior to insertion in order to avoid duplicates
                // this is necessary since the SubscribeToEvents method is called also from ModifyMonitoredItemsForEvents
                monitoredNode.EventMonitoredItems.RemoveAll(e => e.Id == monitoredItem.Id);
            }

            // this links the node to specified monitored item and ensures all events
            // reported by the node are added to the monitored item's queue.
            monitoredNode.Add(monitoredItem);
            _ = MonitoredItems.TryAdd(monitoredItem.Id, monitoredItem);

            return (monitoredNode, ServiceResult.Good);
        }

        private readonly CustomNodeManager2 m_nodeManager;
    }
}<|MERGE_RESOLUTION|>--- conflicted
+++ resolved
@@ -86,11 +86,7 @@
             handle.MonitoredNode = monitoredNode;
 
             // create the item.
-<<<<<<< HEAD
-            var datachangeItem = new MonitoredItem(
-=======
             ISampledDataChangeMonitoredItem datachangeItem = new MonitoredItem(
->>>>>>> 1cce7686
                 server,
                 m_nodeManager,
                 handle,
@@ -140,12 +136,6 @@
         /// <inheritdoc/>
         public StatusCode DeleteMonitoredItem(ServerSystemContext context, ISampledDataChangeMonitoredItem monitoredItem, NodeHandle handle)
         {
-<<<<<<< HEAD
-            // check for valid monitored item.
-            var datachangeItem = monitoredItem as MonitoredItem;
-
-=======
->>>>>>> 1cce7686
             // check if the node is already being monitored.
             MonitoredNode2 monitoredNode = null;
 
@@ -170,12 +160,6 @@
         /// <inheritdoc/>
         public (ServiceResult, MonitoringMode?) SetMonitoringMode(ServerSystemContext context, ISampledDataChangeMonitoredItem monitoredItem, MonitoringMode monitoringMode, NodeHandle handle)
         {
-<<<<<<< HEAD
-            // check for valid monitored item.
-            var datachangeItem = monitoredItem as MonitoredItem;
-
-=======
->>>>>>> 1cce7686
             // update monitoring mode.
             MonitoringMode previousMode = monitoredItem.SetMonitoringMode(monitoringMode);
 
