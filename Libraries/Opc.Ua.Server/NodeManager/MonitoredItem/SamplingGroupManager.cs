--- conflicted
+++ resolved
@@ -307,11 +307,7 @@
             IUserIdentity savedOwnerIdentity)
         {
             // create monitored item.
-<<<<<<< HEAD
-            var monitoredItem = new MonitoredItem(m_server, m_nodeManager, managerHandle, storedMonitoredItem);
-=======
             ISampledDataChangeMonitoredItem monitoredItem = new MonitoredItem(m_server, m_nodeManager, managerHandle, storedMonitoredItem);
->>>>>>> 1cce7686
 
             // start sampling.
             StartMonitoring(new OperationContext(monitoredItem), monitoredItem, savedOwnerIdentity);
