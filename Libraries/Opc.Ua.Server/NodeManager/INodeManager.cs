--- conflicted
+++ resolved
@@ -391,7 +391,6 @@
             CancellationToken cancellationToken = default);
     }
 
-<<<<<<< HEAD
     /// <summary>
     /// An asynchronous version of the "Read" method defined on the <see cref="INodeManager2"/> interface.
     /// </summary>
@@ -557,15 +556,12 @@
             CancellationToken cancellationToken = default);
     }
 
-=======
->>>>>>> 4cf9fb84
     /// <summary>
     /// An asynchronous verison of the <see cref="INodeManager2"/> interface.
     /// This interface is in active development and will be extended in future releases.
     /// Please use the sub interfaces to implement async support for specific service calls.
     /// </summary>
     [Experimental("UA_NETStandard_1")]
-<<<<<<< HEAD
     public interface IAsyncNodeManager :
         ICallAsyncNodeManager,
         IReadAsyncNodeManager,
@@ -575,9 +571,6 @@
         IConditionRefreshAsyncNodeManager,
         ITranslateBrowsePathAsyncNodeManager,
         IBrowseAsyncNodeManager;
-=======
-    public interface IAsyncNodeManager : ICallAsyncNodeManager;
->>>>>>> 4cf9fb84
 
     /// <summary>
     /// Stores metadata required to process requests related to a node.
