/* ========================================================================
 * Copyright (c) 2005-2020 The OPC Foundation, Inc. All rights reserved.
 *
 * OPC Foundation MIT License 1.00
 * 
 * Permission is hereby granted, free of charge, to any person
 * obtaining a copy of this software and associated documentation
 * files (the "Software"), to deal in the Software without
 * restriction, including without limitation the rights to use,
 * copy, modify, merge, publish, distribute, sublicense, and/or sell
 * copies of the Software, and to permit persons to whom the
 * Software is furnished to do so, subject to the following
 * conditions:
 * 
 * The above copyright notice and this permission notice shall be
 * included in all copies or substantial portions of the Software.
 * THE SOFTWARE IS PROVIDED "AS IS", WITHOUT WARRANTY OF ANY KIND,
 * EXPRESS OR IMPLIED, INCLUDING BUT NOT LIMITED TO THE WARRANTIES
 * OF MERCHANTABILITY, FITNESS FOR A PARTICULAR PURPOSE AND
 * NONINFRINGEMENT. IN NO EVENT SHALL THE AUTHORS OR COPYRIGHT
 * HOLDERS BE LIABLE FOR ANY CLAIM, DAMAGES OR OTHER LIABILITY,
 * WHETHER IN AN ACTION OF CONTRACT, TORT OR OTHERWISE, ARISING
 * FROM, OUT OF OR IN CONNECTION WITH THE SOFTWARE OR THE USE OR
 * OTHER DEALINGS IN THE SOFTWARE.
 *
 * The complete license agreement can be found here:
 * http://opcfoundation.org/License/MIT/1.00/
 * ======================================================================*/

using System;
using System.Collections.Generic;
using System.Linq;
using System.Runtime.InteropServices;
using System.Security.Cryptography;
using System.Security.Cryptography.X509Certificates;
using System.Text;
using System.Threading.Tasks;
using Opc.Ua.Security.Certificates;

namespace Opc.Ua.Gds.Server
{
    public class CertificateGroup : ICertificateGroup
    {
        #region Public Fields
        public NodeId Id { get; set; }
        public NodeId CertificateType { get; set; }
        public CertificateGroupConfiguration Configuration { get; }
        public X509Certificate2 Certificate { get; set; }
        public TrustListState DefaultTrustList { get; set; }
        public bool UpdateRequired { get; set; }
        public CertificateStoreIdentifier AuthoritiesStore { get; }
        public CertificateStoreIdentifier IssuerCertificatesStore { get; }
        #endregion

        public CertificateGroup()
        {
            UpdateRequired = false;
        }

        protected CertificateGroup(
            string authoritiesStorePath,
            CertificateGroupConfiguration certificateGroupConfiguration,
            [Optional] string trustedIssuerCertificatesStorePath
            )
        {
            AuthoritiesStore = new CertificateStoreIdentifier(authoritiesStorePath, false);
            Configuration = certificateGroupConfiguration;
            if (trustedIssuerCertificatesStorePath != null)
            {
                IssuerCertificatesStore = new CertificateStoreIdentifier(trustedIssuerCertificatesStorePath);
            }
            SubjectName = Configuration.SubjectName.Replace("localhost", Utils.GetHostName());
        }

        #region ICertificateGroupProvider
        public virtual async Task Init()
        {
            Utils.LogInfo("InitializeCertificateGroup: {0}", SubjectName);

            ICertificateStore store = AuthoritiesStore.OpenStore();
            try
            {
                X509Certificate2Collection certificates = await store.Enumerate().ConfigureAwait(false);
                foreach (var certificate in certificates)
                {
                    if (X509Utils.CompareDistinguishedName(certificate.Subject, SubjectName))
                    {
                        if (X509Utils.GetRSAPublicKeySize(certificate) != Configuration.CACertificateKeySize)
                        {
                            continue;
                        }
                        // TODO check hash size

                        if (Certificate != null)
                        {
                            // always use latest issued cert in store
                            if (certificate.NotBefore > DateTime.UtcNow ||
                                Certificate.NotBefore > certificate.NotBefore)
                            {
                                continue;
                            }
                        }
                        Certificate = certificate;
                    }
                }
            }
            finally
            {
                store?.Close();
            }

            if (Certificate == null)
            {
                Utils.LogInfo(Utils.TraceMasks.Security,
                    "Create new CA Certificate: {0}, KeySize: {1}, HashSize: {2}, LifeTime: {3} months",
                    SubjectName,
                    Configuration.CACertificateKeySize,
                    Configuration.CACertificateHashSize,
                    Configuration.CACertificateLifetime
                    );
                X509Certificate2 newCertificate = await CreateCACertificateAsync(SubjectName).ConfigureAwait(false);
                Certificate = X509CertificateLoader.LoadCertificate(newCertificate.RawData);
                Utils.LogCertificate(Utils.TraceMasks.Security, "Created CA certificate: ", Certificate);
            }
        }

        public virtual ICertificateGroup Create(
            string authoritiesStorePath,
            CertificateGroupConfiguration certificateGroupConfiguration,
            [Optional] string trustedIssuerCertificatesStorePath)
        {
            return new CertificateGroup(authoritiesStorePath, certificateGroupConfiguration, trustedIssuerCertificatesStorePath);
        }

        /// <summary>
        /// Create a certificate with a new key pair signed by the CA of the cert group.
        /// </summary>
        /// <param name="application">The application record.</param>
        /// <param name="subjectName">The subject of the certificate.</param>
        /// <param name="domainNames">The domain names for the subject alt name extension.</param>
        /// <param name="privateKeyFormat">The private key format as PFX or PEM.</param>
        /// <param name="privateKeyPassword">A password for the private key.</param>
        public virtual async Task<X509Certificate2KeyPair> NewKeyPairRequestAsync(
            ApplicationRecordDataType application,
            string subjectName,
            string[] domainNames,
            string privateKeyFormat,
            string privateKeyPassword)
        {
            if (application == null) throw new ArgumentNullException(nameof(application));
            if (application.ApplicationUri == null) throw new ArgumentNullException(nameof(application.ApplicationUri));
            if (application.ApplicationNames == null) throw new ArgumentNullException(nameof(application.ApplicationNames));

            using (var signingKey = await LoadSigningKeyAsync(Certificate, string.Empty).ConfigureAwait(false))
            {
                X509Certificate2 certificate;

                ICertificateBuilderIssuer builder = CertificateFactory.CreateCertificate(
                    application.ApplicationUri,
                    application.ApplicationNames.Count > 0 ? application.ApplicationNames[0].Text : "ApplicationName",
                    subjectName,
                    domainNames)
                    .SetIssuer(signingKey);
#if ECC_SUPPORT
                certificate = TryGetECCCurve(out ECCurve curve) ?
                   builder.SetECCurve(curve).CreateForECDsa() :
                   builder.CreateForRSA();
#else
                certificate = builder
                       .CreateForRSA();
#endif

                byte[] privateKey;
                if (privateKeyFormat == "PFX")
                {
                    privateKey = certificate.Export(X509ContentType.Pfx, privateKeyPassword);
                }
                else if (privateKeyFormat == "PEM")
                {
                    privateKey = PEMWriter.ExportPrivateKeyAsPEM(certificate, privateKeyPassword);
                }
                else
                {
                    throw new ServiceResultException(StatusCodes.BadInvalidArgument, "Invalid private key format");
                }
<<<<<<< HEAD


                var publicKey = new X509Certificate2(certificate.RawData);

                certificate?.Dispose();

                return new X509Certificate2KeyPair(publicKey, privateKeyFormat, privateKey);
=======
                return new X509Certificate2KeyPair(X509CertificateLoader.LoadCertificate(certificate.RawData), privateKeyFormat, privateKey);
>>>>>>> 0777bbdb
            }
        }

        public async virtual Task<X509CRL> RevokeCertificateAsync(
            X509Certificate2 certificate)
        {
            X509CRL crl = await RevokeCertificateAsync(
                AuthoritiesStore,
                certificate,
                null).ConfigureAwait(false);

            // Also update TrustedList CRL so registerd Applications can get the new CRL
            if (crl != null)
            {
                var certificateStoreIdentifier = new CertificateStoreIdentifier(Configuration.TrustedListPath);
                await UpdateAuthorityCertInCertificateStore(certificateStoreIdentifier).ConfigureAwait(false);

                //Also update TrustedIssuerCertificates Store
                if (IssuerCertificatesStore != null)
                {
                    await UpdateAuthorityCertInCertificateStore(IssuerCertificatesStore).ConfigureAwait(false);
                }
            }

            // return crl
            return crl;
        }

        public virtual Task VerifySigningRequestAsync(
            ApplicationRecordDataType application,
            byte[] certificateRequest)
        {
            try
            {
                var pkcs10CertificationRequest = new Org.BouncyCastle.Pkcs.Pkcs10CertificationRequest(certificateRequest);

                if (!pkcs10CertificationRequest.Verify())
                {
                    throw new ServiceResultException(StatusCodes.BadInvalidArgument, "CSR signature invalid.");
                }

                var info = pkcs10CertificationRequest.GetCertificationRequestInfo();
                var altNameExtension = GetAltNameExtensionFromCSRInfo(info);
                if (altNameExtension != null)
                {
                    if (altNameExtension.Uris.Count > 0)
                    {
                        if (!altNameExtension.Uris.Contains(application.ApplicationUri))
                        {
                            throw new ServiceResultException(StatusCodes.BadCertificateUriInvalid,
                                "CSR AltNameExtension does not match " + application.ApplicationUri);
                        }
                    }
                }
                return Task.CompletedTask;
            }
            catch (Exception ex)
            {
                if (ex is ServiceResultException)
                {
                    throw;
                }
                throw new ServiceResultException(StatusCodes.BadInvalidArgument, ex.Message);
            }
        }


        public virtual async Task<X509Certificate2> SigningRequestAsync(
            ApplicationRecordDataType application,
            string[] domainNames,
            byte[] certificateRequest)
        {
            try
            {
                var pkcs10CertificationRequest = new Org.BouncyCastle.Pkcs.Pkcs10CertificationRequest(certificateRequest);

                if (!pkcs10CertificationRequest.Verify())
                {
                    throw new ServiceResultException(StatusCodes.BadInvalidArgument, "CSR signature invalid.");
                }

                var info = pkcs10CertificationRequest.GetCertificationRequestInfo();
                var altNameExtension = GetAltNameExtensionFromCSRInfo(info);
                if (altNameExtension != null)
                {
                    if (altNameExtension.Uris.Count > 0)
                    {
                        if (!altNameExtension.Uris.Contains(application.ApplicationUri))
                        {
                            var applicationUriMissing = new StringBuilder();
                            applicationUriMissing.AppendLine("Expected AltNameExtension (ApplicationUri):");
                            applicationUriMissing.AppendLine(application.ApplicationUri);
                            applicationUriMissing.AppendLine("CSR AltNameExtensions found:");
                            foreach (string uri in altNameExtension.Uris)
                            {
                                applicationUriMissing.AppendLine(uri);
                            }
                            throw new ServiceResultException(StatusCodes.BadCertificateUriInvalid,
                                applicationUriMissing.ToString());
                        }
                    }

                    if (altNameExtension.IPAddresses.Count > 0 || altNameExtension.DomainNames.Count > 0)
                    {
                        var domainNameList = new List<string>();
                        domainNameList.AddRange(altNameExtension.DomainNames);
                        domainNameList.AddRange(altNameExtension.IPAddresses);
                        domainNames = domainNameList.ToArray();
                    }
                }

                DateTime yesterday = DateTime.Today.AddDays(-1);
                using (var signingKey = await LoadSigningKeyAsync(Certificate, string.Empty).ConfigureAwait(false))
                {
                    X500DistinguishedName subjectName = new X500DistinguishedName(info.Subject.GetEncoded());

                    X509Certificate2 certificate;

                    ICertificateBuilder builder = CertificateBuilder.Create(subjectName)
                        .AddExtension(new X509SubjectAltNameExtension(application.ApplicationUri, domainNames))
                        .SetNotBefore(yesterday)
                        .SetLifeTime(Configuration.DefaultCertificateLifetime);

#if ECC_SUPPORT
                    certificate = TryGetECCCurve(out ECCurve curve) ?
                       builder.SetIssuer(signingKey).SetECDsaPublicKey(info.SubjectPublicKeyInfo.GetEncoded()).CreateForECDsa() :
                       builder.SetHashAlgorithm(X509Utils.GetRSAHashAlgorithmName(Configuration.DefaultCertificateHashSize))
                                .SetIssuer(signingKey)
                                .SetRSAPublicKey(info.SubjectPublicKeyInfo.GetEncoded())
                                .CreateForRSA();
#else
                    certificate = builder.SetHashAlgorithm(X509Utils.GetRSAHashAlgorithmName(Configuration.DefaultCertificateHashSize))
                                    .SetIssuer(signingKey)
                                    .SetRSAPublicKey(info.SubjectPublicKeyInfo.GetEncoded())
                                    .CreateForRSA();
#endif

                    return certificate;
                }
            }
            catch (Exception ex)
            {
                if (ex is ServiceResultException)
                {
                    throw;
                }
                throw new ServiceResultException(StatusCodes.BadInvalidArgument, ex.Message);
            }

        }

        public virtual async Task<X509Certificate2> CreateCACertificateAsync(
            string subjectName
            )
        {
            // validate new subjectName matches the previous subject
            // TODO: An issuer may modify the subject of the CA certificate,
            // but then the configuration must be updated too!
            // NOTE: not a strict requirement here for ASN.1 byte compare
            if (!X509Utils.CompareDistinguishedName(subjectName, SubjectName))
            {
                throw new ArgumentException("SubjectName provided does not match the SubjectName property of the CertificateGroup \n" +
                    "CA Certificate is not created until the subjectName " + SubjectName + " is provided", subjectName);
            }

            DateTime yesterday = DateTime.Today.AddDays(-1);
            X509Certificate2 certificate;

            ICertificateBuilder builder = CertificateFactory.CreateCertificate(subjectName)
                .SetNotBefore(yesterday)
                .SetLifeTime(Configuration.CACertificateLifetime)
                .SetCAConstraint();

<<<<<<< HEAD
#if ECC_SUPPORT
            certificate = TryGetECCCurve(out ECCurve curve) ?
               builder.SetECCurve(curve).CreateForECDsa() :
               builder.SetHashAlgorithm(X509Utils.GetRSAHashAlgorithmName(Configuration.CACertificateHashSize))
                      .SetRSAKeySize(Configuration.CACertificateKeySize)
                      .CreateForRSA();
#else
            certificate =  builder.SetHashAlgorithm(X509Utils.GetRSAHashAlgorithmName(Configuration.CACertificateHashSize))
                      .SetRSAKeySize(Configuration.CACertificateKeySize)
                      .CreateForRSA();
#endif
=======
                // save only public key
                Certificate = X509CertificateLoader.LoadCertificate(newCertificate.RawData);
>>>>>>> 0777bbdb

            await certificate.AddToStoreAsync(AuthoritiesStore).ConfigureAwait(false);

            // save only public key
            Certificate = new X509Certificate2(certificate.RawData);

            // initialize revocation list
            X509CRL crl = await RevokeCertificateAsync(AuthoritiesStore, certificate, null).ConfigureAwait(false);

            //Update TrustedList Store
            if (crl != null)
            {
                // TODO: make CA trust selectable
                var certificateStoreIdentifier = new CertificateStoreIdentifier(Configuration.TrustedListPath);
                await UpdateAuthorityCertInCertificateStore(certificateStoreIdentifier).ConfigureAwait(false);

                // Update TrustedIssuerCertificates Store
                if (IssuerCertificatesStore != null)
                {
                    await UpdateAuthorityCertInCertificateStore(IssuerCertificatesStore).ConfigureAwait(false);
                }
            }

            certificate?.Dispose();

            return Certificate;

        }

        #endregion

        #region Public Methods
        /// <summary>
        /// load the authority signing key.
        /// </summary>
        public virtual async Task<X509Certificate2> LoadSigningKeyAsync(X509Certificate2 signingCertificate, string signingKeyPassword)
        {
            CertificateIdentifier certIdentifier = new CertificateIdentifier(signingCertificate) {
                StorePath = AuthoritiesStore.StorePath,
                StoreType = AuthoritiesStore.StoreType
            };
            return await certIdentifier.LoadPrivateKey(signingKeyPassword).ConfigureAwait(false);
        }

        /// <summary>
        /// Revoke the CA signed certificate. 
        /// The issuer CA public key, the private key and the crl reside in the storepath.
        /// The CRL number is increased by one and existing CRL for the issuer are deleted from the store.
        /// </summary>
        public static async Task<X509CRL> RevokeCertificateAsync(
            CertificateStoreIdentifier storeIdentifier,
            X509Certificate2 certificate,
            string issuerKeyFilePassword = null
            )
        {
            X509CRL updatedCRL = null;
            X500DistinguishedName subjectName = certificate.IssuerName;
            string keyId = null;
            string serialNumber = null;

            // caller may want to create empty CRL using the CA cert itself
            bool isCACert = X509Utils.IsCertificateAuthority(certificate);

            // find the authority key identifier.
            var authority = X509Extensions.FindExtension<Ua.Security.Certificates.X509AuthorityKeyIdentifierExtension>(certificate);
            if (authority != null)
            {
                keyId = authority.KeyIdentifier;
                serialNumber = authority.SerialNumber;
            }
            else
            {
                throw new ArgumentException("Certificate does not contain an Authority Key");
            }

            if (!isCACert)
            {
                if (serialNumber == certificate.SerialNumber ||
                    X509Utils.IsSelfSigned(certificate))
                {
                    throw new ServiceResultException(StatusCodes.BadCertificateInvalid, "Cannot revoke self signed certificates");
                }
            }

            X509Certificate2 certCA = null;
            ICertificateStore store = storeIdentifier.OpenStore();
            try
            {
                if (store == null)
                {
                    throw new ArgumentException("Invalid store path/type");
                }
                certCA = await X509Utils.FindIssuerCABySerialNumberAsync(store, certificate.IssuerName, serialNumber).ConfigureAwait(false);

                if (certCA == null)
                {
                    throw new ServiceResultException(StatusCodes.BadCertificateInvalid, "Cannot find issuer certificate in store.");
                }

                CertificateIdentifier certCAIdentifier = new CertificateIdentifier(certCA) {
                    StorePath = store.StorePath,
                    StoreType = store.StoreType
                };
                X509Certificate2 certCAWithPrivateKey = await certCAIdentifier.LoadPrivateKey(issuerKeyFilePassword).ConfigureAwait(false);

                if (certCAWithPrivateKey == null)
                {
                    throw new ServiceResultException(StatusCodes.BadCertificateInvalid, "Failed to load issuer private key. Is the password correct?");
                }

                if (!certCAWithPrivateKey.HasPrivateKey)
                {
                    throw new ServiceResultException(StatusCodes.BadCertificateInvalid, "Issuer certificate has no private key, cannot revoke certificate.");
                }

                var certCACrl = await store.EnumerateCRLs(certCA, false).ConfigureAwait(false);

                var certificateCollection = new X509Certificate2Collection();
                if (!isCACert)
                {
                    certificateCollection.Add(certificate);
                }
                updatedCRL = CertificateFactory.RevokeCertificate(certCAWithPrivateKey, certCACrl, certificateCollection);

                await store.AddCRL(updatedCRL).ConfigureAwait(false);

                // delete outdated CRLs from store
                foreach (X509CRL caCrl in certCACrl)
                {
                    await store.DeleteCRL(caCrl).ConfigureAwait(false);
                }
            }
            finally
            {
                store.Close();
            }
            return updatedCRL;
        }
        #endregion

        #region Private Methods
#if ECC_SUPPORT
        /// <summary>
        /// GetTheEccCurve of the CertificateGroups CertificateType
        /// </summary>
        /// <param name="curve"></param>
        /// <returns>returns false if RSA CertificateType, true if a ECCurve can be found, else throws Exception</returns>
        /// <exception cref="ServiceResultException"></exception>
        private bool TryGetECCCurve(out ECCurve curve)
        {
            curve = default;
            if (IsRSACertificateType())
            {
                return false;
            }
            ECCurve? tempCurve = EccUtils.GetCurveFromCertificateTypeId(CertificateType);

            if (tempCurve == null)
            {
                throw new ServiceResultException(StatusCodes.BadNotSupported, $"The certificate type {CertificateType} is not supported.");
            }

            curve = tempCurve.Value;

            return true;
        }
#endif
        /// <summary>
        /// Checks if the Certificate Group is for RSA Certificates
        /// </summary>
        /// <returns>True if the CertificateType of the Certificate Group is an RSA Certificate Type</returns>
        private bool IsRSACertificateType()
        {
            return CertificateType == null ||
                   CertificateType == Opc.Ua.ObjectTypeIds.ApplicationCertificateType ||
                   CertificateType == Opc.Ua.ObjectTypeIds.HttpsCertificateType ||
                   CertificateType == Opc.Ua.ObjectTypeIds.UserCredentialCertificateType ||
                   CertificateType == Opc.Ua.ObjectTypeIds.RsaMinApplicationCertificateType ||
                   CertificateType == Opc.Ua.ObjectTypeIds.RsaSha256ApplicationCertificateType;
        }

        /// <summary>
        /// Updates the certificate authority certificate and CRL in the provided CertificateStore
        /// </summary>
        /// <param name="trustedOrIssuerStoreIdentifier">The store which contains the authority ceritificate. (trusted or issuer)</param>
        /// <returns></returns>
        protected async Task UpdateAuthorityCertInCertificateStore(CertificateStoreIdentifier trustedOrIssuerStoreIdentifier)
        {
            ICertificateStore authorityStore = AuthoritiesStore.OpenStore();
            ICertificateStore trustedOrIssuerStore = trustedOrIssuerStoreIdentifier.OpenStore();
            try
            {
                if (authorityStore == null || trustedOrIssuerStore == null)
                {
                    throw new ServiceResultException("Unable to update authority certificate in stores");
                }

                X509Certificate2Collection certificates = await authorityStore.Enumerate().ConfigureAwait(false);
                foreach (var certificate in certificates)
                {
                    if (X509Utils.CompareDistinguishedName(certificate.Subject, SubjectName))
                    {
                        X509Certificate2Collection certs = await trustedOrIssuerStore.FindByThumbprint(certificate.Thumbprint).ConfigureAwait(false);
                        if (certs.Count == 0)
                        {
                            using (var x509 = X509CertificateLoader.LoadCertificate(certificate.RawData))
                            {
                                await trustedOrIssuerStore.Add(x509).ConfigureAwait(false);
                            }
                        }

                        // delete existing CRL in trusted list
                        foreach (var crl in await trustedOrIssuerStore.EnumerateCRLs(certificate, false).ConfigureAwait(false))
                        {
                            if (crl.VerifySignature(certificate, false))
                            {
                                await trustedOrIssuerStore.DeleteCRL(crl).ConfigureAwait(false);
                            }
                        }

                        // copy latest CRL to trusted list
                        foreach (var crl in await authorityStore.EnumerateCRLs(certificate, true).ConfigureAwait(false))
                        {
                            await trustedOrIssuerStore.AddCRL(crl).ConfigureAwait(false);
                        }
                    }
                }
            }
            finally
            {
                authorityStore?.Close();
                trustedOrIssuerStore?.Close();
            }
        }

        protected X509SubjectAltNameExtension GetAltNameExtensionFromCSRInfo(Org.BouncyCastle.Asn1.Pkcs.CertificationRequestInfo info)
        {
            try
            {
                for (int i = 0; i < info.Attributes.Count; i++)
                {
                    var sequence = Org.BouncyCastle.Asn1.Asn1Sequence.GetInstance(info.Attributes[i].ToAsn1Object());
                    var oid = Org.BouncyCastle.Asn1.DerObjectIdentifier.GetInstance(sequence[0].ToAsn1Object());
                    if (oid.Equals(Org.BouncyCastle.Asn1.Pkcs.PkcsObjectIdentifiers.Pkcs9AtExtensionRequest))
                    {
                        var extensionInstance = Org.BouncyCastle.Asn1.DerSet.GetInstance(sequence[1]);
                        var extensionSequence = Org.BouncyCastle.Asn1.Asn1Sequence.GetInstance(extensionInstance[0]);
                        var extensions = Org.BouncyCastle.Asn1.X509.X509Extensions.GetInstance(extensionSequence);
                        Org.BouncyCastle.Asn1.X509.X509Extension extension = extensions.GetExtension(Org.BouncyCastle.Asn1.X509.X509Extensions.SubjectAlternativeName);
                        var asnEncodedAltNameExtension = new System.Security.Cryptography.AsnEncodedData(Org.BouncyCastle.Asn1.X509.X509Extensions.SubjectAlternativeName.ToString(), extension.Value.GetOctets());
                        var altNameExtension = new X509SubjectAltNameExtension(asnEncodedAltNameExtension, extension.IsCritical);
                        return altNameExtension;
                    }
                }
            }
            catch
            {
                throw new ServiceResultException(StatusCodes.BadInvalidArgument, "CSR altNameExtension invalid.");
            }
            return null;
        }
        #endregion

        #region Protected Properties
        protected string SubjectName { get; }
        #endregion 

    }

}<|MERGE_RESOLUTION|>--- conflicted
+++ resolved
@@ -183,17 +183,11 @@
                 {
                     throw new ServiceResultException(StatusCodes.BadInvalidArgument, "Invalid private key format");
                 }
-<<<<<<< HEAD
-
-
-                var publicKey = new X509Certificate2(certificate.RawData);
-
-                certificate?.Dispose();
+
+                var publicKey = X509CertificateLoader.LoadCertificate(certificate.RawData);
+                Utils.SilentDispose(certificate);
 
                 return new X509Certificate2KeyPair(publicKey, privateKeyFormat, privateKey);
-=======
-                return new X509Certificate2KeyPair(X509CertificateLoader.LoadCertificate(certificate.RawData), privateKeyFormat, privateKey);
->>>>>>> 0777bbdb
             }
         }
 
@@ -367,7 +361,6 @@
                 .SetLifeTime(Configuration.CACertificateLifetime)
                 .SetCAConstraint();
 
-<<<<<<< HEAD
 #if ECC_SUPPORT
             certificate = TryGetECCCurve(out ECCurve curve) ?
                builder.SetECCurve(curve).CreateForECDsa() :
@@ -379,15 +372,11 @@
                       .SetRSAKeySize(Configuration.CACertificateKeySize)
                       .CreateForRSA();
 #endif
-=======
+
+            await certificate.AddToStoreAsync(AuthoritiesStore).ConfigureAwait(false);
+
                 // save only public key
                 Certificate = X509CertificateLoader.LoadCertificate(newCertificate.RawData);
->>>>>>> 0777bbdb
-
-            await certificate.AddToStoreAsync(AuthoritiesStore).ConfigureAwait(false);
-
-            // save only public key
-            Certificate = new X509Certificate2(certificate.RawData);
 
             // initialize revocation list
             X509CRL crl = await RevokeCertificateAsync(AuthoritiesStore, certificate, null).ConfigureAwait(false);
@@ -406,7 +395,7 @@
                 }
             }
 
-            certificate?.Dispose();
+            Utils.SilentDispose(certificate);
 
             return Certificate;
 
