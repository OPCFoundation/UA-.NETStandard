/* ========================================================================
 * Copyright (c) 2005-2020 The OPC Foundation, Inc. All rights reserved.
 *
 * OPC Foundation MIT License 1.00
 * 
 * Permission is hereby granted, free of charge, to any person
 * obtaining a copy of this software and associated documentation
 * files (the "Software"), to deal in the Software without
 * restriction, including without limitation the rights to use,
 * copy, modify, merge, publish, distribute, sublicense, and/or sell
 * copies of the Software, and to permit persons to whom the
 * Software is furnished to do so, subject to the following
 * conditions:
 * 
 * The above copyright notice and this permission notice shall be
 * included in all copies or substantial portions of the Software.
 * THE SOFTWARE IS PROVIDED "AS IS", WITHOUT WARRANTY OF ANY KIND,
 * EXPRESS OR IMPLIED, INCLUDING BUT NOT LIMITED TO THE WARRANTIES
 * OF MERCHANTABILITY, FITNESS FOR A PARTICULAR PURPOSE AND
 * NONINFRINGEMENT. IN NO EVENT SHALL THE AUTHORS OR COPYRIGHT
 * HOLDERS BE LIABLE FOR ANY CLAIM, DAMAGES OR OTHER LIABILITY,
 * WHETHER IN AN ACTION OF CONTRACT, TORT OR OTHERWISE, ARISING
 * FROM, OUT OF OR IN CONNECTION WITH THE SOFTWARE OR THE USE OR
 * OTHER DEALINGS IN THE SOFTWARE.
 *
 * The complete license agreement can be found here:
 * http://opcfoundation.org/License/MIT/1.00/
 * ======================================================================*/

using System;
using System.Collections.Generic;
using System.Security.Cryptography.X509Certificates;
using Opc.Ua.Server;
using Opc.Ua.Gds.Server.Database;
using Opc.Ua.Server.UserDatabase;
using System.Linq;
using Opc.Ua.Security.Certificates;

namespace Opc.Ua.Gds.Server
{
    /// <summary>
    /// Implements a sample Global Discovery Server.
    /// </summary>
    /// <remarks>
    /// Each server instance must have one instance of a StandardServer object which is
    /// responsible for reading the configuration file, creating the endpoints and dispatching
    /// incoming requests to the appropriate handler.
    /// 
    /// This sub-class specifies non-configurable metadata such as Product Name and initializes
    /// the ApplicationNodeManager which provides access to the data exposed by the Global Discovery Server.
    /// 
    /// </remarks>
    public class GlobalDiscoverySampleServer : StandardServer
    {
        public GlobalDiscoverySampleServer(
            IApplicationsDatabase database,
            ICertificateRequest request,
            ICertificateGroup certificateGroup,
            IUserDatabase userDatabase,
            bool autoApprove = true,
            bool createStandardUsers = true
            )
        {
            m_database = database;
            m_request = request;
            m_certificateGroup = certificateGroup;
            m_userDatabase = userDatabase;
            m_autoApprove = autoApprove;
            m_createStandardUsers = createStandardUsers;
        }

        #region Overridden Methods
        /// <summary>
        /// Called after the server has been started.
        /// </summary>
        protected override void OnServerStarted(IServerInternal server)
        {
            base.OnServerStarted(server);

            //ToDo delete this code in a production environment as this creates hardcoded passwords
            if (m_createStandardUsers)
            {

                RegisterDefaultUsers();
            }
            // request notifications when the user identity is changed. all valid users are accepted by default.
            server.SessionManager.ImpersonateUser += SessionManager_ImpersonateUser;
        }

        /// <summary>
        /// Creates the node managers for the server.
        /// </summary>
        /// <remarks>
        /// This method allows the sub-class create any additional node managers which it uses. The SDK
        /// always creates a CoreNodeManager which handles the built-in nodes defined by the specification.
        /// Any additional NodeManagers are expected to handle application specific nodes.
        /// </remarks>
        protected override MasterNodeManager CreateMasterNodeManager(IServerInternal server, ApplicationConfiguration configuration)
        {
            Utils.LogInfo("Creating the Node Managers.");

            var nodeManagers = new List<INodeManager>
            {
                // create the custom node managers.
                new ApplicationsNodeManager(server, configuration, m_database, m_request, m_certificateGroup, m_autoApprove)
            };

            // create master node manager.
            return new MasterNodeManager(server, configuration, null, nodeManagers.ToArray());
        }

        /// <summary>
        /// Loads the non-configurable properties for the application.
        /// </summary>
        /// <remarks>
        /// These properties are exposed by the server but cannot be changed by administrators.
        /// </remarks>
        protected override ServerProperties LoadServerProperties()
        {
            var properties = new ServerProperties {
                ManufacturerName = "Some Company Inc",
                ProductName = "Global Discovery Server",
                ProductUri = "http://somecompany.com/GlobalDiscoveryServer",
                SoftwareVersion = Utils.GetAssemblySoftwareVersion(),
                BuildNumber = Utils.GetAssemblyBuildNumber(),
                BuildDate = Utils.GetAssemblyTimestamp()
            };

            return properties;
        }

        /// <summary>
        /// This method is called at the being of the thread that processes a request.
        /// </summary>
        protected override OperationContext ValidateRequest(RequestHeader requestHeader, RequestType requestType)
        {
            OperationContext context = base.ValidateRequest(requestHeader, requestType);

            if (requestType == RequestType.Write)
            {
                // reject all writes if no user provided.
                if (context.UserIdentity.TokenType == UserTokenType.Anonymous)
                {
                    // construct translation object with default text.
                    var info = new TranslationInfo(
                        "NoWriteAllowed",
                        "en-US",
                        "Must provide a valid user before calling write.");

                    // create an exception with a vendor defined sub-code.
                    throw new ServiceResultException(new ServiceResult(
                        StatusCodes.BadUserAccessDenied,
                        "NoWriteAllowed",
                        Opc.Ua.Gds.Namespaces.OpcUaGds,
                        new LocalizedText(info)));
                }

                UserIdentityToken securityToken = context.UserIdentity.GetIdentityToken();

                // check for a user name token.
                var userNameToken = securityToken as UserNameIdentityToken;
                if (userNameToken != null)
                {
                    lock (Lock)
                    {
                        m_contexts.Add(context.RequestId, new ImpersonationContext());
                    }
                }
            }

            return context;
        }

        /// <summary>
        /// This method is called in a finally block at the end of request processing (i.e. called even on exception).
        /// </summary>
        protected override void OnRequestComplete(OperationContext context)
        {
            ImpersonationContext impersonationContext = null;

            lock (Lock)
            {
                if (m_contexts.TryGetValue(context.RequestId, out impersonationContext))
                {
                    m_contexts.Remove(context.RequestId);
                }
            }

            base.OnRequestComplete(context);
        }

        /// <summary>
        /// Called when a client tries to change its user identity.
        /// </summary>
        private void SessionManager_ImpersonateUser(ISession session, ImpersonateEventArgs args)
        {
            // check for a user name token
            var userNameToken = args.NewIdentity as UserNameIdentityToken;
            if (userNameToken != null)
            {
                if (VerifyPassword(userNameToken))
                {
                    IEnumerable<Role> roles = m_userDatabase.GetUserRoles(userNameToken.UserName);

                    args.Identity = new GdsRoleBasedIdentity(new UserIdentity(userNameToken), roles);
                    return;
                }
            }

            // check for x509 user token.
            var x509Token = args.NewIdentity as X509IdentityToken;
            if (x509Token != null)
            {
                VerifyUserTokenCertificate(x509Token.Certificate);

                // todo: is cert listed in admin list? then 
                // role = GdsRole.ApplicationAdmin;

                Utils.LogInfo("X509 Token Accepted: {0} as {1}", args.Identity.DisplayName, Role.AuthenticatedUser);
                args.Identity = new GdsRoleBasedIdentity(new UserIdentity(x509Token), new List<Role> { Role.AuthenticatedUser });
                return;
            }

            //check if applicable for application self admin privilege
            if (session.ClientCertificate != null)
            {
                if (VerifiyApplicationRegistered(session))
                {
                    ImpersonateAsApplicationSelfAdmin(session, args);
                }
            }
        }

        /// <summary>
        /// Verifies if an Application is registered with the provided certificate at at the GDS
        /// </summary>
        /// <param name="session">the session</param>
        /// <returns></returns>
        private bool VerifiyApplicationRegistered(ISession session)
        {
            X509Certificate2 applicationInstanceCertificate = session.ClientCertificate;
            bool applicationRegistered = false;

            Uri applicationUri = Utils.ParseUri(session.SessionDiagnostics.ClientDescription.ApplicationUri);
            X509Utils.DoesUrlMatchCertificate(applicationInstanceCertificate, applicationUri);

            //get access to GDS configuration section to find out ApplicationCertificatesStorePath
            GlobalDiscoveryServerConfiguration configuration = Configuration.ParseExtension<GlobalDiscoveryServerConfiguration>();
            if (configuration == null)
            {
                configuration = new GlobalDiscoveryServerConfiguration();
            }
            //check if application certificate is in the Store of the GDS
            var certificateStoreIdentifier = new CertificateStoreIdentifier(configuration.ApplicationCertificatesStorePath);
            using (ICertificateStore ApplicationsStore = certificateStoreIdentifier.OpenStore())
            {
<<<<<<< HEAD
                X509Certificate2Collection matchingCerts = ApplicationsStore.FindByThumbprint(applicationInstanceCertificate.Thumbprint).Result;
=======
                var matchingCerts = ApplicationsStore.FindByThumbprintAsync(applicationInstanceCertificate.Thumbprint).Result;
>>>>>>> 751d614d

                if (matchingCerts.Contains(applicationInstanceCertificate))
                {
                    applicationRegistered = true;
                }
            }
            //skip revocation check if application is not registered
            if (!applicationRegistered)
            {
                return false;
            }
            //check if application certificate is revoked
            certificateStoreIdentifier = new CertificateStoreIdentifier(configuration.AuthoritiesStorePath);
            using (ICertificateStore AuthoritiesStore = certificateStoreIdentifier.OpenStore())
            {
<<<<<<< HEAD
                X509CRLCollection crls = AuthoritiesStore.EnumerateCRLs().Result;
=======
                var crls = AuthoritiesStore.EnumerateCRLsAsync().Result;
>>>>>>> 751d614d
                foreach (X509CRL crl in crls)
                {
                    if (crl.IsRevoked(applicationInstanceCertificate))
                    {
                        applicationRegistered = false;
                    }
                }
            }
            return applicationRegistered;
        }

        /// <summary>
        /// Verifies that a certificate user token is trusted.
        /// </summary>
        private void VerifyUserTokenCertificate(X509Certificate2 certificate)
        {
            try
            {
                CertificateValidator.Validate(certificate);
            }
            catch (Exception e)
            {
                TranslationInfo info;
                StatusCode result = StatusCodes.BadIdentityTokenRejected;
                var se = e as ServiceResultException;
                if (se != null && se.StatusCode == StatusCodes.BadCertificateUseNotAllowed)
                {
                    info = new TranslationInfo(
                        "InvalidCertificate",
                        "en-US",
                        "'{0}' is an invalid user certificate.",
                        certificate.Subject);

                    result = StatusCodes.BadIdentityTokenInvalid;
                }
                else
                {
                    // construct translation object with default text.
                    info = new TranslationInfo(
                        "UntrustedCertificate",
                        "en-US",
                        "'{0}' is not a trusted user certificate.",
                        certificate.Subject);
                }

                // create an exception with a vendor defined sub-code.
                throw new ServiceResultException(new ServiceResult(
                    result,
                    info.Key,
                    LoadServerProperties().ProductUri,
                    new LocalizedText(info)));
            }
        }

        private bool VerifyPassword(UserNameIdentityToken userNameToken)
        {
            return m_userDatabase.CheckCredentials(userNameToken.UserName, userNameToken.DecryptedPassword);
        }

        /// <summary>
        /// registers the default GDS users
        /// ToDo delete this in a production environment
        /// </summary>
        private void RegisterDefaultUsers()
        {
            m_userDatabase.CreateUser("sysadmin", "demo", new List<Role> { GdsRole.CertificateAuthorityAdmin, GdsRole.DiscoveryAdmin, Role.SecurityAdmin, Role.ConfigureAdmin });
            m_userDatabase.CreateUser("appadmin", "demo", new List<Role> { Role.AuthenticatedUser, GdsRole.CertificateAuthorityAdmin, GdsRole.DiscoveryAdmin });
            m_userDatabase.CreateUser("appuser", "demo", new List<Role> { Role.AuthenticatedUser });

            m_userDatabase.CreateUser("DiscoveryAdmin", "demo", new List<Role> { Role.AuthenticatedUser, GdsRole.DiscoveryAdmin });
            m_userDatabase.CreateUser("CertificateAuthorityAdmin", "demo", new List<Role> { Role.AuthenticatedUser, GdsRole.CertificateAuthorityAdmin });
        }

        /// <summary>
        /// Impersonates the current Session as ApplicationSelfAdmin
        /// </summary>
        /// <param name="session">the current session</param>
        /// <param name="args">the impersonateEventArgs</param>
        private void ImpersonateAsApplicationSelfAdmin(ISession session, ImpersonateEventArgs args)
        {
            string applicationUri = session.SessionDiagnostics.ClientDescription.ApplicationUri;
            ApplicationRecordDataType[] application = m_database.FindApplications(applicationUri);
            if (application == null || application.Length != 1)
            {
                Utils.LogInfo("Cannot login based on ApplicationInstanceCertificate, no unique result for Application with URI: {0}", applicationUri);
                return;
            }
            NodeId applicationId = application.FirstOrDefault().ApplicationId;
            Utils.LogInfo("Application {0} accepted based on ApplicationInstanceCertificate as ApplicationSelfAdmin",
                applicationUri);
            args.Identity = new GdsRoleBasedIdentity(new UserIdentity(), new List<Role> { GdsRole.ApplicationSelfAdmin }, applicationId);
            return;
        }

        #endregion

        #region Private Fields
        private readonly Dictionary<uint, ImpersonationContext> m_contexts = new Dictionary<uint, ImpersonationContext>();
        private readonly IApplicationsDatabase m_database = null;
        private readonly ICertificateRequest m_request = null;
        private readonly ICertificateGroup m_certificateGroup = null;
        private readonly IUserDatabase m_userDatabase = null;
        private readonly bool m_autoApprove;
        private readonly bool m_createStandardUsers;
        #endregion 
    }
}
<|MERGE_RESOLUTION|>--- conflicted
+++ resolved
@@ -1,388 +1,380 @@
-/* ========================================================================
- * Copyright (c) 2005-2020 The OPC Foundation, Inc. All rights reserved.
- *
- * OPC Foundation MIT License 1.00
- * 
- * Permission is hereby granted, free of charge, to any person
- * obtaining a copy of this software and associated documentation
- * files (the "Software"), to deal in the Software without
- * restriction, including without limitation the rights to use,
- * copy, modify, merge, publish, distribute, sublicense, and/or sell
- * copies of the Software, and to permit persons to whom the
- * Software is furnished to do so, subject to the following
- * conditions:
- * 
- * The above copyright notice and this permission notice shall be
- * included in all copies or substantial portions of the Software.
- * THE SOFTWARE IS PROVIDED "AS IS", WITHOUT WARRANTY OF ANY KIND,
- * EXPRESS OR IMPLIED, INCLUDING BUT NOT LIMITED TO THE WARRANTIES
- * OF MERCHANTABILITY, FITNESS FOR A PARTICULAR PURPOSE AND
- * NONINFRINGEMENT. IN NO EVENT SHALL THE AUTHORS OR COPYRIGHT
- * HOLDERS BE LIABLE FOR ANY CLAIM, DAMAGES OR OTHER LIABILITY,
- * WHETHER IN AN ACTION OF CONTRACT, TORT OR OTHERWISE, ARISING
- * FROM, OUT OF OR IN CONNECTION WITH THE SOFTWARE OR THE USE OR
- * OTHER DEALINGS IN THE SOFTWARE.
- *
- * The complete license agreement can be found here:
- * http://opcfoundation.org/License/MIT/1.00/
- * ======================================================================*/
-
-using System;
-using System.Collections.Generic;
-using System.Security.Cryptography.X509Certificates;
-using Opc.Ua.Server;
-using Opc.Ua.Gds.Server.Database;
-using Opc.Ua.Server.UserDatabase;
-using System.Linq;
-using Opc.Ua.Security.Certificates;
-
-namespace Opc.Ua.Gds.Server
-{
-    /// <summary>
-    /// Implements a sample Global Discovery Server.
-    /// </summary>
-    /// <remarks>
-    /// Each server instance must have one instance of a StandardServer object which is
-    /// responsible for reading the configuration file, creating the endpoints and dispatching
-    /// incoming requests to the appropriate handler.
-    /// 
-    /// This sub-class specifies non-configurable metadata such as Product Name and initializes
-    /// the ApplicationNodeManager which provides access to the data exposed by the Global Discovery Server.
-    /// 
-    /// </remarks>
-    public class GlobalDiscoverySampleServer : StandardServer
-    {
-        public GlobalDiscoverySampleServer(
-            IApplicationsDatabase database,
-            ICertificateRequest request,
-            ICertificateGroup certificateGroup,
-            IUserDatabase userDatabase,
-            bool autoApprove = true,
-            bool createStandardUsers = true
-            )
-        {
-            m_database = database;
-            m_request = request;
-            m_certificateGroup = certificateGroup;
-            m_userDatabase = userDatabase;
-            m_autoApprove = autoApprove;
-            m_createStandardUsers = createStandardUsers;
-        }
-
-        #region Overridden Methods
-        /// <summary>
-        /// Called after the server has been started.
-        /// </summary>
-        protected override void OnServerStarted(IServerInternal server)
-        {
-            base.OnServerStarted(server);
-
-            //ToDo delete this code in a production environment as this creates hardcoded passwords
-            if (m_createStandardUsers)
-            {
-
-                RegisterDefaultUsers();
-            }
-            // request notifications when the user identity is changed. all valid users are accepted by default.
-            server.SessionManager.ImpersonateUser += SessionManager_ImpersonateUser;
-        }
-
-        /// <summary>
-        /// Creates the node managers for the server.
-        /// </summary>
-        /// <remarks>
-        /// This method allows the sub-class create any additional node managers which it uses. The SDK
-        /// always creates a CoreNodeManager which handles the built-in nodes defined by the specification.
-        /// Any additional NodeManagers are expected to handle application specific nodes.
-        /// </remarks>
-        protected override MasterNodeManager CreateMasterNodeManager(IServerInternal server, ApplicationConfiguration configuration)
-        {
-            Utils.LogInfo("Creating the Node Managers.");
-
-            var nodeManagers = new List<INodeManager>
-            {
-                // create the custom node managers.
-                new ApplicationsNodeManager(server, configuration, m_database, m_request, m_certificateGroup, m_autoApprove)
-            };
-
-            // create master node manager.
-            return new MasterNodeManager(server, configuration, null, nodeManagers.ToArray());
-        }
-
-        /// <summary>
-        /// Loads the non-configurable properties for the application.
-        /// </summary>
-        /// <remarks>
-        /// These properties are exposed by the server but cannot be changed by administrators.
-        /// </remarks>
-        protected override ServerProperties LoadServerProperties()
-        {
-            var properties = new ServerProperties {
-                ManufacturerName = "Some Company Inc",
-                ProductName = "Global Discovery Server",
-                ProductUri = "http://somecompany.com/GlobalDiscoveryServer",
-                SoftwareVersion = Utils.GetAssemblySoftwareVersion(),
-                BuildNumber = Utils.GetAssemblyBuildNumber(),
-                BuildDate = Utils.GetAssemblyTimestamp()
-            };
-
-            return properties;
-        }
-
-        /// <summary>
-        /// This method is called at the being of the thread that processes a request.
-        /// </summary>
-        protected override OperationContext ValidateRequest(RequestHeader requestHeader, RequestType requestType)
-        {
-            OperationContext context = base.ValidateRequest(requestHeader, requestType);
-
-            if (requestType == RequestType.Write)
-            {
-                // reject all writes if no user provided.
-                if (context.UserIdentity.TokenType == UserTokenType.Anonymous)
-                {
-                    // construct translation object with default text.
-                    var info = new TranslationInfo(
-                        "NoWriteAllowed",
-                        "en-US",
-                        "Must provide a valid user before calling write.");
-
-                    // create an exception with a vendor defined sub-code.
-                    throw new ServiceResultException(new ServiceResult(
-                        StatusCodes.BadUserAccessDenied,
-                        "NoWriteAllowed",
-                        Opc.Ua.Gds.Namespaces.OpcUaGds,
-                        new LocalizedText(info)));
-                }
-
-                UserIdentityToken securityToken = context.UserIdentity.GetIdentityToken();
-
-                // check for a user name token.
-                var userNameToken = securityToken as UserNameIdentityToken;
-                if (userNameToken != null)
-                {
-                    lock (Lock)
-                    {
-                        m_contexts.Add(context.RequestId, new ImpersonationContext());
-                    }
-                }
-            }
-
-            return context;
-        }
-
-        /// <summary>
-        /// This method is called in a finally block at the end of request processing (i.e. called even on exception).
-        /// </summary>
-        protected override void OnRequestComplete(OperationContext context)
-        {
-            ImpersonationContext impersonationContext = null;
-
-            lock (Lock)
-            {
-                if (m_contexts.TryGetValue(context.RequestId, out impersonationContext))
-                {
-                    m_contexts.Remove(context.RequestId);
-                }
-            }
-
-            base.OnRequestComplete(context);
-        }
-
-        /// <summary>
-        /// Called when a client tries to change its user identity.
-        /// </summary>
-        private void SessionManager_ImpersonateUser(ISession session, ImpersonateEventArgs args)
-        {
-            // check for a user name token
-            var userNameToken = args.NewIdentity as UserNameIdentityToken;
-            if (userNameToken != null)
-            {
-                if (VerifyPassword(userNameToken))
-                {
-                    IEnumerable<Role> roles = m_userDatabase.GetUserRoles(userNameToken.UserName);
-
-                    args.Identity = new GdsRoleBasedIdentity(new UserIdentity(userNameToken), roles);
-                    return;
-                }
-            }
-
-            // check for x509 user token.
-            var x509Token = args.NewIdentity as X509IdentityToken;
-            if (x509Token != null)
-            {
-                VerifyUserTokenCertificate(x509Token.Certificate);
-
-                // todo: is cert listed in admin list? then 
-                // role = GdsRole.ApplicationAdmin;
-
-                Utils.LogInfo("X509 Token Accepted: {0} as {1}", args.Identity.DisplayName, Role.AuthenticatedUser);
-                args.Identity = new GdsRoleBasedIdentity(new UserIdentity(x509Token), new List<Role> { Role.AuthenticatedUser });
-                return;
-            }
-
-            //check if applicable for application self admin privilege
-            if (session.ClientCertificate != null)
-            {
-                if (VerifiyApplicationRegistered(session))
-                {
-                    ImpersonateAsApplicationSelfAdmin(session, args);
-                }
-            }
-        }
-
-        /// <summary>
-        /// Verifies if an Application is registered with the provided certificate at at the GDS
-        /// </summary>
-        /// <param name="session">the session</param>
-        /// <returns></returns>
-        private bool VerifiyApplicationRegistered(ISession session)
-        {
-            X509Certificate2 applicationInstanceCertificate = session.ClientCertificate;
-            bool applicationRegistered = false;
-
-            Uri applicationUri = Utils.ParseUri(session.SessionDiagnostics.ClientDescription.ApplicationUri);
-            X509Utils.DoesUrlMatchCertificate(applicationInstanceCertificate, applicationUri);
-
-            //get access to GDS configuration section to find out ApplicationCertificatesStorePath
-            GlobalDiscoveryServerConfiguration configuration = Configuration.ParseExtension<GlobalDiscoveryServerConfiguration>();
-            if (configuration == null)
-            {
-                configuration = new GlobalDiscoveryServerConfiguration();
-            }
-            //check if application certificate is in the Store of the GDS
-            var certificateStoreIdentifier = new CertificateStoreIdentifier(configuration.ApplicationCertificatesStorePath);
-            using (ICertificateStore ApplicationsStore = certificateStoreIdentifier.OpenStore())
-            {
-<<<<<<< HEAD
-                X509Certificate2Collection matchingCerts = ApplicationsStore.FindByThumbprint(applicationInstanceCertificate.Thumbprint).Result;
-=======
-                var matchingCerts = ApplicationsStore.FindByThumbprintAsync(applicationInstanceCertificate.Thumbprint).Result;
->>>>>>> 751d614d
-
-                if (matchingCerts.Contains(applicationInstanceCertificate))
-                {
-                    applicationRegistered = true;
-                }
-            }
-            //skip revocation check if application is not registered
-            if (!applicationRegistered)
-            {
-                return false;
-            }
-            //check if application certificate is revoked
-            certificateStoreIdentifier = new CertificateStoreIdentifier(configuration.AuthoritiesStorePath);
-            using (ICertificateStore AuthoritiesStore = certificateStoreIdentifier.OpenStore())
-            {
-<<<<<<< HEAD
-                X509CRLCollection crls = AuthoritiesStore.EnumerateCRLs().Result;
-=======
-                var crls = AuthoritiesStore.EnumerateCRLsAsync().Result;
->>>>>>> 751d614d
-                foreach (X509CRL crl in crls)
-                {
-                    if (crl.IsRevoked(applicationInstanceCertificate))
-                    {
-                        applicationRegistered = false;
-                    }
-                }
-            }
-            return applicationRegistered;
-        }
-
-        /// <summary>
-        /// Verifies that a certificate user token is trusted.
-        /// </summary>
-        private void VerifyUserTokenCertificate(X509Certificate2 certificate)
-        {
-            try
-            {
-                CertificateValidator.Validate(certificate);
-            }
-            catch (Exception e)
-            {
-                TranslationInfo info;
-                StatusCode result = StatusCodes.BadIdentityTokenRejected;
-                var se = e as ServiceResultException;
-                if (se != null && se.StatusCode == StatusCodes.BadCertificateUseNotAllowed)
-                {
-                    info = new TranslationInfo(
-                        "InvalidCertificate",
-                        "en-US",
-                        "'{0}' is an invalid user certificate.",
-                        certificate.Subject);
-
-                    result = StatusCodes.BadIdentityTokenInvalid;
-                }
-                else
-                {
-                    // construct translation object with default text.
-                    info = new TranslationInfo(
-                        "UntrustedCertificate",
-                        "en-US",
-                        "'{0}' is not a trusted user certificate.",
-                        certificate.Subject);
-                }
-
-                // create an exception with a vendor defined sub-code.
-                throw new ServiceResultException(new ServiceResult(
-                    result,
-                    info.Key,
-                    LoadServerProperties().ProductUri,
-                    new LocalizedText(info)));
-            }
-        }
-
-        private bool VerifyPassword(UserNameIdentityToken userNameToken)
-        {
-            return m_userDatabase.CheckCredentials(userNameToken.UserName, userNameToken.DecryptedPassword);
-        }
-
-        /// <summary>
-        /// registers the default GDS users
-        /// ToDo delete this in a production environment
-        /// </summary>
-        private void RegisterDefaultUsers()
-        {
-            m_userDatabase.CreateUser("sysadmin", "demo", new List<Role> { GdsRole.CertificateAuthorityAdmin, GdsRole.DiscoveryAdmin, Role.SecurityAdmin, Role.ConfigureAdmin });
-            m_userDatabase.CreateUser("appadmin", "demo", new List<Role> { Role.AuthenticatedUser, GdsRole.CertificateAuthorityAdmin, GdsRole.DiscoveryAdmin });
-            m_userDatabase.CreateUser("appuser", "demo", new List<Role> { Role.AuthenticatedUser });
-
-            m_userDatabase.CreateUser("DiscoveryAdmin", "demo", new List<Role> { Role.AuthenticatedUser, GdsRole.DiscoveryAdmin });
-            m_userDatabase.CreateUser("CertificateAuthorityAdmin", "demo", new List<Role> { Role.AuthenticatedUser, GdsRole.CertificateAuthorityAdmin });
-        }
-
-        /// <summary>
-        /// Impersonates the current Session as ApplicationSelfAdmin
-        /// </summary>
-        /// <param name="session">the current session</param>
-        /// <param name="args">the impersonateEventArgs</param>
-        private void ImpersonateAsApplicationSelfAdmin(ISession session, ImpersonateEventArgs args)
-        {
-            string applicationUri = session.SessionDiagnostics.ClientDescription.ApplicationUri;
-            ApplicationRecordDataType[] application = m_database.FindApplications(applicationUri);
-            if (application == null || application.Length != 1)
-            {
-                Utils.LogInfo("Cannot login based on ApplicationInstanceCertificate, no unique result for Application with URI: {0}", applicationUri);
-                return;
-            }
-            NodeId applicationId = application.FirstOrDefault().ApplicationId;
-            Utils.LogInfo("Application {0} accepted based on ApplicationInstanceCertificate as ApplicationSelfAdmin",
-                applicationUri);
-            args.Identity = new GdsRoleBasedIdentity(new UserIdentity(), new List<Role> { GdsRole.ApplicationSelfAdmin }, applicationId);
-            return;
-        }
-
-        #endregion
-
-        #region Private Fields
-        private readonly Dictionary<uint, ImpersonationContext> m_contexts = new Dictionary<uint, ImpersonationContext>();
-        private readonly IApplicationsDatabase m_database = null;
-        private readonly ICertificateRequest m_request = null;
-        private readonly ICertificateGroup m_certificateGroup = null;
-        private readonly IUserDatabase m_userDatabase = null;
-        private readonly bool m_autoApprove;
-        private readonly bool m_createStandardUsers;
-        #endregion 
-    }
-}
+/* ========================================================================
+ * Copyright (c) 2005-2020 The OPC Foundation, Inc. All rights reserved.
+ *
+ * OPC Foundation MIT License 1.00
+ * 
+ * Permission is hereby granted, free of charge, to any person
+ * obtaining a copy of this software and associated documentation
+ * files (the "Software"), to deal in the Software without
+ * restriction, including without limitation the rights to use,
+ * copy, modify, merge, publish, distribute, sublicense, and/or sell
+ * copies of the Software, and to permit persons to whom the
+ * Software is furnished to do so, subject to the following
+ * conditions:
+ * 
+ * The above copyright notice and this permission notice shall be
+ * included in all copies or substantial portions of the Software.
+ * THE SOFTWARE IS PROVIDED "AS IS", WITHOUT WARRANTY OF ANY KIND,
+ * EXPRESS OR IMPLIED, INCLUDING BUT NOT LIMITED TO THE WARRANTIES
+ * OF MERCHANTABILITY, FITNESS FOR A PARTICULAR PURPOSE AND
+ * NONINFRINGEMENT. IN NO EVENT SHALL THE AUTHORS OR COPYRIGHT
+ * HOLDERS BE LIABLE FOR ANY CLAIM, DAMAGES OR OTHER LIABILITY,
+ * WHETHER IN AN ACTION OF CONTRACT, TORT OR OTHERWISE, ARISING
+ * FROM, OUT OF OR IN CONNECTION WITH THE SOFTWARE OR THE USE OR
+ * OTHER DEALINGS IN THE SOFTWARE.
+ *
+ * The complete license agreement can be found here:
+ * http://opcfoundation.org/License/MIT/1.00/
+ * ======================================================================*/
+
+using System;
+using System.Collections.Generic;
+using System.Security.Cryptography.X509Certificates;
+using Opc.Ua.Server;
+using Opc.Ua.Gds.Server.Database;
+using Opc.Ua.Server.UserDatabase;
+using System.Linq;
+using Opc.Ua.Security.Certificates;
+
+namespace Opc.Ua.Gds.Server
+{
+    /// <summary>
+    /// Implements a sample Global Discovery Server.
+    /// </summary>
+    /// <remarks>
+    /// Each server instance must have one instance of a StandardServer object which is
+    /// responsible for reading the configuration file, creating the endpoints and dispatching
+    /// incoming requests to the appropriate handler.
+    /// 
+    /// This sub-class specifies non-configurable metadata such as Product Name and initializes
+    /// the ApplicationNodeManager which provides access to the data exposed by the Global Discovery Server.
+    /// 
+    /// </remarks>
+    public class GlobalDiscoverySampleServer : StandardServer
+    {
+        public GlobalDiscoverySampleServer(
+            IApplicationsDatabase database,
+            ICertificateRequest request,
+            ICertificateGroup certificateGroup,
+            IUserDatabase userDatabase,
+            bool autoApprove = true,
+            bool createStandardUsers = true
+            )
+        {
+            m_database = database;
+            m_request = request;
+            m_certificateGroup = certificateGroup;
+            m_userDatabase = userDatabase;
+            m_autoApprove = autoApprove;
+            m_createStandardUsers = createStandardUsers;
+        }
+
+        #region Overridden Methods
+        /// <summary>
+        /// Called after the server has been started.
+        /// </summary>
+        protected override void OnServerStarted(IServerInternal server)
+        {
+            base.OnServerStarted(server);
+
+            //ToDo delete this code in a production environment as this creates hardcoded passwords
+            if (m_createStandardUsers)
+            {
+
+                RegisterDefaultUsers();
+            }
+            // request notifications when the user identity is changed. all valid users are accepted by default.
+            server.SessionManager.ImpersonateUser += SessionManager_ImpersonateUser;
+        }
+
+        /// <summary>
+        /// Creates the node managers for the server.
+        /// </summary>
+        /// <remarks>
+        /// This method allows the sub-class create any additional node managers which it uses. The SDK
+        /// always creates a CoreNodeManager which handles the built-in nodes defined by the specification.
+        /// Any additional NodeManagers are expected to handle application specific nodes.
+        /// </remarks>
+        protected override MasterNodeManager CreateMasterNodeManager(IServerInternal server, ApplicationConfiguration configuration)
+        {
+            Utils.LogInfo("Creating the Node Managers.");
+
+            var nodeManagers = new List<INodeManager>
+            {
+                // create the custom node managers.
+                new ApplicationsNodeManager(server, configuration, m_database, m_request, m_certificateGroup, m_autoApprove)
+            };
+
+            // create master node manager.
+            return new MasterNodeManager(server, configuration, null, nodeManagers.ToArray());
+        }
+
+        /// <summary>
+        /// Loads the non-configurable properties for the application.
+        /// </summary>
+        /// <remarks>
+        /// These properties are exposed by the server but cannot be changed by administrators.
+        /// </remarks>
+        protected override ServerProperties LoadServerProperties()
+        {
+            var properties = new ServerProperties {
+                ManufacturerName = "Some Company Inc",
+                ProductName = "Global Discovery Server",
+                ProductUri = "http://somecompany.com/GlobalDiscoveryServer",
+                SoftwareVersion = Utils.GetAssemblySoftwareVersion(),
+                BuildNumber = Utils.GetAssemblyBuildNumber(),
+                BuildDate = Utils.GetAssemblyTimestamp()
+            };
+
+            return properties;
+        }
+
+        /// <summary>
+        /// This method is called at the being of the thread that processes a request.
+        /// </summary>
+        protected override OperationContext ValidateRequest(RequestHeader requestHeader, RequestType requestType)
+        {
+            OperationContext context = base.ValidateRequest(requestHeader, requestType);
+
+            if (requestType == RequestType.Write)
+            {
+                // reject all writes if no user provided.
+                if (context.UserIdentity.TokenType == UserTokenType.Anonymous)
+                {
+                    // construct translation object with default text.
+                    var info = new TranslationInfo(
+                        "NoWriteAllowed",
+                        "en-US",
+                        "Must provide a valid user before calling write.");
+
+                    // create an exception with a vendor defined sub-code.
+                    throw new ServiceResultException(new ServiceResult(
+                        StatusCodes.BadUserAccessDenied,
+                        "NoWriteAllowed",
+                        Opc.Ua.Gds.Namespaces.OpcUaGds,
+                        new LocalizedText(info)));
+                }
+
+                UserIdentityToken securityToken = context.UserIdentity.GetIdentityToken();
+
+                // check for a user name token.
+                var userNameToken = securityToken as UserNameIdentityToken;
+                if (userNameToken != null)
+                {
+                    lock (Lock)
+                    {
+                        m_contexts.Add(context.RequestId, new ImpersonationContext());
+                    }
+                }
+            }
+
+            return context;
+        }
+
+        /// <summary>
+        /// This method is called in a finally block at the end of request processing (i.e. called even on exception).
+        /// </summary>
+        protected override void OnRequestComplete(OperationContext context)
+        {
+            ImpersonationContext impersonationContext = null;
+
+            lock (Lock)
+            {
+                if (m_contexts.TryGetValue(context.RequestId, out impersonationContext))
+                {
+                    m_contexts.Remove(context.RequestId);
+                }
+            }
+
+            base.OnRequestComplete(context);
+        }
+
+        /// <summary>
+        /// Called when a client tries to change its user identity.
+        /// </summary>
+        private void SessionManager_ImpersonateUser(ISession session, ImpersonateEventArgs args)
+        {
+            // check for a user name token
+            var userNameToken = args.NewIdentity as UserNameIdentityToken;
+            if (userNameToken != null)
+            {
+                if (VerifyPassword(userNameToken))
+                {
+                    IEnumerable<Role> roles = m_userDatabase.GetUserRoles(userNameToken.UserName);
+
+                    args.Identity = new GdsRoleBasedIdentity(new UserIdentity(userNameToken), roles);
+                    return;
+                }
+            }
+
+            // check for x509 user token.
+            var x509Token = args.NewIdentity as X509IdentityToken;
+            if (x509Token != null)
+            {
+                VerifyUserTokenCertificate(x509Token.Certificate);
+
+                // todo: is cert listed in admin list? then 
+                // role = GdsRole.ApplicationAdmin;
+
+                Utils.LogInfo("X509 Token Accepted: {0} as {1}", args.Identity.DisplayName, Role.AuthenticatedUser);
+                args.Identity = new GdsRoleBasedIdentity(new UserIdentity(x509Token), new List<Role> { Role.AuthenticatedUser });
+                return;
+            }
+
+            //check if applicable for application self admin privilege
+            if (session.ClientCertificate != null)
+            {
+                if (VerifiyApplicationRegistered(session))
+                {
+                    ImpersonateAsApplicationSelfAdmin(session, args);
+                }
+            }
+        }
+
+        /// <summary>
+        /// Verifies if an Application is registered with the provided certificate at at the GDS
+        /// </summary>
+        /// <param name="session">the session</param>
+        /// <returns></returns>
+        private bool VerifiyApplicationRegistered(ISession session)
+        {
+            X509Certificate2 applicationInstanceCertificate = session.ClientCertificate;
+            bool applicationRegistered = false;
+
+            Uri applicationUri = Utils.ParseUri(session.SessionDiagnostics.ClientDescription.ApplicationUri);
+            X509Utils.DoesUrlMatchCertificate(applicationInstanceCertificate, applicationUri);
+
+            //get access to GDS configuration section to find out ApplicationCertificatesStorePath
+            GlobalDiscoveryServerConfiguration configuration = Configuration.ParseExtension<GlobalDiscoveryServerConfiguration>();
+            if (configuration == null)
+            {
+                configuration = new GlobalDiscoveryServerConfiguration();
+            }
+            //check if application certificate is in the Store of the GDS
+            var certificateStoreIdentifier = new CertificateStoreIdentifier(configuration.ApplicationCertificatesStorePath);
+            using (ICertificateStore ApplicationsStore = certificateStoreIdentifier.OpenStore())
+            {
+                X509Certificate2Collection matchingCerts = ApplicationsStore.FindByThumbprintAsync(applicationInstanceCertificate.Thumbprint).Result;
+
+                if (matchingCerts.Contains(applicationInstanceCertificate))
+                {
+                    applicationRegistered = true;
+                }
+            }
+            //skip revocation check if application is not registered
+            if (!applicationRegistered)
+            {
+                return false;
+            }
+            //check if application certificate is revoked
+            certificateStoreIdentifier = new CertificateStoreIdentifier(configuration.AuthoritiesStorePath);
+            using (ICertificateStore AuthoritiesStore = certificateStoreIdentifier.OpenStore())
+            {
+                X509CRLCollection crls = AuthoritiesStore.EnumerateCRLsAsync().Result;
+                foreach (X509CRL crl in crls)
+                {
+                    if (crl.IsRevoked(applicationInstanceCertificate))
+                    {
+                        applicationRegistered = false;
+                    }
+                }
+            }
+            return applicationRegistered;
+        }
+
+        /// <summary>
+        /// Verifies that a certificate user token is trusted.
+        /// </summary>
+        private void VerifyUserTokenCertificate(X509Certificate2 certificate)
+        {
+            try
+            {
+                CertificateValidator.Validate(certificate);
+            }
+            catch (Exception e)
+            {
+                TranslationInfo info;
+                StatusCode result = StatusCodes.BadIdentityTokenRejected;
+                var se = e as ServiceResultException;
+                if (se != null && se.StatusCode == StatusCodes.BadCertificateUseNotAllowed)
+                {
+                    info = new TranslationInfo(
+                        "InvalidCertificate",
+                        "en-US",
+                        "'{0}' is an invalid user certificate.",
+                        certificate.Subject);
+
+                    result = StatusCodes.BadIdentityTokenInvalid;
+                }
+                else
+                {
+                    // construct translation object with default text.
+                    info = new TranslationInfo(
+                        "UntrustedCertificate",
+                        "en-US",
+                        "'{0}' is not a trusted user certificate.",
+                        certificate.Subject);
+                }
+
+                // create an exception with a vendor defined sub-code.
+                throw new ServiceResultException(new ServiceResult(
+                    result,
+                    info.Key,
+                    LoadServerProperties().ProductUri,
+                    new LocalizedText(info)));
+            }
+        }
+
+        private bool VerifyPassword(UserNameIdentityToken userNameToken)
+        {
+            return m_userDatabase.CheckCredentials(userNameToken.UserName, userNameToken.DecryptedPassword);
+        }
+
+        /// <summary>
+        /// registers the default GDS users
+        /// ToDo delete this in a production environment
+        /// </summary>
+        private void RegisterDefaultUsers()
+        {
+            m_userDatabase.CreateUser("sysadmin", "demo", new List<Role> { GdsRole.CertificateAuthorityAdmin, GdsRole.DiscoveryAdmin, Role.SecurityAdmin, Role.ConfigureAdmin });
+            m_userDatabase.CreateUser("appadmin", "demo", new List<Role> { Role.AuthenticatedUser, GdsRole.CertificateAuthorityAdmin, GdsRole.DiscoveryAdmin });
+            m_userDatabase.CreateUser("appuser", "demo", new List<Role> { Role.AuthenticatedUser });
+
+            m_userDatabase.CreateUser("DiscoveryAdmin", "demo", new List<Role> { Role.AuthenticatedUser, GdsRole.DiscoveryAdmin });
+            m_userDatabase.CreateUser("CertificateAuthorityAdmin", "demo", new List<Role> { Role.AuthenticatedUser, GdsRole.CertificateAuthorityAdmin });
+        }
+
+        /// <summary>
+        /// Impersonates the current Session as ApplicationSelfAdmin
+        /// </summary>
+        /// <param name="session">the current session</param>
+        /// <param name="args">the impersonateEventArgs</param>
+        private void ImpersonateAsApplicationSelfAdmin(ISession session, ImpersonateEventArgs args)
+        {
+            string applicationUri = session.SessionDiagnostics.ClientDescription.ApplicationUri;
+            ApplicationRecordDataType[] application = m_database.FindApplications(applicationUri);
+            if (application == null || application.Length != 1)
+            {
+                Utils.LogInfo("Cannot login based on ApplicationInstanceCertificate, no unique result for Application with URI: {0}", applicationUri);
+                return;
+            }
+            NodeId applicationId = application.FirstOrDefault().ApplicationId;
+            Utils.LogInfo("Application {0} accepted based on ApplicationInstanceCertificate as ApplicationSelfAdmin",
+                applicationUri);
+            args.Identity = new GdsRoleBasedIdentity(new UserIdentity(), new List<Role> { GdsRole.ApplicationSelfAdmin }, applicationId);
+            return;
+        }
+
+        #endregion
+
+        #region Private Fields
+        private readonly Dictionary<uint, ImpersonationContext> m_contexts = new Dictionary<uint, ImpersonationContext>();
+        private readonly IApplicationsDatabase m_database = null;
+        private readonly ICertificateRequest m_request = null;
+        private readonly ICertificateGroup m_certificateGroup = null;
+        private readonly IUserDatabase m_userDatabase = null;
+        private readonly bool m_autoApprove;
+        private readonly bool m_createStandardUsers;
+        #endregion 
+    }
+}