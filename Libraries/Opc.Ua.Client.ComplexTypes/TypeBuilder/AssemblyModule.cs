/* ========================================================================
 * Copyright (c) 2005-2020 The OPC Foundation, Inc. All rights reserved.
 *
 * OPC Foundation MIT License 1.00
 * 
 * Permission is hereby granted, free of charge, to any person
 * obtaining a copy of this software and associated documentation
 * files (the "Software"), to deal in the Software without
 * restriction, including without limitation the rights to use,
 * copy, modify, merge, publish, distribute, sublicense, and/or sell
 * copies of the Software, and to permit persons to whom the
 * Software is furnished to do so, subject to the following
 * conditions:
 * 
 * The above copyright notice and this permission notice shall be
 * included in all copies or substantial portions of the Software.
 * THE SOFTWARE IS PROVIDED "AS IS", WITHOUT WARRANTY OF ANY KIND,
 * EXPRESS OR IMPLIED, INCLUDING BUT NOT LIMITED TO THE WARRANTIES
 * OF MERCHANTABILITY, FITNESS FOR A PARTICULAR PURPOSE AND
 * NONINFRINGEMENT. IN NO EVENT SHALL THE AUTHORS OR COPYRIGHT
 * HOLDERS BE LIABLE FOR ANY CLAIM, DAMAGES OR OTHER LIABILITY,
 * WHETHER IN AN ACTION OF CONTRACT, TORT OR OTHERWISE, ARISING
 * FROM, OUT OF OR IN CONNECTION WITH THE SOFTWARE OR THE USE OR
 * OTHER DEALINGS IN THE SOFTWARE.
 *
 * The complete license agreement can be found here:
 * http://opcfoundation.org/License/MIT/1.00/
 * ======================================================================*/

using System;
using System.Reflection;
using System.Reflection.Emit;

namespace Opc.Ua.Client.ComplexTypes
{
    /// <summary>
    /// Use a single assembly and module builder instance to build the type system.
    /// </summary>
    public class AssemblyModule
    {
        #region Constructors
        /// <summary>
        /// Initializes the object with default values.
        /// </summary>
        public AssemblyModule(string assemblyName = null)
        {
            m_assemblyBuilder = AssemblyBuilder.DefineDynamicAssembly(
                new AssemblyName(assemblyName ?? Guid.NewGuid().ToString()),
                AssemblyBuilderAccess.Run);
            m_moduleBuilder = m_assemblyBuilder.DefineDynamicModule(kOpcTypesModuleName);
        }
        #endregion Constructors

        #region Public Members
        /// <summary>
        /// Get the module builder instance.
        /// </summary>
        public ModuleBuilder GetModuleBuilder()
        {
            return m_moduleBuilder;
        }

        /// <summary>
        /// Get the types defined in this assembly.
        /// </summary>
        public Type[] GetTypes()
        {
            return m_assemblyBuilder.GetTypes();
        }
        #endregion Public Members

        #region Private Fields
        private readonly AssemblyBuilder m_assemblyBuilder;
        private readonly ModuleBuilder m_moduleBuilder;
<<<<<<< HEAD
        private const string m_opcTypesModuleName = "Opc.Ua.ComplexTypes.Module";
=======
        private const string kOpcTypesModuleName = "Opc.Ua.ComplexTypes.Module";
>>>>>>> fe7c56fd
        #endregion Private Fields
    }
}//namespace<|MERGE_RESOLUTION|>--- conflicted
+++ resolved
@@ -72,11 +72,7 @@
         #region Private Fields
         private readonly AssemblyBuilder m_assemblyBuilder;
         private readonly ModuleBuilder m_moduleBuilder;
-<<<<<<< HEAD
-        private const string m_opcTypesModuleName = "Opc.Ua.ComplexTypes.Module";
-=======
         private const string kOpcTypesModuleName = "Opc.Ua.ComplexTypes.Module";
->>>>>>> fe7c56fd
         #endregion Private Fields
     }
 }//namespace