/* ========================================================================
 * Copyright (c) 2005-2020 The OPC Foundation, Inc. All rights reserved.
 *
 * OPC Foundation MIT License 1.00
 * 
 * Permission is hereby granted, free of charge, to any person
 * obtaining a copy of this software and associated documentation
 * files (the "Software"), to deal in the Software without
 * restriction, including without limitation the rights to use,
 * copy, modify, merge, publish, distribute, sublicense, and/or sell
 * copies of the Software, and to permit persons to whom the
 * Software is furnished to do so, subject to the following
 * conditions:
 * 
 * The above copyright notice and this permission notice shall be
 * included in all copies or substantial portions of the Software.
 * THE SOFTWARE IS PROVIDED "AS IS", WITHOUT WARRANTY OF ANY KIND,
 * EXPRESS OR IMPLIED, INCLUDING BUT NOT LIMITED TO THE WARRANTIES
 * OF MERCHANTABILITY, FITNESS FOR A PARTICULAR PURPOSE AND
 * NONINFRINGEMENT. IN NO EVENT SHALL THE AUTHORS OR COPYRIGHT
 * HOLDERS BE LIABLE FOR ANY CLAIM, DAMAGES OR OTHER LIABILITY,
 * WHETHER IN AN ACTION OF CONTRACT, TORT OR OTHERWISE, ARISING
 * FROM, OUT OF OR IN CONNECTION WITH THE SOFTWARE OR THE USE OR
 * OTHER DEALINGS IN THE SOFTWARE.
 *
 * The complete license agreement can be found here:
 * http://opcfoundation.org/License/MIT/1.00/
 * ======================================================================*/

using System;
using System.Collections;
using System.Collections.Generic;
using System.Linq;
using System.Reflection;
using System.Runtime.Serialization;
using System.Text;
using System.Xml;

namespace Opc.Ua.Client.ComplexTypes
{
    /// <summary>
    /// The base class for all complex types.
    /// </summary>
    public class BaseComplexType :
        IEncodeable, IFormattable,
        IComplexTypeProperties,
        IStructureTypeInfo
    {
        #region Constructors
        /// <summary>
        /// Initializes the object with default values.
        /// </summary>
        public BaseComplexType()
        {
            TypeId = ExpandedNodeId.Null;
            BinaryEncodingId = ExpandedNodeId.Null;
            XmlEncodingId = ExpandedNodeId.Null;
            m_context = MessageContextExtension.CurrentContext;
            InitializePropertyAttributes();
        }

        /// <summary>
        /// Initializes the object with a <paramref name="typeId"/>.
        /// </summary>
        /// <param name="typeId">The type to copy and create an instance from</param>
        public BaseComplexType(ExpandedNodeId typeId)
        {
            TypeId = typeId;
        }

        [OnSerializing()]
        private void UpdateContext(StreamingContext context)
        {
            m_context = MessageContextExtension.CurrentContext;
        }

        /// <summary>
        /// Initializes the object during deserialization.
        /// </summary>
        [OnDeserializing()]
        private void Initialize(StreamingContext context)
        {
            TypeId = ExpandedNodeId.Null;
            m_context = MessageContextExtension.CurrentContext;
        }
        #endregion Constructors

        #region Public Properties
        /// <summary cref="IEncodeable.TypeId" />
        public ExpandedNodeId TypeId { get; set; }

        /// <summary cref="IEncodeable.BinaryEncodingId" />
        public ExpandedNodeId BinaryEncodingId { get; set; }

        /// <summary cref="IEncodeable.XmlEncodingId" />
        public ExpandedNodeId XmlEncodingId { get; set; }

        /// <summary cref="IStructureTypeInfo.StructureType" />
        public virtual StructureType StructureType => StructureType.Structure;

        /// <summary>
        /// Makes a deep copy of the object.
        /// </summary>
        /// <returns>
        /// A new object that is a copy of this instance.
        /// </returns>
        public new virtual object MemberwiseClone()
        {
            Type thisType = this.GetType();
            BaseComplexType clone = Activator.CreateInstance(thisType) as BaseComplexType;

            clone.TypeId = TypeId;
            clone.BinaryEncodingId = BinaryEncodingId;
            clone.XmlEncodingId = XmlEncodingId;

            // clone all properties of derived class
            foreach (var property in GetPropertyEnumerator())
            {
                property.SetValue(clone, Utils.Clone(property.GetValue(this)));
            }

            return clone;
        }

        /// <summary cref="IEncodeable.Encode(IEncoder)" />
        public virtual void Encode(IEncoder encoder)
        {
            encoder.PushNamespace(XmlNamespace);
            
            foreach (var property in GetPropertyEnumerator())
            {
                EncodeProperty(encoder, property.PropertyInfo, property.ValueRank);
            }

            encoder.PopNamespace();
        }

        /// <summary cref="IEncodeable.Decode(IDecoder)" />
        public virtual void Decode(IDecoder decoder)
        {
            decoder.PushNamespace(XmlNamespace);

            foreach (var property in GetPropertyEnumerator())
            {
                DecodeProperty(decoder, property.PropertyInfo, property.ValueRank);
            }

            decoder.PopNamespace();
        }

        /// <summary cref="IEncodeable.IsEqual(IEncodeable)" />
        public virtual bool IsEqual(IEncodeable equalValue)
        {
            if (Object.ReferenceEquals(this, equalValue))
            {
                return true;
            }

            if (!(equalValue is BaseComplexType valueBaseType))
            {
                return false;
            }

            var valueType = valueBaseType.GetType();
            if (this.GetType() != valueType)
            {
                return false;
            }

            foreach (var property in GetPropertyEnumerator())
            {
                if (!Utils.IsEqual(property.GetValue(this), property.GetValue(valueBaseType)))
                {
                    return false;
                }
            }

            return true;
        }

        /// <summary cref="object.ToString()" />
        public override string ToString()
        {
            return ToString(null, null);
        }
        #endregion Public Properties

        #region IFormattable Members
        /// <summary>
        /// Returns the string representation of the complex type.
        /// </summary>
        /// <param name="format">(Unused). Leave this as null</param>
        /// <param name="formatProvider">The provider of a mechanism for retrieving an object to control formatting.</param>
        /// <returns>
        /// A <see cref="T:System.String"/> containing the value of the current embeded instance in the specified format.
        /// </returns>
        /// <exception cref="FormatException">Thrown if the <i>format</i> parameter is not null</exception>
        public virtual string ToString(string format, IFormatProvider formatProvider)
        {
            if (format == null)
            {
                StringBuilder body = new StringBuilder();

                foreach (var property in GetPropertyEnumerator())
                {
                    AppendPropertyValue(formatProvider, body, property.GetValue(this), property.ValueRank);
                }

                if (body.Length > 0)
                {
                    return body.Append('}').ToString();
                }

                if (!NodeId.IsNull(this.TypeId))
                {
                    return String.Format(formatProvider, "{{{0}}}", this.TypeId);
                }

                return "(null)";
            }

            throw new FormatException(Utils.Format("Invalid format string: '{0}'.", format));
        }
        #endregion IFormattable Members

        #region IComplexTypeProperties
        /// <summary cref="IComplexTypeProperties.GetPropertyCount()" />
        public virtual int GetPropertyCount()
        {
            return m_propertyList.Count;
        }

        /// <summary cref="IComplexTypeProperties.GetPropertyNames()" />
        public virtual IList<string> GetPropertyNames()
        {
            return m_propertyList.Select(p => p.Name).ToList();
        }

        /// <summary cref="IComplexTypeProperties.GetPropertyTypes()" />
        public virtual IList<Type> GetPropertyTypes()
        {
            return m_propertyList.Select(p => p.PropertyType).ToList();
        }

        /// <summary>
        /// Access property values by index.
        /// </summary>
        public virtual object this[int index]
        {
            get => m_propertyList.ElementAt(index).GetValue(this);
            set => m_propertyList.ElementAt(index).SetValue(this, value);
        }

        /// <summary>
        /// Access property values by name.
        /// </summary>
        public virtual object this[string name]
        {
            get => m_propertyDict[name].GetValue(this);
            set => m_propertyDict[name].SetValue(this, value);
        }

        /// <summary>
        /// Ordered enumerator for properties.
        /// </summary>
        public virtual IEnumerable<ComplexTypePropertyAttribute> GetPropertyEnumerator()
        {
            return m_propertyList;
        }
        #endregion IComplexTypeProperties

        #region Private Members

        /// <summary>
        /// Formatting helper.
        /// </summary>
        private void AddSeparator(StringBuilder body)
        {
            if (body.Length == 0)
            {
                body.Append("{");
            }
            else
            {
                body.Append(" | ");
            }
        }

        /// <summary>
        /// Append a property to the value string.
        /// Handle arrays and enumerations.
        /// </summary>
        protected void AppendPropertyValue(
            IFormatProvider formatProvider,
            StringBuilder body,
            object value,
            int valueRank)
        {
            AddSeparator(body);
            if (valueRank >= 0 &&
                value is IEnumerable)
            {
                bool first = true;
                var enumerable = value as IEnumerable;
                body.Append("[");
                foreach (var item in enumerable)
                {
                    if (!first)
                    {
                        body.Append(",");
                    }
                    AppendPropertyValue(formatProvider, body, item);
                    first = false;
                }
                body.Append("]");
            }
            else
            {
                AppendPropertyValue(formatProvider, body, value);
            }
        }

        /// <summary>
        /// Append a property to the value string.
        /// </summary>
        private void AppendPropertyValue(
            IFormatProvider formatProvider,
            StringBuilder body,
            object value)
        {
            if (value is byte[] x)
            {
                body.AppendFormat(formatProvider, "Byte[{0}]", x.Length);
                return;
            }

            if (value is XmlElement xmlElements)
            {
                body.AppendFormat(formatProvider, "<{0}>", xmlElements.Name);
                return;
            }

            body.AppendFormat("{0}", value);
        }

        /// <summary>
        /// Encode a property based on the property type and value rank.
        /// </summary>
        protected void EncodeProperty(
            IEncoder encoder,
            string name,
            PropertyInfo property,
            int valueRank
            )
        {
            if (valueRank < 0)
            {
                EncodeProperty(encoder, name, property);
            }
            else
            {
                EncodePropertyArray(encoder, name, property);
            }
        }

        /// <summary>
        /// Encode a property based on the property type and value rank.
        /// </summary>
        protected void EncodeProperty(
            IEncoder encoder,
            PropertyInfo property,
            int valueRank)
        {
            EncodeProperty(encoder, property.Name, property, valueRank);
        }

        /// <summary>
        /// Encode a scalar property based on the property type.
        /// </summary>
        private void EncodeProperty(IEncoder encoder, string name, PropertyInfo property)
        {
            var propertyType = property.PropertyType;
            if (propertyType == typeof(Boolean))
            {
                encoder.WriteBoolean(name, (Boolean)property.GetValue(this));
            }
            else if (propertyType == typeof(SByte))
            {
                encoder.WriteSByte(name, (SByte)property.GetValue(this));
            }
            else if (propertyType == typeof(Byte))
            {
                encoder.WriteByte(name, (Byte)property.GetValue(this));
            }
            else if (propertyType == typeof(Int16))
            {
                encoder.WriteInt16(name, (Int16)property.GetValue(this));
            }
            else if (propertyType == typeof(UInt16))
            {
                encoder.WriteUInt16(name, (UInt16)property.GetValue(this));
            }
            else if (propertyType.IsEnum)
            {
                encoder.WriteEnumerated(name, (Enum)property.GetValue(this));
            }
            else if (propertyType == typeof(Int32))
            {
                encoder.WriteInt32(name, (Int32)property.GetValue(this));
            }
            else if (propertyType == typeof(UInt32))
            {
                encoder.WriteUInt32(name, (UInt32)property.GetValue(this));
            }
            else if (propertyType == typeof(Int64))
            {
                encoder.WriteInt64(name, (Int64)property.GetValue(this));
            }
            else if (propertyType == typeof(UInt64))
            {
                encoder.WriteUInt64(name, (UInt64)property.GetValue(this));
            }
            else if (propertyType == typeof(Single))
            {
                encoder.WriteFloat(name, (Single)property.GetValue(this));
            }
            else if (propertyType == typeof(Double))
            {
                encoder.WriteDouble(name, (Double)property.GetValue(this));
            }
            else if (propertyType == typeof(String))
            {
                encoder.WriteString(name, (String)property.GetValue(this));
            }
            else if (propertyType == typeof(DateTime))
            {
                encoder.WriteDateTime(name, (DateTime)property.GetValue(this));
            }
            else if (propertyType == typeof(Uuid))
            {
                encoder.WriteGuid(name, (Uuid)property.GetValue(this));
            }
            else if (propertyType == typeof(Byte[]))
            {
                encoder.WriteByteString(name, (Byte[])property.GetValue(this));
            }
            else if (propertyType == typeof(XmlElement))
            {
                encoder.WriteXmlElement(name, (XmlElement)property.GetValue(this));
            }
            else if (propertyType == typeof(NodeId))
            {
                encoder.WriteNodeId(name, (NodeId)property.GetValue(this));
            }
            else if (propertyType == typeof(ExpandedNodeId))
            {
                encoder.WriteExpandedNodeId(name, (ExpandedNodeId)property.GetValue(this));
            }
            else if (propertyType == typeof(StatusCode))
            {
                encoder.WriteStatusCode(name, (StatusCode)property.GetValue(this));
            }
            else if (propertyType == typeof(DiagnosticInfo))
            {
                encoder.WriteDiagnosticInfo(name, (DiagnosticInfo)property.GetValue(this));
            }
            else if (propertyType == typeof(QualifiedName))
            {
                encoder.WriteQualifiedName(name, (QualifiedName)property.GetValue(this));
            }
            else if (propertyType == typeof(LocalizedText))
            {
                encoder.WriteLocalizedText(name, (LocalizedText)property.GetValue(this));
            }
            else if (propertyType == typeof(DataValue))
            {
                encoder.WriteDataValue(name, (DataValue)property.GetValue(this));
            }
            else if (propertyType == typeof(Variant))
            {
                encoder.WriteVariant(name, (Variant)property.GetValue(this));
            }
            else if (propertyType == typeof(ExtensionObject))
            {
                encoder.WriteExtensionObject(name, (ExtensionObject)property.GetValue(this));
            }
            else if (typeof(IEncodeable).IsAssignableFrom(propertyType))
            {
                encoder.WriteEncodeable(name, (IEncodeable)property.GetValue(this), propertyType);
            }
            else
            {
                throw new ServiceResultException(StatusCodes.BadNotSupported,
                    $"Unknown type {propertyType} to encode.");
            }
        }

        /// <summary>
        /// Encode an array property based on the base property type.
        /// </summary>
        private void EncodePropertyArray(IEncoder encoder, string name, PropertyInfo property)
        {
            var elementType = property.PropertyType.GetElementType() ?? property.PropertyType.GetItemType();
            if (elementType == typeof(Boolean))
            {
                encoder.WriteBooleanArray(name, (BooleanCollection)property.GetValue(this));
            }
            else if (elementType == typeof(SByte))
            {
                encoder.WriteSByteArray(name, (SByteCollection)property.GetValue(this));
            }
            else if (elementType == typeof(Byte))
            {
                encoder.WriteByteArray(name, (ByteCollection)property.GetValue(this));
            }
            else if (elementType == typeof(Int16))
            {
                encoder.WriteInt16Array(name, (Int16Collection)property.GetValue(this));
            }
            else if (elementType == typeof(UInt16))
            {
                encoder.WriteUInt16Array(name, (UInt16Collection)property.GetValue(this));
            }
            else if (elementType == typeof(Int32))
            {
                encoder.WriteInt32Array(name, (Int32Collection)property.GetValue(this));
            }
            else if (elementType.IsEnum)
            {
                encoder.WriteEnumeratedArray(name, (Array)property.GetValue(this), elementType);
            }
            else if (elementType == typeof(UInt32))
            {
                encoder.WriteUInt32Array(name, (UInt32Collection)property.GetValue(this));
            }
            else if (elementType == typeof(Int64))
            {
                encoder.WriteInt64Array(name, (Int64Collection)property.GetValue(this));
            }
            else if (elementType == typeof(UInt64))
            {
                encoder.WriteUInt64Array(name, (UInt64Collection)property.GetValue(this));
            }
            else if (elementType == typeof(Single))
            {
                encoder.WriteFloatArray(name, (FloatCollection)property.GetValue(this));
            }
            else if (elementType == typeof(Double))
            {
                encoder.WriteDoubleArray(name, (DoubleCollection)property.GetValue(this));
            }
            else if (elementType == typeof(String))
            {
                encoder.WriteStringArray(name, (StringCollection)property.GetValue(this));
            }
            else if (elementType == typeof(DateTime))
            {
                encoder.WriteDateTimeArray(name, (DateTimeCollection)property.GetValue(this));
            }
            else if (elementType == typeof(Uuid))
            {
                encoder.WriteGuidArray(name, (UuidCollection)property.GetValue(this));
            }
            else if (elementType == typeof(Byte[]))
            {
                encoder.WriteByteStringArray(name, (ByteStringCollection)property.GetValue(this));
            }
            else if (elementType == typeof(XmlElement))
            {
                encoder.WriteXmlElementArray(name, (XmlElementCollection)property.GetValue(this));
            }
            else if (elementType == typeof(NodeId))
            {
                encoder.WriteNodeIdArray(name, (NodeIdCollection)property.GetValue(this));
            }
            else if (elementType == typeof(ExpandedNodeId))
            {
                encoder.WriteExpandedNodeIdArray(name, (ExpandedNodeIdCollection)property.GetValue(this));
            }
            else if (elementType == typeof(StatusCode))
            {
                encoder.WriteStatusCodeArray(name, (StatusCodeCollection)property.GetValue(this));
            }
            else if (elementType == typeof(DiagnosticInfo))
            {
                encoder.WriteDiagnosticInfoArray(name, (DiagnosticInfoCollection)property.GetValue(this));
            }
            else if (elementType == typeof(QualifiedName))
            {
                encoder.WriteQualifiedNameArray(name, (QualifiedNameCollection)property.GetValue(this));
            }
            else if (elementType == typeof(LocalizedText))
            {
                encoder.WriteLocalizedTextArray(name, (LocalizedTextCollection)property.GetValue(this));
            }
            else if (elementType == typeof(DataValue))
            {
                encoder.WriteDataValueArray(name, (DataValueCollection)property.GetValue(this));
            }
            else if (elementType == typeof(Variant))
            {
                encoder.WriteVariantArray(name, (VariantCollection)property.GetValue(this));
            }
            else if (elementType == typeof(ExtensionObject))
            {
                encoder.WriteExtensionObjectArray(name, (ExtensionObjectCollection)property.GetValue(this));
            }
            else if (typeof(IEncodeable).IsAssignableFrom(elementType))
            {
                var value = property.GetValue(this);
                if (!(value is IEncodeableCollection encodable))
                {
                    encodable = IEncodeableCollection.ToIEncodeableCollection(value as IEncodeable[]);
                }
                encoder.WriteEncodeableArray(property.Name, encodable.ToArray(), property.PropertyType);
            }
            else
            {
                throw new ServiceResultException(StatusCodes.BadNotSupported,
                    $"Unknown type {elementType} to encode.");
            }
        }

        /// <summary>
        /// Decode a property based on the property type and value rank.
        /// </summary>
        protected void DecodeProperty(
            IDecoder decoder,
            PropertyInfo property,
            int valueRank)
        {
            DecodeProperty(decoder, property.Name, property, valueRank);
        }

        /// <summary>
        /// Decode a property based on the property type and value rank.
        /// </summary>
        protected void DecodeProperty(
            IDecoder decoder,
            string name,
            PropertyInfo property,
            int valueRank)
        {
            if (valueRank < 0)
            {
                DecodeProperty(decoder, name, property);
            }
            else
            {
                DecodePropertyArray(decoder, name, property);
            }
        }

        /// <summary>
        /// Decode a scalar property based on the property type.
        /// </summary>
        private void DecodeProperty(IDecoder decoder, string name, PropertyInfo property)
        {
            var propertyType = property.PropertyType;
            if (propertyType == typeof(Boolean))
            {
                property.SetValue(this, decoder.ReadBoolean(name));
            }
            else if (propertyType == typeof(SByte))
            {
                property.SetValue(this, decoder.ReadSByte(name));
            }
            else if (propertyType == typeof(Byte))
            {
                property.SetValue(this, decoder.ReadByte(name));
            }
            else if (propertyType == typeof(Int16))
            {
                property.SetValue(this, decoder.ReadInt16(name));
            }
            else if (propertyType == typeof(UInt16))
            {
                property.SetValue(this, decoder.ReadUInt16(name));
            }
            else if (propertyType.IsEnum)
            {
                property.SetValue(this, decoder.ReadEnumerated(name, propertyType));
            }
            else if (propertyType == typeof(Int32))
            {
                property.SetValue(this, decoder.ReadInt32(name));
            }
            else if (propertyType == typeof(UInt32))
            {
                property.SetValue(this, decoder.ReadUInt32(name));
            }
            else if (propertyType == typeof(Int64))
            {
                property.SetValue(this, decoder.ReadInt64(name));
            }
            else if (propertyType == typeof(UInt64))
            {
                property.SetValue(this, decoder.ReadUInt64(name));
            }
            else if (propertyType == typeof(Single))
            {
                property.SetValue(this, decoder.ReadFloat(name));
            }
            else if (propertyType == typeof(Double))
            {
                property.SetValue(this, decoder.ReadDouble(name));
            }
            else if (propertyType == typeof(String))
            {
                property.SetValue(this, decoder.ReadString(name));
            }
            else if (propertyType == typeof(DateTime))
            {
                property.SetValue(this, decoder.ReadDateTime(name));
            }
            else if (propertyType == typeof(Uuid))
            {
                property.SetValue(this, decoder.ReadGuid(name));
            }
            else if (propertyType == typeof(Byte[]))
            {
                property.SetValue(this, decoder.ReadByteString(name));
            }
            else if (propertyType == typeof(XmlElement))
            {
                property.SetValue(this, decoder.ReadXmlElement(name));
            }
            else if (propertyType == typeof(NodeId))
            {
                property.SetValue(this, decoder.ReadNodeId(name));
            }
            else if (propertyType == typeof(ExpandedNodeId))
            {
                property.SetValue(this, decoder.ReadExpandedNodeId(name));
            }
            else if (propertyType == typeof(StatusCode))
            {
                property.SetValue(this, decoder.ReadStatusCode(name));
            }
            else if (propertyType == typeof(DiagnosticInfo))
            {
                property.SetValue(this, decoder.ReadDiagnosticInfo(name));
            }
            else if (propertyType == typeof(QualifiedName))
            {
                property.SetValue(this, decoder.ReadQualifiedName(name));
            }
            else if (propertyType == typeof(LocalizedText))
            {
                property.SetValue(this, decoder.ReadLocalizedText(name));
            }
            else if (propertyType == typeof(DataValue))
            {
                property.SetValue(this, decoder.ReadDataValue(name));
            }
            else if (propertyType == typeof(Variant))
            {
                property.SetValue(this, decoder.ReadVariant(name));
            }
            else if (propertyType == typeof(ExtensionObject))
            {
                property.SetValue(this, decoder.ReadExtensionObject(name));
            }
            else if (typeof(IEncodeable).IsAssignableFrom(propertyType))
            {
                property.SetValue(this, decoder.ReadEncodeable(name, propertyType));
            }
            else
            {
                throw new ServiceResultException(StatusCodes.BadNotSupported,
                    $"Unknown type {propertyType} to decode.");
            }
        }

        /// <summary>
        /// Decode an array property based on the base property type.
        /// </summary>
        private void DecodePropertyArray(IDecoder decoder, string name, PropertyInfo property)
        {
            var elementType = property.PropertyType.GetElementType() ?? property.PropertyType.GetItemType();
            if (elementType == typeof(Boolean))
            {
                property.SetValue(this, decoder.ReadBooleanArray(name));
            }
            else if (elementType == typeof(SByte))
            {
                property.SetValue(this, decoder.ReadSByteArray(name));
            }
            else if (elementType == typeof(Byte))
            {
                property.SetValue(this, decoder.ReadByteArray(name));
            }
            else if (elementType == typeof(Int16))
            {
                property.SetValue(this, decoder.ReadInt16Array(name));
            }
            else if (elementType == typeof(UInt16))
            {
                property.SetValue(this, decoder.ReadUInt16Array(name));
            }
            else if (elementType.IsEnum)
            {
                property.SetValue(this, decoder.ReadEnumeratedArray(name, elementType));
            }
            else if (elementType == typeof(Int32))
            {
                property.SetValue(this, decoder.ReadInt32Array(name));
            }
            else if (elementType == typeof(UInt32))
            {
                property.SetValue(this, decoder.ReadUInt32Array(name));
            }
            else if (elementType == typeof(Int64))
            {
                property.SetValue(this, decoder.ReadInt64Array(name));
            }
            else if (elementType == typeof(UInt64))
            {
                property.SetValue(this, decoder.ReadUInt64Array(name));
            }
            else if (elementType == typeof(Single))
            {
                property.SetValue(this, decoder.ReadFloatArray(name));
            }
            else if (elementType == typeof(Double))
            {
                property.SetValue(this, decoder.ReadDoubleArray(name));
            }
            else if (elementType == typeof(String))
            {
                property.SetValue(this, decoder.ReadStringArray(name));
            }
            else if (elementType == typeof(DateTime))
            {
                property.SetValue(this, decoder.ReadDateTimeArray(name));
            }
            else if (elementType == typeof(Uuid))
            {
                property.SetValue(this, decoder.ReadGuidArray(name));
            }
            else if (elementType == typeof(Byte[]))
            {
                property.SetValue(this, decoder.ReadByteStringArray(name));
            }
            else if (elementType == typeof(XmlElement))
            {
                property.SetValue(this, decoder.ReadXmlElementArray(name));
            }
            else if (elementType == typeof(NodeId))
            {
                property.SetValue(this, decoder.ReadNodeIdArray(name));
            }
            else if (elementType == typeof(ExpandedNodeId))
            {
                property.SetValue(this, decoder.ReadExpandedNodeIdArray(name));
            }
            else if (elementType == typeof(StatusCode))
            {
                property.SetValue(this, decoder.ReadStatusCodeArray(name));
            }
            else if (elementType == typeof(DiagnosticInfo))
            {
                property.SetValue(this, decoder.ReadDiagnosticInfoArray(name));
            }
            else if (elementType == typeof(QualifiedName))
            {
                property.SetValue(this, decoder.ReadQualifiedNameArray(name));
            }
            else if (elementType == typeof(LocalizedText))
            {
                property.SetValue(this, decoder.ReadLocalizedTextArray(name));
            }
            else if (elementType == typeof(DataValue))
            {
                property.SetValue(this, decoder.ReadDataValueArray(name));
            }
            else if (elementType == typeof(Variant))
            {
                property.SetValue(this, decoder.ReadVariantArray(name));
            }
            else if (elementType == typeof(ExtensionObject))
            {
                property.SetValue(this, decoder.ReadExtensionObjectArray(name));
            }
            else if (typeof(IEncodeable).IsAssignableFrom(elementType))
            {
                property.SetValue(this, decoder.ReadEncodeableArray(name, elementType));
            }
            else
            {
                throw new ServiceResultException(StatusCodes.BadNotSupported,
                    $"Unknown type {elementType} to decode.");
            }
        }

        /// <summary>
        /// Initialize the helpers for property enumerator and dictionary.
        /// </summary>
        protected virtual void InitializePropertyAttributes()
        {
            var definitionAttribute = (StructureDefinitionAttribute)
                GetType().GetCustomAttribute(typeof(StructureDefinitionAttribute));
            if (definitionAttribute != null)
            {
                m_structureBaseType = definitionAttribute.BaseDataType;
            }

            var typeAttribute = (StructureTypeIdAttribute)
                GetType().GetCustomAttribute(typeof(StructureTypeIdAttribute));
            if (typeAttribute != null)
            {
                TypeId = ExpandedNodeId.Parse(typeAttribute.ComplexTypeId);
                BinaryEncodingId = ExpandedNodeId.Parse(typeAttribute.BinaryEncodingId);
                XmlEncodingId = ExpandedNodeId.Parse(typeAttribute.XmlEncodingId);
            }

            m_propertyList = new List<ComplexTypePropertyAttribute>();
            var properties = GetType().GetProperties();
            foreach (var property in properties)
            {
                StructureFieldAttribute fieldAttribute = (StructureFieldAttribute)
                    property.GetCustomAttribute(typeof(StructureFieldAttribute));

                if (fieldAttribute == null)
                {
                    continue;
                }

                DataMemberAttribute dataAttribute = (DataMemberAttribute)
                    property.GetCustomAttribute(typeof(DataMemberAttribute));

                var newProperty = new ComplexTypePropertyAttribute(property, fieldAttribute, dataAttribute);

                m_propertyList.Add(newProperty);
            }
            m_propertyList = m_propertyList.OrderBy(p => p.Order).ToList();
            m_propertyDict = m_propertyList.ToDictionary(p => p.Name, p => p);
        }
        #endregion Private Members


        #region Protected Properties

        /// <summary>
        /// Provide XmlNamespace based on systemType
        /// </summary>
        protected string XmlNamespace
        {
            get
            {
                if (m_xmlName == null)
                {
                    m_xmlName = EncodeableFactory.GetXmlName(GetType());
                }

                return m_xmlName != null ? m_xmlName.Namespace : string.Empty;
            }
        }

        #endregion

        #region Protected Fields
        /// <summary>
        /// The list of properties of this complex type.
        /// </summary>
        protected IList<ComplexTypePropertyAttribute> m_propertyList;
        /// <summary>
        /// The list of properties as dictionary.
        /// </summary>
        protected Dictionary<string, ComplexTypePropertyAttribute> m_propertyDict;
        #endregion Protected Fields

        #region Private Fields
        private ServiceMessageContext m_context;
        private StructureBaseDataType m_structureBaseType;
<<<<<<< HEAD
        private XmlQualifiedName m_xmlName;

        #endregion
=======
        #endregion Private Fields
>>>>>>> 631e7297
    }
}//namespace<|MERGE_RESOLUTION|>--- conflicted
+++ resolved
@@ -973,12 +973,8 @@
         #region Private Fields
         private ServiceMessageContext m_context;
         private StructureBaseDataType m_structureBaseType;
-<<<<<<< HEAD
         private XmlQualifiedName m_xmlName;
-
-        #endregion
-=======
         #endregion Private Fields
->>>>>>> 631e7297
+
     }
 }//namespace