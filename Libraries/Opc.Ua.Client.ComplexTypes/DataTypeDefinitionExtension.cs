--- conflicted
+++ resolved
@@ -160,20 +160,6 @@
                     throw new DataTypeNotSupportedException(
                         "Bitwise option selectors must have 32 bits.");
                 }
-<<<<<<< HEAD
-
-                var dataType = field.TypeName.ToNodeId(typeDictionary);
-                if (NodeId.IsNull(dataType))
-                {
-                    // the type name was not found in the type dictionary
-                    return null;
-                }
-
-                var dataTypeField = new StructureField() {
-                    Name = field.Name,
-                    Description = null,
-                    DataType = dataType,
-=======
                 NodeId fieldDataTypeNodeId;
                 if(field.TypeName == structuredType.QName)
                 {
@@ -188,7 +174,6 @@
                     Name = field.Name,
                     Description = null,
                     DataType = fieldDataTypeNodeId,
->>>>>>> 5732286a
                     IsOptional = false,
                     MaxStringLength = 0,
                     ArrayDimensions = null,
@@ -205,11 +190,7 @@
                             "The length field must precede the type field of an array.");
                     }
                     lastField.Name = field.Name;
-<<<<<<< HEAD
-                    lastField.DataType = dataType;
-=======
                     lastField.DataType = fieldDataTypeNodeId;
->>>>>>> 5732286a
                     lastField.ValueRank = 1;
                 }
                 else
