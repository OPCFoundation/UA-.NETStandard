/* ========================================================================
 * Copyright (c) 2005-2022 The OPC Foundation, Inc. All rights reserved.
 *
 * OPC Foundation MIT License 1.00
 * 
 * Permission is hereby granted, free of charge, to any person
 * obtaining a copy of this software and associated documentation
 * files (the "Software"), to deal in the Software without
 * restriction, including without limitation the rights to use,
 * copy, modify, merge, publish, distribute, sublicense, and/or sell
 * copies of the Software, and to permit persons to whom the
 * Software is furnished to do so, subject to the following
 * conditions:
 * 
 * The above copyright notice and this permission notice shall be
 * included in all copies or substantial portions of the Software.
 * THE SOFTWARE IS PROVIDED "AS IS", WITHOUT WARRANTY OF ANY KIND,
 * EXPRESS OR IMPLIED, INCLUDING BUT NOT LIMITED TO THE WARRANTIES
 * OF MERCHANTABILITY, FITNESS FOR A PARTICULAR PURPOSE AND
 * NONINFRINGEMENT. IN NO EVENT SHALL THE AUTHORS OR COPYRIGHT
 * HOLDERS BE LIABLE FOR ANY CLAIM, DAMAGES OR OTHER LIABILITY,
 * WHETHER IN AN ACTION OF CONTRACT, TORT OR OTHERWISE, ARISING
 * FROM, OUT OF OR IN CONNECTION WITH THE SOFTWARE OR THE USE OR
 * OTHER DEALINGS IN THE SOFTWARE.
 *
 * The complete license agreement can be found here:
 * http://opcfoundation.org/License/MIT/1.00/
 * ======================================================================*/

using System;
using System.Collections.Generic;
using System.Linq;
using System.Threading.Tasks;
using System.Xml;
using static Opc.Ua.Utils;

namespace Opc.Ua.Client.ComplexTypes
{
    /// <summary>
    /// Manages the custom types of a server for a client session.
    /// Loads the custom types into the type factory
    /// of a client session, to allow for decoding and encoding
    /// of custom enumeration types and structured types.
    /// </summary>
    /// <remarks>
    /// Support for V1.03 dictionaries and all V1.04 data type definitions
    /// with the following known restrictions:
    /// - Support only for V1.03 structured types which can be mapped to the V1.04
    /// structured type definition. Unsupported V1.03 types are ignored.
    /// - V1.04 OptionSet does not create the enumeration flags.
    /// </remarks>
    public class ComplexTypeSystem
    {
        #region Constructors
        /// <summary>
        /// Initializes the type system with a session to load the custom types.
        /// </summary>
        public ComplexTypeSystem(ISession session)
        {
            Initialize(new NodeCacheResolver(session), new ComplexTypeBuilderFactory());
        }

        /// <summary>
        /// Initializes the type system with a complex type resolver to load the custom types.
        /// </summary>
        public ComplexTypeSystem(IComplexTypeResolver complexTypeResolver)
        {
            Initialize(complexTypeResolver, new ComplexTypeBuilderFactory());
        }

        /// <summary>
        /// Initializes the type system with a session to load the custom types
        /// and a customized type builder factory
        /// </summary>
        public ComplexTypeSystem(
            ISession session,
            IComplexTypeFactory complexTypeBuilderFactory)
        {
            Initialize(new NodeCacheResolver(session), complexTypeBuilderFactory);
        }

        /// <summary>
        /// Initializes the type system with a complex type resolver to load the custom types.
        /// </summary>
        public ComplexTypeSystem(
            IComplexTypeResolver complexTypeResolver,
            IComplexTypeFactory complexTypeBuilderFactory)
        {
            Initialize(complexTypeResolver, complexTypeBuilderFactory);
        }

        private void Initialize(
<<<<<<< HEAD
            ISession session,
=======
            IComplexTypeResolver complexTypeResolver,
>>>>>>> 1fec89b0
            IComplexTypeFactory complexTypeBuilderFactory)
        {
            m_complexTypeResolver = complexTypeResolver;
            m_complexTypeBuilderFactory = complexTypeBuilderFactory;
        }
        #endregion Constructors

        #region Public Members
        /// <summary>
        /// Load a single custom type with subtypes.
        /// </summary>
        /// <remarks>
        /// Uses inverse references on the server to find the super type(s).
        /// If the new structure contains a type dependency to a yet
        /// unknown type, it loads also the dependent type(s).
        /// For servers without DataTypeDefinition support, all
        /// custom types are loaded.
        /// </remarks>
        public async Task<Type> LoadType(ExpandedNodeId nodeId, bool subTypes = false, bool throwOnError = false)
        {
            try
            {
                // add fast path, if no subTypes are requested
                if (!subTypes)
                {
                    var systemType = GetSystemType(nodeId);
                    if (systemType != null)
                    {
                        return systemType;
                    }
                }

                // cache the server type system
                m_complexTypeResolver.LoadDataTypes(DataTypeIds.BaseDataType, true);
                var subTypeNodes = m_complexTypeResolver.LoadDataTypes(nodeId, subTypes, true);
                var subTypeNodesWithoutKnownTypes = RemoveKnownTypes(subTypeNodes);

                if (subTypeNodesWithoutKnownTypes.Count > 0)
                {
                    IList<INode> serverEnumTypes = new List<INode>();
                    IList<INode> serverStructTypes = new List<INode>();
                    foreach (var node in subTypeNodesWithoutKnownTypes)
                    {
                        AddEnumerationOrStructureType(node, serverEnumTypes, serverStructTypes);
                    }

                    // load server types
                    if (DisableDataTypeDefinition || !LoadBaseDataTypes(serverEnumTypes, serverStructTypes))
                    {
                        if (!DisableDataTypeDictionary)
                        {
                            await LoadDictionaryDataTypes(serverEnumTypes, serverStructTypes, false).ConfigureAwait(false);
                        }
                    }
                }
                return GetSystemType(nodeId);
            }
            catch (Exception ex)
            {
                Utils.LogError(ex, "Failed to load the custom type {0}.", nodeId);
                if (throwOnError)
                {
                    throw;
                }
                return null;
            }
        }

        /// <summary>
        /// Load all custom types of a namespace.
        /// </summary>
        /// <remarks>
        /// If a new type in the namespace contains a type dependency to an
        /// unknown type in another namespace, it loads also the dependent type(s).
        /// For servers without DataTypeDefinition support all
        /// custom types are loaded.
        /// </remarks>
        public async Task<bool> LoadNamespace(string nameSpace, bool throwOnError = false)
        {
            try
            {
                int index = m_complexTypeResolver.NamespaceUris.GetIndex(nameSpace);
                if (index < 0)
                {
                    throw new ServiceResultException($"Bad argument {nameSpace}. Namespace not found.");
                }
                ushort nameSpaceIndex = (ushort)index;
                m_complexTypeResolver.LoadDataTypes(DataTypeIds.BaseDataType, true);
                var serverEnumTypes = m_complexTypeResolver.LoadDataTypes(DataTypeIds.Enumeration);
                var serverStructTypes = m_complexTypeResolver.LoadDataTypes(DataTypeIds.Structure, true);
                // filter for namespace
                serverEnumTypes = serverEnumTypes.Where(rd => rd.NodeId.NamespaceIndex == nameSpaceIndex).ToList();
                serverStructTypes = serverStructTypes.Where(rd => rd.NodeId.NamespaceIndex == nameSpaceIndex).ToList();
                // load types
                if (DisableDataTypeDefinition || !LoadBaseDataTypes(serverEnumTypes, serverStructTypes))
                {
                    if (DisableDataTypeDictionary)
                    {
                        return false;
                    }
                    return await LoadDictionaryDataTypes(serverEnumTypes, serverStructTypes, false).ConfigureAwait(false);
                }
                return true;
            }
            catch (Exception ex)
            {
                Utils.LogError(ex, "Failed to load the custom type namespace {0}.", nameSpace);
                if (throwOnError)
                {
                    throw;
                }
                return false;
            }
        }

        /// <summary>
        /// Load all custom types from a server into the session system type factory.
        /// </summary>
        /// <remarks>
        /// The loader follows the following strategy:
        /// - Load all DataType nodes of the Enumeration subtypes.
        /// - Load all DataType nodes of the Structure subtypes.
        /// - Create all enumerated custom types using the DataTypeDefinion attribute, if available.
        /// - Create all remaining enumerated custom types using the EnumValues or EnumStrings property, if available.
        /// - Create all structured types using the DataTypeDefinion attribute, if available.
        /// if there are type definitions remaining
        /// - Load the binary schema dictionaries with type definitions.
        /// - Create all remaining enumerated custom types using the dictionaries.
        /// - Convert all structured types in the dictionaries to the DataTypeDefinion attribute, if possible.
        /// - Create all structured types from the dictionaries using the converted DataTypeDefinion attribute..
        /// </remarks>
        /// <returns>true if all DataTypes were loaded.</returns>
        public async Task<bool> Load(bool onlyEnumTypes = false, bool throwOnError = false)
        {
            try
            {
                // load server types in cache
                m_complexTypeResolver.LoadDataTypes(DataTypeIds.BaseDataType, true);
                IList<INode> serverEnumTypes = m_complexTypeResolver.LoadDataTypes(DataTypeIds.Enumeration);
                IList<INode> serverStructTypes = onlyEnumTypes ? new List<INode>() : m_complexTypeResolver.LoadDataTypes(DataTypeIds.Structure, true);
                if (DisableDataTypeDefinition || !LoadBaseDataTypes(serverEnumTypes, serverStructTypes))
                {
                    if (DisableDataTypeDictionary)
                    {
                        return false;
                    }
                    return await LoadDictionaryDataTypes(serverEnumTypes, serverStructTypes, true).ConfigureAwait(false);
                }
                return true;
            }
            catch (Exception ex)
            {
                Utils.LogError(ex, "Failed to load the custom types.");
                if (throwOnError)
                {
                    throw;
                }
                return false;
            }
        }

        /// <summary>
        /// Get the types defined in this type system.
        /// </summary>
        public Type[] GetDefinedTypes()
        {
            return m_complexTypeBuilderFactory.GetTypes();
        }
        #endregion Public Members

        #region Internal Properties
        /// <summary>
        /// Disable the use of DataTypeDefinition to create the complex type definition.
        /// </summary>
        internal bool DisableDataTypeDefinition { get; set; } = false;

        /// <summary>
        /// Disable the use of DataType Dictinaries to create the complex type definition.
        /// </summary>
        internal bool DisableDataTypeDictionary { get; set; } = false;
        #endregion Internal Properties

        #region Private Members
        /// <summary>
        /// Load listed custom types from dictionaries
        /// into the sessions system type factory.
        /// </summary>
        /// <remarks>
        /// Loads all custom types at this time to avoid
        /// complexity when resolving type dependencies.
        /// </remarks>
        private async Task<bool> LoadDictionaryDataTypes(
            IList<INode> serverEnumTypes,
            IList<INode> serverStructTypes,
            bool fullTypeList
            )
        {
            // build a type dictionary with all known new types
            var allEnumTypes = fullTypeList ? serverEnumTypes : m_complexTypeResolver.LoadDataTypes(DataTypeIds.Enumeration);
            var typeDictionary = new Dictionary<XmlQualifiedName, NodeId>();

            // strip known types from list
            serverEnumTypes = RemoveKnownTypes(allEnumTypes);

            // load the binary schema dictionaries from the server
            var typeSystem = await m_complexTypeResolver.LoadDataTypeSystem().ConfigureAwait(false);

            // sort dictionaries with import dependencies to the end of the list
            var sortedTypeSystem = typeSystem.OrderBy(t => t.Value.TypeDictionary?.Import?.Length).ToList();

            bool allTypesLoaded = true;

            // create custom types for all dictionaries
            foreach (var dictionaryId in sortedTypeSystem)
            {
                try
                {
                    var dictionary = dictionaryId.Value;
                    if (dictionary.TypeDictionary == null ||
                        dictionary.TypeDictionary.Items == null)
                    {
                        continue;
                    }
                    var targetDictionaryNamespace = dictionary.TypeDictionary.TargetNamespace;
                    var targetNamespaceIndex = m_complexTypeResolver.NamespaceUris.GetIndex(targetDictionaryNamespace);
                    var structureList = new List<Schema.Binary.TypeDescription>();
                    var enumList = new List<Schema.Binary.TypeDescription>();

                    // split into enumeration and structure types and sort
                    // types with dependencies to the end of the list.
                    SplitAndSortDictionary(dictionary, structureList, enumList);

                    // create assembly for all types in the same module
                    var complexTypeBuilder = m_complexTypeBuilderFactory.Create(
                        targetDictionaryNamespace,
                        targetNamespaceIndex,
                        dictionary.Name);

                    // Add all unknown enumeration types in dictionary
                    AddEnumTypes(complexTypeBuilder, typeDictionary, enumList, allEnumTypes, serverEnumTypes);

                    // handle structures
                    int lastStructureCount = 0;
                    while (structureList.Count > 0 &&
                        structureList.Count != lastStructureCount)
                    {
                        lastStructureCount = structureList.Count;
                        var retryStructureList = new List<Schema.Binary.TypeDescription>();
                        // build structured types
                        foreach (var item in structureList)
                        {
                            if (item is Schema.Binary.StructuredType structuredObject)
                            {
                                NodeId nodeId = dictionary.DataTypes.FirstOrDefault(d => d.Value.Name == item.Name).Key;
                                if (nodeId == null)
                                {
                                    Utils.LogError(TraceMasks.Error, "Skip the type definition of {0} because the data type node was not found.", item.Name);
                                    continue;
                                }

                                // find the data type node and the binary encoding id
                                ExpandedNodeId typeId;
                                ExpandedNodeId binaryEncodingId;
                                DataTypeNode dataTypeNode;
                                bool newTypeDescription = m_complexTypeResolver.BrowseTypeIdsForDictionaryComponent(
                                    nodeId,
                                    out typeId,
                                    out binaryEncodingId,
                                    out dataTypeNode);

                                if (!newTypeDescription)
                                {
                                    Utils.LogError(TraceMasks.Error, "Skip the type definition of {0} because the data type node was not found.", item.Name);
                                    continue;
                                }

                                if (GetSystemType(typeId) != null)
                                {
                                    var qName = structuredObject.QName ?? new XmlQualifiedName(structuredObject.Name, targetDictionaryNamespace);
                                    typeDictionary[qName] = ExpandedNodeId.ToNodeId(typeId, m_complexTypeResolver.NamespaceUris);
                                    Utils.LogInfo("Skip the type definition of {0} because the type already exists.", item.Name);
                                    continue;
                                }

                                // Use DataTypeDefinition attribute, if available (>=V1.04)
                                StructureDefinition structureDefinition = null;
                                if (!DisableDataTypeDefinition)
                                {
                                    structureDefinition = GetStructureDefinition(dataTypeNode);
                                }
                                if (structureDefinition == null)
                                {
                                    try
                                    {
                                        // convert the binary schema description to a StructureDefinition
                                        structureDefinition = structuredObject.ToStructureDefinition(
                                            binaryEncodingId,
                                            typeDictionary,
                                            m_complexTypeResolver.NamespaceUris,
                                            dataTypeNode.NodeId);
                                    }
                                    catch (DataTypeNotSupportedException)
                                    {
                                        Utils.LogError("Skipped the type definition of {0} because it is not supported.", item.Name);
                                        continue;
                                    }
                                    catch (ServiceResultException sre)
                                    {
                                        Utils.LogError(sre, "Skip the type definition of {0}.", item.Name);
                                        continue;
                                    }
                                }

                                ExpandedNodeIdCollection missingTypeIds = null;
                                Type complexType = null;
                                if (structureDefinition != null)
                                {
                                    var encodingIds = m_complexTypeResolver.BrowseForEncodings(typeId, m_supportedEncodings,
                                        out binaryEncodingId, out ExpandedNodeId xmlEncodingId);
                                    try
                                    {
                                        // build the actual .NET structured type in assembly
                                        complexType = AddStructuredType(
                                            complexTypeBuilder,
                                            structureDefinition,
                                            dataTypeNode.BrowseName,
                                            typeId,
                                            binaryEncodingId,
                                            xmlEncodingId,
                                            out missingTypeIds
                                            );
                                    }
                                    catch (DataTypeNotSupportedException typeNotSupportedException)
                                    {
                                        Utils.LogInfo(typeNotSupportedException,
                                            "Skipped the type definition of {0} because it is not supported.", item.Name);
                                        continue;
                                    }

                                    // Add new type to factory
                                    if (complexType != null)
                                    {
                                        // match namespace and add new type to type factory
                                        foreach (var encodingId in encodingIds)
                                        {
                                            AddEncodeableType(encodingId, complexType);
                                        }
                                        AddEncodeableType(typeId, complexType);
                                        var qName = structuredObject.QName ?? new XmlQualifiedName(structuredObject.Name, targetDictionaryNamespace);
                                        typeDictionary[qName] = ExpandedNodeId.ToNodeId(typeId, m_complexTypeResolver.NamespaceUris);
                                    }
                                }

                                if (complexType == null)
                                {
                                    retryStructureList.Add(item);
                                    Utils.LogTrace("Skipped the type definition of {0}, missing {1}. Retry in next round.", item.Name, missingTypeIds?.ToString() ?? string.Empty);
                                }
                            }
                        }
                        structureList = retryStructureList;
                    }
                    allTypesLoaded = allTypesLoaded && structureList.Count == 0;
                }
                catch (ServiceResultException sre)
                {
                    Utils.LogError(sre,
                        "Unexpected error processing {0}.", dictionaryId.Value.Name);
                }
            }
            return allTypesLoaded;
        }

        /// <summary>
        /// Load all custom types with DataTypeDefinition into the type factory.
        /// </summary>
        /// <returns>true if all types were loaded, false otherwise</returns>
        private bool LoadBaseDataTypes(
            IList<INode> serverEnumTypes,
            IList<INode> serverStructTypes
            )
        {
            bool repeatDataTypeLoad = false;
            IList<INode> enumTypesToDoList = new List<INode>();
            IList<INode> structTypesToDoList = new List<INode>();

            do
            {
                // strip known types
                serverEnumTypes = RemoveKnownTypes(serverEnumTypes);
                serverStructTypes = RemoveKnownTypes(serverStructTypes);

                repeatDataTypeLoad = false;
                try
                {
                    enumTypesToDoList = LoadBaseEnumDataTypes(serverEnumTypes);
                    structTypesToDoList = LoadBaseStructureDataTypes(serverStructTypes);
                }
                catch (DataTypeNotFoundException dtnfex)
                {
                    Utils.LogWarning(dtnfex.Message);
                    foreach (var nodeId in dtnfex.NodeIds)
                    {
                        // add missing types to list
                        var dataTypeNode = m_complexTypeResolver.Find(nodeId);
                        if (dataTypeNode != null)
                        {
                            AddEnumerationOrStructureType(dataTypeNode, serverEnumTypes, serverStructTypes);
                            repeatDataTypeLoad = true;
                        }
                        else
                        {
                            Utils.LogWarning("Datatype {0} was not found.", nodeId);
                        }
                    }
                }
            } while (repeatDataTypeLoad);

            // all types loaded
            return enumTypesToDoList.Count == 0 && structTypesToDoList.Count == 0;
        }

        /// <summary>
        /// Load all custom types with DataTypeDefinition into the type factory.
        /// </summary>
        /// <returns>true if all types were loaded, false otherwise</returns>
        private IList<INode> LoadBaseEnumDataTypes(
            IList<INode> serverEnumTypes
            )
        {
            // strip known types
            serverEnumTypes = RemoveKnownTypes(serverEnumTypes);

            // add new enum Types for all namespaces
            var enumTypesToDoList = new List<INode>();
            int namespaceCount = m_complexTypeResolver.NamespaceUris.Count;

            // create enumeration types for all namespaces
            for (uint i = 0; i < namespaceCount; i++)
            {
                IComplexTypeBuilder complexTypeBuilder = null;
                var enumTypes = serverEnumTypes.Where(node => node.NodeId.NamespaceIndex == i).ToList();
                if (enumTypes.Count != 0)
                {
                    if (complexTypeBuilder == null)
                    {
                        string targetNamespace = m_complexTypeResolver.NamespaceUris.GetString(i);
                        complexTypeBuilder = m_complexTypeBuilderFactory.Create(
                            targetNamespace,
                            (int)i);
                    }
                    foreach (var enumType in enumTypes)
                    {
                        var newType = AddEnumType(complexTypeBuilder, enumType as DataTypeNode);
                        if (newType != null)
                        {
                            // match namespace and add to type factory
                            AddEncodeableType(enumType.NodeId, newType);
                        }
                        else
                        {
                            enumTypesToDoList.Add(enumType);
                        }
                    }
                }
            }

            // all types loaded, return remaining
            return enumTypesToDoList;
        }

        /// <summary>
        /// Load all structure custom types with DataTypeDefinition into the type factory.
        /// </summary>
        /// <returns>true if all types were loaded, false otherwise</returns>
        private IList<INode> LoadBaseStructureDataTypes(
            IList<INode> serverStructTypes
            )
        {
            // strip known types
            serverStructTypes = RemoveKnownTypes(serverStructTypes);

            // add new enum Types for all namespaces
            int namespaceCount = m_complexTypeResolver.NamespaceUris.Count;

            bool retryAddStructType;
            var structTypesToDoList = new List<INode>();
            var structTypesWorkList = serverStructTypes;

            // allow the loader to cache the encodings
            IList<ExpandedNodeId> nodeIds = serverStructTypes.Select(n => n.NodeId).ToList();
            m_complexTypeResolver.BrowseForEncodings(nodeIds, m_supportedEncodings);

            // create structured types for all namespaces
            do
            {
                retryAddStructType = false;
                for (uint i = 0; i < namespaceCount; i++)
                {
                    IComplexTypeBuilder complexTypeBuilder = null;
                    var structTypes = structTypesWorkList.Where(node => node.NodeId.NamespaceIndex == i).ToList();
                    if (structTypes.Count != 0)
                    {
                        if (complexTypeBuilder == null)
                        {
                            string targetNamespace = m_complexTypeResolver.NamespaceUris.GetString(i);
                            complexTypeBuilder = m_complexTypeBuilderFactory.Create(
                                targetNamespace,
                                (int)i);
                        }
                        foreach (INode structType in structTypes)
                        {
                            Type newType = null;
                            if (!(structType is DataTypeNode dataTypeNode) ||
                                dataTypeNode.IsAbstract)
                            {
                                continue;
                            }

                            var structureDefinition = GetStructureDefinition(dataTypeNode);
                            if (structureDefinition != null)
                            {
                                var encodingIds = m_complexTypeResolver.BrowseForEncodings(structType.NodeId, m_supportedEncodings,
                                    out ExpandedNodeId binaryEncodingId, out ExpandedNodeId xmlEncodingId);
                                try
                                {
                                    ExpandedNodeId typeId = NormalizeExpandedNodeId(structType.NodeId);
                                    newType = AddStructuredType(
                                        complexTypeBuilder,
                                        structureDefinition,
                                        dataTypeNode.BrowseName,
                                        typeId,
                                        binaryEncodingId,
                                        xmlEncodingId,
                                        out ExpandedNodeIdCollection missingTypeIds
                                        );

                                    if (missingTypeIds?.Count > 0)
                                    {
                                        var missingTypeIdsFromWorkList = new ExpandedNodeIdCollection();
                                        foreach (var missingTypeId in missingTypeIds)
                                        {
                                            var typeMatch = structTypesWorkList.FirstOrDefault(n => n.NodeId == missingTypeId);
                                            if (typeMatch == null)
                                            {
                                                missingTypeIdsFromWorkList.Add(missingTypeId);
                                            }
                                        }
                                        foreach (var id in missingTypeIdsFromWorkList)
                                        {
                                            if (!structTypesToDoList.Where(n => n.NodeId == id).Any())
                                            {
                                                structTypesToDoList.Add(m_complexTypeResolver.Find(id));
                                            }
                                            retryAddStructType = true;
                                        }
                                    }
                                }
                                catch (DataTypeNotSupportedException)
                                {
                                    Utils.LogError("Skipped the type definition of {0} because it is not supported.", dataTypeNode.BrowseName.Name);
                                }
                                catch
                                {
                                    // creating the new type failed, likely a missing dependency, retry later
                                    retryAddStructType = true;
                                }

                                if (newType != null)
                                {
                                    foreach (var encodingId in encodingIds)
                                    {
                                        AddEncodeableType(encodingId, newType);
                                    }
                                    AddEncodeableType(structType.NodeId, newType);
                                }
                            }

                            if (newType == null)
                            {
                                structTypesToDoList.Add(structType);
                                if (structureDefinition != null)
                                {
                                    retryAddStructType = true;
                                }
                            }
                        }
                    }
                }
                // due to type dependencies, retry missing types until there is no more progress
                if (retryAddStructType &&
                    structTypesWorkList.Count != structTypesToDoList.Count)
                {
                    structTypesWorkList = structTypesToDoList;
                    structTypesToDoList = new List<INode>();
                }
                else
                {
                    break;
                }
            } while (retryAddStructType);

            // all types loaded
            return structTypesToDoList;
        }

        /// <summary>
        /// Return the structure definition from a DataTypeDefinition
        /// </summary>
        private StructureDefinition GetStructureDefinition(DataTypeNode dataTypeNode)
        {
            if (dataTypeNode.DataTypeDefinition?.Body is StructureDefinition structureDefinition)
            {
                // Validate the DataTypeDefinition structure,
                // but not if the type is supported
                if (structureDefinition.Fields == null ||
                    structureDefinition.BaseDataType.IsNullNodeId ||
                    structureDefinition.BinaryEncodingId.IsNull)
                {
                    return null;
                }
                // Validate the structure according to Part3, Table 36
                foreach (var field in structureDefinition.Fields)
                {
                    // validate if the DataTypeDefinition is correctly
                    // filled out, some servers don't do it yet...
                    if (field.BinaryEncodingId.IsNull ||
                        field.DataType.IsNullNodeId ||
                        field.TypeId.IsNull ||
                        field.Name == null)
                    {
                        return null;
                    }
                    if (!(field.ValueRank == ValueRanks.Scalar ||
                        field.ValueRank >= ValueRanks.OneDimension))
                    {
                        return null;
                    }
                }
                return structureDefinition;
            }
            return null;
        }

        /// <summary>
        /// Helper to ensure the expanded nodeId contains a valid namespaceUri.
        /// </summary>
        /// <param name="expandedNodeId">The expanded nodeId.</param>
        /// <returns>The normalized expanded nodeId.</returns>
        private ExpandedNodeId NormalizeExpandedNodeId(ExpandedNodeId expandedNodeId)
        {
            var nodeId = ExpandedNodeId.ToNodeId(expandedNodeId, m_complexTypeResolver.NamespaceUris);
            return NodeId.ToExpandedNodeId(nodeId, m_complexTypeResolver.NamespaceUris);
        }

        /// <summary>
        /// Add data type to enumeration or structure base type list depending on supertype.
        /// </summary>
        private void AddEnumerationOrStructureType(INode dataTypeNode, IList<INode> serverEnumTypes, IList<INode> serverStructTypes)
        {
            NodeId superType = ExpandedNodeId.ToNodeId(dataTypeNode.NodeId, m_complexTypeResolver.NamespaceUris);
            while (true)
            {
                superType = m_complexTypeResolver.FindSuperType(superType);
                if (superType.IsNullNodeId)
                {
                    throw new ServiceResultException(StatusCodes.BadNodeIdInvalid, $"SuperType for {dataTypeNode.NodeId} not found.");
                }
                if (superType == DataTypeIds.Enumeration)
                {
                    serverEnumTypes.Insert(0, dataTypeNode);
                    break;
                }
                else if (superType == DataTypeIds.Structure)
                {
                    serverStructTypes.Insert(0, dataTypeNode);
                    break;
                }
                else if (TypeInfo.GetBuiltInType(superType) != BuiltInType.Null)
                {
                    break;
                }
            }
        }

        /// <summary>
        /// Remove all known types in the type factory from a list of DataType nodes.
        /// </summary>
        private IList<INode> RemoveKnownTypes(IList<INode> nodeList)
        {
            return nodeList.Where(
                node => GetSystemType(node.NodeId) == null).Distinct().ToList();
        }

        /// <summary>
        /// Get the factory system type for an expanded node id.
        /// </summary>
        private Type GetSystemType(ExpandedNodeId nodeId)
        {
            if (!nodeId.IsAbsolute)
            {
                nodeId = NormalizeExpandedNodeId(nodeId);
            }
            return m_complexTypeResolver.Factory.GetSystemType(nodeId);
        }

        /// <summary>
        /// Add an enum type defined in a binary schema dictionary.
        /// </summary>
        private void AddEnumTypes(
            IComplexTypeBuilder complexTypeBuilder,
            Dictionary<XmlQualifiedName, NodeId> typeDictionary,
            IList<Schema.Binary.TypeDescription> enumList,
            IList<INode> allEnumerationTypes,
            IList<INode> enumerationTypes)
        {
            foreach (var item in enumList)
            {
                Type newType = null;
                DataTypeNode enumDescription = null;
                DataTypeNode enumType = enumerationTypes.FirstOrDefault(node =>
                    node.BrowseName.Name == item.Name &&
                    (node.BrowseName.NamespaceIndex == complexTypeBuilder.TargetNamespaceIndex ||
                    complexTypeBuilder.TargetNamespaceIndex == -1))
                    as DataTypeNode;
                if (enumType != null)
                {
                    enumDescription = enumType;
                    // try dictionary enum definition
                    if (item is Schema.Binary.EnumeratedType enumeratedObject)
                    {
                        // 1. use Dictionary entry
                        newType = complexTypeBuilder.AddEnumType(enumeratedObject);
                    }
                    if (newType == null)
                    {
                        var dataTypeNode = m_complexTypeResolver.Find(enumType.NodeId) as DataTypeNode;
                        if (dataTypeNode != null)
                        {
                            if (dataTypeNode.DataTypeDefinition != null)
                            {
                                // 2. use DataTypeDefinition 
                                newType = complexTypeBuilder.AddEnumType(enumType.BrowseName.Name, dataTypeNode.DataTypeDefinition);
                            }
                            else
                            {
                                // get the EnumFields or EnumStrings property
                                object enumTypeArray = m_complexTypeResolver.GetEnumTypeArray(enumType.NodeId);
                                if (enumTypeArray is ExtensionObject[] extensionObject)
                                {
                                    // 3. use EnumValues
                                    newType = complexTypeBuilder.AddEnumType(enumType.BrowseName.Name, extensionObject);
                                }
                                else if (enumTypeArray is LocalizedText[] localizedText)
                                {
                                    // 4. use EnumStrings
                                    newType = complexTypeBuilder.AddEnumType(enumType.BrowseName.Name, localizedText);
                                }
                            }
                        }
                    }
                }
                else
                {
                    enumDescription = allEnumerationTypes.FirstOrDefault(node =>
                        node.BrowseName.Name == item.Name &&
                        (node.BrowseName.NamespaceIndex == complexTypeBuilder.TargetNamespaceIndex ||
                        complexTypeBuilder.TargetNamespaceIndex == -1))
                        as DataTypeNode;
                }
                if (enumDescription != null)
                {
                    var qName = new XmlQualifiedName(item.Name, complexTypeBuilder.TargetNamespace);
                    typeDictionary[qName] = enumDescription.NodeId;
                }
                if (newType != null)
                {
                    // match namespace and add to type factory
                    AddEncodeableType(enumType.NodeId, newType);
                }
            }
        }

        /// <summary>
        /// Helper to add new type with absolute ExpandedNodeId.
        /// </summary>
        private void AddEncodeableType(ExpandedNodeId nodeId, Type type)
        {
            if (NodeId.IsNull(nodeId) || type == null)
            {
                return;
            }
            var internalNodeId = NormalizeExpandedNodeId(nodeId);
            Utils.LogDebug("Adding Type {0} as: {1}", type.FullName, internalNodeId);
            m_complexTypeResolver.Factory.AddEncodeableType(internalNodeId, type);
        }

        /// <summary>
        /// Add an enum type defined in a DataType node.
        /// </summary>
        private Type AddEnumType(
            IComplexTypeBuilder complexTypeBuilder,
            DataTypeNode enumTypeNode
            )
        {
            Type newType = null;
            if (enumTypeNode != null)
            {
                QualifiedName name = enumTypeNode.BrowseName;
                if (enumTypeNode.DataTypeDefinition != null)
                {
                    // 1. use DataTypeDefinition 
                    newType = complexTypeBuilder.AddEnumType(name, enumTypeNode.DataTypeDefinition);
                }
                else
                {
                    // browse for EnumFields or EnumStrings property
                    object enumTypeArray = m_complexTypeResolver.GetEnumTypeArray(enumTypeNode.NodeId);
                    if (enumTypeArray is ExtensionObject[] extensionObject)
                    {
                        // 2. use EnumValues
                        newType = complexTypeBuilder.AddEnumType(name, extensionObject);
                    }
                    else if (enumTypeArray is LocalizedText[] localizedText)
                    {
                        // 3. use EnumStrings
                        newType = complexTypeBuilder.AddEnumType(name, localizedText);
                    }
                }
            }
            return newType;
        }

        /// <summary>
        /// Add structured type to assembly with StructureDefinition.
        /// </summary>
        private Type AddStructuredType(
            IComplexTypeBuilder complexTypeBuilder,
            StructureDefinition structureDefinition,
            QualifiedName typeName,
            ExpandedNodeId complexTypeId,
            ExpandedNodeId binaryEncodingId,
            ExpandedNodeId xmlEncodingId,
            out ExpandedNodeIdCollection missingTypes
            )
        {
            // init missing type list
            missingTypes = null;

            // check all types
            var typeList = new List<Type>();
            foreach (StructureField field in structureDefinition.Fields)
            {
                Type newType = GetFieldType(field);
                if (newType == null &&
                    !IsRecursiveDataType(ExpandedNodeId.ToNodeId(complexTypeId, m_complexTypeResolver.NamespaceUris), field.DataType))
                {
                    if (missingTypes == null)
                    {
                        missingTypes = new ExpandedNodeIdCollection() { field.DataType };
                    }
                    else
                    {
                        missingTypes.Add(field.DataType);
                    }
                }
                else
                {
                    typeList.Add(newType);
                }
            }

            if (missingTypes != null)
            {
                return null;
            }

            var fieldBuilder = complexTypeBuilder.AddStructuredType(
                typeName,
                structureDefinition
                );

            fieldBuilder.AddTypeIdAttribute(complexTypeId, binaryEncodingId, xmlEncodingId);

            int order = 1;
            var typeListEnumerator = typeList.GetEnumerator();
            foreach (StructureField field in structureDefinition.Fields)
            {
                typeListEnumerator.MoveNext();

                // check for recursive data type:
                //    field has the same data type as the parent structure
                var isRecursiveDataType = IsRecursiveDataType(ExpandedNodeId.ToNodeId(complexTypeId, m_complexTypeResolver.NamespaceUris), field.DataType);
                if (isRecursiveDataType)
                {
                    fieldBuilder.AddField(field, fieldBuilder.GetStructureType(field.ValueRank), order);
                }
                else
                {
                    fieldBuilder.AddField(field, typeListEnumerator.Current, order);
                }
                order++;
            }

            return fieldBuilder.CreateType();
        }

        private bool IsRecursiveDataType(NodeId structureDataType, NodeId fieldDataType)
            => fieldDataType.Equals(structureDataType);

        /// <summary>
        /// Determine the type of a field in a StructureField definition.
        /// </summary>
        private Type GetFieldType(StructureField field)
        {
            if (field.ValueRank != ValueRanks.Scalar &&
                field.ValueRank < ValueRanks.OneDimension)
            {
                throw new DataTypeNotSupportedException(field.DataType, $"The ValueRank {field.ValueRank} is not supported.");
            }

            Type fieldType = field.DataType.NamespaceIndex == 0 ?
                TypeInfo.GetSystemType(field.DataType, m_complexTypeResolver.Factory) :
                GetSystemType(field.DataType);

            if (fieldType == null)
            {
                var superType = GetBuiltInSuperType(field.DataType);
                if (superType?.IsNullNodeId == false)
                {
                    field.DataType = superType;
                    return GetFieldType(field);
                }
                return null;
            }

            if (field.ValueRank == ValueRanks.OneDimension)
            {
                fieldType = fieldType.MakeArrayType();
            }
            else if (field.ValueRank >= ValueRanks.TwoDimensions)
            {
                fieldType = fieldType.MakeArrayType(field.ValueRank);
            }

            return fieldType;
        }

        /// <summary>
        /// Find superType for a datatype.
        /// </summary>
        private NodeId GetBuiltInSuperType(NodeId dataType)
        {
            NodeId superType = dataType;
            while (true)
            {
                superType = m_complexTypeResolver.FindSuperType(superType);
                if (superType?.IsNullNodeId != false)
                {
                    return null;
                }
                if (superType.NamespaceIndex == 0)
                {
                    if (superType == DataTypeIds.Enumeration &&
                        dataType.NamespaceIndex == 0)
                    {
                        // enumerations of namespace 0 in a structure
                        // which are not in the type system are encoded as UInt32
                        return new NodeId((uint)BuiltInType.UInt32);
                    }
                    if (superType == DataTypeIds.Enumeration ||
                        superType == DataTypeIds.Structure)
                    {
                        return null;
                    }
                    break;
                }
            }
            return superType;
        }

        /// <summary>
        /// Split the dictionary types into a list of structures and enumerations.
        /// Sort the structures by dependencies, with structures with dependent
        /// types at the end of the list, so they can be added to the factory in order.
        /// </summary>
        private void SplitAndSortDictionary(
            DataDictionary dictionary,
            List<Schema.Binary.TypeDescription> structureList,
            List<Schema.Binary.TypeDescription> enumList
            )
        {
            foreach (var item in dictionary.TypeDictionary.Items)
            {
                if (item is Schema.Binary.StructuredType structuredObject)
                {
                    var dependentFields = structuredObject.Field.Where(f => f.TypeName.Namespace == dictionary.TypeDictionary.TargetNamespace);
                    if (!dependentFields.Any())
                    {
                        structureList.Insert(0, structuredObject);
                    }
                    else
                    {
                        structureList.Add(structuredObject);
                    }
                }
                else if (item is Schema.Binary.EnumeratedType)
                {
                    enumList.Add(item);
                }
                else if (item is Schema.Binary.OpaqueType)
                {
                    // no need to handle Opaque types
                }
                else
                {
                    throw ServiceResultException.Create(StatusCodes.BadUnexpectedError,
                        "Unexpected Type in binary schema: {0}.", item.GetType().Name);
                }
            }
        }
        #endregion Private Members

        #region Private Fields
<<<<<<< HEAD
        private ISession m_session;
=======
        private IComplexTypeResolver m_complexTypeResolver;
>>>>>>> 1fec89b0
        private IComplexTypeFactory m_complexTypeBuilderFactory;
        private static readonly string[] m_supportedEncodings = new string[] { BrowseNames.DefaultBinary, BrowseNames.DefaultXml, BrowseNames.DefaultJson };
        #endregion Private Fields
    }
}//namespace<|MERGE_RESOLUTION|>--- conflicted
+++ resolved
@@ -90,11 +90,7 @@
         }
 
         private void Initialize(
-<<<<<<< HEAD
-            ISession session,
-=======
             IComplexTypeResolver complexTypeResolver,
->>>>>>> 1fec89b0
             IComplexTypeFactory complexTypeBuilderFactory)
         {
             m_complexTypeResolver = complexTypeResolver;
@@ -1119,11 +1115,7 @@
         #endregion Private Members
 
         #region Private Fields
-<<<<<<< HEAD
-        private ISession m_session;
-=======
         private IComplexTypeResolver m_complexTypeResolver;
->>>>>>> 1fec89b0
         private IComplexTypeFactory m_complexTypeBuilderFactory;
         private static readonly string[] m_supportedEncodings = new string[] { BrowseNames.DefaultBinary, BrowseNames.DefaultXml, BrowseNames.DefaultJson };
         #endregion Private Fields
