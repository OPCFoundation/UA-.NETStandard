/* ========================================================================
 * Copyright (c) 2005-2020 The OPC Foundation, Inc. All rights reserved.
 *
 * OPC Foundation MIT License 1.00
 * 
 * Permission is hereby granted, free of charge, to any person
 * obtaining a copy of this software and associated documentation
 * files (the "Software"), to deal in the Software without
 * restriction, including without limitation the rights to use,
 * copy, modify, merge, publish, distribute, sublicense, and/or sell
 * copies of the Software, and to permit persons to whom the
 * Software is furnished to do so, subject to the following
 * conditions:
 * 
 * The above copyright notice and this permission notice shall be
 * included in all copies or substantial portions of the Software.
 * THE SOFTWARE IS PROVIDED "AS IS", WITHOUT WARRANTY OF ANY KIND,
 * EXPRESS OR IMPLIED, INCLUDING BUT NOT LIMITED TO THE WARRANTIES
 * OF MERCHANTABILITY, FITNESS FOR A PARTICULAR PURPOSE AND
 * NONINFRINGEMENT. IN NO EVENT SHALL THE AUTHORS OR COPYRIGHT
 * HOLDERS BE LIABLE FOR ANY CLAIM, DAMAGES OR OTHER LIABILITY,
 * WHETHER IN AN ACTION OF CONTRACT, TORT OR OTHERWISE, ARISING
 * FROM, OUT OF OR IN CONNECTION WITH THE SOFTWARE OR THE USE OR
 * OTHER DEALINGS IN THE SOFTWARE.
 *
 * The complete license agreement can be found here:
 * http://opcfoundation.org/License/MIT/1.00/
 * ======================================================================*/

using System;
using System.Collections.Generic;
using System.Linq;
using System.Threading.Tasks;
using System.Xml;
using static Opc.Ua.Utils;

namespace Opc.Ua.Client.ComplexTypes
{
    /// <summary>
    /// Manages the custom types of a server for a client session.
    /// Loads the custom types into the type factory
    /// of a client session, to allow for decoding and encoding
    /// of custom enumeration types and structured types.
    /// </summary>
    /// <remarks>
    /// Support for V1.03 dictionaries and all V1.04 data type definitions
    /// with the following known restrictions:
    /// - Support only for V1.03 structured types which can be mapped to the V1.04
    /// structured type definition. Unsupported V1.03 types are ignored.
    /// - V1.04 OptionSet does not create the enumeration flags.
    /// </remarks>
    public class ComplexTypeSystem
    {
        #region Constructors
        /// <summary>
        /// Initializes the type system with a session to load the custom types.
        /// </summary>
        public ComplexTypeSystem(Session session)
        {
            Initialize(new NodeCacheResolver(session), new ComplexTypeBuilderFactory());
        }

        /// <summary>
        /// Initializes the type system with a complex type resolver to load the custom types.
        /// </summary>
        public ComplexTypeSystem(IComplexTypeResolver complexTypeResolver)
        {
            Initialize(complexTypeResolver, new ComplexTypeBuilderFactory());
        }

        /// <summary>
        /// Initializes the type system with a session to load the custom types
        /// and a customized type builder factory
        /// </summary>
        public ComplexTypeSystem(
            Session session,
            IComplexTypeFactory complexTypeBuilderFactory)
        {
            Initialize(new NodeCacheResolver(session), complexTypeBuilderFactory);
        }

        /// <summary>
        /// Initializes the type system with a complex type resolver to load the custom types.
        /// </summary>
        public ComplexTypeSystem(
            IComplexTypeResolver complexTypeResolver,
            IComplexTypeFactory complexTypeBuilderFactory)
        {
            Initialize(complexTypeResolver, complexTypeBuilderFactory);
        }

        private void Initialize(
            IComplexTypeResolver complexTypeResolver,
            IComplexTypeFactory complexTypeBuilderFactory)
        {
            m_complexTypeResolver = complexTypeResolver;
            m_complexTypeBuilderFactory = complexTypeBuilderFactory;
        }
        #endregion Constructors

        #region Public Members
        /// <summary>
        /// Load a single custom type with subtypes.
        /// </summary>
        /// <remarks>
        /// Uses inverse references on the server to find the super type(s).
        /// If the new structure contains a type dependency to a yet
        /// unknown type, it loads also the dependent type(s).
        /// For servers without DataTypeDefinition support, all
        /// custom types are loaded.
        /// </remarks>
        public async Task<Type> LoadType(ExpandedNodeId nodeId, bool subTypes = false, bool throwOnError = false)
        {
            try
            {
                // add fast path, if no subTypes are requested
                if (!subTypes)
                {
                    var systemType = GetSystemType(nodeId);
                    if (systemType != null)
                    {
                        return systemType;
                    }
                }

                var subTypeNodes = m_complexTypeResolver.LoadDataTypes(nodeId, subTypes, true);
                var subTypeNodesWithoutKnownTypes = RemoveKnownTypes(subTypeNodes);

                if (subTypeNodesWithoutKnownTypes.Count > 0)
                {
                    IList<INode> serverEnumTypes = new List<INode>();
                    IList<INode> serverStructTypes = new List<INode>();
                    foreach (var node in subTypeNodesWithoutKnownTypes)
                    {
                        AddEnumerationOrStructureType(node, serverEnumTypes, serverStructTypes);
                    }

                    // load server types
                    if (DisableDataTypeDefinition || !LoadBaseDataTypes(serverEnumTypes, serverStructTypes))
                    {
                        if (!DisableDataTypeDictionary)
                        {
                            await LoadDictionaryDataTypes(serverEnumTypes, serverStructTypes, false).ConfigureAwait(false);
                        }
                    }
                }
                return GetSystemType(nodeId);
            }
            catch (Exception ex)
            {
                Utils.LogError(ex, "Failed to load the custom type {0}.", nodeId);
                if (throwOnError)
                {
                    throw;
                }
                return null;
            }
        }

        /// <summary>
        /// Load all custom types of a namespace.
        /// </summary>
        /// <remarks>
        /// If a new type in the namespace contains a type dependency to an
        /// unknown type in another namespace, it loads also the dependent type(s).
        /// For servers without DataTypeDefinition support all
        /// custom types are loaded.
        /// </remarks>
        public async Task<bool> LoadNamespace(string nameSpace, bool throwOnError = false)
        {
            try
            {
                int index = m_complexTypeResolver.NamespaceUris.GetIndex(nameSpace);
                if (index < 0)
                {
                    throw new ServiceResultException($"Bad argument {nameSpace}. Namespace not found.");
                }
                ushort nameSpaceIndex = (ushort)index;
                var serverEnumTypes = m_complexTypeResolver.LoadDataTypes(DataTypeIds.Enumeration);
                var serverStructTypes = m_complexTypeResolver.LoadDataTypes(DataTypeIds.Structure, true);
                // filter for namespace
                serverEnumTypes = serverEnumTypes.Where(rd => rd.NodeId.NamespaceIndex == nameSpaceIndex).ToList();
                serverStructTypes = serverStructTypes.Where(rd => rd.NodeId.NamespaceIndex == nameSpaceIndex).ToList();
                // load types
                if (DisableDataTypeDefinition || !LoadBaseDataTypes(serverEnumTypes, serverStructTypes))
                {
                    if (DisableDataTypeDictionary)
                    {
                        return false;
                    }
                    return await LoadDictionaryDataTypes(serverEnumTypes, serverStructTypes, false).ConfigureAwait(false);
                }
                return true;
            }
            catch (Exception ex)
            {
                Utils.LogError(ex, "Failed to load the custom type dictionary.");
                if (throwOnError)
                {
                    throw;
                }
                return false;
            }
        }

        /// <summary>
        /// Load all custom types from a server into the session system type factory.
        /// </summary>
        /// <remarks>
        /// The loader follows the following strategy:
        /// - Load all DataType nodes of the Enumeration subtypes.
        /// - Load all DataType nodes of the Structure subtypes.
        /// - Create all enumerated custom types using the DataTypeDefinion attribute, if available.
        /// - Create all remaining enumerated custom types using the EnumValues or EnumStrings property, if available.
        /// - Create all structured types using the DataTypeDefinion attribute, if available.
        /// if there are type definitions remaining
        /// - Load the binary schema dictionaries with type definitions.
        /// - Create all remaining enumerated custom types using the dictionaries.
        /// - Convert all structured types in the dictionaries to the DataTypeDefinion attribute, if possible.
        /// - Create all structured types from the dictionaries using the converted DataTypeDefinion attribute..
        /// </remarks>
        /// <returns>true if all DataTypes were loaded.</returns>
        public async Task<bool> Load(bool onlyEnumTypes = false, bool throwOnError = false)
        {
            try
            {
                // load server types
                IList<INode> serverEnumTypes = m_complexTypeResolver.LoadDataTypes(DataTypeIds.Enumeration);
                IList<INode> serverStructTypes = onlyEnumTypes ? new List<INode>() : m_complexTypeResolver.LoadDataTypes(DataTypeIds.Structure, true);
                if (DisableDataTypeDefinition || !LoadBaseDataTypes(serverEnumTypes, serverStructTypes))
                {
                    if (DisableDataTypeDictionary)
                    {
                        return false;
                    }
                    return await LoadDictionaryDataTypes(serverEnumTypes, serverStructTypes, true).ConfigureAwait(false);
                }
                return true;
            }
            catch (Exception ex)
            {
                Utils.LogError(ex, "Failed to load the custom type dictionary.");
                if (throwOnError)
                {
                    throw;
                }
                return false;
            }
        }

        /// <summary>
        /// Get the types defined in this type system.
        /// </summary>
        public Type[] GetDefinedTypes()
        {
            return m_complexTypeBuilderFactory.GetTypes();
        }
        #endregion Public Members

        #region Internal Properties
        /// <summary>
        /// Disable the use of DataTypeDefinition to create the complex type definition.
        /// </summary>
        internal bool DisableDataTypeDefinition { get; set; } = false;

        /// <summary>
        /// Disable the use of DataType Dictinaries to create the complex type definition.
        /// </summary>
        internal bool DisableDataTypeDictionary { get; set; } = false;
        #endregion Internal Properties

        #region Private Members
        /// <summary>
        /// Load listed custom types from dictionaries
        /// into the sessions system type factory.
        /// </summary>
        /// <remarks>
        /// Loads all custom types at this time to avoid
        /// complexity when resolving type dependencies.
        /// </remarks>
        private async Task<bool> LoadDictionaryDataTypes(
            IList<INode> serverEnumTypes,
            IList<INode> serverStructTypes,
            bool fullTypeList
            )
        {
            // build a type dictionary with all known new types
            var allEnumTypes = fullTypeList ? serverEnumTypes : m_complexTypeResolver.LoadDataTypes(DataTypeIds.Enumeration);
            var typeDictionary = new Dictionary<XmlQualifiedName, NodeId>();

            // strip known types from list
            serverEnumTypes = RemoveKnownTypes(allEnumTypes);

            // load the binary schema dictionaries from the server
            var typeSystem = await m_complexTypeResolver.LoadDataTypeSystem().ConfigureAwait(false);

            // sort dictionaries with import dependencies to the end of the list
            var sortedTypeSystem = typeSystem.OrderBy(t => t.Value.TypeDictionary?.Import?.Length).ToList();

            bool allTypesLoaded = true;

            // create custom types for all dictionaries
            foreach (var dictionaryId in sortedTypeSystem)
            {
                try
                {
                    var dictionary = dictionaryId.Value;
                    if (dictionary.TypeDictionary == null ||
                        dictionary.TypeDictionary.Items == null)
                    {
                        continue;
                    }
                    var targetDictionaryNamespace = dictionary.TypeDictionary.TargetNamespace;
                    var targetNamespaceIndex = m_complexTypeResolver.NamespaceUris.GetIndex(targetDictionaryNamespace);
                    var structureList = new List<Schema.Binary.TypeDescription>();
                    var enumList = new List<Opc.Ua.Schema.Binary.TypeDescription>();

                    // split into enumeration and structure types and sort
                    // types with dependencies to the end of the list.
                    SplitAndSortDictionary(dictionary, structureList, enumList);

                    // create assembly for all types in the same module
                    var complexTypeBuilder = m_complexTypeBuilderFactory.Create(
                        targetDictionaryNamespace,
                        targetNamespaceIndex,
                        dictionary.Name);

                    // Add all unknown enumeration types in dictionary
                    AddEnumTypes(complexTypeBuilder, typeDictionary, enumList, allEnumTypes, serverEnumTypes);

                    // handle structures
                    int lastStructureCount = 0;
                    while (structureList.Count > 0 &&
                        structureList.Count != lastStructureCount)
                    {
                        lastStructureCount = structureList.Count;
                        var retryStructureList = new List<Schema.Binary.TypeDescription>();
                        // build structured types
                        foreach (var item in structureList)
                        {
                            if (item is Opc.Ua.Schema.Binary.StructuredType structuredObject)
                            {   // note: the BrowseName contains the actual Value string of the DataType node.
                                var nodeId = dictionary.DataTypes.FirstOrDefault(d => d.Value.BrowseName.Name == item.Name).Value;
                                if (nodeId == null)
                                {
                                    Utils.LogError(TraceMasks.Error, "Skip the type definition of {0} because the data type node was not found.", item.Name);
                                    continue;
                                }

                                // find the data type node and the binary encoding id
                                ExpandedNodeId typeId;
                                ExpandedNodeId binaryEncodingId;
                                DataTypeNode dataTypeNode;
                                bool newTypeDescription = m_complexTypeResolver.BrowseTypeIdsForDictionaryComponent(
                                    ExpandedNodeId.ToNodeId(nodeId.NodeId, m_complexTypeResolver.NamespaceUris),
                                    out typeId,
                                    out binaryEncodingId,
                                    out dataTypeNode);

                                if (!newTypeDescription)
                                {
                                    Utils.LogError(TraceMasks.Error, "Skip the type definition of {0} because the data type node was not found.", item.Name);
                                    continue;
                                }

                                if (GetSystemType(typeId) != null)
                                {
                                    var qName = structuredObject.QName ?? new XmlQualifiedName(structuredObject.Name, targetDictionaryNamespace);
                                    typeDictionary[qName] = ExpandedNodeId.ToNodeId(typeId, m_complexTypeResolver.NamespaceUris);
                                    Utils.LogInfo("Skip the type definition of {0} because the type already exists.", item.Name);
                                    continue;
                                }

                                // Use DataTypeDefinition attribute, if available (>=V1.04)
                                StructureDefinition structureDefinition = null;
                                if (!DisableDataTypeDefinition)
                                {
                                    structureDefinition = GetStructureDefinition(dataTypeNode);
                                }
                                if (structureDefinition == null)
                                {
                                    try
                                    {
                                        // convert the binary schema description to a StructureDefinition
                                        structureDefinition = structuredObject.ToStructureDefinition(
                                            binaryEncodingId,
                                            typeDictionary,
<<<<<<< HEAD
                                            m_complexTypeResolver.NamespaceUris);
=======
                                            m_session.NamespaceUris,
                                            dataTypeNode.NodeId);
                                    }
                                    catch (DataTypeNotFoundException)
                                    {
                                        Utils.LogInfo("Skipped the type definition of {0}. Retry in next round.", item.Name);
                                        retryStructureList.Add(item);
                                        continue;
>>>>>>> 5732286a
                                    }
                                    catch (DataTypeNotSupportedException)
                                    {
                                        Utils.LogError("Skipped the type definition of {0} because it is not supported.", item.Name);
                                        continue;
                                    }
                                    catch (ServiceResultException sre)
                                    {
                                        Utils.LogError(sre, "Skip the type definition of {0}.", item.Name);
                                        continue;
                                    }
                                }

                                ExpandedNodeIdCollection missingTypeIds = null;
                                Type complexType = null;
                                if (structureDefinition != null)
                                {
                                    var encodingIds = m_complexTypeResolver.BrowseForEncodings(typeId, m_supportedEncodings,
                                        out binaryEncodingId, out ExpandedNodeId xmlEncodingId);
                                    try
                                    {
                                        // build the actual .NET structured type in assembly
                                        complexType = AddStructuredType(
                                            complexTypeBuilder,
                                            structureDefinition,
                                            dataTypeNode.BrowseName,
                                            typeId,
                                            binaryEncodingId,
                                            xmlEncodingId,
                                            out missingTypeIds
                                            );
                                    }
                                    catch (DataTypeNotSupportedException typeNotSupportedException)
                                    {
                                        Utils.LogInfo(typeNotSupportedException,
                                            "Skipped the type definition of {0} because it is not supported.", item.Name);
                                        continue;
                                    }

                                    // Add new type to factory
                                    if (complexType != null)
                                    {
                                        // match namespace and add new type to type factory
                                        foreach (var encodingId in encodingIds)
                                        {
                                            AddEncodeableType(encodingId, complexType);
                                        }
                                        AddEncodeableType(typeId, complexType);
                                        var qName = structuredObject.QName ?? new XmlQualifiedName(structuredObject.Name, targetDictionaryNamespace);
                                        typeDictionary[qName] = ExpandedNodeId.ToNodeId(typeId, m_complexTypeResolver.NamespaceUris);
                                    }
                                }

                                if (complexType == null)
                                {
                                    retryStructureList.Add(item);
                                    Utils.LogTrace("Skipped the type definition of {0}, missing {1}. Retry in next round.", item.Name, missingTypeIds?.ToString() ?? string.Empty);
                                }
                            }
                        }
                        structureList = retryStructureList;
                    }
                    allTypesLoaded = allTypesLoaded && structureList.Count == 0;
                }
                catch (ServiceResultException sre)
                {
                    Utils.LogError(sre,
                        "Unexpected error processing {0}.", dictionaryId.Value.Name);
                }
            }
            return allTypesLoaded;
        }

        /// <summary>
        /// Load all custom types with DataTypeDefinition into the type factory.
        /// </summary>
        /// <returns>true if all types were loaded, false otherwise</returns>
        private bool LoadBaseDataTypes(
            IList<INode> serverEnumTypes,
            IList<INode> serverStructTypes
            )
        {
            bool repeatDataTypeLoad = false;
            IList<INode> enumTypesToDoList = new List<INode>();
            IList<INode> structTypesToDoList = new List<INode>();

            do
            {
                // strip known types
                serverEnumTypes = RemoveKnownTypes(serverEnumTypes);
                serverStructTypes = RemoveKnownTypes(serverStructTypes);

                repeatDataTypeLoad = false;
                try
                {
                    enumTypesToDoList = LoadBaseEnumDataTypes(serverEnumTypes);
                    structTypesToDoList = LoadBaseStructureDataTypes(serverStructTypes);
                }
                catch (DataTypeNotFoundException dtnfex)
                {
                    Utils.LogWarning(dtnfex.Message);
                    foreach (var nodeId in dtnfex.NodeIds)
                    {
                        // add missing types to list
                        var dataTypeNode = m_complexTypeResolver.Find(nodeId);
                        if (dataTypeNode != null)
                        {
                            AddEnumerationOrStructureType(dataTypeNode, serverEnumTypes, serverStructTypes);
                            repeatDataTypeLoad = true;
                        }
                        else
                        {
                            Utils.LogWarning("Datatype {0} was not found.", nodeId);
                        }
                    }
                }
            } while (repeatDataTypeLoad);

            // all types loaded
            return enumTypesToDoList.Count == 0 && structTypesToDoList.Count == 0;
        }

        /// <summary>
        /// Load all custom types with DataTypeDefinition into the type factory.
        /// </summary>
        /// <returns>true if all types were loaded, false otherwise</returns>
        private IList<INode> LoadBaseEnumDataTypes(
            IList<INode> serverEnumTypes
            )
        {
            // strip known types
            serverEnumTypes = RemoveKnownTypes(serverEnumTypes);

            // add new enum Types for all namespaces
            var enumTypesToDoList = new List<INode>();
            int namespaceCount = m_complexTypeResolver.NamespaceUris.Count;

            // create enumeration types for all namespaces
            for (uint i = 0; i < namespaceCount; i++)
            {
                IComplexTypeBuilder complexTypeBuilder = null;
                var enumTypes = serverEnumTypes.Where(node => node.NodeId.NamespaceIndex == i).ToList();
                if (enumTypes.Count != 0)
                {
                    if (complexTypeBuilder == null)
                    {
                        string targetNamespace = m_complexTypeResolver.NamespaceUris.GetString(i);
                        complexTypeBuilder = m_complexTypeBuilderFactory.Create(
                            targetNamespace,
                            (int)i);
                    }
                    foreach (var enumType in enumTypes)
                    {
                        var newType = AddEnumType(complexTypeBuilder, enumType as DataTypeNode);
                        if (newType != null)
                        {
                            // match namespace and add to type factory
                            AddEncodeableType(enumType.NodeId, newType);
                        }
                        else
                        {
                            enumTypesToDoList.Add(enumType);
                        }
                    }
                }
            }

            // all types loaded, return remaining
            return enumTypesToDoList;
        }

        /// <summary>
        /// Load all structure custom types with DataTypeDefinition into the type factory.
        /// </summary>
        /// <returns>true if all types were loaded, false otherwise</returns>
        private IList<INode> LoadBaseStructureDataTypes(
            IList<INode> serverStructTypes
            )
        {
            // strip known types
            serverStructTypes = RemoveKnownTypes(serverStructTypes);

            // add new enum Types for all namespaces
            int namespaceCount = m_complexTypeResolver.NamespaceUris.Count;

            bool retryAddStructType;
            var structTypesToDoList = new List<INode>();
            var structTypesWorkList = serverStructTypes;

            // create structured types for all namespaces
            do
            {
                retryAddStructType = false;
                for (uint i = 0; i < namespaceCount; i++)
                {
                    IComplexTypeBuilder complexTypeBuilder = null;
                    var structTypes = structTypesWorkList.Where(node => node.NodeId.NamespaceIndex == i).ToList();
                    if (structTypes.Count != 0)
                    {
                        if (complexTypeBuilder == null)
                        {
                            string targetNamespace = m_complexTypeResolver.NamespaceUris.GetString(i);
                            complexTypeBuilder = m_complexTypeBuilderFactory.Create(
                                targetNamespace,
                                (int)i);
                        }
                        foreach (INode structType in structTypes)
                        {
                            Type newType = null;
                            if (!(structType is DataTypeNode dataTypeNode))
                            {
                                continue;
                            }
                            var structureDefinition = GetStructureDefinition(dataTypeNode);
                            if (structureDefinition != null)
                            {
                                var encodingIds = m_complexTypeResolver.BrowseForEncodings(structType.NodeId, m_supportedEncodings,
                                    out ExpandedNodeId binaryEncodingId, out ExpandedNodeId xmlEncodingId);
                                try
                                {
                                    newType = AddStructuredType(
                                        complexTypeBuilder,
                                        structureDefinition,
                                        dataTypeNode.BrowseName,
                                        structType.NodeId,
                                        binaryEncodingId,
                                        xmlEncodingId,
                                        out ExpandedNodeIdCollection missingTypeIds
                                        );

                                    if (missingTypeIds?.Count > 0)
                                    {
                                        var missingTypeIdsFromWorkList = new ExpandedNodeIdCollection();
                                        foreach (var missingTypeId in missingTypeIds)
                                        {
                                            var typeMatch = structTypesWorkList.FirstOrDefault(n => n.NodeId == missingTypeId);
                                            if (typeMatch == null)
                                            {
                                                missingTypeIdsFromWorkList.Add(missingTypeId);
                                            }
                                        }
                                        if (missingTypeIdsFromWorkList.Count > 0)
                                        {
                                            throw new DataTypeNotFoundException(missingTypeIdsFromWorkList,
                                                string.Format("Required DataType of {0} are missing from the work list.", structType.NodeId));
                                        }
                                    }
                                }
                                catch (DataTypeNotSupportedException)
                                {
                                    Utils.LogError("Skipped the type definition of {0} because it is not supported.", dataTypeNode.BrowseName.Name);
                                }
                                catch
                                {
                                    // creating the new type failed, likely a missing dependency, retry later
                                    retryAddStructType = true;
                                }
                                if (newType != null)
                                {
                                    foreach (var encodingId in encodingIds)
                                    {
                                        AddEncodeableType(encodingId, newType);
                                    }
                                    AddEncodeableType(structType.NodeId, newType);
                                }
                            }
                            if (newType == null)
                            {
                                structTypesToDoList.Add(structType);
                            }
                        }
                    }
                }
                // due to type dependencies, retry missing types until there is no more progress
                if (retryAddStructType &&
                    structTypesWorkList.Count != structTypesToDoList.Count)
                {
                    structTypesWorkList = structTypesToDoList;
                    structTypesToDoList = new List<INode>();
                }
                else
                {
                    break;
                }
            } while (retryAddStructType);

            // all types loaded
            return structTypesToDoList;
        }

        /// <summary>
        /// Return the structure definition from a DataTypeDefinition
        /// </summary>
        private StructureDefinition GetStructureDefinition(DataTypeNode dataTypeNode)
        {
            if (dataTypeNode.DataTypeDefinition?.Body is StructureDefinition structureDefinition)
            {
                // Validate the DataTypeDefinition structure,
                // but not if the type is supported
                if (structureDefinition.Fields == null ||
                    structureDefinition.BaseDataType.IsNullNodeId ||
                    structureDefinition.BinaryEncodingId.IsNull)
                {
                    return null;
                }
                // Validate the structure according to Part3, Table 36
                foreach (var field in structureDefinition.Fields)
                {
                    // validate if the DataTypeDefinition is correctly
                    // filled out, some servers don't do it yet...
                    if (field.BinaryEncodingId.IsNull ||
                        field.DataType.IsNullNodeId ||
                        field.TypeId.IsNull ||
                        field.Name == null)
                    {
                        return null;
                    }
                    if (!(field.ValueRank == -1 ||
                        field.ValueRank >= 1))
                    {
                        return null;
                    }
                }
                return structureDefinition;
            }
            return null;
        }

        /// <summary>
        /// Helper to ensure the expanded nodeId contains a valid namespaceUri.
        /// </summary>
        /// <param name="expandedNodeId">The expanded nodeId.</param>
        /// <returns>The normalized expanded nodeId.</returns>
        private ExpandedNodeId NormalizeExpandedNodeId(ExpandedNodeId expandedNodeId)
        {
            var nodeId = ExpandedNodeId.ToNodeId(expandedNodeId, m_complexTypeResolver.NamespaceUris);
            return NodeId.ToExpandedNodeId(nodeId, m_complexTypeResolver.NamespaceUris);
        }

        /// <summary>
        /// Add data type to enumeration or structure base type list depending on supertype.
        /// </summary>
        private void AddEnumerationOrStructureType(INode dataTypeNode, IList<INode> serverEnumTypes, IList<INode> serverStructTypes)
        {
            NodeId superType = ExpandedNodeId.ToNodeId(dataTypeNode.NodeId, m_complexTypeResolver.NamespaceUris);
            while (true)
            {
                superType = m_complexTypeResolver.FindSuperType(superType);
                if (superType.IsNullNodeId)
                {
                    throw new ServiceResultException(StatusCodes.BadNodeIdInvalid, $"SuperType for {dataTypeNode.NodeId} not found.");
                }
                if (superType == DataTypeIds.Enumeration)
                {
                    serverEnumTypes.Insert(0, dataTypeNode);
                    break;
                }
                else if (superType == DataTypeIds.Structure)
                {
                    serverStructTypes.Insert(0, dataTypeNode);
                    break;
                }
                else if (TypeInfo.GetBuiltInType(superType) != BuiltInType.Null)
                {
                    break;
                }
            }
        }

        /// <summary>
        /// Remove all known types in the type factory from a list of DataType nodes.
        /// </summary>
        private IList<INode> RemoveKnownTypes(IList<INode> nodeList)
        {
            return nodeList.Where(
                node => GetSystemType(node.NodeId) == null).Distinct().ToList();
        }

        /// <summary>
        /// Get the factory system type for an expanded node id.
        /// </summary>
        private Type GetSystemType(ExpandedNodeId nodeId)
        {
            if (!nodeId.IsAbsolute)
            {
                nodeId = NormalizeExpandedNodeId(nodeId);
            }
            return m_complexTypeResolver.Factory.GetSystemType(nodeId);
        }

        /// <summary>
        /// Add an enum type defined in a binary schema dictionary.
        /// </summary>
        private void AddEnumTypes(
            IComplexTypeBuilder complexTypeBuilder,
            Dictionary<XmlQualifiedName, NodeId> typeDictionary,
            IList<Opc.Ua.Schema.Binary.TypeDescription> enumList,
            IList<INode> allEnumerationTypes,
            IList<INode> enumerationTypes
            )
        {
            foreach (var item in enumList)
            {
                Type newType = null;
                DataTypeNode enumDescription = null;
                DataTypeNode enumType = enumerationTypes.FirstOrDefault(node =>
                    node.BrowseName.Name == item.Name &&
                    (node.BrowseName.NamespaceIndex == complexTypeBuilder.TargetNamespaceIndex ||
                    complexTypeBuilder.TargetNamespaceIndex == -1))
                    as DataTypeNode;
                if (enumType != null)
                {
                    enumDescription = enumType;
                    // try dictionary enum definition
                    if (item is Schema.Binary.EnumeratedType enumeratedObject)
                    {
                        // 1. use Dictionary entry
                        newType = complexTypeBuilder.AddEnumType(enumeratedObject);
                    }
                    if (newType == null)
                    {
                        var dataTypeNode = m_complexTypeResolver.Find(enumType.NodeId) as DataTypeNode;
                        if (dataTypeNode != null)
                        {
                            if (dataTypeNode.DataTypeDefinition != null)
                            {
                                // 2. use DataTypeDefinition 
                                newType = complexTypeBuilder.AddEnumType(enumType.BrowseName.Name, dataTypeNode.DataTypeDefinition);
                            }
                            else
                            {
                                // get the EnumFields or EnumStrings property
                                object enumTypeArray = m_complexTypeResolver.GetEnumTypeArray(enumType.NodeId);
                                if (enumTypeArray is ExtensionObject[] extensionObject)
                                {
                                    // 3. use EnumValues
                                    newType = complexTypeBuilder.AddEnumType(enumType.BrowseName.Name, extensionObject);
                                }
                                else if (enumTypeArray is LocalizedText[] localizedText)
                                {
                                    // 4. use EnumStrings
                                    newType = complexTypeBuilder.AddEnumType(enumType.BrowseName.Name, localizedText);
                                }
                            }
                        }
                    }
                }
                else
                {
                    enumDescription = allEnumerationTypes.FirstOrDefault(node =>
                        node.BrowseName.Name == item.Name &&
                        (node.BrowseName.NamespaceIndex == complexTypeBuilder.TargetNamespaceIndex ||
                        complexTypeBuilder.TargetNamespaceIndex == -1))
                        as DataTypeNode;
                }
                if (enumDescription != null)
                {
                    var qName = new XmlQualifiedName(item.Name, complexTypeBuilder.TargetNamespace);
                    typeDictionary[qName] = enumDescription.NodeId;
                }
                if (newType != null)
                {
                    // match namespace and add to type factory
                    AddEncodeableType(enumType.NodeId, newType);
                }
            }
        }

        /// <summary>
        /// Helper to add new type with absolute ExpandedNodeId.
        /// </summary>
        private void AddEncodeableType(ExpandedNodeId nodeId, Type type)
        {
            if (NodeId.IsNull(nodeId) || type == null)
            {
                return;
            }
            var internalNodeId = NormalizeExpandedNodeId(nodeId);
            Utils.LogDebug("Adding Type {0} as: {1}", type.FullName, internalNodeId);
            m_complexTypeResolver.Factory.AddEncodeableType(internalNodeId, type);
        }

        /// <summary>
        /// Add an enum type defined in a DataType node.
        /// </summary>
        private Type AddEnumType(
            IComplexTypeBuilder complexTypeBuilder,
            DataTypeNode enumTypeNode
            )
        {
            Type newType = null;
            if (enumTypeNode != null)
            {
                QualifiedName name = enumTypeNode.BrowseName;
                if (enumTypeNode.DataTypeDefinition != null)
                {
                    // 1. use DataTypeDefinition 
                    newType = complexTypeBuilder.AddEnumType(name, enumTypeNode.DataTypeDefinition);
                }
                else
                {
                    // browse for EnumFields or EnumStrings property
                    object enumTypeArray = m_complexTypeResolver.GetEnumTypeArray(enumTypeNode.NodeId);
                    if (enumTypeArray is ExtensionObject[] extensionObject)
                    {
                        // 2. use EnumValues
                        newType = complexTypeBuilder.AddEnumType(name, extensionObject);
                    }
                    else if (enumTypeArray is LocalizedText[] localizedText)
                    {
                        // 3. use EnumStrings
                        newType = complexTypeBuilder.AddEnumType(name, localizedText);
                    }
                }
            }
            return newType;
        }

        /// <summary>
        /// Add structured type to assembly with StructureDefinition.
        /// </summary>
        private Type AddStructuredType(
            IComplexTypeBuilder complexTypeBuilder,
            StructureDefinition structureDefinition,
            QualifiedName typeName,
            ExpandedNodeId complexTypeId,
            ExpandedNodeId binaryEncodingId,
            ExpandedNodeId xmlEncodingId,
            out ExpandedNodeIdCollection missingTypes
            )
        {
            // init missing type list
            missingTypes = null;

            // check all types
            var typeList = new List<Type>();
            foreach (StructureField field in structureDefinition.Fields)
            {
                Type newType = GetFieldType(field);
                if (newType == null &&
                    !IsRecursiveDataType(ExpandedNodeId.ToNodeId(complexTypeId, m_complexTypeResolver.NamespaceUris), field.DataType))
                {
                    if (missingTypes == null)
                    {
                        missingTypes = new ExpandedNodeIdCollection() { complexTypeId };
                    }
                    else
                    {
                        missingTypes.Add(complexTypeId);
                    }
                }
                else
                {
                    typeList.Add(newType);
                }
            }

            if (missingTypes != null)
            {
                return null;
            }

            var fieldBuilder = complexTypeBuilder.AddStructuredType(
                typeName,
                structureDefinition
                );

            fieldBuilder.AddTypeIdAttribute(complexTypeId, binaryEncodingId, xmlEncodingId);

            int order = 1;
            var typeListEnumerator = typeList.GetEnumerator();
            foreach (StructureField field in structureDefinition.Fields)
            {
                typeListEnumerator.MoveNext();

                // check for recursive data type:
                //    field has the same data type as the parent structure
                var isRecursiveDataType = IsRecursiveDataType(ExpandedNodeId.ToNodeId(complexTypeId, m_complexTypeResolver.NamespaceUris), field.DataType);
                if (isRecursiveDataType)
                {
                    fieldBuilder.AddField(field, fieldBuilder.GetStructureType(field.ValueRank), order);
                }
                else
                {
                    fieldBuilder.AddField(field, typeListEnumerator.Current, order);
                }
                order++;
            }

            return fieldBuilder.CreateType();
        }

        private bool IsRecursiveDataType(NodeId structureDataType, NodeId fieldDataType)
            => fieldDataType.Equals(structureDataType);

        /// <summary>
        /// Determine the type of a field in a StructureField definition.
        /// </summary>
        private Type GetFieldType(StructureField field)
        {
            Type collectionType = null;

            if (field.ValueRank != ValueRanks.Scalar &&
                field.ValueRank < ValueRanks.OneDimension)
            {
                throw new DataTypeNotSupportedException(field.DataType, $"The ValueRank {field.ValueRank} is not supported.");
            }

            Type fieldType = field.DataType.NamespaceIndex == 0 ?
                TypeInfo.GetSystemType(field.DataType, m_complexTypeResolver.Factory) :
                GetSystemType(field.DataType);
            if (fieldType == null)
            {
                var superType = GetBuiltInSuperType(field.DataType);
                if (superType?.IsNullNodeId == false)
                {
                    field.DataType = superType;
                    return GetFieldType(field);
                }
                return null;
            }

            if (field.DataType.NamespaceIndex == 0)
            {
                if (field.ValueRank == ValueRanks.OneDimension)
                {
                    if (fieldType == typeof(Byte[]))
                    {
                        collectionType = typeof(ByteStringCollection);
                    }
                    else if (fieldType == typeof(Single))
                    {
                        collectionType = typeof(FloatCollection);
                    }
                    else
                    {
                        var assemblyQualifiedName = typeof(StatusCode).Assembly;
                        String collectionClassName = "Opc.Ua." + fieldType.Name + "Collection, " + assemblyQualifiedName;
                        collectionType = Type.GetType(collectionClassName);
                    }
                }
            }
            else if (field.ValueRank == ValueRanks.OneDimension)
            {
                String collectionClassName = (fieldType.Namespace != null) ? fieldType.Namespace + "." : "";
                collectionClassName += fieldType.Name + "Collection, " + fieldType.Assembly;
                collectionType = Type.GetType(collectionClassName);
            }

            if (field.ValueRank == ValueRanks.OneDimension)
            {
                fieldType = collectionType ?? fieldType.MakeArrayType();
            }
            else if (field.ValueRank >= ValueRanks.TwoDimensions)
            {
                fieldType = fieldType.MakeArrayType(field.ValueRank);
            }

            return fieldType;
        }

        /// <summary>
        /// Find superType for a datatype.
        /// </summary>
        private NodeId GetBuiltInSuperType(NodeId dataType)
        {
            NodeId superType = dataType;
            while (true)
            {
                superType = m_complexTypeResolver.FindSuperType(superType);
                if (superType?.IsNullNodeId != false)
                {
                    return null;
                }
                if (superType.NamespaceIndex == 0)
                {
                    if (superType == DataTypeIds.Enumeration &&
                        dataType.NamespaceIndex == 0)
                    {
                        // enumerations of namespace 0 in a structure
                        // which are not in the type system are encoded as UInt32
                        return new NodeId((uint)BuiltInType.UInt32);
                    }
                    if (superType == DataTypeIds.Enumeration ||
                        superType == DataTypeIds.Structure)
                    {
                        return null;
                    }
                    break;
                }
            }
            return superType;
        }

        /// <summary>
        /// Split the dictionary types into a list of structures and enumerations.
        /// Sort the structures by dependencies, with structures with dependent
        /// types at the end of the list, so they can be added to the factory in order.
        /// </summary>
        private void SplitAndSortDictionary(
            DataDictionary dictionary,
            List<Schema.Binary.TypeDescription> structureList,
            List<Schema.Binary.TypeDescription> enumList
            )
        {
            foreach (var item in dictionary.TypeDictionary.Items)
            {
                if (item is Opc.Ua.Schema.Binary.StructuredType structuredObject)
                {
                    var dependentFields = structuredObject.Field.Where(f => f.TypeName.Namespace == dictionary.TypeDictionary.TargetNamespace);
                    if (!dependentFields.Any())
                    {
                        structureList.Insert(0, structuredObject);
                    }
                    else
                    {
                        structureList.Add(structuredObject);
                    }
                }
                else if (item is Opc.Ua.Schema.Binary.EnumeratedType)
                {
                    enumList.Add(item);
                }
                else if (item is Opc.Ua.Schema.Binary.OpaqueType)
                {
                    // TODO: Opaque types not supported yet
                }
                else
                {
                    throw new ServiceResultException(StatusCodes.BadUnexpectedError, $"Unexpected Type in binary schema: {item.GetType().Name}.");
                }
            }
        }
        #endregion Private Members

        #region Private Fields
        private IComplexTypeResolver m_complexTypeResolver;
        private IComplexTypeFactory m_complexTypeBuilderFactory;
        private static readonly string[] m_supportedEncodings = new string[] { BrowseNames.DefaultBinary, BrowseNames.DefaultXml, BrowseNames.DefaultJson };
        #endregion Private Fields
    }
}//namespace<|MERGE_RESOLUTION|>--- conflicted
+++ resolved
@@ -1,5 +1,5 @@
 /* ========================================================================
- * Copyright (c) 2005-2020 The OPC Foundation, Inc. All rights reserved.
+ * Copyright (c) 2005-2022 The OPC Foundation, Inc. All rights reserved.
  *
  * OPC Foundation MIT License 1.00
  * 
@@ -385,18 +385,8 @@
                                         structureDefinition = structuredObject.ToStructureDefinition(
                                             binaryEncodingId,
                                             typeDictionary,
-<<<<<<< HEAD
-                                            m_complexTypeResolver.NamespaceUris);
-=======
                                             m_session.NamespaceUris,
                                             dataTypeNode.NodeId);
-                                    }
-                                    catch (DataTypeNotFoundException)
-                                    {
-                                        Utils.LogInfo("Skipped the type definition of {0}. Retry in next round.", item.Name);
-                                        retryStructureList.Add(item);
-                                        continue;
->>>>>>> 5732286a
                                     }
                                     catch (DataTypeNotSupportedException)
                                     {
