/* ========================================================================
 * Copyright (c) 2005-2020 The OPC Foundation, Inc. All rights reserved.
 *
 * OPC Foundation MIT License 1.00
 * 
 * Permission is hereby granted, free of charge, to any person
 * obtaining a copy of this software and associated documentation
 * files (the "Software"), to deal in the Software without
 * restriction, including without limitation the rights to use,
 * copy, modify, merge, publish, distribute, sublicense, and/or sell
 * copies of the Software, and to permit persons to whom the
 * Software is furnished to do so, subject to the following
 * conditions:
 * 
 * The above copyright notice and this permission notice shall be
 * included in all copies or substantial portions of the Software.
 * THE SOFTWARE IS PROVIDED "AS IS", WITHOUT WARRANTY OF ANY KIND,
 * EXPRESS OR IMPLIED, INCLUDING BUT NOT LIMITED TO THE WARRANTIES
 * OF MERCHANTABILITY, FITNESS FOR A PARTICULAR PURPOSE AND
 * NONINFRINGEMENT. IN NO EVENT SHALL THE AUTHORS OR COPYRIGHT
 * HOLDERS BE LIABLE FOR ANY CLAIM, DAMAGES OR OTHER LIABILITY,
 * WHETHER IN AN ACTION OF CONTRACT, TORT OR OTHERWISE, ARISING
 * FROM, OUT OF OR IN CONNECTION WITH THE SOFTWARE OR THE USE OR
 * OTHER DEALINGS IN THE SOFTWARE.
 *
 * The complete license agreement can be found here:
 * http://opcfoundation.org/License/MIT/1.00/
 * ======================================================================*/

using System;
using System.Collections.Generic;
using System.Linq;
using System.Threading.Tasks;
using System.Xml;
using static Opc.Ua.Utils;

namespace Opc.Ua.Client.ComplexTypes
{
    /// <summary>
    /// Manages the custom types of a server for a client session.
    /// Loads the custom types into the type factory
    /// of a client session, to allow for decoding and encoding
    /// of custom enumeration types and structured types.
    /// </summary>
    /// <remarks>
    /// Support for V1.03 dictionaries and all V1.04 data type definitions
    /// with the following known restrictions:
    /// - Support only for V1.03 structured types which can be mapped to the V1.04
    /// structured type definition. Unsupported V1.03 types are ignored.
    /// - V1.04 OptionSet does not create the enumeration flags.
    /// </remarks>
    public class ComplexTypeSystem
    {
        #region Constructors
        /// <summary>
        /// Initializes the type system with a session to load the custom types.
        /// </summary>
        public ComplexTypeSystem(Session session)
        {
            Initialize(new NodeCacheResolver(session), new ComplexTypeBuilderFactory());
        }

        /// <summary>
        /// Initializes the type system with a complex type resolver to load the custom types.
        /// </summary>
        public ComplexTypeSystem(IComplexTypeResolver complexTypeResolver)
        {
            Initialize(complexTypeResolver, new ComplexTypeBuilderFactory());
        }

        /// <summary>
        /// Initializes the type system with a session to load the custom types
        /// and a customized type builder factory
        /// </summary>
        public ComplexTypeSystem(
            Session session,
            IComplexTypeFactory complexTypeBuilderFactory)
        {
            Initialize(new NodeCacheResolver(session), complexTypeBuilderFactory);
        }

        /// <summary>
        /// Initializes the type system with a complex type resolver to load the custom types.
        /// </summary>
        public ComplexTypeSystem(
            IComplexTypeResolver complexTypeResolver,
            IComplexTypeFactory complexTypeBuilderFactory)
        {
            Initialize(complexTypeResolver, complexTypeBuilderFactory);
        }

        private void Initialize(
            IComplexTypeResolver complexTypeResolver,
            IComplexTypeFactory complexTypeBuilderFactory)
        {
            m_complexTypeResolver = complexTypeResolver;
            m_complexTypeBuilderFactory = complexTypeBuilderFactory;
        }
        #endregion Constructors

        #region Public Members
        /// <summary>
        /// Load a single custom type with subtypes.
        /// </summary>
        /// <remarks>
        /// Uses inverse references on the server to find the super type(s).
        /// If the new structure contains a type dependency to a yet
        /// unknown type, it loads also the dependent type(s).
        /// For servers without DataTypeDefinition support, all
        /// custom types are loaded.
        /// </remarks>
        public async Task<Type> LoadType(ExpandedNodeId nodeId, bool subTypes = false, bool throwOnError = false)
        {
            try
            {
                // add fast path, if no subTypes are requested
                if (!subTypes)
                {
                    var systemType = GetSystemType(nodeId);
                    if (systemType != null)
                    {
                        return systemType;
                    }
                }

                var subTypeNodes = m_complexTypeResolver.LoadDataTypes(nodeId, subTypes, true);
                var subTypeNodesWithoutKnownTypes = RemoveKnownTypes(subTypeNodes);

                if (subTypeNodesWithoutKnownTypes.Count > 0)
                {
                    IList<INode> serverEnumTypes = new List<INode>();
                    IList<INode> serverStructTypes = new List<INode>();
                    foreach (var node in subTypeNodesWithoutKnownTypes)
                    {
                        AddEnumerationOrStructureType(node, serverEnumTypes, serverStructTypes);
                    }

                    // load server types
                    if (DisableDataTypeDefinition || !LoadBaseDataTypes(serverEnumTypes, serverStructTypes))
                    {
                        if (!DisableDataTypeDictionary)
                        {
                            await LoadDictionaryDataTypes(serverEnumTypes, serverStructTypes, false).ConfigureAwait(false);
                        }
                    }
                }
                return GetSystemType(nodeId);
            }
            catch (Exception ex)
            {
                Utils.LogError(ex, "Failed to load the custom type {0}.", nodeId);
                if (throwOnError)
                {
                    throw;
                }
                return null;
            }
        }

        /// <summary>
        /// Load all custom types of a namespace.
        /// </summary>
        /// <remarks>
        /// If a new type in the namespace contains a type dependency to an
        /// unknown type in another namespace, it loads also the dependent type(s).
        /// For servers without DataTypeDefinition support all
        /// custom types are loaded.
        /// </remarks>
        public async Task<bool> LoadNamespace(string nameSpace, bool throwOnError = false)
        {
            try
            {
                int index = m_complexTypeResolver.NamespaceUris.GetIndex(nameSpace);
                if (index < 0)
                {
                    throw new ServiceResultException($"Bad argument {nameSpace}. Namespace not found.");
                }
                ushort nameSpaceIndex = (ushort)index;
                var serverEnumTypes = m_complexTypeResolver.LoadDataTypes(DataTypeIds.Enumeration);
                var serverStructTypes = m_complexTypeResolver.LoadDataTypes(DataTypeIds.Structure, true);
                // filter for namespace
                serverEnumTypes = serverEnumTypes.Where(rd => rd.NodeId.NamespaceIndex == nameSpaceIndex).ToList();
                serverStructTypes = serverStructTypes.Where(rd => rd.NodeId.NamespaceIndex == nameSpaceIndex).ToList();
                // load types
                if (DisableDataTypeDefinition || !LoadBaseDataTypes(serverEnumTypes, serverStructTypes))
                {
                    if (DisableDataTypeDictionary)
                    {
                        return false;
                    }
                    return await LoadDictionaryDataTypes(serverEnumTypes, serverStructTypes, false).ConfigureAwait(false);
                }
                return true;
            }
            catch (Exception ex)
            {
                Utils.LogError(ex, "Failed to load the custom type dictionary.");
                if (throwOnError)
                {
                    throw;
                }
                return false;
            }
        }

        /// <summary>
        /// Load all custom types from a server into the session system type factory.
        /// </summary>
        /// <remarks>
        /// The loader follows the following strategy:
        /// - Load all DataType nodes of the Enumeration subtypes.
        /// - Load all DataType nodes of the Structure subtypes.
        /// - Create all enumerated custom types using the DataTypeDefinion attribute, if available.
        /// - Create all remaining enumerated custom types using the EnumValues or EnumStrings property, if available.
        /// - Create all structured types using the DataTypeDefinion attribute, if available.
        /// if there are type definitions remaining
        /// - Load the binary schema dictionaries with type definitions.
        /// - Create all remaining enumerated custom types using the dictionaries.
        /// - Convert all structured types in the dictionaries to the DataTypeDefinion attribute, if possible.
        /// - Create all structured types from the dictionaries using the converted DataTypeDefinion attribute..
        /// </remarks>
        /// <returns>true if all DataTypes were loaded.</returns>
        public async Task<bool> Load(bool onlyEnumTypes = false, bool throwOnError = false)
        {
            try
            {
                // load server types
                IList<INode> serverEnumTypes = m_complexTypeResolver.LoadDataTypes(DataTypeIds.Enumeration);
                IList<INode> serverStructTypes = onlyEnumTypes ? new List<INode>() : m_complexTypeResolver.LoadDataTypes(DataTypeIds.Structure, true);
                if (DisableDataTypeDefinition || !LoadBaseDataTypes(serverEnumTypes, serverStructTypes))
                {
                    if (DisableDataTypeDictionary)
                    {
                        return false;
                    }
                    return await LoadDictionaryDataTypes(serverEnumTypes, serverStructTypes, true).ConfigureAwait(false);
                }
                return true;
            }
            catch (Exception ex)
            {
                Utils.LogError(ex, "Failed to load the custom type dictionary.");
                if (throwOnError)
                {
                    throw;
                }
                return false;
            }
        }

        /// <summary>
        /// Get the types defined in this type system.
        /// </summary>
        public Type[] GetDefinedTypes()
        {
            return m_complexTypeBuilderFactory.GetTypes();
        }
        #endregion Public Members

        #region Internal Properties
        /// <summary>
        /// Disable the use of DataTypeDefinition to create the complex type definition.
        /// </summary>
        internal bool DisableDataTypeDefinition { get; set; } = false;

        /// <summary>
        /// Disable the use of DataType Dictinaries to create the complex type definition.
        /// </summary>
        internal bool DisableDataTypeDictionary { get; set; } = false;
        #endregion Internal Properties

        #region Private Members
        /// <summary>
        /// Load listed custom types from dictionaries
        /// into the sessions system type factory.
        /// </summary>
        /// <remarks>
        /// Loads all custom types at this time to avoid
        /// complexity when resolving type dependencies.
        /// </remarks>
        private async Task<bool> LoadDictionaryDataTypes(
            IList<INode> serverEnumTypes,
            IList<INode> serverStructTypes,
            bool fullTypeList
            )
        {
            // build a type dictionary with all known new types
            var allEnumTypes = fullTypeList ? serverEnumTypes : m_complexTypeResolver.LoadDataTypes(DataTypeIds.Enumeration);
            var typeDictionary = new Dictionary<XmlQualifiedName, NodeId>();

            // strip known types from list
            serverEnumTypes = RemoveKnownTypes(allEnumTypes);

            // load the binary schema dictionaries from the server
            var typeSystem = await m_complexTypeResolver.LoadDataTypeSystem().ConfigureAwait(false);

            // sort dictionaries with import dependencies to the end of the list
            var sortedTypeSystem = typeSystem.OrderBy(t => t.Value.TypeDictionary?.Import?.Length).ToList();

            bool allTypesLoaded = true;

            // create custom types for all dictionaries
            foreach (var dictionaryId in sortedTypeSystem)
            {
                try
                {
                    var dictionary = dictionaryId.Value;
                    if (dictionary.TypeDictionary == null ||
                        dictionary.TypeDictionary.Items == null)
                    {
                        continue;
                    }
                    var targetDictionaryNamespace = dictionary.TypeDictionary.TargetNamespace;
                    var targetNamespaceIndex = m_complexTypeResolver.NamespaceUris.GetIndex(targetDictionaryNamespace);
                    var structureList = new List<Schema.Binary.TypeDescription>();
                    var enumList = new List<Opc.Ua.Schema.Binary.TypeDescription>();

                    // split into enumeration and structure types and sort
                    // types with dependencies to the end of the list.
                    SplitAndSortDictionary(dictionary, structureList, enumList);

                    // create assembly for all types in the same module
                    var complexTypeBuilder = m_complexTypeBuilderFactory.Create(
                        targetDictionaryNamespace,
                        targetNamespaceIndex,
                        dictionary.Name);

                    // Add all unknown enumeration types in dictionary
                    AddEnumTypes(complexTypeBuilder, typeDictionary, enumList, allEnumTypes, serverEnumTypes);

                    // handle structures
                    int lastStructureCount = 0;
                    while (structureList.Count > 0 &&
                        structureList.Count != lastStructureCount)
                    {
                        lastStructureCount = structureList.Count;
                        var retryStructureList = new List<Schema.Binary.TypeDescription>();
                        // build structured types
                        foreach (var item in structureList)
                        {
                            if (item is Opc.Ua.Schema.Binary.StructuredType structuredObject)
                            {   // note: the BrowseName contains the actual Value string of the DataType node.
                                var nodeId = dictionary.DataTypes.FirstOrDefault(d => d.Value.BrowseName.Name == item.Name).Value;
                                if (nodeId == null)
                                {
                                    Utils.LogError(TraceMasks.Error, "Skip the type definition of {0} because the data type node was not found.", item.Name);
                                    continue;
                                }

                                // find the data type node and the binary encoding id
                                ExpandedNodeId typeId;
                                ExpandedNodeId binaryEncodingId;
                                DataTypeNode dataTypeNode;
                                bool newTypeDescription = m_complexTypeResolver.BrowseTypeIdsForDictionaryComponent(
                                    ExpandedNodeId.ToNodeId(nodeId.NodeId, m_complexTypeResolver.NamespaceUris),
                                    out typeId,
                                    out binaryEncodingId,
                                    out dataTypeNode);

                                if (!newTypeDescription)
                                {
                                    Utils.LogError(TraceMasks.Error, "Skip the type definition of {0} because the data type node was not found.", item.Name);
                                    continue;
                                }

                                if (GetSystemType(typeId) != null)
                                {
                                    var qName = structuredObject.QName ?? new XmlQualifiedName(structuredObject.Name, targetDictionaryNamespace);
                                    typeDictionary[qName] = ExpandedNodeId.ToNodeId(typeId, m_complexTypeResolver.NamespaceUris);
                                    Utils.LogInfo("Skip the type definition of {0} because the type already exists.", item.Name);
                                    continue;
                                }

                                // Use DataTypeDefinition attribute, if available (>=V1.04)
                                StructureDefinition structureDefinition = null;
                                if (!DisableDataTypeDefinition)
                                {
                                    structureDefinition = GetStructureDefinition(dataTypeNode);
                                }
                                if (structureDefinition == null)
                                {
                                    try
                                    {
                                        // convert the binary schema description to a StructureDefinition
                                        structureDefinition = structuredObject.ToStructureDefinition(
                                            binaryEncodingId,
                                            typeDictionary,
                                            m_complexTypeResolver.NamespaceUris);
                                    }
                                    catch (DataTypeNotFoundException)
                                    {
                                        Utils.LogInfo("Skipped the type definition of {0}. Retry in next round.", item.Name);
                                        retryStructureList.Add(item);
                                        continue;
                                    }
                                    catch (DataTypeNotSupportedException)
                                    {
                                        Utils.LogError("Skipped the type definition of {0} because it is not supported.", item.Name);
                                        continue;
                                    }
                                    catch (ServiceResultException sre)
                                    {
                                        Utils.LogError(sre, "Skip the type definition of {0}.", item.Name);
                                        continue;
                                    }
                                }

                                Type complexType = null;
                                if (structureDefinition != null)
                                {
                                    var encodingIds = m_complexTypeResolver.BrowseForEncodings(typeId, m_supportedEncodings,
                                        out binaryEncodingId, out ExpandedNodeId xmlEncodingId);
                                    try
                                    {
                                        // build the actual .Net structured type in assembly
                                        complexType = AddStructuredType(
                                            complexTypeBuilder,
                                            structureDefinition,
                                            dataTypeNode.BrowseName,
                                            typeId,
                                            binaryEncodingId,
                                            xmlEncodingId
                                            );
                                    }
                                    catch (DataTypeNotFoundException typeNotFoundException)
                                    {
                                        Utils.LogInfo(typeNotFoundException,
                                            "Skipped the type definition of {0}. Retry in next round.", item.Name);
                                        retryStructureList.Add(item);
                                        continue;
                                    }
                                    catch (DataTypeNotSupportedException typeNotSupportedException)
                                    {
                                        Utils.LogInfo(typeNotSupportedException,
                                            "Skipped the type definition of {0} because it is not supported.", item.Name);
                                        continue;
                                    }

                                    // Add new type to factory
                                    if (complexType != null)
                                    {
                                        // match namespace and add new type to type factory
                                        foreach (var encodingId in encodingIds)
                                        {
                                            AddEncodeableType(encodingId, complexType);
                                        }
                                        AddEncodeableType(typeId, complexType);
                                        var qName = structuredObject.QName ?? new XmlQualifiedName(structuredObject.Name, targetDictionaryNamespace);
                                        typeDictionary[qName] = ExpandedNodeId.ToNodeId(typeId, m_complexTypeResolver.NamespaceUris);
                                    }
                                }

                                if (complexType == null)
                                {
                                    retryStructureList.Add(item);
                                    Utils.LogInfo(TraceMasks.Error, "Skipped the type definition of {0}. Retry in next round.", item.Name);
                                }
                            }
                        }
                        structureList = retryStructureList;
                    }
                    allTypesLoaded = allTypesLoaded && structureList.Count == 0;
                }
                catch (ServiceResultException sre)
                {
                    Utils.LogError(sre,
                        "Unexpected error processing {0}.", dictionaryId.Value.Name);
                }
            }
            return allTypesLoaded;
        }

        /// <summary>
        /// Load all custom types with DataTypeDefinition into the type factory.
        /// </summary>
        /// <returns>true if all types were loaded, false otherwise</returns>
        private bool LoadBaseDataTypes(
            IList<INode> serverEnumTypes,
            IList<INode> serverStructTypes
            )
        {
            bool repeatDataTypeLoad = false;
            IList<INode> enumTypesToDoList = new List<INode>();
            IList<INode> structTypesToDoList = new List<INode>();

            do
            {
                // strip known types
                serverEnumTypes = RemoveKnownTypes(serverEnumTypes);
                serverStructTypes = RemoveKnownTypes(serverStructTypes);

                repeatDataTypeLoad = false;
                try
                {
                    enumTypesToDoList = LoadBaseEnumDataTypes(serverEnumTypes);
                    structTypesToDoList = LoadBaseStructureDataTypes(serverStructTypes);
                }
                catch (DataTypeNotFoundException dtnfex)
                {
                    // add missing type to list
<<<<<<< HEAD
                    var dataTypeNode = m_complexTypeResolver.Find(dtnfex.nodeId);
=======
                    var dataTypeNode = m_session.NodeCache.Find(dtnfex.NodeId);
>>>>>>> cfc68eeb
                    if (dataTypeNode != null)
                    {
                        AddEnumerationOrStructureType(dataTypeNode, serverEnumTypes, serverStructTypes);
                        repeatDataTypeLoad = true;
                    }
                }
            } while (repeatDataTypeLoad);

            // all types loaded
            return enumTypesToDoList.Count == 0 && structTypesToDoList.Count == 0;
        }

        /// <summary>
        /// Load all custom types with DataTypeDefinition into the type factory.
        /// </summary>
        /// <returns>true if all types were loaded, false otherwise</returns>
        private IList<INode> LoadBaseEnumDataTypes(
            IList<INode> serverEnumTypes
            )
        {
            // strip known types
            serverEnumTypes = RemoveKnownTypes(serverEnumTypes);

            // add new enum Types for all namespaces
            var enumTypesToDoList = new List<INode>();
            int namespaceCount = m_complexTypeResolver.NamespaceUris.Count;

            // create enumeration types for all namespaces
            for (uint i = 0; i < namespaceCount; i++)
            {
                IComplexTypeBuilder complexTypeBuilder = null;
                var enumTypes = serverEnumTypes.Where(node => node.NodeId.NamespaceIndex == i).ToList();
                if (enumTypes.Count != 0)
                {
                    if (complexTypeBuilder == null)
                    {
                        string targetNamespace = m_complexTypeResolver.NamespaceUris.GetString(i);
                        complexTypeBuilder = m_complexTypeBuilderFactory.Create(
                            targetNamespace,
                            (int)i);
                    }
                    foreach (var enumType in enumTypes)
                    {
                        var newType = AddEnumType(complexTypeBuilder, enumType as DataTypeNode);
                        if (newType != null)
                        {
                            // match namespace and add to type factory
                            AddEncodeableType(enumType.NodeId, newType);
                        }
                        else
                        {
                            enumTypesToDoList.Add(enumType);
                        }
                    }
                }
            }

            // all types loaded, return remaining
            return enumTypesToDoList;
        }

        /// <summary>
        /// Load all structure custom types with DataTypeDefinition into the type factory.
        /// </summary>
        /// <returns>true if all types were loaded, false otherwise</returns>
        private IList<INode> LoadBaseStructureDataTypes(
            IList<INode> serverStructTypes
            )
        {
            // strip known types
            serverStructTypes = RemoveKnownTypes(serverStructTypes);

            // add new enum Types for all namespaces
            int namespaceCount = m_complexTypeResolver.NamespaceUris.Count;

            bool retryAddStructType;
            var structTypesToDoList = new List<INode>();
            var structTypesWorkList = serverStructTypes;

            // create structured types for all namespaces
            do
            {
                retryAddStructType = false;
                for (uint i = 0; i < namespaceCount; i++)
                {
                    IComplexTypeBuilder complexTypeBuilder = null;
                    var structTypes = structTypesWorkList.Where(node => node.NodeId.NamespaceIndex == i).ToList();
                    if (structTypes.Count != 0)
                    {
                        if (complexTypeBuilder == null)
                        {
                            string targetNamespace = m_complexTypeResolver.NamespaceUris.GetString(i);
                            complexTypeBuilder = m_complexTypeBuilderFactory.Create(
                                targetNamespace,
                                (int)i);
                        }
                        foreach (INode structType in structTypes)
                        {
                            Type newType = null;
                            if (!(structType is DataTypeNode dataTypeNode))
                            {
                                continue;
                            }
                            var structureDefinition = GetStructureDefinition(dataTypeNode);
                            if (structureDefinition != null)
                            {
                                var encodingIds = m_complexTypeResolver.BrowseForEncodings(structType.NodeId, m_supportedEncodings,
                                    out ExpandedNodeId binaryEncodingId, out ExpandedNodeId xmlEncodingId);
                                try
                                {
                                    newType = AddStructuredType(
                                        complexTypeBuilder,
                                        structureDefinition,
                                        dataTypeNode.BrowseName,
                                        structType.NodeId,
                                        binaryEncodingId,
                                        xmlEncodingId
                                        );
                                }
                                catch (DataTypeNotFoundException dtnfex)
                                {
                                    var typeMatch = structTypesWorkList.FirstOrDefault(n => n.NodeId == dtnfex.NodeId);
                                    if (typeMatch == null)
                                    {
                                        throw;
                                    }
                                    else
                                    {   // known missing type, retry on next round
                                        Utils.LogInfo("Skipped the type definition of {0}. Retry in next round.", dataTypeNode.BrowseName.Name);
                                        retryAddStructType = true;
                                    }
                                }
                                catch (DataTypeNotSupportedException)
                                {
                                    Utils.LogError("Skipped the type definition of {0} because it is not supported.", dataTypeNode.BrowseName.Name);
                                }
                                catch
                                {
                                    // creating the new type failed, likely a missing dependency, retry later
                                    retryAddStructType = true;
                                }
                                if (newType != null)
                                {
                                    foreach (var encodingId in encodingIds)
                                    {
                                        AddEncodeableType(encodingId, newType);
                                    }
                                    AddEncodeableType(structType.NodeId, newType);
                                }
                            }
                            if (newType == null)
                            {
                                structTypesToDoList.Add(structType);
                            }
                        }
                    }
                }
                // due to type dependencies, retry missing types until there is no more progress
                if (retryAddStructType &&
                    structTypesWorkList.Count != structTypesToDoList.Count)
                {
                    structTypesWorkList = structTypesToDoList;
                    structTypesToDoList = new List<INode>();
                }
                else
                {
                    break;
                }
            } while (retryAddStructType);

            // all types loaded
            return structTypesToDoList;
        }

        /// <summary>
        /// Return the structure definition from a DataTypeDefinition
        /// </summary>
        private StructureDefinition GetStructureDefinition(DataTypeNode dataTypeNode)
        {
            if (dataTypeNode.DataTypeDefinition?.Body is StructureDefinition structureDefinition)
            {
                // Validate the DataTypeDefinition structure,
                // but not if the type is supported
                if (structureDefinition.Fields == null ||
                    structureDefinition.BaseDataType.IsNullNodeId ||
                    structureDefinition.BinaryEncodingId.IsNull)
                {
                    return null;
                }
                // Validate the structure according to Part3, Table 36
                foreach (var field in structureDefinition.Fields)
                {
                    // validate if the DataTypeDefinition is correctly
                    // filled out, some servers don't do it yet...
                    if (field.BinaryEncodingId.IsNull ||
                        field.DataType.IsNullNodeId ||
                        field.TypeId.IsNull ||
                        field.Name == null)
                    {
                        return null;
                    }
                    if (!(field.ValueRank == -1 ||
                        field.ValueRank >= 1))
                    {
                        return null;
                    }
                }
                return structureDefinition;
            }
            return null;
        }

        /// <summary>
        /// Helper to ensure the expanded nodeId contains a valid namespaceUri.
        /// </summary>
        /// <param name="expandedNodeId">The expanded nodeId.</param>
        /// <returns>The normalized expanded nodeId.</returns>
        private ExpandedNodeId NormalizeExpandedNodeId(ExpandedNodeId expandedNodeId)
        {
            var nodeId = ExpandedNodeId.ToNodeId(expandedNodeId, m_complexTypeResolver.NamespaceUris);
            return NodeId.ToExpandedNodeId(nodeId, m_complexTypeResolver.NamespaceUris);
        }

        /// <summary>
        /// Add data type to enumeration or structure base type list depending on supertype.
        /// </summary>
        private void AddEnumerationOrStructureType(INode dataTypeNode, IList<INode> serverEnumTypes, IList<INode> serverStructTypes)
        {
            NodeId superType = ExpandedNodeId.ToNodeId(dataTypeNode.NodeId, m_complexTypeResolver.NamespaceUris);
            while (true)
            {
                superType = m_complexTypeResolver.FindSuperType(superType);
                if (superType.IsNullNodeId)
                {
                    throw new ServiceResultException(StatusCodes.BadNodeIdInvalid, $"SuperType for {dataTypeNode.NodeId} not found.");
                }
                if (superType == DataTypeIds.Enumeration)
                {
                    serverEnumTypes.Insert(0, dataTypeNode);
                    break;
                }
                else if (superType == DataTypeIds.Structure)
                {
                    serverStructTypes.Insert(0, dataTypeNode);
                    break;
                }
                else if (TypeInfo.GetBuiltInType(superType) != BuiltInType.Null)
                {
                    break;
                }
            }
        }

        /// <summary>
        /// Remove all known types in the type factory from a list of DataType nodes.
        /// </summary>
        private IList<INode> RemoveKnownTypes(IList<INode> nodeList)
        {
            return nodeList.Where(
                node => GetSystemType(node.NodeId) == null).Distinct().ToList();
        }

        /// <summary>
        /// Get the factory system type for an expanded node id.
        /// </summary>
        private Type GetSystemType(ExpandedNodeId nodeId)
        {
            if (!nodeId.IsAbsolute)
            {
                nodeId = NormalizeExpandedNodeId(nodeId);
            }
            return m_complexTypeResolver.Factory.GetSystemType(nodeId);
        }

        /// <summary>
        /// Add an enum type defined in a binary schema dictionary.
        /// </summary>
        private void AddEnumTypes(
            IComplexTypeBuilder complexTypeBuilder,
            Dictionary<XmlQualifiedName, NodeId> typeDictionary,
            IList<Opc.Ua.Schema.Binary.TypeDescription> enumList,
            IList<INode> allEnumerationTypes,
            IList<INode> enumerationTypes
            )
        {
            foreach (var item in enumList)
            {
                Type newType = null;
                DataTypeNode enumDescription = null;
                DataTypeNode enumType = enumerationTypes.FirstOrDefault(node =>
                    node.BrowseName.Name == item.Name &&
                    (node.BrowseName.NamespaceIndex == complexTypeBuilder.TargetNamespaceIndex ||
                    complexTypeBuilder.TargetNamespaceIndex == -1))
                    as DataTypeNode;
                if (enumType != null)
                {
                    enumDescription = enumType;
                    // try dictionary enum definition
                    if (item is Schema.Binary.EnumeratedType enumeratedObject)
                    {
                        // 1. use Dictionary entry
                        newType = complexTypeBuilder.AddEnumType(enumeratedObject);
                    }
                    if (newType == null)
                    {
                        var dataTypeNode = m_complexTypeResolver.Find(enumType.NodeId) as DataTypeNode;
                        if (dataTypeNode != null)
                        {
                            if (dataTypeNode.DataTypeDefinition != null)
                            {
                                // 2. use DataTypeDefinition 
                                newType = complexTypeBuilder.AddEnumType(enumType.BrowseName.Name, dataTypeNode.DataTypeDefinition);
                            }
                            else
                            {
                                // browse for EnumFields or EnumStrings property
                                var property = m_complexTypeResolver.BrowseForSingleProperty(enumType.NodeId);
                                var enumArray = m_complexTypeResolver.ReadValue(property.NodeId);
                                if (enumArray.Value is ExtensionObject[] extensionObject)
                                {
                                    // 3. use EnumValues
                                    newType = complexTypeBuilder.AddEnumType(enumType.BrowseName.Name, extensionObject);
                                }
                                else if (enumArray.Value is LocalizedText[] localizedText)
                                {
                                    // 4. use EnumStrings
                                    newType = complexTypeBuilder.AddEnumType(enumType.BrowseName.Name, localizedText);
                                }
                            }
                        }
                    }
                }
                else
                {
                    enumDescription = allEnumerationTypes.FirstOrDefault(node =>
                        node.BrowseName.Name == item.Name &&
                        (node.BrowseName.NamespaceIndex == complexTypeBuilder.TargetNamespaceIndex ||
                        complexTypeBuilder.TargetNamespaceIndex == -1))
                        as DataTypeNode;
                }
                if (enumDescription != null)
                {
                    var qName = new XmlQualifiedName(item.Name, complexTypeBuilder.TargetNamespace);
                    typeDictionary[qName] = enumDescription.NodeId;
                }
                if (newType != null)
                {
                    // match namespace and add to type factory
                    AddEncodeableType(enumType.NodeId, newType);
                }
            }
        }

        /// <summary>
        /// Helper to add new type with absolute ExpandedNodeId.
        /// </summary>
        private void AddEncodeableType(ExpandedNodeId nodeId, Type type)
        {
            if (NodeId.IsNull(nodeId) || type == null)
            {
                return;
            }
            var internalNodeId = NormalizeExpandedNodeId(nodeId);
            Utils.LogDebug("Adding Type {0} as: {1}", type.FullName, internalNodeId);
            m_complexTypeResolver.Factory.AddEncodeableType(internalNodeId, type);
        }

        /// <summary>
        /// Add an enum type defined in a DataType node.
        /// </summary>
        private Type AddEnumType(
            IComplexTypeBuilder complexTypeBuilder,
            DataTypeNode enumTypeNode
            )
        {
            Type newType = null;
            if (enumTypeNode != null)
            {
                QualifiedName name = enumTypeNode.BrowseName;
                if (enumTypeNode.DataTypeDefinition != null)
                {
                    // 1. use DataTypeDefinition 
                    newType = complexTypeBuilder.AddEnumType(name, enumTypeNode.DataTypeDefinition);
                }
                else
                {
                    // browse for EnumFields or EnumStrings property
                    var property = m_complexTypeResolver.BrowseForSingleProperty(enumTypeNode.NodeId);
                    if (property != null)
                    {
                        var enumArray = m_complexTypeResolver.ReadValue(property.NodeId);
                        if (enumArray.Value is ExtensionObject[] extensionObject)
                        {
                            // 2. use EnumValues
                            newType = complexTypeBuilder.AddEnumType(name, extensionObject);
                        }
                        else if (enumArray.Value is LocalizedText[] localizedText)
                        {
                            // 3. use EnumStrings
                            newType = complexTypeBuilder.AddEnumType(name, localizedText);
                        }
                    }
                }
            }
            return newType;
        }

        /// <summary>
        /// Add structured type to assembly with StructureDefinition.
        /// </summary>
        private Type AddStructuredType(
            IComplexTypeBuilder complexTypeBuilder,
            StructureDefinition structureDefinition,
            QualifiedName typeName,
            ExpandedNodeId complexTypeId,
            ExpandedNodeId binaryEncodingId,
            ExpandedNodeId xmlEncodingId
            )
        {
            // check all types
            var typeList = new List<Type>();
            foreach (StructureField field in structureDefinition.Fields)
            {
                var newType = GetFieldType(field);
                var isRecursiveDataType = IsRecursiveDataType(ExpandedNodeId.ToNodeId(complexTypeId, m_session.NamespaceUris), field.DataType);
                if (newType == null && !isRecursiveDataType)
                {
                    throw new DataTypeNotFoundException(field.DataType);
                }
                typeList.Add(newType);
            }

            var fieldBuilder = complexTypeBuilder.AddStructuredType(
                typeName,
                structureDefinition
                );

            fieldBuilder.AddTypeIdAttribute(complexTypeId, binaryEncodingId, xmlEncodingId);

            int order = 1;
            var typeListEnumerator = typeList.GetEnumerator();
            foreach (StructureField field in structureDefinition.Fields)
            {
                typeListEnumerator.MoveNext();

                // check for recursive data type:
                //    field has the same data type as the parent structure
                var isRecursiveDataType = IsRecursiveDataType(ExpandedNodeId.ToNodeId(complexTypeId, m_session.NamespaceUris), field.DataType);
                if (isRecursiveDataType)
                {
                    if (field.ValueRank < 0) // scalar
                    {
                        fieldBuilder.AddField(field, (fieldBuilder as ComplexTypeFieldBuilder).StructureTypeBuilder, order);
                    }
                    else // array
                    {
                        var arrayType = (fieldBuilder as ComplexTypeFieldBuilder).StructureTypeBuilder.MakeArrayType();
                        fieldBuilder.AddField(field, arrayType, order);
                    }
                }
                else
                {
                    fieldBuilder.AddField(field, typeListEnumerator.Current, order);
                }
                order++;
            }

            return fieldBuilder.CreateType();
        }

        private bool IsRecursiveDataType(NodeId structureDataType, NodeId fieldDataType)
            => fieldDataType.Equals(structureDataType);

        /// <summary>
        /// Determine the type of a field in a StructureField definition.
        /// </summary>
        private Type GetFieldType(StructureField field)
        {
            Type collectionType = null;

            if (field.ValueRank != ValueRanks.Scalar &&
                field.ValueRank != ValueRanks.OneDimension)
            {
                throw new DataTypeNotSupportedException(field.DataType, $"The ValueRank {field.ValueRank} is not supported.");
            }

            Type fieldType = field.DataType.NamespaceIndex == 0 ?
                Opc.Ua.TypeInfo.GetSystemType(field.DataType, m_complexTypeResolver.Factory) :
                GetSystemType(field.DataType);
            if (fieldType == null)
            {
                var superType = GetBuiltInSuperType(field.DataType);
                if (superType?.IsNullNodeId == false)
                {
                    field.DataType = superType;
                    return GetFieldType(field);
                }
                return null;
            }

            if (field.DataType.NamespaceIndex == 0)
            {
                if (field.ValueRank == ValueRanks.OneDimension)
                {
                    if (fieldType == typeof(Byte[]))
                    {
                        collectionType = typeof(ByteStringCollection);
                    }
                    else if (fieldType == typeof(Single))
                    {
                        collectionType = typeof(FloatCollection);
                    }
                    else
                    {
                        var assemblyQualifiedName = typeof(StatusCode).Assembly;
                        String collectionClassName = "Opc.Ua." + fieldType.Name + "Collection, " + assemblyQualifiedName;
                        collectionType = Type.GetType(collectionClassName);
                    }
                }
            }
            else if (field.ValueRank == ValueRanks.OneDimension)
            {
                String collectionClassName = (fieldType.Namespace != null) ? fieldType.Namespace + "." : "";
                collectionClassName += fieldType.Name + "Collection, " + fieldType.Assembly;
                collectionType = Type.GetType(collectionClassName);
            }

            if (field.ValueRank == ValueRanks.OneDimension)
            {
                fieldType = collectionType ?? fieldType.MakeArrayType();
            }

            return fieldType;
        }

        /// <summary>
        /// Find superType for a datatype.
        /// </summary>
        private NodeId GetBuiltInSuperType(NodeId dataType)
        {
            var superType = dataType;
            while (true)
            {
                superType = m_complexTypeResolver.FindSuperType(superType);
                if (superType?.IsNullNodeId != false)
                {
                    return null;
                }
                if (superType.NamespaceIndex == 0)
                {
                    if (superType == DataTypeIds.Enumeration &&
                        dataType.NamespaceIndex == 0)
                    {
                        // enumerations of namespace 0 in a structure
                        // which are not in the type system are encoded as UInt32
                        return new NodeId((uint)BuiltInType.UInt32);
                    }
                    if (superType == DataTypeIds.Enumeration ||
                        superType == DataTypeIds.Structure)
                    {
                        return null;
                    }
                    break;
                }
            }
            return superType;
        }

        /// <summary>
        /// Split the dictionary types into a list of structures and enumerations.
        /// Sort the structures by dependencies, with structures with dependent
        /// types at the end of the list, so they can be added to the factory in order.
        /// </summary>
        private void SplitAndSortDictionary(
            DataDictionary dictionary,
            List<Schema.Binary.TypeDescription> structureList,
            List<Schema.Binary.TypeDescription> enumList
            )
        {
            foreach (var item in dictionary.TypeDictionary.Items)
            {
                if (item is Opc.Ua.Schema.Binary.StructuredType structuredObject)
                {
                    var dependentFields = structuredObject.Field.Where(f => f.TypeName.Namespace == dictionary.TypeDictionary.TargetNamespace);
                    if (!dependentFields.Any())
                    {
                        structureList.Insert(0, structuredObject);
                    }
                    else
                    {
                        structureList.Add(structuredObject);
                    }
                }
                else if (item is Opc.Ua.Schema.Binary.EnumeratedType)
                {
                    enumList.Add(item);
                }
                else if (item is Opc.Ua.Schema.Binary.OpaqueType)
                {
                    // TODO: Opaque types not supported yet
                }
                else
                {
                    throw new ServiceResultException(StatusCodes.BadUnexpectedError, $"Unexpected Type in binary schema: {item.GetType().Name}.");
                }
            }
        }
        #endregion Private Members

        #region Private Fields
        private IComplexTypeResolver m_complexTypeResolver;
        private IComplexTypeFactory m_complexTypeBuilderFactory;
        private static readonly string[] m_supportedEncodings = new string[] { BrowseNames.DefaultBinary, BrowseNames.DefaultXml, BrowseNames.DefaultJson };
        #endregion Private Fields
    }
}//namespace<|MERGE_RESOLUTION|>--- conflicted
+++ resolved
@@ -498,11 +498,7 @@
                 catch (DataTypeNotFoundException dtnfex)
                 {
                     // add missing type to list
-<<<<<<< HEAD
-                    var dataTypeNode = m_complexTypeResolver.Find(dtnfex.nodeId);
-=======
-                    var dataTypeNode = m_session.NodeCache.Find(dtnfex.NodeId);
->>>>>>> cfc68eeb
+                    var dataTypeNode = m_complexTypeResolver.Find(dtnfex.NodeId);
                     if (dataTypeNode != null)
                     {
                         AddEnumerationOrStructureType(dataTypeNode, serverEnumTypes, serverStructTypes);
@@ -927,7 +923,7 @@
             foreach (StructureField field in structureDefinition.Fields)
             {
                 var newType = GetFieldType(field);
-                var isRecursiveDataType = IsRecursiveDataType(ExpandedNodeId.ToNodeId(complexTypeId, m_session.NamespaceUris), field.DataType);
+                var isRecursiveDataType = IsRecursiveDataType(ExpandedNodeId.ToNodeId(complexTypeId, m_complexTypeResolver.NamespaceUris), field.DataType);
                 if (newType == null && !isRecursiveDataType)
                 {
                     throw new DataTypeNotFoundException(field.DataType);
@@ -950,7 +946,7 @@
 
                 // check for recursive data type:
                 //    field has the same data type as the parent structure
-                var isRecursiveDataType = IsRecursiveDataType(ExpandedNodeId.ToNodeId(complexTypeId, m_session.NamespaceUris), field.DataType);
+                var isRecursiveDataType = IsRecursiveDataType(ExpandedNodeId.ToNodeId(complexTypeId, m_complexTypeResolver.NamespaceUris), field.DataType);
                 if (isRecursiveDataType)
                 {
                     if (field.ValueRank < 0) // scalar
