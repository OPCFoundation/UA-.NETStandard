/* ========================================================================
 * Copyright (c) 2005-2020 The OPC Foundation, Inc. All rights reserved.
 *
 * OPC Foundation MIT License 1.00
 *
 * Permission is hereby granted, free of charge, to any person
 * obtaining a copy of this software and associated documentation
 * files (the "Software"), to deal in the Software without
 * restriction, including without limitation the rights to use,
 * copy, modify, merge, publish, distribute, sublicense, and/or sell
 * copies of the Software, and to permit persons to whom the
 * Software is furnished to do so, subject to the following
 * conditions:
 *
 * The above copyright notice and this permission notice shall be
 * included in all copies or substantial portions of the Software.
 * THE SOFTWARE IS PROVIDED "AS IS", WITHOUT WARRANTY OF ANY KIND,
 * EXPRESS OR IMPLIED, INCLUDING BUT NOT LIMITED TO THE WARRANTIES
 * OF MERCHANTABILITY, FITNESS FOR A PARTICULAR PURPOSE AND
 * NONINFRINGEMENT. IN NO EVENT SHALL THE AUTHORS OR COPYRIGHT
 * HOLDERS BE LIABLE FOR ANY CLAIM, DAMAGES OR OTHER LIABILITY,
 * WHETHER IN AN ACTION OF CONTRACT, TORT OR OTHERWISE, ARISING
 * FROM, OUT OF OR IN CONNECTION WITH THE SOFTWARE OR THE USE OR
 * OTHER DEALINGS IN THE SOFTWARE.
 *
 * The complete license agreement can be found here:
 * http://opcfoundation.org/License/MIT/1.00/
 * ======================================================================*/

using System;
using System.Collections.Generic;
using System.Diagnostics;
using System.Globalization;
using System.IO;
using System.Linq;
using System.Reflection;
using System.Runtime.Serialization;
using System.Security.Cryptography.X509Certificates;
using System.Threading;
using System.Threading.Tasks;
using System.Xml;
using Microsoft.Extensions.Logging;
using Opc.Ua.Bindings;

namespace Opc.Ua.Client
{
    /// <summary>
    /// Manages a session with a server.
    /// </summary>
    public class Session : SessionClientBatched, ISession
    {
        private const int kReconnectTimeout = 15000;
        private const int kMinPublishRequestCountMax = 100;
        private const int kMaxPublishRequestCountMax = ushort.MaxValue;
        private const int kDefaultPublishRequestCount = 1;
        private const int kPublishRequestSequenceNumberOutOfOrderThreshold = 10;
        private const int kPublishRequestSequenceNumberOutdatedThreshold = 100;

        /// <summary>
        /// Constructs a new instance of the <see cref="Session"/> class.
        /// </summary>
        /// <param name="channel">The channel used to communicate with the server.</param>
        /// <param name="configuration">The configuration for the client application.</param>
        /// <param name="endpoint">The endpoint use to initialize the channel.</param>
        public Session(
            ISessionChannel channel,
            ApplicationConfiguration configuration,
            ConfiguredEndpoint endpoint)
            : this(
                  channel as ITransportChannel,
                  configuration,
                  endpoint,
                  clientCertificate: null)
        {
        }

        /// <summary>
        /// Constructs a new instance of the <see cref="ISession"/> class.
        /// </summary>
        /// <param name="channel">The channel used to communicate with the server.</param>
        /// <param name="configuration">The configuration for the client application.</param>
        /// <param name="endpoint">The endpoint used to initialize the channel.</param>
        /// <param name="clientCertificate">The certificate to use for the client.</param>
        /// <param name="availableEndpoints">The list of available endpoints returned by server in GetEndpoints() response.</param>
        /// <param name="discoveryProfileUris">The value of profileUris used in GetEndpoints() request.</param>
        /// <remarks>
        /// The application configuration is used to look up the certificate if none is provided.
        /// The clientCertificate must have the private key. This will require that the certificate
        /// be loaded from a certicate store. Converting a DER encoded blob to a X509Certificate2
        /// will not include a private key.
        /// The <i>availableEndpoints</i> and <i>discoveryProfileUris</i> parameters are used to validate
        /// that the list of EndpointDescriptions returned at GetEndpoints matches the list returned at CreateSession.
        /// </remarks>
        public Session(
            ITransportChannel channel,
            ApplicationConfiguration configuration,
            ConfiguredEndpoint endpoint,
            X509Certificate2 clientCertificate,
            EndpointDescriptionCollection availableEndpoints = null,
            StringCollection discoveryProfileUris = null)
            : this(
                  channel,
                  configuration,
                  endpoint,
                  channel.MessageContext ?? configuration.CreateMessageContext(true))
        {
            LoadInstanceCertificateAsync(clientCertificate).GetAwaiter().GetResult();
            m_discoveryServerEndpoints = availableEndpoints;
            m_discoveryProfileUris = discoveryProfileUris;
        }

        /// <summary>
        /// Initializes a new instance of the <see cref="ISession"/> class.
        /// </summary>
        /// <param name="channel">The channel.</param>
        /// <param name="template">The template session.</param>
        /// <param name="copyEventHandlers">if set to <c>true</c> the event handlers are copied.</param>
        public Session(ITransportChannel channel, Session template, bool copyEventHandlers)
            : this(
                  channel,
                  template.m_configuration,
                  template.ConfiguredEndpoint,
                  channel.MessageContext ?? template.m_configuration.CreateMessageContext(true))
        {
            LoadInstanceCertificateAsync(template.m_instanceCertificate).GetAwaiter().GetResult();
            SessionFactory = template.SessionFactory;
            m_defaultSubscription = template.m_defaultSubscription;
            DeleteSubscriptionsOnClose = template.DeleteSubscriptionsOnClose;
            TransferSubscriptionsOnReconnect = template.TransferSubscriptionsOnReconnect;
            PublishRequestCancelDelayOnCloseSession = template.PublishRequestCancelDelayOnCloseSession;
            m_sessionTimeout = template.m_sessionTimeout;
            m_maxRequestMessageSize = template.m_maxRequestMessageSize;
            m_minPublishRequestCount = template.m_minPublishRequestCount;
            m_maxPublishRequestCount = template.m_maxPublishRequestCount;
            m_preferredLocales = template.PreferredLocales;
            m_sessionName = template.SessionName;
            Handle = template.Handle;
            m_identity = template.Identity;
            m_keepAliveInterval = template.KeepAliveInterval;

            // Create timer for keep alive event triggering but in off state
            m_keepAliveTimer = new Timer(_ => m_keepAliveEvent.Set(), this, Timeout.Infinite, Timeout.Infinite);

            m_checkDomain = template.m_checkDomain;
            ContinuationPointPolicy = template.ContinuationPointPolicy;
            ReturnDiagnostics = template.ReturnDiagnostics;
            if (template.OperationTimeout > 0)
            {
                OperationTimeout = template.OperationTimeout;
            }

            if (copyEventHandlers)
            {
                m_KeepAlive = template.m_KeepAlive;
                m_Publish = template.m_Publish;
                m_PublishError = template.m_PublishError;
                m_PublishSequenceNumbersToAcknowledge = template
                    .m_PublishSequenceNumbersToAcknowledge;
                m_SubscriptionsChanged = template.m_SubscriptionsChanged;
                m_SessionClosing = template.m_SessionClosing;
                m_SessionConfigurationChanged = template.m_SessionConfigurationChanged;
                m_RenewUserIdentity = template.m_RenewUserIdentity;
            }

            foreach (Subscription subscription in template.Subscriptions)
            {
                AddSubscription(subscription.CloneSubscription(copyEventHandlers));
            }
        }

        /// <summary>
        /// Initializes the session.
        /// </summary>
        private Session(
            ITransportChannel channel,
            ApplicationConfiguration configuration,
            ConfiguredEndpoint endpoint,
            IServiceMessageContext messageContext)
            : base(channel, messageContext.Telemetry)
        {
            if (messageContext == null)
            {
                throw new ArgumentNullException(nameof(messageContext));
            }

            m_telemetry = messageContext.Telemetry;
            m_logger = m_telemetry.CreateLogger<Session>();

            Initialize();

            ValidateClientConfiguration(configuration);

            // save configuration information.
            m_configuration = configuration;
            m_endpoint = endpoint;

            // update the default subscription.
            DefaultSubscription.MinLifetimeInterval = (uint)m_configuration.ClientConfiguration
                .MinSubscriptionLifetime;

            NamespaceUris = messageContext.NamespaceUris;
            ServerUris = messageContext.ServerUris;
            Factory = messageContext.Factory;

            // initialize the NodeCache late, it needs references to the namespaceUris
            m_nodeCache = new NodeCache(this, m_telemetry);

            // Create timer for keep alive event triggering but in off state
            m_keepAliveTimer = new Timer(_ => m_keepAliveEvent.Set(), this, Timeout.Infinite, Timeout.Infinite);

            // set the default preferred locales.
            m_preferredLocales = new string[] { CultureInfo.CurrentCulture.Name };

            // create a context to use.
            m_systemContext = new SystemContext(m_telemetry)
            {
                SystemHandle = this,
                EncodeableFactory = Factory,
                NamespaceUris = NamespaceUris,
                ServerUris = ServerUris,
                TypeTable = TypeTree,
                PreferredLocales = null,
                SessionId = null,
                UserIdentity = null
            };
        }

        /// <summary>
        /// Sets the object members to default values.
        /// </summary>
        private void Initialize()
        {
            SessionFactory ??= new DefaultSessionFactory(m_telemetry)
            {
                ReturnDiagnostics = ReturnDiagnostics
            };
            m_sessionTimeout = 0;
            NamespaceUris = new NamespaceTable();
            ServerUris = new StringTable();
            Factory = EncodeableFactory.Create();
            m_configuration = null;
            m_instanceCertificate = null;
            m_endpoint = null;
            m_subscriptions = [];
            m_acknowledgementsToSend = [];
            m_acknowledgementsToSendLock = new object();
#if DEBUG_SEQUENTIALPUBLISHING
            m_latestAcknowledgementsSent = new Dictionary<uint, uint>();
#endif
            m_identityHistory = [];
            m_outstandingRequests = new LinkedList<AsyncRequestState>();
            m_keepAliveInterval = 5000;
            m_tooManyPublishRequests = 0;
            m_minPublishRequestCount = kDefaultPublishRequestCount;
            m_maxPublishRequestCount = kMaxPublishRequestCountMax;
            m_sessionName = string.Empty;
            DeleteSubscriptionsOnClose = true;
            PublishRequestCancelDelayOnCloseSession = 5000; // 5 seconds default
            TransferSubscriptionsOnReconnect = false;
            Reconnecting = false;
            Closing = false;
            m_reconnectLock = new SemaphoreSlim(1, 1);
            ServerMaxContinuationPointsPerBrowse = 0;
        }

        /// <summary>
        /// Check if all required configuration fields are populated.
        /// </summary>
        /// <exception cref="ArgumentNullException"><paramref name="configuration"/> is <c>null</c>.</exception>
        /// <exception cref="ServiceResultException"></exception>
        private static void ValidateClientConfiguration(ApplicationConfiguration configuration)
        {
            string configurationField;
            if (configuration == null)
            {
                throw new ArgumentNullException(nameof(configuration));
            }
            if (configuration.ClientConfiguration == null)
            {
                configurationField = "ClientConfiguration";
            }
            else if (configuration.SecurityConfiguration == null)
            {
                configurationField = "SecurityConfiguration";
            }
            else if (configuration.CertificateValidator == null)
            {
                configurationField = "CertificateValidator";
            }
            else
            {
                return;
            }

            throw new ServiceResultException(
                StatusCodes.BadConfigurationError,
                $"The client configuration does not specify the {configurationField}.");
        }

        /// <summary>
        /// Validates the server nonce and security parameters of user identity.
        /// </summary>
        /// <exception cref="ServiceResultException"></exception>
        private void ValidateServerNonce(
            IUserIdentity identity,
            byte[] serverNonce,
            string securityPolicyUri,
            byte[] previousServerNonce,
            MessageSecurityMode channelSecurityMode = MessageSecurityMode.None)
        {
            // skip validation if server nonce is not used for encryption.
            if (string.IsNullOrEmpty(securityPolicyUri) ||
                securityPolicyUri == SecurityPolicies.None)
            {
                return;
            }

            if (identity != null && identity.TokenType != UserTokenType.Anonymous)
            {
                // the server nonce should be validated if the token includes a secret.
                if (!Nonce.ValidateNonce(
                    serverNonce,
                    MessageSecurityMode.SignAndEncrypt,
                    (uint)m_configuration.SecurityConfiguration.NonceLength))
                {
                    if (channelSecurityMode == MessageSecurityMode.SignAndEncrypt ||
                        m_configuration.SecurityConfiguration.SuppressNonceValidationErrors)
                    {
                        m_logger.LogWarning(
                            Utils.TraceMasks.Security,
                            "Warning: The server nonce has not the correct length or is not random enough. " +
                            "The error is suppressed by user setting or because the channel is encrypted.");
                    }
                    else
                    {
                        throw ServiceResultException.Create(
                            StatusCodes.BadNonceInvalid,
                            "The server nonce has not the correct length or is not random enough.");
                    }
                }

                // check that new nonce is different from the previously returned server nonce.
                if (previousServerNonce != null &&
                    Nonce.CompareNonce(serverNonce, previousServerNonce))
                {
                    if (channelSecurityMode == MessageSecurityMode.SignAndEncrypt ||
                        m_configuration.SecurityConfiguration.SuppressNonceValidationErrors)
                    {
                        m_logger.LogWarning(
                            Utils.TraceMasks.Security,
                            "Warning: The Server nonce is equal with previously returned nonce. " +
                            "The error is suppressed by user setting or because the channel is encrypted.");
                    }
                    else
                    {
                        throw ServiceResultException.Create(
                            StatusCodes.BadNonceInvalid,
                            "Server nonce is equal with previously returned nonce.");
                    }
                }
            }
        }

        /// <summary>
        /// Closes the session and the underlying channel.
        /// </summary>
        protected override void Dispose(bool disposing)
        {
            if (Disposed && disposing)
            {
                return;
            }

            if (disposing)
            {
                m_publishCancellation.Cancel();

                StopKeepAliveTimerAsync().AsTask().GetAwaiter().GetResult();

                Utils.SilentDispose(m_defaultSubscription);
                m_defaultSubscription = null;

                Utils.SilentDispose(m_nodeCache);
                m_nodeCache = null;

                List<Subscription> subscriptions = null;
                lock (SyncRoot)
                {
                    subscriptions = [.. m_subscriptions];
                    m_subscriptions.Clear();
                }

                foreach (Subscription subscription in subscriptions)
                {
                    Utils.SilentDispose(subscription);
                }
                subscriptions.Clear();
            }

            base.Dispose(disposing);

            if (disposing)
            {
                m_keepAliveTimer.Dispose();
                m_publishCancellation.Dispose();

                // suppress spurious events
                m_KeepAlive = null;
                m_Publish = null;
                m_PublishError = null;
                m_PublishSequenceNumbersToAcknowledge = null;
                m_SubscriptionsChanged = null;
                m_SessionClosing = null;
                m_SessionConfigurationChanged = null;

                Debug.Assert(Disposed);
            }
        }

        /// <summary>
        /// Raised when a keep alive arrives from the server or an error is detected.
        /// </summary>
        /// <remarks>
        /// Once a session is created a timer will periodically read the server state and current time.
        /// If this read operation succeeds this event will be raised each time the keep alive period elapses.
        /// If an error is detected (KeepAliveStopped == true) then this event will be raised as well.
        /// </remarks>
        public event KeepAliveEventHandler KeepAlive
        {
            add => m_KeepAlive += value;
            remove => m_KeepAlive -= value;
        }

        /// <summary>
        /// Raised when a notification message arrives in a publish response.
        /// </summary>
        /// <remarks>
        /// All publish requests are managed by the Session object. When a response arrives it is
        /// validated and passed to the appropriate Subscription object and this event is raised.
        /// </remarks>
        public event NotificationEventHandler Notification
        {
            add => m_Publish += value;
            remove => m_Publish -= value;
        }

        /// <summary>
        /// Raised when an exception occurs while processing a publish response.
        /// </summary>
        /// <remarks>
        /// Exceptions in a publish response are not necessarily fatal and the Session will
        /// attempt to recover by issuing Republish requests if missing messages are detected.
        /// That said, timeout errors may be a symptom of a OperationTimeout that is too short
        /// when compared to the shortest PublishingInterval/KeepAliveCount amount the current
        /// Subscriptions. The OperationTimeout should be twice the minimum value for
        /// PublishingInterval*KeepAliveCount.
        /// </remarks>
        public event PublishErrorEventHandler PublishError
        {
            add => m_PublishError += value;
            remove => m_PublishError -= value;
        }

        /// <inheritdoc/>
        public event PublishSequenceNumbersToAcknowledgeEventHandler PublishSequenceNumbersToAcknowledge
        {
            add => m_PublishSequenceNumbersToAcknowledge += value;
            remove => m_PublishSequenceNumbersToAcknowledge -= value;
        }

        /// <summary>
        /// Raised when a subscription is added or removed
        /// </summary>
        public event EventHandler SubscriptionsChanged
        {
            add => m_SubscriptionsChanged += value;
            remove => m_SubscriptionsChanged -= value;
        }

        /// <summary>
        /// Raised to indicate the session is closing.
        /// </summary>
        public event EventHandler SessionClosing
        {
            add => m_SessionClosing += value;
            remove => m_SessionClosing -= value;
        }

        /// <inheritdoc/>
        public event EventHandler SessionConfigurationChanged
        {
            add => m_SessionConfigurationChanged += value;
            remove => m_SessionConfigurationChanged -= value;
        }

        /// <summary>
        /// A session factory that was used to create the session.
        /// </summary>
        public ISessionFactory SessionFactory { get; set; }

        /// <summary>
        /// Gets the endpoint used to connect to the server.
        /// </summary>
        public ConfiguredEndpoint ConfiguredEndpoint => m_endpoint;

        /// <summary>
        /// Gets the name assigned to the session.
        /// </summary>
        public string SessionName => m_sessionName;

        /// <summary>
        /// Whether the session is reconnecting
        /// </summary>
        public bool Reconnecting { get; private set; }

        /// <summary>
        /// Whether the session is closing
        /// </summary>
        public bool Closing { get; private set; }

        /// <summary>
        /// Gets the period for wich the server will maintain the session if
        /// there is no communication from the client.
        /// </summary>
        public double SessionTimeout => m_sessionTimeout;

        /// <summary>
        /// Gets the local handle assigned to the session.
        /// </summary>
        public object Handle { get; set; }

        /// <summary>
        /// Gets the user identity currently used for the session.
        /// </summary>
        public IUserIdentity Identity => m_identity;

        /// <summary>
        /// Gets a list of user identities that can be used to connect to the server.
        /// </summary>
        public IEnumerable<IUserIdentity> IdentityHistory => m_identityHistory;

        /// <summary>
        /// Gets the table of namespace uris known to the server.
        /// </summary>
        public NamespaceTable NamespaceUris { get; private set; }

        /// <summary>
        /// Gets the table of remote server uris known to the server.
        /// </summary>
        public StringTable ServerUris { get; private set; }

        /// <summary>
        /// Gets the system context for use with the session.
        /// </summary>
        public ISystemContext SystemContext => m_systemContext;

        /// <summary>
        /// Gets the factory used to create encodeable objects that the server understands.
        /// </summary>
        public IEncodeableFactory Factory { get; private set; }

        /// <summary>
        /// Gets the cache of the server's type tree.
        /// </summary>
        public ITypeTable TypeTree => m_nodeCache.TypeTree;

        /// <summary>
        /// Gets the cache of nodes fetched from the server.
        /// </summary>
        public INodeCache NodeCache => m_nodeCache;

        /// <summary>
        /// Gets the context to use for filter operations.
        /// </summary>
        public FilterContext FilterContext
            => new(NamespaceUris, m_nodeCache.TypeTree, m_preferredLocales, m_telemetry);

        /// <summary>
        /// Gets the locales that the server should use when returning localized text.
        /// </summary>
        public StringCollection PreferredLocales => m_preferredLocales;

        /// <summary>
        /// Gets the subscriptions owned by the session.
        /// </summary>
        public IEnumerable<Subscription> Subscriptions
        {
            get
            {
                lock (SyncRoot)
                {
                    return [.. m_subscriptions];
                }
            }
        }

        /// <summary>
        /// Gets the number of subscriptions owned by the session.
        /// </summary>
        public int SubscriptionCount
        {
            get
            {
                lock (SyncRoot)
                {
                    return m_subscriptions.Count;
                }
            }
        }

        /// <summary>
        /// If the subscriptions are deleted when a session is closed.
        /// </summary>
        /// <remarks>
        /// Default <c>true</c>, set to <c>false</c> if subscriptions need to
        /// be transferred or for durable subscriptions.
        /// </remarks>
        public bool DeleteSubscriptionsOnClose { get; set; }

        /// <inheritdoc/>
        public int PublishRequestCancelDelayOnCloseSession { get; set; }

        /// <summary>
        /// If the subscriptions are transferred when a session is reconnected.
        /// </summary>
        /// <remarks>
        /// Default <c>false</c>, set to <c>true</c> if subscriptions should
        /// be transferred after reconnect. Service must be supported by server.
        /// </remarks>
        public bool TransferSubscriptionsOnReconnect { get; set; }

        /// <summary>
        /// Whether the endpoint Url domain is checked in the certificate.
        /// </summary>
        public bool CheckDomain => m_checkDomain;

        /// <summary>
        /// Gets or Sets the default subscription for the session.
        /// </summary>
        public Subscription DefaultSubscription
        {
            get => m_defaultSubscription ??= new Subscription(m_telemetry)
            {
                DisplayName = "Subscription",
                PublishingInterval = 1000,
                KeepAliveCount = 10,
                LifetimeCount = 1000,
                Priority = 255,
                PublishingEnabled = true,
                MinLifetimeInterval = (uint)m_configuration.ClientConfiguration
                  .MinSubscriptionLifetime
            };
            set
            {
                Utils.SilentDispose(m_defaultSubscription);
                m_defaultSubscription = value;
            }
        }

        /// <summary>
        /// Gets or Sets how frequently the server is pinged to see if communication is still working.
        /// </summary>
        /// <remarks>
        /// This interval controls how much time elaspes before a communication error is detected.
        /// If everything is ok the KeepAlive event will be raised each time this period elapses.
        /// </remarks>
        public int KeepAliveInterval
        {
            get => m_keepAliveInterval;
            set
            {
                m_keepAliveInterval = value;
                ResetKeepAliveTimer();
            }
        }

        /// <summary>
        /// Returns true if the session is not receiving keep alives.
        /// </summary>
        /// <remarks>
        /// Set to true if the server does not respond for the
        /// KeepAliveInterval * 1 (KeepAliveIntervalFactor) + 1 Second (KeepAliveGuardBand) *
        /// To change the sensitivity of the keep alive check, set the
        /// <see cref="m_keepAliveIntervalFactor"/> / <see cref="m_keepAliveGuardBand"/> fields.
        /// or if another error was reported.
        /// Set to false is communication is ok or recovered.
        /// </remarks>
        public bool KeepAliveStopped
        {
            get
            {
                StatusCode lastKeepAliveErrorStatusCode = m_lastKeepAliveErrorStatusCode;
                if (StatusCode.IsGood(lastKeepAliveErrorStatusCode) ||
                    lastKeepAliveErrorStatusCode == StatusCodes.BadNoCommunication)
                {
                    int delta = HiResClock.TickCount - LastKeepAliveTickCount;

                    // add a guard band to allow for network lag.
                    return ((m_keepAliveInterval * m_keepAliveIntervalFactor) +
                        m_keepAliveGuardBand) <= delta;
                }

                // another error was reported which caused keep alive to stop.
                return true;
            }
        }

        /// <summary>
        /// Gets the time of the last keep alive.
        /// </summary>
        public DateTime LastKeepAliveTime
        {
            get
            {
                long ticks = Interlocked.Read(ref m_lastKeepAliveTime);
                return new DateTime(ticks, DateTimeKind.Utc);
            }
        }

        /// <summary>
        /// Gets the TickCount in ms of the last keep alive based on <see cref="HiResClock.TickCount"/>.
        /// Independent of system time changes.
        /// </summary>
        public int LastKeepAliveTickCount { get; private set; }

        /// <summary>
        /// Gets the number of outstanding publish or keep alive requests.
        /// </summary>
        public int OutstandingRequestCount
        {
            get
            {
                lock (m_outstandingRequests)
                {
                    return m_outstandingRequests.Count;
                }
            }
        }

        /// <summary>
        /// Gets the number of outstanding publish or keep alive requests which appear to be missing.
        /// </summary>
        public int DefunctRequestCount
        {
            get
            {
                lock (m_outstandingRequests)
                {
                    int count = 0;

                    for (LinkedListNode<AsyncRequestState> ii = m_outstandingRequests.First;
                        ii != null;
                        ii = ii.Next)
                    {
                        if (ii.Value.Defunct)
                        {
                            count++;
                        }
                    }

                    return count;
                }
            }
        }

        /// <summary>
        /// Gets the number of good outstanding publish requests.
        /// </summary>
        public int GoodPublishRequestCount
        {
            get
            {
                lock (m_outstandingRequests)
                {
                    int count = 0;

                    for (LinkedListNode<AsyncRequestState> ii = m_outstandingRequests.First;
                        ii != null;
                        ii = ii.Next)
                    {
                        if (!ii.Value.Defunct && ii.Value.RequestTypeId == DataTypes.PublishRequest)
                        {
                            count++;
                        }
                    }

                    return count;
                }
            }
        }

        /// <summary>
        /// Gets and sets the minimum number of publish requests to be used in the session.
        /// </summary>
        /// <exception cref="ArgumentOutOfRangeException"></exception>
        public int MinPublishRequestCount
        {
            get => m_minPublishRequestCount;
            set
            {
                lock (SyncRoot)
                {
                    if (value is >= kDefaultPublishRequestCount and <= kMinPublishRequestCountMax)
                    {
                        m_minPublishRequestCount = value;
                    }
                    else
                    {
                        throw new ArgumentOutOfRangeException(
                            nameof(MinPublishRequestCount),
                            $"Minimum publish request count must be between {kDefaultPublishRequestCount} and {kMinPublishRequestCountMax}.");
                    }
                }
            }
        }

        /// <summary>
        /// Gets and sets the maximum number of publish requests to be used in the session.
        /// </summary>
        /// <exception cref="ArgumentOutOfRangeException"></exception>
        public int MaxPublishRequestCount
        {
            get => Math.Max(m_minPublishRequestCount, m_maxPublishRequestCount);
            set
            {
                lock (SyncRoot)
                {
                    if (value is >= kDefaultPublishRequestCount and <= kMaxPublishRequestCountMax)
                    {
                        m_maxPublishRequestCount = value;
                    }
                    else
                    {
                        throw new ArgumentOutOfRangeException(
                            nameof(MaxPublishRequestCount),
                            $"Maximum publish request count must be between {kDefaultPublishRequestCount} and {kMaxPublishRequestCountMax}.");
                    }
                }
            }
        }

        /// <summary>
        /// Read from the Server capability MaxContinuationPointsPerBrowse when the Operation Limits are fetched
        /// </summary>
        public uint ServerMaxContinuationPointsPerBrowse { get; set; }

        /// <summary>
        /// Read from the Server capability MaxByteStringLength when the Operation Limits are fetched
        /// </summary>
        public uint ServerMaxByteStringLength { get; set; }

        /// <inheritdoc/>
        public ContinuationPointPolicy ContinuationPointPolicy { get; set; }
            = ContinuationPointPolicy.Default;

        /// <summary>
        /// Creates a new communication session with a server by invoking the CreateSession service
        /// </summary>
        /// <param name="configuration">The configuration for the client application.</param>
        /// <param name="endpoint">The endpoint for the server.</param>
        /// <param name="updateBeforeConnect">If set to <c>true</c> the discovery endpoint is
        /// used to update the endpoint description before connecting.</param>
        /// <param name="sessionName">The name to assign to the session.</param>
        /// <param name="sessionTimeout">The timeout period for the session.</param>
        /// <param name="identity">The identity.</param>
        /// <param name="preferredLocales">The user identity to associate with the session.</param>
        /// <param name="ct">The cancellation token.</param>
        /// <returns>The new session object</returns>
        [Obsolete("Use ISessionFactory.CreateAsync")]
        public static Task<Session> Create(
            ApplicationConfiguration configuration,
            ConfiguredEndpoint endpoint,
            bool updateBeforeConnect,
            string sessionName,
            uint sessionTimeout,
            IUserIdentity identity,
            IList<string> preferredLocales,
            CancellationToken ct = default)
        {
            return Create(
                configuration,
                endpoint,
                updateBeforeConnect,
                false,
                sessionName,
                sessionTimeout,
                identity,
                preferredLocales,
                ct);
        }

        /// <summary>
        /// Creates a new communication session with a server by invoking the CreateSession service
        /// </summary>
        /// <param name="configuration">The configuration for the client application.</param>
        /// <param name="endpoint">The endpoint for the server.</param>
        /// <param name="updateBeforeConnect">If set to <c>true</c> the discovery endpoint is
        /// used to update the endpoint description before connecting.</param>
        /// <param name="checkDomain">If set to <c>true</c> then the domain in the certificate
        /// must match the endpoint used.</param>
        /// <param name="sessionName">The name to assign to the session.</param>
        /// <param name="sessionTimeout">The timeout period for the session.</param>
        /// <param name="identity">The user identity to associate with the session.</param>
        /// <param name="preferredLocales">The preferred locales.</param>
        /// <param name="ct">The cancellation token.</param>
        /// <returns>The new session object.</returns>
        [Obsolete("Use ISessionFactory.CreateAsync")]
        public static Task<Session> Create(
            ApplicationConfiguration configuration,
            ConfiguredEndpoint endpoint,
            bool updateBeforeConnect,
            bool checkDomain,
            string sessionName,
            uint sessionTimeout,
            IUserIdentity identity,
            IList<string> preferredLocales,
            CancellationToken ct = default)
        {
            return Create(
                configuration,
                (ITransportWaitingConnection)null,
                endpoint,
                updateBeforeConnect,
                checkDomain,
                sessionName,
                sessionTimeout,
                identity,
                preferredLocales,
                ct);
        }

        /// <summary>
        /// Creates a new session with a server using the specified channel by invoking
        /// the CreateSession service
        /// </summary>
        /// <param name="configuration">The configuration for the client application.</param>
        /// <param name="channel">The channel for the server.</param>
        /// <param name="endpoint">The endpoint for the server.</param>
        /// <param name="clientCertificate">The certificate to use for the client.</param>
        /// <param name="availableEndpoints">The list of available endpoints returned by server
        /// in GetEndpoints() response.</param>
        /// <param name="discoveryProfileUris">The value of profileUris used in GetEndpoints()
        /// request.</param>
        [Obsolete("Use ISessionFactory.CreateAsync")]
        public static Session Create(
            ApplicationConfiguration configuration,
            ITransportChannel channel,
            ConfiguredEndpoint endpoint,
            X509Certificate2 clientCertificate,
            EndpointDescriptionCollection availableEndpoints = null,
            StringCollection discoveryProfileUris = null)
        {
            return Create(
                DefaultSessionFactory.Instance,
                configuration,
                channel,
                endpoint,
                clientCertificate,
                availableEndpoints,
                discoveryProfileUris);
        }

        /// <summary>
        /// Recreates a session based on a specified template.
        /// </summary>
        /// <param name="template">The Session object to use as template</param>
        /// <returns>The new session object.</returns>
        [Obsolete("Use ISessionFactory.RecreateAsync")]
        public static Session Recreate(Session template)
        {
            return RecreateAsync(template).GetAwaiter().GetResult();
        }

        /// <summary>
        /// Recreates a session based on a specified template.
        /// </summary>
        /// <param name="template">The Session object to use as template</param>
        /// <param name="connection">The waiting reverse connection.</param>
        /// <returns>The new session object.</returns>
        [Obsolete("Use ISessionFactory.RecreateAsync")]
        public static Session Recreate(Session template, ITransportWaitingConnection connection)
        {
            return RecreateAsync(template, connection).GetAwaiter().GetResult();
        }

        /// <summary>
        /// Recreates a session based on a specified template using the provided channel.
        /// </summary>
        /// <param name="template">The Session object to use as template</param>
        /// <param name="transportChannel">The waiting reverse connection.</param>
        /// <returns>The new session object.</returns>
        [Obsolete("Use ISessionFactory.RecreateAsync")]
        public static Session Recreate(Session template, ITransportChannel transportChannel)
        {
            return RecreateAsync(template, transportChannel).GetAwaiter().GetResult();
        }

        /// <summary>
        /// Creates a new communication session with a server using a reverse connection.
        /// </summary>
        /// <param name="configuration">The configuration for the client application.</param>
        /// <param name="connection">The client endpoint for the reverse connect.</param>
        /// <param name="endpoint">The endpoint for the server.</param>
        /// <param name="updateBeforeConnect">If set to <c>true</c> the discovery endpoint is
        /// used to update the endpoint description before connecting.</param>
        /// <param name="checkDomain">If set to <c>true</c> then the domain in the certificate
        /// must match the endpoint used.</param>
        /// <param name="sessionName">The name to assign to the session.</param>
        /// <param name="sessionTimeout">The timeout period for the session.</param>
        /// <param name="identity">The user identity to associate with the session.</param>
        /// <param name="preferredLocales">The preferred locales.</param>
        /// <param name="ct">The cancellation token.</param>
        /// <returns>The new session object.</returns>
        [Obsolete("Use ISessionFactory.CreateAsync")]
        public static Task<Session> Create(
            ApplicationConfiguration configuration,
            ITransportWaitingConnection connection,
            ConfiguredEndpoint endpoint,
            bool updateBeforeConnect,
            bool checkDomain,
            string sessionName,
            uint sessionTimeout,
            IUserIdentity identity,
            IList<string> preferredLocales,
            CancellationToken ct = default)
        {
            return CreateAsync(
                DefaultSessionFactory.Instance,
                configuration,
                connection,
                endpoint,
                updateBeforeConnect,
                checkDomain,
                sessionName,
                sessionTimeout,
                identity,
                preferredLocales,
                DiagnosticsMasks.None,
                ct);
        }

        /// <summary>
        /// Create a session
        /// </summary>
        [Obsolete("Use ISessionFactory.CreateAsync")]
        public static Task<Session> Create(
            ISessionInstantiator sessionInstantiator,
            ApplicationConfiguration configuration,
            ITransportWaitingConnection connection,
            ConfiguredEndpoint endpoint,
            bool updateBeforeConnect,
            bool checkDomain,
            string sessionName,
            uint sessionTimeout,
            IUserIdentity identity,
            IList<string> preferredLocales,
            CancellationToken ct = default)
        {
            return CreateAsync(
                sessionInstantiator,
                configuration,
                connection,
                endpoint,
                updateBeforeConnect,
                checkDomain,
                sessionName,
                sessionTimeout,
                identity,
                preferredLocales,
                DiagnosticsMasks.None,
                ct);
        }

        /// <summary>
        /// Create a session
        /// </summary>
        [Obsolete("Use ISessionFactory.CreateAsync")]
        public static Task<Session> Create(
            ISessionInstantiator sessionInstantiator,
            ApplicationConfiguration configuration,
            ReverseConnectManager reverseConnectManager,
            ConfiguredEndpoint endpoint,
            bool updateBeforeConnect,
            bool checkDomain,
            string sessionName,
            uint sessionTimeout,
            IUserIdentity userIdentity,
            IList<string> preferredLocales,
            CancellationToken ct = default)
        {
            return CreateAsync(
                sessionInstantiator,
                configuration,
                reverseConnectManager,
                endpoint,
                updateBeforeConnect,
                checkDomain,
                sessionName,
                sessionTimeout,
                userIdentity,
                preferredLocales,
                DiagnosticsMasks.None,
                ct);
        }

        /// <summary>
        /// Create a session
        /// </summary>
        [Obsolete("Use ISessionFactory.CreateAsync")]
        public static Task<Session> Create(
            ApplicationConfiguration configuration,
            ReverseConnectManager reverseConnectManager,
            ConfiguredEndpoint endpoint,
            bool updateBeforeConnect,
            bool checkDomain,
            string sessionName,
            uint sessionTimeout,
            IUserIdentity userIdentity,
            IList<string> preferredLocales,
            CancellationToken ct = default)
        {
            return CreateAsync(
                configuration,
                reverseConnectManager,
                endpoint,
                updateBeforeConnect,
                checkDomain,
                sessionName,
                sessionTimeout,
                userIdentity,
                preferredLocales,
                ct);
        }

        /// <summary>
        /// Creates a new session with a server using the specified channel by invoking the
        /// CreateSession service. With the sessionInstantiator subclasses of Sessions can
        /// be created.
        /// </summary>
        /// <param name="sessionInstantiator">The Session constructor to use to create the session.</param>
        /// <param name="configuration">The configuration for the client application.</param>
        /// <param name="channel">The channel for the server.</param>
        /// <param name="endpoint">The endpoint for the server.</param>
        /// <param name="clientCertificate">The certificate to use for the client.</param>
        /// <param name="availableEndpoints">The list of available endpoints returned by
        /// server in GetEndpoints() response.</param>
        /// <param name="discoveryProfileUris">The value of profileUris used in GetEndpoints()
        /// request.</param>
        public static Session Create(
            ISessionInstantiator sessionInstantiator,
            ApplicationConfiguration configuration,
            ITransportChannel channel,
            ConfiguredEndpoint endpoint,
            X509Certificate2 clientCertificate,
            EndpointDescriptionCollection availableEndpoints = null,
            StringCollection discoveryProfileUris = null)
        {
            return sessionInstantiator.Create(
                channel,
                configuration,
                endpoint,
                clientCertificate,
                availableEndpoints,
                discoveryProfileUris);
        }

        /// <summary>
        /// Creates a secure channel to the specified endpoint.
        /// </summary>
        /// <param name="configuration">The application configuration.</param>
        /// <param name="connection">The client endpoint for the reverse connect.</param>
        /// <param name="endpoint">A configured endpoint to connect to.</param>
        /// <param name="updateBeforeConnect">Update configuration based on server prior connect.</param>
        /// <param name="checkDomain">Check that the certificate specifies a valid domain (computer) name.</param>
        /// <param name="ct">The cancellation token.</param>
        /// <returns>A <see cref="Task"/> representing the asynchronous operation.</returns>
        public static async Task<ITransportChannel> CreateChannelAsync(
            ApplicationConfiguration configuration,
            ITransportWaitingConnection connection,
            ConfiguredEndpoint endpoint,
            bool updateBeforeConnect,
            bool checkDomain,
            CancellationToken ct = default)
        {
            endpoint.UpdateBeforeConnect = updateBeforeConnect;

            EndpointDescription endpointDescription = endpoint.Description;

            // create the endpoint configuration (use the application configuration to provide default values).
            EndpointConfiguration endpointConfiguration = endpoint.Configuration;

            if (endpointConfiguration == null)
            {
                endpoint.Configuration = endpointConfiguration = EndpointConfiguration.Create(
                    configuration);
            }

            // create message context.
            ServiceMessageContext messageContext = configuration.CreateMessageContext(true);

            // update endpoint description using the discovery endpoint.
            if (endpoint.UpdateBeforeConnect && connection == null)
            {
                await endpoint.UpdateFromServerAsync(messageContext.Telemetry, ct).ConfigureAwait(false);
                endpointDescription = endpoint.Description;
                endpointConfiguration = endpoint.Configuration;
            }

            // checks the domains in the certificate.
            if (checkDomain &&
                endpoint.Description.ServerCertificate != null &&
                endpoint.Description.ServerCertificate.Length > 0)
            {
                configuration.CertificateValidator?.ValidateDomains(
                    CertificateFactory.Create(endpoint.Description.ServerCertificate),
                    endpoint);
            }

            X509Certificate2 clientCertificate = null;
            X509Certificate2Collection clientCertificateChain = null;
            if (endpointDescription.SecurityPolicyUri != SecurityPolicies.None)
            {
                clientCertificate = await LoadCertificateAsync(
                    configuration,
                    endpointDescription.SecurityPolicyUri,
                    messageContext.Telemetry,
                    ct)
                    .ConfigureAwait(false);
                clientCertificateChain = await LoadCertificateChainAsync(
                    configuration,
                    clientCertificate,
                    ct)
                    .ConfigureAwait(false);
            }

            // initialize the channel which will be created with the server.
            if (connection != null)
            {
                return await UaChannelBase.CreateUaBinaryChannelAsync(
                    configuration,
                    connection,
                    endpointDescription,
                    endpointConfiguration,
                    clientCertificate,
                    clientCertificateChain,
                    messageContext,
                    ct).ConfigureAwait(false);
            }

            return await UaChannelBase.CreateUaBinaryChannelAsync(
                configuration,
                endpointDescription,
                endpointConfiguration,
                clientCertificate,
                clientCertificateChain,
                messageContext,
                ct).ConfigureAwait(false);
        }

        /// <summary>
        /// Creates a new communication session with a server using a reverse connection.
        /// </summary>
        /// <param name="sessionInstantiator">The Session constructor to use to create the session.</param>
        /// <param name="configuration">The configuration for the client application.</param>
        /// <param name="connection">The client endpoint for the reverse connect.</param>
        /// <param name="endpoint">The endpoint for the server.</param>
        /// <param name="updateBeforeConnect">If set to <c>true</c> the discovery endpoint is used to
        /// update the endpoint description before connecting.</param>
        /// <param name="checkDomain">If set to <c>true</c> then the domain in the certificate must match
        /// the endpoint used.</param>
        /// <param name="sessionName">The name to assign to the session.</param>
        /// <param name="sessionTimeout">The timeout period for the session.</param>
        /// <param name="identity">The user identity to associate with the session.</param>
        /// <param name="preferredLocales">The preferred locales.</param>
        /// <param name="returnDiagnostics">The return diagnostics to use on this session</param>
        /// <param name="ct">The cancellation token.</param>
        /// <returns>The new session object.</returns>
        public static async Task<Session> CreateAsync(
            ISessionInstantiator sessionInstantiator,
            ApplicationConfiguration configuration,
            ITransportWaitingConnection connection,
            ConfiguredEndpoint endpoint,
            bool updateBeforeConnect,
            bool checkDomain,
            string sessionName,
            uint sessionTimeout,
            IUserIdentity identity,
            IList<string> preferredLocales,
            DiagnosticsMasks returnDiagnostics,
            CancellationToken ct = default)
        {
            // initialize the channel which will be created with the server.
            ITransportChannel channel = await CreateChannelAsync(
                    configuration,
                    connection,
                    endpoint,
                    updateBeforeConnect,
                    checkDomain,
                    ct)
                .ConfigureAwait(false);

            // create the session object.
            Session session = sessionInstantiator.Create(channel, configuration, endpoint, null);
            session.ReturnDiagnostics = returnDiagnostics;

            // create the session.
            try
            {
                await session
                    .OpenAsync(
                        sessionName,
                        sessionTimeout,
                        identity,
                        preferredLocales,
                        checkDomain,
                        ct)
                    .ConfigureAwait(false);
            }
            catch (Exception)
            {
                session.Dispose();
                throw;
            }

            return session;
        }

        /// <summary>
        /// Creates a new communication session with a server using a reverse connect manager.
        /// </summary>
        /// <param name="configuration">The configuration for the client application.</param>
        /// <param name="reverseConnectManager">The reverse connect manager for the client connection.</param>
        /// <param name="endpoint">The endpoint for the server.</param>
        /// <param name="updateBeforeConnect">If set to <c>true</c> the discovery endpoint is used to
        /// update the endpoint description before connecting.</param>
        /// <param name="checkDomain">If set to <c>true</c> then the domain in the certificate must match
        /// the endpoint used.</param>
        /// <param name="sessionName">The name to assign to the session.</param>
        /// <param name="sessionTimeout">The timeout period for the session.</param>
        /// <param name="userIdentity">The user identity to associate with the session.</param>
        /// <param name="preferredLocales">The preferred locales.</param>
        /// <param name="ct">The cancellation token.</param>
        /// <returns>The new session object.</returns>
        [Obsolete("Use ISessionFactory.CreateAsync")]
        public static Task<Session> CreateAsync(
            ApplicationConfiguration configuration,
            ReverseConnectManager reverseConnectManager,
            ConfiguredEndpoint endpoint,
            bool updateBeforeConnect,
            bool checkDomain,
            string sessionName,
            uint sessionTimeout,
            IUserIdentity userIdentity,
            IList<string> preferredLocales,
            CancellationToken ct = default)
        {
            return CreateAsync(
                DefaultSessionFactory.Instance,
                configuration,
                reverseConnectManager,
                endpoint,
                updateBeforeConnect,
                checkDomain,
                sessionName,
                sessionTimeout,
                userIdentity,
                preferredLocales,
                DiagnosticsMasks.None,
                ct);
        }

        /// <summary>
        /// Creates a new communication session with a server using a reverse connect manager.
        /// </summary>
        /// <param name="sessionInstantiator">The Session constructor to use to create the session.</param>
        /// <param name="configuration">The configuration for the client application.</param>
        /// <param name="reverseConnectManager">The reverse connect manager for the client connection.</param>
        /// <param name="endpoint">The endpoint for the server.</param>
        /// <param name="updateBeforeConnect">If set to <c>true</c> the discovery endpoint is used to
        /// update the endpoint description before connecting.</param>
        /// <param name="checkDomain">If set to <c>true</c> then the domain in the certificate must
        /// match the endpoint used.</param>
        /// <param name="sessionName">The name to assign to the session.</param>
        /// <param name="sessionTimeout">The timeout period for the session.</param>
        /// <param name="userIdentity">The user identity to associate with the session.</param>
        /// <param name="preferredLocales">The preferred locales.</param>
        /// <param name="returnDiagnostics">Diagnostics mask to use in the sesion</param>
        /// <param name="ct">The cancellation token.</param>
        /// <returns>The new session object.</returns>
        public static async Task<Session> CreateAsync(
            ISessionInstantiator sessionInstantiator,
            ApplicationConfiguration configuration,
            ReverseConnectManager reverseConnectManager,
            ConfiguredEndpoint endpoint,
            bool updateBeforeConnect,
            bool checkDomain,
            string sessionName,
            uint sessionTimeout,
            IUserIdentity userIdentity,
            IList<string> preferredLocales,
            DiagnosticsMasks returnDiagnostics,
            CancellationToken ct = default)
        {
            if (reverseConnectManager == null)
            {
                return await CreateAsync(
                    sessionInstantiator,
                    configuration,
                    (ITransportWaitingConnection)null,
                    endpoint,
                    updateBeforeConnect,
                    checkDomain,
                    sessionName,
                    sessionTimeout,
                    userIdentity,
                    preferredLocales,
                    returnDiagnostics,
                    ct)
                .ConfigureAwait(false);
            }

            ITransportWaitingConnection connection;
            do
            {
                connection = await reverseConnectManager
                    .WaitForConnectionAsync(
                        endpoint.EndpointUrl,
                        endpoint.ReverseConnect?.ServerUri,
                        ct)
                    .ConfigureAwait(false);

                if (updateBeforeConnect)
                {
                    await endpoint
                        .UpdateFromServerAsync(
                            endpoint.EndpointUrl,
                            connection,
                            endpoint.Description.SecurityMode,
                            endpoint.Description.SecurityPolicyUri,
                            sessionInstantiator.Telemetry,
                            ct)
                        .ConfigureAwait(false);
                    updateBeforeConnect = false;
                    connection = null;
                }
            } while (connection == null);

            return await CreateAsync(
                sessionInstantiator,
                configuration,
                connection,
                endpoint,
                false,
                checkDomain,
                sessionName,
                sessionTimeout,
                userIdentity,
                preferredLocales,
                returnDiagnostics,
                ct)
            .ConfigureAwait(false);
        }

        /// <inheritdoc/>
        public event RenewUserIdentityEventHandler RenewUserIdentity
        {
            add => m_RenewUserIdentity += value;
            remove => m_RenewUserIdentity -= value;
        }

        private event RenewUserIdentityEventHandler m_RenewUserIdentity;

        /// <inheritdoc/>
        public bool ApplySessionConfiguration(SessionConfiguration sessionConfiguration)
        {
            ThrowIfDisposed();
            if (sessionConfiguration == null)
            {
                throw new ArgumentNullException(nameof(sessionConfiguration));
            }

            byte[] serverCertificate = m_endpoint.Description?.ServerCertificate;
            m_sessionName = sessionConfiguration.SessionName;
            m_serverCertificate =
                serverCertificate != null
                    ? CertificateFactory.Create(serverCertificate)
                    : null;
            m_identity = sessionConfiguration.Identity;
            m_checkDomain = sessionConfiguration.CheckDomain;
            m_serverNonce = sessionConfiguration.ServerNonce.Data;
            m_userTokenSecurityPolicyUri = sessionConfiguration.UserIdentityTokenPolicy;
            m_eccServerEphemeralKey = sessionConfiguration.ServerEccEphemeralKey;
            SessionCreated(
                sessionConfiguration.SessionId,
                sessionConfiguration.AuthenticationToken);

            return true;
        }

        /// <inheritdoc/>
        public SessionConfiguration SaveSessionConfiguration(Stream stream = null)
        {
            var serverNonce = Nonce.CreateNonce(
                m_endpoint.Description?.SecurityPolicyUri,
                m_serverNonce);

            var sessionConfiguration = new SessionConfiguration(
                this,
                serverNonce,
                m_userTokenSecurityPolicyUri,
                m_eccServerEphemeralKey,
                AuthenticationToken);

            if (stream != null)
            {
                XmlWriterSettings settings = Utils.DefaultXmlWriterSettings();
                using var writer = XmlWriter.Create(stream, settings);
                var serializer = new DataContractSerializer(typeof(SessionConfiguration));
                using IDisposable scope = AmbientMessageContext.SetScopedContext(MessageContext);
                serializer.WriteObject(writer, sessionConfiguration);
            }
            return sessionConfiguration;
        }

        /// <inheritdoc/>
        public void Save(string filePath, IEnumerable<Type> knownTypes = null)
        {
            Save(filePath, Subscriptions, knownTypes);
        }

        /// <inheritdoc/>
        public void Save(
            Stream stream,
            IEnumerable<Subscription> subscriptions,
            IEnumerable<Type> knownTypes = null)
        {
            var subscriptionList = new SubscriptionCollection(subscriptions);
            XmlWriterSettings settings = Utils.DefaultXmlWriterSettings();

            using var writer = XmlWriter.Create(stream, settings);
            var serializer = new DataContractSerializer(typeof(SubscriptionCollection), knownTypes);
            using IDisposable scope = AmbientMessageContext.SetScopedContext(MessageContext);
            serializer.WriteObject(writer, subscriptionList);
        }

        /// <inheritdoc/>
        public void Save(
            string filePath,
            IEnumerable<Subscription> subscriptions,
            IEnumerable<Type> knownTypes = null)
        {
            using var stream = new FileStream(filePath, FileMode.Create);
            Save(stream, subscriptions, knownTypes);
        }

        /// <inheritdoc/>
        public IEnumerable<Subscription> Load(
            Stream stream,
            bool transferSubscriptions = false,
            IEnumerable<Type> knownTypes = null)
        {
            // secure settings
            XmlReaderSettings settings = Utils.DefaultXmlReaderSettings();
            settings.CloseInput = true;

            using var reader = XmlReader.Create(stream, settings);
            var serializer = new DataContractSerializer(typeof(SubscriptionCollection), knownTypes);
            using IDisposable scope = AmbientMessageContext.SetScopedContext(MessageContext);
            var subscriptions = (SubscriptionCollection)serializer.ReadObject(reader);
            foreach (Subscription subscription in subscriptions)
            {
                if (!transferSubscriptions)
                {
                    // ServerId must be reset if the saved list of subscriptions
                    // is not used to transfer a subscription
                    foreach (MonitoredItem monitoredItem in subscription.MonitoredItems)
                    {
                        monitoredItem.ServerId = 0;
                    }
                }
                AddSubscription(subscription);
            }
            return subscriptions;
        }

        /// <inheritdoc/>
        public IEnumerable<Subscription> Load(
            string filePath,
            bool transferSubscriptions = false,
            IEnumerable<Type> knownTypes = null)
        {
            using FileStream stream = File.OpenRead(filePath);
            return Load(stream, transferSubscriptions, knownTypes);
        }

        /// <inheritdoc/>
        public override bool Equals(object obj)
        {
            if (ReferenceEquals(this, obj))
            {
                return true;
            }

            if (obj is ISession session)
            {
                if (!m_endpoint.Equals(session.Endpoint))
                {
                    return false;
                }

                if (!m_sessionName.Equals(session.SessionName, StringComparison.Ordinal))
                {
                    return false;
                }

                if (!SessionId.Equals(session.SessionId))
                {
                    return false;
                }

                return true;
            }

            return false;
        }

        /// <inheritdoc/>
        public override int GetHashCode()
        {
            return HashCode.Combine(m_endpoint, m_sessionName, SessionId);
        }

        /// <summary>
        /// An overrideable version of a session clone which is used
        /// internally to create new subclassed clones from a Session class.
        /// </summary>
        public virtual Session CloneSession(ITransportChannel channel, bool copyEventHandlers)
        {
            return new Session(channel, this, copyEventHandlers);
        }

        /// <inheritdoc/>
        public Task OpenAsync(string sessionName, IUserIdentity identity, CancellationToken ct)
        {
            return OpenAsync(sessionName, 0, identity, null, ct);
        }

        /// <inheritdoc/>
        public Task OpenAsync(
            string sessionName,
            uint sessionTimeout,
            IUserIdentity identity,
            IList<string> preferredLocales,
            CancellationToken ct)
        {
            return OpenAsync(sessionName, sessionTimeout, identity, preferredLocales, true, ct);
        }

        /// <inheritdoc/>
        public Task OpenAsync(
            string sessionName,
            uint sessionTimeout,
            IUserIdentity identity,
            IList<string> preferredLocales,
            bool checkDomain,
            CancellationToken ct)
        {
            return OpenAsync(
                sessionName,
                sessionTimeout,
                identity,
                preferredLocales,
                checkDomain,
                true,
                ct);
        }

        /// <inheritdoc/>
        public async Task OpenAsync(
            string sessionName,
            uint sessionTimeout,
            IUserIdentity identity,
            IList<string> preferredLocales,
            bool checkDomain,
            bool closeChannel,
            CancellationToken ct)
        {
            ThrowIfDisposed();
            OpenValidateIdentity(
                ref identity,
                out UserIdentityToken identityToken,
                out UserTokenPolicy identityPolicy,
                out string securityPolicyUri,
                out bool requireEncryption);

            // validate the server certificate /certificate chain.
            X509Certificate2 serverCertificate = null;
            byte[] certificateData = m_endpoint.Description.ServerCertificate;

            if (certificateData != null && certificateData.Length > 0)
            {
                X509Certificate2Collection serverCertificateChain = Utils.ParseCertificateChainBlob(
                    certificateData,
                    m_telemetry);

                if (serverCertificateChain.Count > 0)
                {
                    serverCertificate = serverCertificateChain[0];
                }

                if (requireEncryption)
                {
                    // validation skipped until IOP isses are resolved.
                    // ValidateServerCertificateApplicationUri(serverCertificate);
                    if (checkDomain)
                    {
                        await m_configuration
                            .CertificateValidator.ValidateAsync(
                                serverCertificateChain,
                                m_endpoint,
                                ct)
                            .ConfigureAwait(false);
                    }
                    else
                    {
                        await m_configuration
                            .CertificateValidator.ValidateAsync(serverCertificateChain, ct)
                            .ConfigureAwait(false);
                    }
                    // save for reconnect
                    m_checkDomain = checkDomain;
                }
            }

            // create a nonce.
            uint length = (uint)m_configuration.SecurityConfiguration.NonceLength;
            byte[] clientNonce = Nonce.CreateRandomNonceData(length);

            // send the application instance certificate for the client.
            BuildCertificateData(
                out byte[] clientCertificateData,
                out byte[] clientCertificateChainData);

            var clientDescription = new ApplicationDescription
            {
                ApplicationUri = m_configuration.ApplicationUri,
                ApplicationName = m_configuration.ApplicationName,
                ApplicationType = ApplicationType.Client,
                ProductUri = m_configuration.ProductUri
            };

            if (sessionTimeout == 0)
            {
                sessionTimeout = (uint)m_configuration.ClientConfiguration.DefaultSessionTimeout;
            }

            // select the security policy for the user token.
            RequestHeader requestHeader = CreateRequestHeaderPerUserTokenPolicy(
                identityPolicy.SecurityPolicyUri,
                m_endpoint.Description.SecurityPolicyUri);

            bool successCreateSession = false;
            CreateSessionResponse response = null;

            //if security none, first try to connect without certificate
            if (m_endpoint.Description.SecurityPolicyUri == SecurityPolicies.None)
            {
                //first try to connect with client certificate NULL
                try
                {
                    response = await base.CreateSessionAsync(
                            null,
                            clientDescription,
                            m_endpoint.Description.Server.ApplicationUri,
                            m_endpoint.EndpointUrl.ToString(),
                            sessionName,
                            clientNonce,
                            null,
                            sessionTimeout,
                            (uint)MessageContext.MaxMessageSize,
                            ct)
                        .ConfigureAwait(false);

                    successCreateSession = true;
                }
                catch (Exception ex)
                {
                    m_logger.LogWarning(ex, "Create session failed with client certificate NULL.");
                    successCreateSession = false;
                }
            }

            if (!successCreateSession)
            {
                response = await base.CreateSessionAsync(
                        requestHeader,
                        clientDescription,
                        m_endpoint.Description.Server.ApplicationUri,
                        m_endpoint.EndpointUrl.ToString(),
                        sessionName,
                        clientNonce,
                        clientCertificateChainData ?? clientCertificateData,
                        sessionTimeout,
                        (uint)MessageContext.MaxMessageSize,
                        ct)
                    .ConfigureAwait(false);
            }

            NodeId sessionId = response.SessionId;
            NodeId sessionCookie = response.AuthenticationToken;
            byte[] serverNonce = response.ServerNonce;
            byte[] serverCertificateData = response.ServerCertificate;
            SignatureData serverSignature = response.ServerSignature;
            EndpointDescriptionCollection serverEndpoints = response.ServerEndpoints;
            SignedSoftwareCertificateCollection serverSoftwareCertificates = response
                .ServerSoftwareCertificates;

            m_sessionTimeout = response.RevisedSessionTimeout;
            m_maxRequestMessageSize = response.MaxRequestMessageSize;

            // save session id.
            lock (SyncRoot)
            {
                // save session id and cookie in base
                base.SessionCreated(sessionId, sessionCookie);
            }

            m_logger.LogInformation("Revised session timeout value: {SessionTimeout}.", m_sessionTimeout);
            m_logger.LogInformation(
                "Max response message size value: {MaxMessageSize}. Max request message size: {MaxRequestSize}",
                MessageContext.MaxMessageSize,
                m_maxRequestMessageSize);

            //we need to call CloseSession if CreateSession was successful but some other exception is thrown
            try
            {
                // verify that the server returned the same instance certificate.
                ValidateServerCertificateData(serverCertificateData);

                ValidateServerEndpoints(serverEndpoints);

                ValidateServerSignature(
                    serverCertificate,
                    serverSignature,
                    clientCertificateData,
                    clientCertificateChainData,
                    clientNonce);

                HandleSignedSoftwareCertificates(serverSoftwareCertificates);

                //  process additional header
                ProcessResponseAdditionalHeader(response.ResponseHeader, serverCertificate);

                // create the client signature.
                byte[] dataToSign = Utils.Append(serverCertificate?.RawData, serverNonce);
                SignatureData clientSignature = SecurityPolicies.Sign(
                    m_instanceCertificate,
                    securityPolicyUri,
                    dataToSign);

                // select the security policy for the user token.
                string tokenSecurityPolicyUri = identityPolicy.SecurityPolicyUri;

                if (string.IsNullOrEmpty(tokenSecurityPolicyUri))
                {
                    tokenSecurityPolicyUri = m_endpoint.Description.SecurityPolicyUri;
                }

                // save previous nonce
                byte[] previousServerNonce = GetCurrentTokenServerNonce();

                // validate server nonce and security parameters for user identity.
                ValidateServerNonce(
                    identity,
                    serverNonce,
                    tokenSecurityPolicyUri,
                    previousServerNonce,
                    m_endpoint.Description.SecurityMode);

                // sign data with user token.
                SignatureData userTokenSignature = identityToken.Sign(
                    dataToSign,
                    tokenSecurityPolicyUri,
                    m_telemetry);

                // encrypt token.
                identityToken.Encrypt(
                    serverCertificate,
                    serverNonce,
                    m_userTokenSecurityPolicyUri,
                    MessageContext,
                    m_eccServerEphemeralKey,
                    m_instanceCertificate,
                    m_instanceCertificateChain,
                    m_endpoint.Description.SecurityMode != MessageSecurityMode.None);

                // send the software certificates assigned to the client.
                SignedSoftwareCertificateCollection clientSoftwareCertificates
                    = GetSoftwareCertificates();

                // copy the preferred locales if provided.
                if (preferredLocales != null && preferredLocales.Count > 0)
                {
                    m_preferredLocales = [.. preferredLocales];
                }

                // activate session.
                ActivateSessionResponse activateResponse = await ActivateSessionAsync(
                        null,
                        clientSignature,
                        clientSoftwareCertificates,
                        m_preferredLocales,
                        new ExtensionObject(identityToken),
                        userTokenSignature,
                        ct)
                    .ConfigureAwait(false);

                //  process additional header
                ProcessResponseAdditionalHeader(activateResponse.ResponseHeader, serverCertificate);

                serverNonce = activateResponse.ServerNonce;
                StatusCodeCollection certificateResults = activateResponse.Results;
                DiagnosticInfoCollection certificateDiagnosticInfos = activateResponse
                    .DiagnosticInfos;

                if (certificateResults != null)
                {
                    for (int i = 0; i < certificateResults.Count; i++)
                    {
                        m_logger.LogInformation(
                            "ActivateSession result[{Index}] = {Result}",
                            i,
                            certificateResults[i]);
                    }
                }

                if (clientSoftwareCertificates?.Count > 0 &&
                    (certificateResults == null || certificateResults.Count == 0))
                {
                    m_logger.LogInformation("Empty results were received for the ActivateSession call.");
                }

                // fetch namespaces.
                await FetchNamespaceTablesAsync(ct).ConfigureAwait(false);

                lock (SyncRoot)
                {
                    // save nonces.
                    m_sessionName = sessionName;
                    m_identity = identity;
                    m_previousServerNonce = previousServerNonce;
                    m_serverNonce = serverNonce;
                    m_serverCertificate = serverCertificate;

                    // update system context.
                    m_systemContext.PreferredLocales = m_preferredLocales;
                    m_systemContext.SessionId = SessionId;
                    m_systemContext.UserIdentity = identity;
                }

                // fetch operation limits
                await FetchOperationLimitsAsync(ct).ConfigureAwait(false);

                // start keep alive thread.
                await StartKeepAliveTimerAsync().ConfigureAwait(false);

                // raise event that session configuration changed.
                IndicateSessionConfigurationChanged();

                // call session created callback, which was already set in base class only.
                SessionCreated(sessionId, sessionCookie);
            }
            catch (Exception ex)
            {
                m_logger.LogError(ex, "Failed to activate session - closing.");

                try
                {
                    await base.CloseSessionAsync(null, false, CancellationToken.None)
                        .ConfigureAwait(false);
                    if (closeChannel)
                    {
                        await CloseChannelAsync(CancellationToken.None).ConfigureAwait(false);
                    }
                }
                catch (Exception e)
                {
                    m_logger.LogError(
                        e,
                        "Cleanup: CloseSessionAsync() or CloseChannelAsync() raised exception.");
                }
                finally
                {
                    SessionCreated(null, null);
                }

                throw;
            }
        }

        /// <inheritdoc/>
        public Task ChangePreferredLocalesAsync(
            StringCollection preferredLocales,
            CancellationToken ct)
        {
            return UpdateSessionAsync(Identity, preferredLocales, ct);
        }

        /// <inheritdoc/>
        public async Task UpdateSessionAsync(
            IUserIdentity identity,
            StringCollection preferredLocales,
            CancellationToken ct = default)
        {
            ThrowIfDisposed();
            byte[] serverNonce = null;

            lock (SyncRoot)
            {
                // check connection state.
                if (!Connected)
                {
                    throw new ServiceResultException(
                        StatusCodes.BadInvalidState,
                        "Not connected to server.");
                }

                // get current nonce.
                serverNonce = m_serverNonce;

                preferredLocales ??= m_preferredLocales;
            }

            // get the identity token.
            string securityPolicyUri = m_endpoint.Description.SecurityPolicyUri;

            // create the client signature.
            byte[] dataToSign = Utils.Append(m_serverCertificate?.RawData, serverNonce);
            SignatureData clientSignature = SecurityPolicies.Sign(
                m_instanceCertificate,
                securityPolicyUri,
                dataToSign);

            // choose a default token.
            identity ??= new UserIdentity();

            // check that the user identity is supported by the endpoint.
            UserTokenPolicy identityPolicy =
                m_endpoint.Description.FindUserTokenPolicy(
                    identity.TokenType,
                    identity.IssuedTokenType,
                    securityPolicyUri)
                ?? throw ServiceResultException.Create(
                    StatusCodes.BadUserAccessDenied,
                    "Endpoint does not support the user identity type provided.");

            // select the security policy for the user token.
            string tokenSecurityPolicyUri = identityPolicy.SecurityPolicyUri;

            if (string.IsNullOrEmpty(tokenSecurityPolicyUri))
            {
                tokenSecurityPolicyUri = m_endpoint.Description.SecurityPolicyUri;
            }

            bool requireEncryption = tokenSecurityPolicyUri != SecurityPolicies.None;

            // validate the server certificate before encrypting tokens.
            if (m_serverCertificate != null &&
                requireEncryption &&
                identity.TokenType != UserTokenType.Anonymous)
            {
                m_configuration.CertificateValidator.Validate(m_serverCertificate);
            }

            // validate server nonce and security parameters for user identity.
            ValidateServerNonce(
                identity,
                serverNonce,
                tokenSecurityPolicyUri,
                m_previousServerNonce,
                m_endpoint.Description.SecurityMode);

            // sign data with user token.
            UserIdentityToken identityToken = identity.GetIdentityToken();
            identityToken.PolicyId = identityPolicy.PolicyId;
            SignatureData userTokenSignature = identityToken.Sign(
                dataToSign,
                tokenSecurityPolicyUri,
                m_telemetry);

            m_userTokenSecurityPolicyUri = tokenSecurityPolicyUri;

            // encrypt token.
            identityToken.Encrypt(
                m_serverCertificate,
                serverNonce,
                m_userTokenSecurityPolicyUri,
                MessageContext,
                m_eccServerEphemeralKey,
                m_instanceCertificate,
                m_instanceCertificateChain,
                m_endpoint.Description.SecurityMode != MessageSecurityMode.None);

            // send the software certificates assigned to the client.
            SignedSoftwareCertificateCollection clientSoftwareCertificates
                = GetSoftwareCertificates();

            ActivateSessionResponse response = await ActivateSessionAsync(
                null,
                clientSignature,
                clientSoftwareCertificates,
                preferredLocales,
                new ExtensionObject(identityToken),
                userTokenSignature,
                ct).ConfigureAwait(false);

            serverNonce = response.ServerNonce;

            ProcessResponseAdditionalHeader(response.ResponseHeader, m_serverCertificate);

            // save nonce and new values.
            lock (SyncRoot)
            {
                if (identity != null)
                {
                    m_identity = identity;
                }

                m_previousServerNonce = m_serverNonce;
                m_serverNonce = serverNonce;
                m_preferredLocales = preferredLocales;

                // update system context.
                m_systemContext.PreferredLocales = m_preferredLocales;
                m_systemContext.SessionId = SessionId;
                m_systemContext.UserIdentity = identity;
            }

            IndicateSessionConfigurationChanged();
        }

        /// <inheritdoc/>
        public async Task<bool> RemoveSubscriptionAsync(
            Subscription subscription,
            CancellationToken ct = default)
        {
            ThrowIfDisposed();
            if (subscription == null)
            {
                throw new ArgumentNullException(nameof(subscription));
            }

            if (subscription.Created)
            {
                await subscription.DeleteAsync(false, ct).ConfigureAwait(false);
            }

            lock (SyncRoot)
            {
                if (!m_subscriptions.Remove(subscription))
                {
                    return false;
                }

                subscription.Session = null;
            }

            m_SubscriptionsChanged?.Invoke(this, null);

            return true;
        }

        /// <inheritdoc/>
        public async Task<bool> RemoveSubscriptionsAsync(
            IEnumerable<Subscription> subscriptions,
            CancellationToken ct = default)
        {
            ThrowIfDisposed();
            if (subscriptions == null)
            {
                throw new ArgumentNullException(nameof(subscriptions));
            }

            var subscriptionsToDelete = new List<Subscription>();

            bool removed = PrepareSubscriptionsToDelete(subscriptions, subscriptionsToDelete);

            foreach (Subscription subscription in subscriptionsToDelete)
            {
                await subscription.DeleteAsync(true, ct).ConfigureAwait(false);
            }

            if (removed)
            {
                m_SubscriptionsChanged?.Invoke(this, null);
            }

            return removed;
        }

        /// <inheritdoc/>
        public async Task<bool> ReactivateSubscriptionsAsync(
            SubscriptionCollection subscriptions,
            bool sendInitialValues,
            CancellationToken ct = default)
        {
            ThrowIfDisposed();
            UInt32Collection subscriptionIds = CreateSubscriptionIdsForTransfer(subscriptions);
            int failedSubscriptions = 0;

            if (subscriptionIds.Count > 0)
            {
                bool reconnecting = false;
                await m_reconnectLock.WaitAsync(ct).ConfigureAwait(false);
                try
                {
                    reconnecting = Reconnecting;
                    Reconnecting = true;

                    for (int ii = 0; ii < subscriptions.Count; ii++)
                    {
                        if (!await subscriptions[ii]
                                .TransferAsync(this, subscriptionIds[ii], [], ct)
                                .ConfigureAwait(false))
                        {
                            m_logger.LogError(
                                "SubscriptionId {SubscriptionId} failed to reactivate.",
                                subscriptionIds[ii]);
                            failedSubscriptions++;
                        }
                    }

                    if (sendInitialValues)
                    {
                        (bool success, IList<ServiceResult> resendResults) = await ResendDataAsync(
                            subscriptions,
                            ct)
                            .ConfigureAwait(false);
                        if (!success)
                        {
                            m_logger.LogError("Failed to call resend data for subscriptions.");
                        }
                        else if (resendResults != null)
                        {
                            for (int ii = 0; ii < resendResults.Count; ii++)
                            {
                                // no need to try for subscriptions which do not exist
                                if (StatusCode.IsNotGood(resendResults[ii].StatusCode))
                                {
                                    m_logger.LogError(
                                        "SubscriptionId {SubscriptionId} failed to resend data.",
                                        subscriptionIds[ii]);
                                }
                            }
                        }
                    }

                    m_logger.LogInformation(
                        "Session REACTIVATE of {Count} subscriptions completed. {FailCount} failed.",
                        subscriptions.Count,
                        failedSubscriptions);
                }
                finally
                {
                    Reconnecting = reconnecting;
                    m_reconnectLock.Release();
                }

                StartPublishing(OperationTimeout, true);
            }
            else
            {
                m_logger.LogInformation("No subscriptions. TransferSubscription skipped.");
            }

            return failedSubscriptions == 0;
        }

        /// <inheritdoc/>
        public async Task<(bool, IList<ServiceResult>)> ResendDataAsync(
            IEnumerable<Subscription> subscriptions,
            CancellationToken ct)
        {
            CallMethodRequestCollection requests = CreateCallRequestsForResendData(subscriptions);

            var errors = new List<ServiceResult>(requests.Count);
            try
            {
                CallResponse response = await CallAsync(null, requests, ct).ConfigureAwait(false);
                CallMethodResultCollection results = response.Results;
                DiagnosticInfoCollection diagnosticInfos = response.DiagnosticInfos;
                ResponseHeader responseHeader = response.ResponseHeader;
                ValidateResponse(results, requests);
                ValidateDiagnosticInfos(diagnosticInfos, requests);

                int ii = 0;
                foreach (CallMethodResult value in results)
                {
                    ServiceResult result = ServiceResult.Good;
                    if (StatusCode.IsNotGood(value.StatusCode))
                    {
                        result = GetResult(value.StatusCode, ii, diagnosticInfos, responseHeader);
                    }
                    errors.Add(result);
                    ii++;
                }

                return (true, errors);
            }
            catch (ServiceResultException sre)
            {
                m_logger.LogError(sre, "Failed to call ResendData on server.");
            }

            return (false, errors);
        }

        /// <inheritdoc/>
        public async Task<bool> TransferSubscriptionsAsync(
            SubscriptionCollection subscriptions,
            bool sendInitialValues,
            CancellationToken ct)
        {
            UInt32Collection subscriptionIds = CreateSubscriptionIdsForTransfer(subscriptions);
            int failedSubscriptions = 0;

            if (subscriptionIds.Count > 0)
            {
                bool reconnecting = false;
                await m_reconnectLock.WaitAsync(ct).ConfigureAwait(false);
                try
                {
                    reconnecting = Reconnecting;
                    Reconnecting = true;

                    TransferSubscriptionsResponse response = await base.TransferSubscriptionsAsync(
                            null,
                            subscriptionIds,
                            sendInitialValues,
                            ct)
                        .ConfigureAwait(false);
                    TransferResultCollection results = response.Results;
                    DiagnosticInfoCollection diagnosticInfos = response.DiagnosticInfos;
                    ResponseHeader responseHeader = response.ResponseHeader;

                    if (!StatusCode.IsGood(responseHeader.ServiceResult))
                    {
                        m_logger.LogError(
                            "TransferSubscription failed: {ServiceResult}",
                            responseHeader.ServiceResult);
                        return false;
                    }

                    ValidateResponse(results, subscriptionIds);
                    ValidateDiagnosticInfos(diagnosticInfos, subscriptionIds);

                    for (int ii = 0; ii < subscriptions.Count; ii++)
                    {
                        if (StatusCode.IsGood(results[ii].StatusCode))
                        {
                            if (await subscriptions[ii].TransferAsync(
                                    this,
                                    subscriptionIds[ii],
                                    results[ii].AvailableSequenceNumbers,
                                    ct)
                                .ConfigureAwait(false))
                            {
                                lock (m_acknowledgementsToSendLock)
                                {
                                    // create ack for available sequence numbers
                                    foreach (uint sequenceNumber in results[ii]
                                        .AvailableSequenceNumbers)
                                    {
                                        AddAcknowledgementToSend(
                                            m_acknowledgementsToSend,
                                            subscriptionIds[ii],
                                            sequenceNumber);
                                    }
                                }
                            }
                            else
                            {
                                m_logger.LogInformation(
                                    "SubscriptionId {SubscriptionId} could not be moved to session.",
                                    subscriptionIds[ii]);
                                failedSubscriptions++;
                            }
                        }
                        else if (results[ii].StatusCode == StatusCodes.BadNothingToDo)
                        {
                            m_logger.LogInformation(
                                "SubscriptionId {SubscriptionId} is already member of the session.",
                                subscriptionIds[ii]);
                            failedSubscriptions++;
                        }
                        else
                        {
                            m_logger.LogError(
                                "SubscriptionId {SubscriptionId} failed to transfer, StatusCode={StatusCode}",
                                subscriptionIds[ii],
                                results[ii].StatusCode);
                            failedSubscriptions++;
                        }
                    }
                }
                catch (Exception ex)
                {
                    m_logger.LogError(ex,
                        "Session TRANSFER ASYNC of {Count} subscriptions Failed due to unexpected Exception",
                        subscriptions.Count);
                    failedSubscriptions++;
                }
                finally
                {
                    Reconnecting = reconnecting;
                    m_reconnectLock.Release();
                }

                StartPublishing(OperationTimeout, false);
            }
            else
            {
                m_logger.LogInformation("No subscriptions. TransferSubscription skipped.");
            }

            return failedSubscriptions == 0;
        }

        /// <inheritdoc/>
        public async Task FetchNamespaceTablesAsync(CancellationToken ct = default)
        {
            ReadValueIdCollection nodesToRead = PrepareNamespaceTableNodesToRead();

            // read from server.
            ReadResponse response = await ReadAsync(
                null,
                0,
                TimestampsToReturn.Neither,
                nodesToRead,
                ct)
                .ConfigureAwait(false);

            DataValueCollection values = response.Results;
            DiagnosticInfoCollection diagnosticInfos = response.DiagnosticInfos;
            ResponseHeader responseHeader = response.ResponseHeader;

            ValidateResponse(values, nodesToRead);
            ValidateDiagnosticInfos(diagnosticInfos, nodesToRead);

            UpdateNamespaceTable(values, diagnosticInfos, responseHeader);
        }

        /// <inheritdoc/>
        public async Task FetchTypeTreeAsync(ExpandedNodeId typeId, CancellationToken ct = default)
        {
            if (await NodeCache.FindAsync(typeId, ct).ConfigureAwait(false) is Node node)
            {
                var subTypes = new ExpandedNodeIdCollection();
                foreach (IReference reference in node.Find(ReferenceTypeIds.HasSubtype, false))
                {
                    subTypes.Add(reference.TargetId);
                }
                if (subTypes.Count > 0)
                {
                    await FetchTypeTreeAsync(subTypes, ct).ConfigureAwait(false);
                }
            }
        }

        /// <inheritdoc/>
        public async Task FetchTypeTreeAsync(
            ExpandedNodeIdCollection typeIds,
            CancellationToken ct = default)
        {
            var referenceTypeIds = new NodeIdCollection { ReferenceTypeIds.HasSubtype };
            IList<INode> nodes = await NodeCache
                .FindReferencesAsync(typeIds, referenceTypeIds, false, false, ct)
                .ConfigureAwait(false);
            var subTypes = new ExpandedNodeIdCollection();
            foreach (INode inode in nodes)
            {
                if (inode is Node node)
                {
                    foreach (IReference reference in node.Find(ReferenceTypeIds.HasSubtype, false))
                    {
                        if (!typeIds.Contains(reference.TargetId))
                        {
                            subTypes.Add(reference.TargetId);
                        }
                    }
                }
            }
            if (subTypes.Count > 0)
            {
                await FetchTypeTreeAsync(subTypes, ct).ConfigureAwait(false);
            }
        }

        /// <summary>
        /// Fetch the operation limits of the server.
        /// </summary>
        public async Task FetchOperationLimitsAsync(CancellationToken ct = default)
        {
            try
            {
                var operationLimitsProperties = typeof(OperationLimits).GetProperties()
                    .Select(p => p.Name)
                    .ToList();

                var nodeIds = new NodeIdCollection(
                    operationLimitsProperties.Select(name =>
                        (NodeId)
                            typeof(VariableIds)
                                .GetField(
                                    "Server_ServerCapabilities_OperationLimits_" + name,
                                    BindingFlags.Public | BindingFlags.Static)
                                .GetValue(null)))
                {
                    // add the server capability MaxContinuationPointPerBrowse and MaxByteStringLength
                    VariableIds.Server_ServerCapabilities_MaxBrowseContinuationPoints
                };
                int maxBrowseContinuationPointIndex = nodeIds.Count - 1;

                nodeIds.Add(VariableIds.Server_ServerCapabilities_MaxByteStringLength);
                int maxByteStringLengthIndex = nodeIds.Count - 1;

                (DataValueCollection values, IList<ServiceResult> errors) = await ReadValuesAsync(
                    nodeIds,
                    ct)
                    .ConfigureAwait(false);

                OperationLimits configOperationLimits =
                    m_configuration?.ClientConfiguration?.OperationLimits ?? new OperationLimits();
                var operationLimits = new OperationLimits();

                for (int ii = 0; ii < operationLimitsProperties.Count; ii++)
                {
                    PropertyInfo property = typeof(OperationLimits).GetProperty(
                        operationLimitsProperties[ii]);
                    uint value = (uint)property.GetValue(configOperationLimits);
                    if (values[ii] != null &&
                        ServiceResult.IsNotBad(errors[ii]) &&
                        values[ii].Value is uint serverValue &&
                        serverValue > 0 &&
                        (value == 0 || serverValue < value))
                    {
                        value = serverValue;
                    }
                    property.SetValue(operationLimits, value);
                }
                OperationLimits = operationLimits;

                if (values[maxBrowseContinuationPointIndex]
                        .Value is ushort serverMaxContinuationPointsPerBrowse &&
                    ServiceResult.IsNotBad(errors[maxBrowseContinuationPointIndex]))
                {
                    ServerMaxContinuationPointsPerBrowse = serverMaxContinuationPointsPerBrowse;
                }

                if (values[maxByteStringLengthIndex].Value is uint serverMaxByteStringLength &&
                    ServiceResult.IsNotBad(errors[maxByteStringLengthIndex]))
                {
                    ServerMaxByteStringLength = serverMaxByteStringLength;
                }
            }
            catch (Exception ex)
            {
                m_logger.LogError(
                    ex,
                    "Failed to read operation limits from server. Using configuration defaults.");
                OperationLimits operationLimits = m_configuration?.ClientConfiguration?
                    .OperationLimits;
                if (operationLimits != null)
                {
                    OperationLimits = operationLimits;
                }
            }
        }

        /// <inheritdoc/>
        public async Task<(IList<Node>, IList<ServiceResult>)> ReadNodesAsync(
            IList<NodeId> nodeIds,
            NodeClass nodeClass,
            bool optionalAttributes = false,
            CancellationToken ct = default)
        {
            if (nodeIds.Count == 0)
            {
                return (new List<Node>(), new List<ServiceResult>());
            }

            if (nodeClass == NodeClass.Unspecified)
            {
                return await ReadNodesAsync(nodeIds, optionalAttributes, ct).ConfigureAwait(false);
            }

            var nodeCollection = new NodeCollection(nodeIds.Count);

            // determine attributes to read for nodeclass
            var attributesPerNodeId = new List<IDictionary<uint, DataValue>>(nodeIds.Count);
            var attributesToRead = new ReadValueIdCollection();

            CreateNodeClassAttributesReadNodesRequest(
                nodeIds,
                nodeClass,
                attributesToRead,
                attributesPerNodeId,
                nodeCollection,
                optionalAttributes);

            ReadResponse readResponse = await ReadAsync(
                null,
                0,
                TimestampsToReturn.Neither,
                attributesToRead,
                ct)
                .ConfigureAwait(false);

            DataValueCollection values = readResponse.Results;
            DiagnosticInfoCollection diagnosticInfos = readResponse.DiagnosticInfos;

            ValidateResponse(values, attributesToRead);
            ValidateDiagnosticInfos(diagnosticInfos, attributesToRead);

            List<ServiceResult> serviceResults = new ServiceResult[nodeIds.Count].ToList();
            ProcessAttributesReadNodesResponse(
                readResponse.ResponseHeader,
                attributesToRead,
                attributesPerNodeId,
                values,
                diagnosticInfos,
                nodeCollection,
                serviceResults);

            return (nodeCollection, serviceResults);
        }

        /// <inheritdoc/>
        public async Task<(IList<Node>, IList<ServiceResult>)> ReadNodesAsync(
            IList<NodeId> nodeIds,
            bool optionalAttributes = false,
            CancellationToken ct = default)
        {
            if (nodeIds.Count == 0)
            {
                return (new List<Node>(), new List<ServiceResult>());
            }

            var nodeCollection = new NodeCollection(nodeIds.Count);
            var itemsToRead = new ReadValueIdCollection(nodeIds.Count);

            // first read only nodeclasses for nodes from server.
            itemsToRead =
            [
                .. nodeIds.Select(nodeId => new ReadValueId {
                    NodeId = nodeId,
                    AttributeId = Attributes.NodeClass })
            ];

            ReadResponse readResponse = await ReadAsync(
                null,
                0,
                TimestampsToReturn.Neither,
                itemsToRead,
                ct)
                .ConfigureAwait(false);

            DataValueCollection nodeClassValues = readResponse.Results;
            DiagnosticInfoCollection diagnosticInfos = readResponse.DiagnosticInfos;

            ValidateResponse(nodeClassValues, itemsToRead);
            ValidateDiagnosticInfos(diagnosticInfos, itemsToRead);

            // second determine attributes to read per nodeclass
            var attributesPerNodeId = new List<IDictionary<uint, DataValue>>(nodeIds.Count);
            var serviceResults = new List<ServiceResult>(nodeIds.Count);
            var attributesToRead = new ReadValueIdCollection();

            CreateAttributesReadNodesRequest(
                readResponse.ResponseHeader,
                itemsToRead,
                nodeClassValues,
                diagnosticInfos,
                attributesToRead,
                attributesPerNodeId,
                nodeCollection,
                serviceResults,
                optionalAttributes);

            if (attributesToRead.Count > 0)
            {
                readResponse = await ReadAsync(
                    null,
                    0,
                    TimestampsToReturn.Neither,
                    attributesToRead,
                    ct)
                    .ConfigureAwait(false);

                DataValueCollection values = readResponse.Results;
                diagnosticInfos = readResponse.DiagnosticInfos;

                ValidateResponse(values, attributesToRead);
                ValidateDiagnosticInfos(diagnosticInfos, attributesToRead);

                ProcessAttributesReadNodesResponse(
                    readResponse.ResponseHeader,
                    attributesToRead,
                    attributesPerNodeId,
                    values,
                    diagnosticInfos,
                    nodeCollection,
                    serviceResults);
            }

            return (nodeCollection, serviceResults);
        }

        /// <inheritdoc/>
        public Task<Node> ReadNodeAsync(NodeId nodeId, CancellationToken ct = default)
        {
            return ReadNodeAsync(nodeId, NodeClass.Unspecified, true, ct);
        }

        /// <inheritdoc/>
        public async Task<Node> ReadNodeAsync(
            NodeId nodeId,
            NodeClass nodeClass,
            bool optionalAttributes = true,
            CancellationToken ct = default)
        {
            // build list of attributes.
            IDictionary<uint, DataValue> attributes = CreateAttributes(
                nodeClass,
                optionalAttributes);

            // build list of values to read.
            var itemsToRead = new ReadValueIdCollection();
            foreach (uint attributeId in attributes.Keys)
            {
                var itemToRead = new ReadValueId { NodeId = nodeId, AttributeId = attributeId };
                itemsToRead.Add(itemToRead);
            }

            // read from server.
            ReadResponse readResponse = await ReadAsync(
                null,
                0,
                TimestampsToReturn.Neither,
                itemsToRead,
                ct)
                .ConfigureAwait(false);

            DataValueCollection values = readResponse.Results;
            DiagnosticInfoCollection diagnosticInfos = readResponse.DiagnosticInfos;

            ValidateResponse(values, itemsToRead);
            ValidateDiagnosticInfos(diagnosticInfos, itemsToRead);

            return ProcessReadResponse(
                readResponse.ResponseHeader,
                attributes,
                itemsToRead,
                values,
                diagnosticInfos);
        }

        /// <inheritdoc/>
        public async Task<(IList<string>, IList<ServiceResult>)> ReadDisplayNameAsync(
            IList<NodeId> nodeIds,
            CancellationToken ct = default)
        {
            var displayNames = new List<string>();
            var errors = new List<ServiceResult>();

            // build list of values to read.
            var valuesToRead = new ReadValueIdCollection();

            for (int ii = 0; ii < nodeIds.Count; ii++)
            {
                var valueToRead = new ReadValueId
                {
                    NodeId = nodeIds[ii],
                    AttributeId = Attributes.DisplayName,
                    IndexRange = null,
                    DataEncoding = null
                };

                valuesToRead.Add(valueToRead);
            }

            // read the values.

            ReadResponse response = await ReadAsync(
                null,
                int.MaxValue,
                TimestampsToReturn.Neither,
                valuesToRead,
                ct).ConfigureAwait(false);

            DataValueCollection results = response.Results;
            DiagnosticInfoCollection diagnosticInfos = response.DiagnosticInfos;
            ResponseHeader responseHeader = response.ResponseHeader;

            // verify that the server returned the correct number of results.
            ValidateResponse(results, valuesToRead);
            ValidateDiagnosticInfos(diagnosticInfos, valuesToRead);

            for (int ii = 0; ii < nodeIds.Count; ii++)
            {
                displayNames.Add(string.Empty);
                errors.Add(ServiceResult.Good);

                // process any diagnostics associated with bad or uncertain data.
                if (StatusCode.IsNotGood(results[ii].StatusCode))
                {
                    errors[ii] = new ServiceResult(
                        results[ii].StatusCode,
                        ii,
                        diagnosticInfos,
                        responseHeader.StringTable);
                    continue;
                }

                // extract the name.
                LocalizedText displayName = results[ii].GetValue<LocalizedText>(null);

                if (!LocalizedText.IsNullOrEmpty(displayName))
                {
                    displayNames[ii] = displayName.Text;
                }
            }

            return (displayNames, errors);
        }

        /// <inheritdoc/>
        public async Task<ReferenceDescriptionCollection> ReadAvailableEncodingsAsync(
            NodeId variableId,
            CancellationToken ct = default)
        {
            if (await NodeCache.FindAsync(variableId, ct).ConfigureAwait(false)
                is not VariableNode variable)
            {
                throw ServiceResultException.Create(
                    StatusCodes.BadNodeIdInvalid,
                    "NodeId does not refer to a valid variable node.");
            }

            // no encodings available if there was a problem reading the
            // data type for the node.
            if (NodeId.IsNull(variable.DataType))
            {
                return [];
            }

            // no encodings for non-structures.
            if (!await NodeCache.IsTypeOfAsync(
                variable.DataType,
                DataTypes.Structure,
                ct).ConfigureAwait(false))
            {
                return [];
            }

            // look for cached values.
            IList<INode> encodings = await NodeCache.FindAsync(
                variableId,
                ReferenceTypeIds.HasEncoding,
                false,
                true,
                ct).ConfigureAwait(false);

            if (encodings.Count > 0)
            {
                var references = new ReferenceDescriptionCollection();

                foreach (INode encoding in encodings)
                {
                    var reference = new ReferenceDescription
                    {
                        ReferenceTypeId = ReferenceTypeIds.HasEncoding,
                        IsForward = true,
                        NodeId = encoding.NodeId,
                        NodeClass = encoding.NodeClass,
                        BrowseName = encoding.BrowseName,
                        DisplayName = encoding.DisplayName,
                        TypeDefinition = encoding.TypeDefinitionId
                    };

                    references.Add(reference);
                }

                return references;
            }

            var browser = new Browser(this, m_telemetry)
            {
                BrowseDirection = BrowseDirection.Forward,
                ReferenceTypeId = ReferenceTypeIds.HasEncoding,
                IncludeSubtypes = false,
                NodeClassMask = 0
            };

            return await browser.BrowseAsync(variable.DataType, ct).ConfigureAwait(false);
        }

        /// <inheritdoc/>
        public async Task<ReferenceDescription> FindDataDescriptionAsync(NodeId encodingId,
            CancellationToken ct = default)
        {
            var browser = new Browser(this, m_telemetry)
            {
                BrowseDirection = BrowseDirection.Forward,
                ReferenceTypeId = ReferenceTypeIds.HasDescription,
                IncludeSubtypes = false,
                NodeClassMask = 0
            };

            ReferenceDescriptionCollection references =
                await browser.BrowseAsync(encodingId, ct).ConfigureAwait(false);

            if (references.Count == 0)
            {
                throw ServiceResultException.Create(
                    StatusCodes.BadNodeIdInvalid,
                    "Encoding does not refer to a valid data description.");
            }

            return references[0];
        }

        /// <inheritdoc/>
        public async Task<(NodeIdCollection, IList<ServiceResult>)> FindComponentIdsAsync(
            NodeId instanceId,
            IList<string> componentPaths,
            CancellationToken ct = default)
        {
            var componentIds = new NodeIdCollection();
            var errors = new List<ServiceResult>();

            // build list of paths to translate.
            var pathsToTranslate = new BrowsePathCollection();

            for (int ii = 0; ii < componentPaths.Count; ii++)
            {
                var pathToTranslate = new BrowsePath
                {
                    StartingNode = instanceId,
                    RelativePath = RelativePath.Parse(componentPaths[ii], TypeTree)
                };

                pathsToTranslate.Add(pathToTranslate);
            }

            // translate the paths.

            TranslateBrowsePathsToNodeIdsResponse response = await TranslateBrowsePathsToNodeIdsAsync(
                null,
                pathsToTranslate,
                ct).ConfigureAwait(false);

            BrowsePathResultCollection results = response.Results;
            DiagnosticInfoCollection diagnosticInfos = response.DiagnosticInfos;
            ResponseHeader responseHeader = response.ResponseHeader;

            // verify that the server returned the correct number of results.
            ValidateResponse(results, pathsToTranslate);
            ValidateDiagnosticInfos(diagnosticInfos, pathsToTranslate);

            for (int ii = 0; ii < componentPaths.Count; ii++)
            {
                componentIds.Add(NodeId.Null);
                errors.Add(ServiceResult.Good);

                // process any diagnostics associated with any error.
                if (StatusCode.IsBad(results[ii].StatusCode))
                {
                    errors[ii] = new ServiceResult(
                        results[ii].StatusCode,
                        ii,
                        diagnosticInfos,
                        responseHeader.StringTable);
                    continue;
                }

                // Expecting exact one NodeId for a local node.
                // Report an error if the server returns anything other than that.

                if (results[ii].Targets.Count == 0)
                {
                    errors[ii] = ServiceResult.Create(
                        StatusCodes.BadTargetNodeIdInvalid,
                        "Could not find target for path: {0}.",
                        componentPaths[ii]);

                    continue;
                }

                if (results[ii].Targets.Count != 1)
                {
                    errors[ii] = ServiceResult.Create(
                        StatusCodes.BadTooManyMatches,
                        "Too many matches found for path: {0}.",
                        componentPaths[ii]);

                    continue;
                }

                if (results[ii].Targets[0].RemainingPathIndex != uint.MaxValue)
                {
                    errors[ii] = ServiceResult.Create(
                        StatusCodes.BadTargetNodeIdInvalid,
                        "Cannot follow path to external server: {0}.",
                        componentPaths[ii]);

                    continue;
                }

                if (NodeId.IsNull(results[ii].Targets[0].TargetId))
                {
                    errors[ii] = ServiceResult.Create(
                        StatusCodes.BadUnexpectedError,
                        "Server returned a null NodeId for path: {0}.",
                        componentPaths[ii]);

                    continue;
                }

                if (results[ii].Targets[0].TargetId.IsAbsolute)
                {
                    errors[ii] = ServiceResult.Create(
                        StatusCodes.BadUnexpectedError,
                        "Server returned a remote node for path: {0}.",
                        componentPaths[ii]);

                    continue;
                }

                // suitable target found.
                componentIds[ii] = ExpandedNodeId.ToNodeId(
                    results[ii].Targets[0].TargetId,
                    NamespaceUris);
            }
            return (componentIds, errors);
        }

        /// <inheritdoc/>
        public async Task<T> ReadValueAsync<T>(NodeId nodeId, CancellationToken ct = default)
        {
            DataValue dataValue = await ReadValueAsync(nodeId, ct).ConfigureAwait(false);
            object value = dataValue.Value;

            if (value is ExtensionObject extension)
            {
                value = extension.Body;
            }

            if (!typeof(T).IsInstanceOfType(value))
            {
                throw ServiceResultException.Create(
                    StatusCodes.BadTypeMismatch,
                    "Server returned value unexpected type: {0}",
                    value != null ? value.GetType().Name : "(null)");
            }
            return (T)value;
        }

        /// <inheritdoc/>
        public async Task<DataValue> ReadValueAsync(NodeId nodeId, CancellationToken ct = default)
        {
            var itemToRead = new ReadValueId
            {
                NodeId = nodeId,
                AttributeId = Attributes.Value
            };
            var itemsToRead = new ReadValueIdCollection { itemToRead };

            // read from server.
            ReadResponse readResponse = await ReadAsync(
                null,
                0,
                TimestampsToReturn.Both,
                itemsToRead,
                ct)
                .ConfigureAwait(false);

            DataValueCollection values = readResponse.Results;
            DiagnosticInfoCollection diagnosticInfos = readResponse.DiagnosticInfos;

            ValidateResponse(values, itemsToRead);
            ValidateDiagnosticInfos(diagnosticInfos, itemsToRead);

            if (StatusCode.IsBad(values[0].StatusCode))
            {
                ServiceResult result = GetResult(
                    values[0].StatusCode,
                    0,
                    diagnosticInfos,
                    readResponse.ResponseHeader);
                throw new ServiceResultException(result);
            }

            return values[0];
        }

        /// <inheritdoc/>
        public async Task<(DataValueCollection, IList<ServiceResult>)> ReadValuesAsync(
            IList<NodeId> nodeIds,
            CancellationToken ct = default)
        {
            if (nodeIds.Count == 0)
            {
                return (new DataValueCollection(), new List<ServiceResult>());
            }

            // read all values from server.
            var itemsToRead = new ReadValueIdCollection(
                nodeIds.Select(
                    nodeId => new ReadValueId { NodeId = nodeId, AttributeId = Attributes.Value }));

            // read from server.
            var errors = new List<ServiceResult>(itemsToRead.Count);

            ReadResponse readResponse = await ReadAsync(
                null,
                0,
                TimestampsToReturn.Both,
                itemsToRead,
                ct)
                .ConfigureAwait(false);

            DataValueCollection values = readResponse.Results;
            DiagnosticInfoCollection diagnosticInfos = readResponse.DiagnosticInfos;

            ValidateResponse(values, itemsToRead);
            ValidateDiagnosticInfos(diagnosticInfos, itemsToRead);

            foreach (DataValue value in values)
            {
                ServiceResult result = ServiceResult.Good;
                if (StatusCode.IsBad(value.StatusCode))
                {
                    result = GetResult(
                        values[0].StatusCode,
                        0,
                        diagnosticInfos,
                        readResponse.ResponseHeader);
                }
                errors.Add(result);
            }

            return (values, errors);
        }

        /// <inheritdoc/>
        public async Task<byte[]> ReadByteStringInChunksAsync(NodeId nodeId, CancellationToken ct)
        {
            int count = (int)ServerMaxByteStringLength;

            int maxByteStringLength = m_configuration.TransportQuotas.MaxByteStringLength;
            if (maxByteStringLength > 0)
            {
                count =
                    ServerMaxByteStringLength > maxByteStringLength
                        ? maxByteStringLength
                        : (int)ServerMaxByteStringLength;
            }

            if (count <= 1)
            {
                throw ServiceResultException.Create(
                    StatusCodes.BadIndexRangeNoData,
                    "The MaxByteStringLength is not known or too small for reading data in chunks.");
            }

            int offset = 0;
            using var bytes = new MemoryStream();
            while (true)
            {
                var valueToRead = new ReadValueId
                {
                    NodeId = nodeId,
                    AttributeId = Attributes.Value,
                    IndexRange = new NumericRange(offset, offset + count - 1).ToString(),
                    DataEncoding = null
                };
                var readValueIds = new ReadValueIdCollection { valueToRead };

                ReadResponse result = await ReadAsync(
                    null,
                    0,
                    TimestampsToReturn.Neither,
                    readValueIds,
                    ct)
                    .ConfigureAwait(false);

                ResponseHeader responseHeader = result.ResponseHeader;
                DataValueCollection results = result.Results;
                DiagnosticInfoCollection diagnosticInfos = result.DiagnosticInfos;
                ValidateResponse(results, readValueIds);
                ValidateDiagnosticInfos(diagnosticInfos, readValueIds);

                if (offset == 0)
                {
                    Variant wrappedValue = results[0].WrappedValue;
                    if (wrappedValue.TypeInfo.BuiltInType != BuiltInType.ByteString ||
                        wrappedValue.TypeInfo.ValueRank != ValueRanks.Scalar)
                    {
                        throw new ServiceResultException(
                            StatusCodes.BadTypeMismatch,
                            "Value is not a ByteString scalar.");
                    }
                }

                if (StatusCode.IsBad(results[0].StatusCode))
                {
                    if (results[0].StatusCode == StatusCodes.BadIndexRangeNoData)
                    {
                        // this happens when the previous read has fetched all remaining data
                        break;
                    }
                    ServiceResult serviceResult = GetResult(
                        results[0].StatusCode,
                        0,
                        diagnosticInfos,
                        responseHeader);
                    throw new ServiceResultException(serviceResult);
                }

                if (results[0].Value is not byte[] chunk || chunk.Length == 0)
                {
                    break;
                }

                bytes.Write(chunk, 0, chunk.Length);
                if (chunk.Length < count)
                {
                    break;
                }
                offset += count;
            }
            return bytes.ToArray();
        }

        /// <inheritdoc/>
        public async Task<(
            ResponseHeader responseHeader,
            ByteStringCollection continuationPoints,
            IList<ReferenceDescriptionCollection> referencesList,
            IList<ServiceResult> errors
        )> BrowseAsync(
            RequestHeader requestHeader,
            ViewDescription view,
            IList<NodeId> nodesToBrowse,
            uint maxResultsToReturn,
            BrowseDirection browseDirection,
            NodeId referenceTypeId,
            bool includeSubtypes,
            uint nodeClassMask,
            CancellationToken ct = default)
        {
            var browseDescriptions = new BrowseDescriptionCollection();
            foreach (NodeId nodeToBrowse in nodesToBrowse)
            {
                var description = new BrowseDescription
                {
                    NodeId = nodeToBrowse,
                    BrowseDirection = browseDirection,
                    ReferenceTypeId = referenceTypeId,
                    IncludeSubtypes = includeSubtypes,
                    NodeClassMask = nodeClassMask,
                    ResultMask = (uint)BrowseResultMask.All
                };

                browseDescriptions.Add(description);
            }

            BrowseResponse browseResponse = await BrowseAsync(
                    requestHeader,
                    view,
                    maxResultsToReturn,
                    browseDescriptions,
                    ct)
                .ConfigureAwait(false);

            ValidateResponse(browseResponse.ResponseHeader);
            BrowseResultCollection results = browseResponse.Results;
            DiagnosticInfoCollection diagnosticInfos = browseResponse.DiagnosticInfos;

            ValidateResponse(results, browseDescriptions);
            ValidateDiagnosticInfos(diagnosticInfos, browseDescriptions);

            int ii = 0;
            var errors = new List<ServiceResult>();
            var continuationPoints = new ByteStringCollection();
            var referencesList = new List<ReferenceDescriptionCollection>();
            foreach (BrowseResult result in results)
            {
                if (StatusCode.IsBad(result.StatusCode))
                {
                    errors.Add(
                        new ServiceResult(
                            result.StatusCode,
                            ii,
                            diagnosticInfos,
                            browseResponse.ResponseHeader.StringTable));
                }
                else
                {
                    errors.Add(ServiceResult.Good);
                }
                continuationPoints.Add(result.ContinuationPoint);
                referencesList.Add(result.References);
                ii++;
            }

            return (browseResponse.ResponseHeader, continuationPoints, referencesList, errors);
        }

        /// <inheritdoc/>
        public async Task<(
            ResponseHeader responseHeader,
            ByteStringCollection revisedContinuationPoints,
            IList<ReferenceDescriptionCollection> referencesList,
            IList<ServiceResult> errors
        )> BrowseNextAsync(
            RequestHeader requestHeader,
            ByteStringCollection continuationPoints,
            bool releaseContinuationPoint,
            CancellationToken ct = default)
        {
            BrowseNextResponse response = await base.BrowseNextAsync(
                    requestHeader,
                    releaseContinuationPoint,
                    continuationPoints,
                    ct)
                .ConfigureAwait(false);

            ValidateResponse(response.ResponseHeader);

            BrowseResultCollection results = response.Results;
            DiagnosticInfoCollection diagnosticInfos = response.DiagnosticInfos;

            ValidateResponse(results, continuationPoints);
            ValidateDiagnosticInfos(diagnosticInfos, continuationPoints);

            int ii = 0;
            var errors = new List<ServiceResult>();
            var revisedContinuationPoints = new ByteStringCollection();
            var referencesList = new List<ReferenceDescriptionCollection>();
            foreach (BrowseResult result in results)
            {
                if (StatusCode.IsBad(result.StatusCode))
                {
                    errors.Add(
                        new ServiceResult(
                            result.StatusCode,
                            ii,
                            diagnosticInfos,
                            response.ResponseHeader.StringTable));
                }
                else
                {
                    errors.Add(ServiceResult.Good);
                }
                revisedContinuationPoints.Add(result.ContinuationPoint);
                referencesList.Add(result.References);
                ii++;
            }

            return (response.ResponseHeader, revisedContinuationPoints, referencesList, errors);
        }

        /// <inheritdoc/>
        public async Task<(IList<ReferenceDescriptionCollection>, IList<ServiceResult>)> ManagedBrowseAsync(
            RequestHeader requestHeader,
            ViewDescription view,
            IList<NodeId> nodesToBrowse,
            uint maxResultsToReturn,
            BrowseDirection browseDirection,
            NodeId referenceTypeId,
            bool includeSubtypes,
            uint nodeClassMask,
            CancellationToken ct = default)
        {
            int count = nodesToBrowse.Count;
            var result = new List<ReferenceDescriptionCollection>(count);
            var errors = new List<ServiceResult>(count);

            // first attempt for implementation: create the references for the output in advance.
            // optimize later, when everything works fine.
            for (int i = 0; i < nodesToBrowse.Count; i++)
            {
                result.Add([]);
                errors.Add(new ServiceResult(StatusCodes.Good));
            }

            try
            {
                // in the first pass, we browse all nodes from the input.
                // Some nodes may need to be browsed again, these are then fed into the next pass.
                var nodesToBrowseForPass = new List<NodeId>(count);
                nodesToBrowseForPass.AddRange(nodesToBrowse);

                var resultForPass = new List<ReferenceDescriptionCollection>(count);
                resultForPass.AddRange(result);

                var errorsForPass = new List<ServiceResult>(count);
                errorsForPass.AddRange(errors);

                int passCount = 0;

                do
                {
                    int badNoCPErrorsPerPass = 0;
                    int badCPInvalidErrorsPerPass = 0;
                    int otherErrorsPerPass = 0;
                    uint maxNodesPerBrowse = OperationLimits.MaxNodesPerBrowse;

                    if (ContinuationPointPolicy == ContinuationPointPolicy.Balanced &&
                        ServerMaxContinuationPointsPerBrowse > 0)
                    {
                        maxNodesPerBrowse =
                            ServerMaxContinuationPointsPerBrowse < maxNodesPerBrowse
                                ? ServerMaxContinuationPointsPerBrowse
                                : maxNodesPerBrowse;
                    }

                    // split input into batches
                    int batchOffset = 0;

                    var nodesToBrowseForNextPass = new List<NodeId>();
                    var referenceDescriptionsForNextPass
                        = new List<ReferenceDescriptionCollection>();
                    var errorsForNextPass = new List<ServiceResult>();

                    // loop over the batches
                    foreach (
                        List<NodeId> nodesToBrowseBatch in nodesToBrowseForPass
                            .Batch<NodeId, List<NodeId>>(
                                maxNodesPerBrowse))
                    {
                        int nodesToBrowseBatchCount = nodesToBrowseBatch.Count;

                        (IList<ReferenceDescriptionCollection> resultForBatch, IList<ServiceResult> errorsForBatch) =
                            await BrowseWithBrowseNextAsync(
                                    requestHeader,
                                    view,
                                    nodesToBrowseBatch,
                                    maxResultsToReturn,
                                    browseDirection,
                                    referenceTypeId,
                                    includeSubtypes,
                                    nodeClassMask,
                                    ct)
                                .ConfigureAwait(false);

                        int resultOffset = batchOffset;
                        for (int ii = 0; ii < nodesToBrowseBatchCount; ii++)
                        {
                            StatusCode statusCode = errorsForBatch[ii].StatusCode;
                            if (StatusCode.IsBad(statusCode))
                            {
                                bool addToNextPass = false;
                                if (statusCode == StatusCodes.BadNoContinuationPoints)
                                {
                                    addToNextPass = true;
                                    badNoCPErrorsPerPass++;
                                }
                                else if (statusCode == StatusCodes.BadContinuationPointInvalid)
                                {
                                    addToNextPass = true;
                                    badCPInvalidErrorsPerPass++;
                                }
                                else
                                {
                                    otherErrorsPerPass++;
                                }

                                if (addToNextPass)
                                {
                                    nodesToBrowseForNextPass.Add(
                                        nodesToBrowseForPass[resultOffset]);
                                    referenceDescriptionsForNextPass.Add(
                                        resultForPass[resultOffset]);
                                    errorsForNextPass.Add(errorsForPass[resultOffset]);
                                }
                            }

                            resultForPass[resultOffset].Clear();
                            resultForPass[resultOffset].AddRange(resultForBatch[ii]);
                            errorsForPass[resultOffset] = errorsForBatch[ii];
                            resultOffset++;
                        }

                        batchOffset += nodesToBrowseBatchCount;
                    }

                    resultForPass = referenceDescriptionsForNextPass;
                    referenceDescriptionsForNextPass = [];

                    errorsForPass = errorsForNextPass;
                    errorsForNextPass = [];

                    nodesToBrowseForPass = nodesToBrowseForNextPass;
                    nodesToBrowseForNextPass = [];

                    if (badCPInvalidErrorsPerPass > 0)
                    {
                        m_logger.LogDebug(
                            "ManagedBrowse: in pass {Pass}, {Count} error(s) occured with a status code {StatusCode}.",
                            passCount,
                            badCPInvalidErrorsPerPass,
                            nameof(StatusCodes.BadContinuationPointInvalid));
                    }
                    if (badNoCPErrorsPerPass > 0)
                    {
                        m_logger.LogDebug(
                            "ManagedBrowse: in pass {Pass}, {Count} error(s) occured with a status code {StatusCode}.",
                            passCount,
                            badNoCPErrorsPerPass,
                            nameof(StatusCodes.BadNoContinuationPoints));
                    }
                    if (otherErrorsPerPass > 0)
                    {
                        m_logger.LogDebug(
                            "ManagedBrowse: in pass {Pass}, {Count} error(s) occured with a status code {StatusCode}.",
                            passCount,
                            otherErrorsPerPass,
                            $"different from {nameof(StatusCodes.BadNoContinuationPoints)} or {nameof(StatusCodes.BadContinuationPointInvalid)}");
                    }
                    if (otherErrorsPerPass == 0 &&
                        badCPInvalidErrorsPerPass == 0 &&
                        badNoCPErrorsPerPass == 0)
                    {
                        m_logger.LogTrace("ManagedBrowse completed with no errors.");
                    }

                    passCount++;
                } while (nodesToBrowseForPass.Count > 0);
            }
            catch (Exception ex)
            {
                m_logger.LogError(ex, "ManagedBrowse failed");
            }

            return (result, errors);
        }

        /// <summary>
        /// Used to pass on references to the Service results in the loop in ManagedBrowseAsync.
        /// </summary>
        /// <typeparam name="T"></typeparam>
        private class ReferenceWrapper<T>
        {
            public T Reference { get; set; }
        }

        /// <summary>
        /// Call the browse service asynchronously and call browse next,
        /// if applicable, immediately afterwards. Observe proper treatment
        /// of specific service results, specifically
        /// BadNoContinuationPoint and BadContinuationPointInvalid
        /// </summary>
        private async Task<(IList<ReferenceDescriptionCollection>, IList<ServiceResult>)> BrowseWithBrowseNextAsync(
            RequestHeader requestHeader,
            ViewDescription view,
            List<NodeId> nodeIds,
            uint maxResultsToReturn,
            BrowseDirection browseDirection,
            NodeId referenceTypeId,
            bool includeSubtypes,
            uint nodeClassMask,
            CancellationToken ct = default)
        {
            if (requestHeader != null)
            {
                requestHeader.RequestHandle = 0;
            }

            var result = new List<ReferenceDescriptionCollection>(nodeIds.Count);

            (
                _,
                ByteStringCollection continuationPoints,
                IList<ReferenceDescriptionCollection> referenceDescriptions,
                IList<ServiceResult> errors
            ) = await BrowseAsync(
                    requestHeader,
                    view,
                    nodeIds,
                    maxResultsToReturn,
                    browseDirection,
                    referenceTypeId,
                    includeSubtypes,
                    nodeClassMask,
                    ct)
                .ConfigureAwait(false);

            result.AddRange(referenceDescriptions);

            // process any continuation point.
            List<ReferenceDescriptionCollection> previousResults = result;
            var errorAnchors = new List<ReferenceWrapper<ServiceResult>>();
            var previousErrors = new List<ReferenceWrapper<ServiceResult>>();
            foreach (ServiceResult error in errors)
            {
                previousErrors.Add(new ReferenceWrapper<ServiceResult> { Reference = error });
                errorAnchors.Add(previousErrors[^1]);
            }

            var nextContinuationPoints = new ByteStringCollection();
            var nextResults = new List<ReferenceDescriptionCollection>();
            var nextErrors = new List<ReferenceWrapper<ServiceResult>>();

            for (int ii = 0; ii < nodeIds.Count; ii++)
            {
                if (continuationPoints[ii] != null &&
                    !StatusCode.IsBad(previousErrors[ii].Reference.StatusCode))
                {
                    nextContinuationPoints.Add(continuationPoints[ii]);
                    nextResults.Add(previousResults[ii]);
                    nextErrors.Add(previousErrors[ii]);
                }
            }
            while (nextContinuationPoints.Count > 0)
            {
                if (requestHeader != null)
                {
                    requestHeader.RequestHandle = 0;
                }

                (
                    _,
                    ByteStringCollection revisedContinuationPoints,
                    IList<ReferenceDescriptionCollection> browseNextResults,
                    IList<ServiceResult> browseNextErrors
                ) = await BrowseNextAsync(requestHeader, nextContinuationPoints, false, ct)
                    .ConfigureAwait(false);

                for (int ii = 0; ii < browseNextResults.Count; ii++)
                {
                    nextResults[ii].AddRange(browseNextResults[ii]);
                    nextErrors[ii].Reference = browseNextErrors[ii];
                }

                previousResults = nextResults;
                previousErrors = nextErrors;

                nextResults = [];
                nextErrors = [];
                nextContinuationPoints = [];

                for (int ii = 0; ii < revisedContinuationPoints.Count; ii++)
                {
                    if (revisedContinuationPoints[ii] != null &&
                        !StatusCode.IsBad(browseNextErrors[ii].StatusCode))
                    {
                        nextContinuationPoints.Add(revisedContinuationPoints[ii]);
                        nextResults.Add(previousResults[ii]);
                        nextErrors.Add(previousErrors[ii]);
                    }
                }
            }
            var finalErrors = new List<ServiceResult>(errorAnchors.Count);
            foreach (ReferenceWrapper<ServiceResult> errorReference in errorAnchors)
            {
                finalErrors.Add(errorReference.Reference);
            }

            return (result, finalErrors);
        }

        /// <inheritdoc/>
        public async Task<IList<object>> CallAsync(
            NodeId objectId,
            NodeId methodId,
            CancellationToken ct = default,
            params object[] args)
        {
            var inputArguments = new VariantCollection();

            if (args != null)
            {
                for (int ii = 0; ii < args.Length; ii++)
                {
                    inputArguments.Add(new Variant(args[ii]));
                }
            }

            var request = new CallMethodRequest
            {
                ObjectId = objectId,
                MethodId = methodId,
                InputArguments = inputArguments
            };

            var requests = new CallMethodRequestCollection { request };

            CallMethodResultCollection results;
            DiagnosticInfoCollection diagnosticInfos;

            CallResponse response = await base.CallAsync(null, requests, ct).ConfigureAwait(false);

            results = response.Results;
            diagnosticInfos = response.DiagnosticInfos;

            ValidateResponse(results, requests);
            ValidateDiagnosticInfos(diagnosticInfos, requests);

            if (StatusCode.IsBad(results[0].StatusCode))
            {
                throw ServiceResultException.Create(
                    results[0].StatusCode,
                    0,
                    diagnosticInfos,
                    response.ResponseHeader.StringTable);
            }

            var outputArguments = new List<object>();

            foreach (Variant arg in results[0].OutputArguments)
            {
                outputArguments.Add(arg.Value);
            }

            return outputArguments;
        }

        /// <inheritdoc/>
        public async Task<ReferenceDescriptionCollection> FetchReferencesAsync(
            NodeId nodeId,
            CancellationToken ct = default)
        {
            (IList<ReferenceDescriptionCollection> descriptions, _) = await ManagedBrowseAsync(
                    null,
                    null,
                    [nodeId],
                    0,
                    BrowseDirection.Both,
                    null,
                    true,
                    0,
                    ct)
                .ConfigureAwait(false);
            return descriptions[0];
        }

        /// <inheritdoc/>
        public Task<(IList<ReferenceDescriptionCollection>, IList<ServiceResult>)> FetchReferencesAsync(
            IList<NodeId> nodeIds,
            CancellationToken ct = default)
        {
            return ManagedBrowseAsync(
                null,
                null,
                nodeIds,
                0,
                BrowseDirection.Both,
                null,
                true,
                0,
                ct);
        }

        /// <summary>
        /// Recreates a session based on a specified template.
        /// </summary>
        /// <param name="sessionTemplate">The Session object to use as template</param>
        /// <param name="ct">Cancellation Token to cancel operation with</param>
        /// <returns>The new session object.</returns>
        public static async Task<Session> RecreateAsync(
            Session sessionTemplate,
            CancellationToken ct = default)
        {
            ServiceMessageContext messageContext = sessionTemplate.m_configuration
                .CreateMessageContext();
            messageContext.Factory = sessionTemplate.Factory;

            // create the channel object used to connect to the server.
            ITransportChannel channel = await UaChannelBase.CreateUaBinaryChannelAsync(
                sessionTemplate.m_configuration,
                sessionTemplate.ConfiguredEndpoint.Description,
                sessionTemplate.ConfiguredEndpoint.Configuration,
                sessionTemplate.m_instanceCertificate,
                sessionTemplate.m_configuration.SecurityConfiguration.SendCertificateChain
                    ? sessionTemplate.m_instanceCertificateChain
                    : null,
                messageContext,
                ct).ConfigureAwait(false);

            // create the session object.
            Session session = sessionTemplate.CloneSession(channel, true);

            try
            {
                session.RecreateRenewUserIdentity();
                // open the session.
                await session
                    .OpenAsync(
                        sessionTemplate.SessionName,
                        (uint)sessionTemplate.SessionTimeout,
                        session.Identity,
                        sessionTemplate.PreferredLocales,
                        sessionTemplate.m_checkDomain,
                        ct)
                    .ConfigureAwait(false);

                await session.RecreateSubscriptionsAsync(sessionTemplate.Subscriptions, ct)
                    .ConfigureAwait(false);
            }
            catch (Exception e)
            {
                session.Dispose();
                ThrowCouldNotRecreateSessionException(e, sessionTemplate.m_sessionName);
            }

            return session;
        }

        /// <summary>
        /// Recreates a session based on a specified template.
        /// </summary>
        /// <param name="sessionTemplate">The Session object to use as template</param>
        /// <param name="connection">The waiting reverse connection.</param>
        /// <param name="ct">Cancelation token to cancel operation with</param>
        /// <returns>The new session object.</returns>
        public static async Task<Session> RecreateAsync(
            Session sessionTemplate,
            ITransportWaitingConnection connection,
            CancellationToken ct = default)
        {
            ServiceMessageContext messageContext = sessionTemplate.m_configuration
                .CreateMessageContext();
            messageContext.Factory = sessionTemplate.Factory;

            // create the channel object used to connect to the server.
            ITransportChannel channel = await UaChannelBase.CreateUaBinaryChannelAsync(
                sessionTemplate.m_configuration,
                connection,
                sessionTemplate.m_endpoint.Description,
                sessionTemplate.m_endpoint.Configuration,
                sessionTemplate.m_instanceCertificate,
                sessionTemplate.m_configuration.SecurityConfiguration.SendCertificateChain
                    ? sessionTemplate.m_instanceCertificateChain
                    : null,
                messageContext,
                ct).ConfigureAwait(false);

            // create the session object.
            Session session = sessionTemplate.CloneSession(channel, true);

            try
            {
                session.RecreateRenewUserIdentity();
                // open the session.
                await session
                    .OpenAsync(
                        sessionTemplate.m_sessionName,
                        (uint)sessionTemplate.m_sessionTimeout,
                        session.Identity,
                        sessionTemplate.m_preferredLocales,
                        sessionTemplate.m_checkDomain,
                        ct)
                    .ConfigureAwait(false);

                await session.RecreateSubscriptionsAsync(sessionTemplate.Subscriptions, ct)
                    .ConfigureAwait(false);
            }
            catch (Exception e)
            {
                session.Dispose();
                ThrowCouldNotRecreateSessionException(e, sessionTemplate.m_sessionName);
            }

            return session;
        }

        /// <summary>
        /// Recreates a session based on a specified template using the provided channel.
        /// </summary>
        /// <param name="sessionTemplate">The Session object to use as template</param>
        /// <param name="transportChannel">The waiting reverse connection.</param>
        /// <param name="ct">Cancellation token to cancel the operation with</param>
        /// <returns>The new session object.</returns>
        public static async Task<Session> RecreateAsync(
            Session sessionTemplate,
            ITransportChannel transportChannel,
            CancellationToken ct = default)
        {
            if (transportChannel == null)
            {
                return await RecreateAsync(sessionTemplate, ct).ConfigureAwait(false);
            }

            ServiceMessageContext messageContext = sessionTemplate.m_configuration
                .CreateMessageContext();
            messageContext.Factory = sessionTemplate.Factory;

            // create the session object.
            Session session = sessionTemplate.CloneSession(transportChannel, true);

            try
            {
                session.RecreateRenewUserIdentity();
                // open the session.
                await session
                    .OpenAsync(
                        sessionTemplate.m_sessionName,
                        (uint)sessionTemplate.m_sessionTimeout,
                        session.Identity,
                        sessionTemplate.m_preferredLocales,
                        sessionTemplate.m_checkDomain,
                        false,
                        ct)
                    .ConfigureAwait(false);

                // create the subscriptions.
                foreach (Subscription subscription in session.Subscriptions)
                {
                    await subscription.CreateAsync(ct).ConfigureAwait(false);
                }
            }
            catch (Exception e)
            {
                session.Dispose();
                ThrowCouldNotRecreateSessionException(e, sessionTemplate.m_sessionName);
            }

            return session;
        }

        /// <inheritdoc/>
        public override Task<StatusCode> CloseAsync(CancellationToken ct = default)
        {
            return CloseAsync(m_keepAliveInterval, true, ct);
        }

        /// <inheritdoc/>
        public Task<StatusCode> CloseAsync(bool closeChannel, CancellationToken ct = default)
        {
            return CloseAsync(m_keepAliveInterval, closeChannel, ct);
        }

        /// <inheritdoc/>
        public Task<StatusCode> CloseAsync(int timeout, CancellationToken ct = default)
        {
            return CloseAsync(timeout, true, ct);
        }

        /// <inheritdoc/>
        public virtual async Task<StatusCode> CloseAsync(
            int timeout,
            bool closeChannel,
            CancellationToken ct = default)
        {
            // check if already called.
            if (Disposed)
            {
                return StatusCodes.Good;
            }

            StatusCode result = StatusCodes.Good;

            Closing = true;

            try
            {
                // Cancel all active publishing
                m_publishCancellation.Cancel();

                // stop the keep alive timer.
                await StopKeepAliveTimerAsync().ConfigureAwait(false);

                // check if correctly connected.
                bool connected = Connected;

                // halt all background threads.
                if (connected && m_SessionClosing != null)
                {
                    try
                    {
                        m_SessionClosing(this, null);
                    }
                    catch (Exception e)
                    {
                        m_logger.LogError(e, "Session: Unexpected error raising SessionClosing event.");
                    }
                }

                // close the session with the server.
                if (connected)
                {
                    try
                    {
                        // Wait for or cancel outstanding publish requests before closing session.
                        await WaitForOrCancelOutstandingPublishRequestsAsync(ct).ConfigureAwait(false);

                        // close the session and delete all subscriptions if specified.
                        var requestHeader = new RequestHeader
                        {
                            TimeoutHint = timeout > 0
                                ? (uint)timeout
                                : (uint)(OperationTimeout > 0 ? OperationTimeout : 0)
                        };
                        CloseSessionResponse response = await base.CloseSessionAsync(
                            requestHeader,
                            DeleteSubscriptionsOnClose,
                            ct).ConfigureAwait(false);
                    }
                    // don't throw errors on disconnect, but return them
                    // so the caller can log the error.
                    catch (ServiceResultException sre)
                    {
                        m_logger.LogDebug(sre, "Error closing session during Close.");
                        result = sre.StatusCode;
                    }
                    catch (Exception e1)
                    {
                        m_logger.LogDebug(e1, "Error closing session during Close.");
                        result = StatusCodes.Bad;
                    }
                    finally
                    {
                        if (closeChannel)
                        {
                            try
                            {
                                await CloseChannelAsync(ct).ConfigureAwait(false);
                            }
                            catch (Exception e2)
                            {
                                m_logger.LogDebug(e2, "Error closing channel during Close");
                            }
                        }

                        // raised notification indicating the session is closed.
                        SessionCreated(null, null);

                    }
                }

                // clean up.
                if (closeChannel)
                {
                    Dispose();
                }

                return result;
            }
            finally
            {
                Closing = false;
            }
        }

        /// <inheritdoc/>
        public Task ReconnectAsync(CancellationToken ct)
        {
            return ReconnectAsync(null, null, ct);
        }

        /// <inheritdoc/>
        public Task ReconnectAsync(ITransportWaitingConnection connection, CancellationToken ct)
        {
            return ReconnectAsync(connection, null, ct);
        }

        /// <inheritdoc/>
        public Task ReconnectAsync(ITransportChannel channel, CancellationToken ct)
        {
            return ReconnectAsync(null, channel, ct);
        }

        /// <inheritdoc/>
        public async Task ReloadInstanceCertificateAsync(CancellationToken ct = default)
        {
            ThrowIfDisposed();
            await m_reconnectLock.WaitAsync(ct).ConfigureAwait(false);
            try
            {
                await LoadInstanceCertificateAsync(clientCertificate: null, ct).ConfigureAwait(false);
            }
            finally
            {
                m_reconnectLock.Release();
            }
        }

        /// <summary>
        /// Reconnects to the server after a network failure using a waiting connection.
        /// </summary>
        /// <exception cref="ServiceResultException"></exception>
        private async Task ReconnectAsync(
            ITransportWaitingConnection connection,
            ITransportChannel transportChannel,
            CancellationToken ct)
        {
            ThrowIfDisposed();
            bool resetReconnect = false;
            await m_reconnectLock.WaitAsync(ct).ConfigureAwait(false);
            try
            {
                bool reconnecting = Reconnecting;
                Reconnecting = true;
                resetReconnect = true;
                m_reconnectLock.Release();

                // check if already connecting.
                if (reconnecting)
                {
                    m_logger.LogWarning("Session is already attempting to reconnect.");

                    throw ServiceResultException.Create(
                        StatusCodes.BadInvalidState,
                        "Session is already attempting to reconnect.");
                }

                m_logger.LogInformation("Session RECONNECT {SessionId} starting...", SessionId);

                await StopKeepAliveTimerAsync().ConfigureAwait(false);

                // create the client signature.
                byte[] dataToSign = Utils.Append(m_serverCertificate?.RawData, m_serverNonce);
                EndpointDescription endpoint = m_endpoint.Description;
                SignatureData clientSignature = SecurityPolicies.Sign(
                    m_instanceCertificate,
                    endpoint.SecurityPolicyUri,
                    dataToSign);

                // check that the user identity is supported by the endpoint.
                UserTokenPolicy identityPolicy = endpoint.FindUserTokenPolicy(
                    m_identity.TokenType,
                    m_identity.IssuedTokenType,
                    endpoint.SecurityPolicyUri);

                if (identityPolicy == null)
                {
                    m_logger.LogError(
                        "Reconnect: Endpoint does not support the user identity type provided.");

                    throw ServiceResultException.Create(
                        StatusCodes.BadUserAccessDenied,
                        "Endpoint does not support the user identity type provided.");
                }

                // select the security policy for the user token.
                string tokenSecurityPolicyUri = identityPolicy.SecurityPolicyUri;

                if (string.IsNullOrEmpty(tokenSecurityPolicyUri))
                {
                    tokenSecurityPolicyUri = endpoint.SecurityPolicyUri;
                }
                m_userTokenSecurityPolicyUri = tokenSecurityPolicyUri;

                // need to refresh the identity (reprompt for password, refresh token).
                if (m_RenewUserIdentity != null)
                {
                    m_identity = m_RenewUserIdentity(this, m_identity);
                }

                // validate server nonce and security parameters for user identity.
                ValidateServerNonce(
                    m_identity,
                    m_serverNonce,
                    tokenSecurityPolicyUri,
                    m_previousServerNonce,
                    m_endpoint.Description.SecurityMode);

                // sign data with user token.
                UserIdentityToken identityToken = m_identity.GetIdentityToken();
                identityToken.PolicyId = identityPolicy.PolicyId;
                SignatureData userTokenSignature = identityToken.Sign(
                    dataToSign,
                    tokenSecurityPolicyUri,
                    m_telemetry);

                // encrypt token.
                identityToken.Encrypt(
                    m_serverCertificate,
                    m_serverNonce,
                    m_userTokenSecurityPolicyUri,
                    MessageContext,
                    m_eccServerEphemeralKey,
                    m_instanceCertificate,
                    m_instanceCertificateChain,
                    m_endpoint.Description.SecurityMode != MessageSecurityMode.None);

                // send the software certificates assigned to the client.
                SignedSoftwareCertificateCollection clientSoftwareCertificates
                    = GetSoftwareCertificates();

                m_logger.LogInformation("Session REPLACING channel for {SessionId}.", SessionId);

                if (connection != null)
                {
                    ITransportChannel channel = NullableTransportChannel;

                    // check if the channel supports reconnect.
                    if (channel != null &&
                        (channel.SupportedFeatures & TransportChannelFeatures.Reconnect) != 0)
                    {
                        await channel.ReconnectAsync(connection, ct).ConfigureAwait(false);
                    }
                    else
                    {
                        // initialize the channel which will be created with the server.
                        channel = await UaChannelBase.CreateUaBinaryChannelAsync(
                            m_configuration,
                            connection,
                            m_endpoint.Description,
                            m_endpoint.Configuration,
                            m_instanceCertificate,
                            m_configuration.SecurityConfiguration.SendCertificateChain
                                ? m_instanceCertificateChain
                                : null,
                            MessageContext,
                            ct).ConfigureAwait(false);

                        // disposes the existing channel.
                        TransportChannel = channel;
                    }
                }
                else if (transportChannel != null)
                {
                    // dont dispose existing channel, just attach the new one.
                    base.AttachChannel(transportChannel);
                }
                else
                {
                    ITransportChannel channel = NullableTransportChannel;

                    // check if the channel supports reconnect.
                    if (channel != null &&
                        (channel.SupportedFeatures & TransportChannelFeatures.Reconnect) != 0)
                    {
                        await channel.ReconnectAsync(ct: ct).ConfigureAwait(false);
                    }
                    else
                    {
                        // initialize the channel which will be created with the server.
                        channel = await UaChannelBase.CreateUaBinaryChannelAsync(
                            m_configuration,
                            m_endpoint.Description,
                            m_endpoint.Configuration,
                            m_instanceCertificate,
                            m_configuration.SecurityConfiguration.SendCertificateChain
                                ? m_instanceCertificateChain
                                : null,
                            MessageContext,
                            ct).ConfigureAwait(false);

                        // disposes the existing channel.
                        TransportChannel = channel;
                    }
                }

                m_logger.LogInformation("Session RE-ACTIVATING {SessionId}.", SessionId);

                var header = new RequestHeader { TimeoutHint = kReconnectTimeout };

                using var timeout = CancellationTokenSource.CreateLinkedTokenSource(ct);
                timeout.CancelAfter(TimeSpan.FromMilliseconds(kReconnectTimeout / 2));
                try
                {
                    // reactivate session.
                    ActivateSessionResponse activateResult = await ActivateSessionAsync(
                        header,
                        clientSignature,
                        null,
                        m_preferredLocales,
                        new ExtensionObject(identityToken),
                        userTokenSignature,
                        timeout.Token).ConfigureAwait(false);

                    byte[] serverNonce = activateResult.ServerNonce;
                    StatusCodeCollection certificateResults = activateResult.Results;
                    DiagnosticInfoCollection certificateDiagnosticInfos = activateResult.DiagnosticInfos;

                    m_logger.LogInformation("Session RECONNECT {SessionId} completed successfully.", SessionId);

                    lock (SyncRoot)
                    {
                        m_previousServerNonce = m_serverNonce;
                        m_serverNonce = serverNonce;
                    }

                    await m_reconnectLock.WaitAsync(ct).ConfigureAwait(false);
                    Reconnecting = false;
                    resetReconnect = false;
                    m_reconnectLock.Release();

                    StartPublishing(OperationTimeout, true);

                    await StartKeepAliveTimerAsync().ConfigureAwait(false);

                    IndicateSessionConfigurationChanged();
                }
                catch (OperationCanceledException)
                    when (timeout.IsCancellationRequested && !ct.IsCancellationRequested)
                {
                    var error = ServiceResult.Create(
                        StatusCodes.BadRequestTimeout,
                        "ACTIVATE SESSION timed out. {0}/{1}",
                        GoodPublishRequestCount,
                        OutstandingRequestCount);

                    m_logger.LogWarning(
                        "ACTIVATE SESSION ASYNC timed out. {GoodRequestCount}/{OutstandingRequestCount}",
                        GoodPublishRequestCount,
                        OutstandingRequestCount);
                    throw new ServiceResultException(error);
                }
            }
            finally
            {
                if (resetReconnect)
                {
                    await m_reconnectLock.WaitAsync(ct).ConfigureAwait(false);
                    Reconnecting = false;
                    m_reconnectLock.Release();
                }
            }
        }

        /// <inheritdoc/>
        public async Task<(bool, ServiceResult)> RepublishAsync(
            uint subscriptionId,
            uint sequenceNumber,
            CancellationToken ct)
        {
            // send republish request.
            var requestHeader = new RequestHeader
            {
                TimeoutHint = (uint)OperationTimeout,
                ReturnDiagnostics = (uint)(int)ReturnDiagnostics,
                RequestHandle = Utils.IncrementIdentifier(ref m_publishCounter)
            };

            try
            {
                m_logger.LogInformation(
                    "Requesting RepublishAsync for {SubscriptionId}-{SequenceNumber}",
                    subscriptionId,
                    sequenceNumber);

                // request republish.
                RepublishResponse response = await RepublishAsync(
                    requestHeader,
                    subscriptionId,
                    sequenceNumber,
                    ct)
                    .ConfigureAwait(false);
                ResponseHeader responseHeader = response.ResponseHeader;
                NotificationMessage notificationMessage = response.NotificationMessage;

                m_logger.LogInformation(
                    "Received RepublishAsync for {SubscriptionId}-{SequenceNumber}-{ServiceResult}",
                    subscriptionId,
                    sequenceNumber,
                    responseHeader.ServiceResult);

                // process response.
                ProcessPublishResponse(
                    responseHeader,
                    subscriptionId,
                    null,
                    false,
                    notificationMessage);

                return (true, ServiceResult.Good);
            }
            catch (Exception e)
            {
                return ProcessRepublishResponseError(e, subscriptionId, sequenceNumber);
            }
        }

        /// <summary>
        /// Recreate the subscriptions in a reconnected session.
        /// Uses Transfer service if <see cref="TransferSubscriptionsOnReconnect"/> is set to <c>true</c>.
        /// </summary>
        /// <param name="subscriptionsTemplate">The template for the subscriptions.</param>
        /// <param name="ct">Cancelation token to cancel operation with</param>
        private async Task RecreateSubscriptionsAsync(
            IEnumerable<Subscription> subscriptionsTemplate,
            CancellationToken ct)
        {
            bool transferred = false;
            if (TransferSubscriptionsOnReconnect)
            {
                try
                {
                    transferred = await TransferSubscriptionsAsync(
                        [.. subscriptionsTemplate],
                        false,
                        ct)
                        .ConfigureAwait(false);
                }
                catch (ServiceResultException sre)
                {
                    if (sre.StatusCode == StatusCodes.BadServiceUnsupported)
                    {
                        TransferSubscriptionsOnReconnect = false;
                        m_logger.LogWarning(
                            "Transfer subscription unsupported, TransferSubscriptionsOnReconnect set to false.");
                    }
                    else
                    {
                        m_logger.LogError(sre, "Transfer subscriptions failed.");
                    }
                }
                catch (Exception ex)
                {
                    m_logger.LogError(ex, "Unexpected Transfer subscriptions error.");
                }
            }

            if (!transferred)
            {
                // Create the subscriptions which were not transferred.
                foreach (Subscription subscription in Subscriptions)
                {
                    if (!subscription.Created)
                    {
                        await subscription.CreateAsync(ct).ConfigureAwait(false);
                    }
                }
            }
        }

        /// <inheritdoc/>
        public bool AddSubscription(Subscription subscription)
        {
            ThrowIfDisposed();
            if (subscription == null)
            {
                throw new ArgumentNullException(nameof(subscription));
            }

            lock (SyncRoot)
            {
                if (m_subscriptions.Contains(subscription))
                {
                    return false;
                }

                subscription.Session = this;
                subscription.Telemetry = m_telemetry;
                m_subscriptions.Add(subscription);
            }

            m_SubscriptionsChanged?.Invoke(this, null);

            return true;
        }

        /// <inheritdoc/>
        public bool RemoveTransferredSubscription(Subscription subscription)
        {
            ThrowIfDisposed();
            if (subscription == null)
            {
                throw new ArgumentNullException(nameof(subscription));
            }

            if (subscription.Session != this)
            {
                return false;
            }

            lock (SyncRoot)
            {
                if (!m_subscriptions.Remove(subscription))
                {
                    return false;
                }

                subscription.Session = null;
            }

            m_SubscriptionsChanged?.Invoke(this, null);

            return true;
        }

        /// <summary>
        /// Returns the software certificates assigned to the application.
        /// </summary>
        protected virtual SignedSoftwareCertificateCollection GetSoftwareCertificates()
        {
            return [];
        }

        /// <summary>
        /// Handles an error when validating the application instance certificate provided by the server.
        /// </summary>
        /// <exception cref="ServiceResultException"></exception>
        protected virtual void OnApplicationCertificateError(
            byte[] serverCertificate,
            ServiceResult result)
        {
            throw new ServiceResultException(result);
        }

        /// <summary>
        /// Handles an error when validating software certificates provided by the server.
        /// </summary>
        /// <exception cref="ServiceResultException"></exception>
        protected virtual void OnSoftwareCertificateError(
            SignedSoftwareCertificate signedCertificate,
            ServiceResult result)
        {
            throw new ServiceResultException(result);
        }

        /// <summary>
        /// Inspects the software certificates provided by the server.
        /// </summary>
        protected virtual void ValidateSoftwareCertificates(
            List<SoftwareCertificate> softwareCertificates)
        {
            // always accept valid certificates.
        }

        /// <summary>
        /// Starts a timer to check that the connection to the server is still available.
        /// </summary>
        private async ValueTask StartKeepAliveTimerAsync()
        {
            int keepAliveInterval = m_keepAliveInterval;

            m_lastKeepAliveErrorStatusCode = StatusCodes.Good;
            Interlocked.Exchange(ref m_lastKeepAliveTime, DateTime.UtcNow.Ticks);
            LastKeepAliveTickCount = HiResClock.TickCount;

            m_serverState = ServerState.Unknown;

            var nodesToRead = new ReadValueIdCollection
            {
                // read the server state.
                new ReadValueId
                {
                    NodeId = Variables.Server_ServerStatus_State,
                    AttributeId = Attributes.Value,
                    DataEncoding = null,
                    IndexRange = null
                }
            };

            await StopKeepAliveTimerAsync().ConfigureAwait(false);

            lock (SyncRoot)
            {
                ThrowIfDisposed();

                if (m_keepAliveWorker == null)
                {
                    m_keepAliveCancellation = new CancellationTokenSource();

                    // start timer
                    m_keepAliveWorker = Task
                        .Factory.StartNew(
                            () => OnSendKeepAliveAsync(
                                nodesToRead,
                                m_keepAliveCancellation.Token),
                            m_keepAliveCancellation.Token,
                            TaskCreationOptions.LongRunning,
                            TaskScheduler.Default);
                }

                // send initial keep alive.
                m_keepAliveTimer.Change(0, m_keepAliveInterval);
            }
        }

        /// <summary>
        /// Reset the timer used to send keep alive messages.
        /// </summary>
        private void ResetKeepAliveTimer()
        {
            lock (SyncRoot)
            {
                if (m_keepAliveWorker != null)
                {
                    m_keepAliveTimer.Change(m_keepAliveInterval, m_keepAliveInterval);
                }
            }
        }

        /// <summary>
        /// Stops the keep alive timer.
        /// </summary>
        private async ValueTask StopKeepAliveTimerAsync()
        {
            Task keepAliveWorker;
            CancellationTokenSource keepAliveCancellation;

            lock (SyncRoot)
            {
                ThrowIfDisposed();

                keepAliveWorker = m_keepAliveWorker;
                keepAliveCancellation = m_keepAliveCancellation;

                m_keepAliveWorker = null;
                m_keepAliveCancellation = null;

                m_keepAliveTimer.Change(Timeout.Infinite, Timeout.Infinite);
            }

            if (keepAliveWorker == null)
            {
                Debug.Assert(keepAliveCancellation == null);
                return;
            }
            try
            {
                keepAliveCancellation.Cancel();
                await keepAliveWorker.ConfigureAwait(false);
            }
            catch (OperationCanceledException)
            {
            }
            catch (Exception ex)
            {
                m_logger.LogDebug(ex, "Keep alive task did not stop cleanly.");
            }
            finally
            {
                keepAliveCancellation.Dispose();
            }
        }

        /// <summary>
        /// Waits for outstanding publish requests to complete or cancels them.
        /// </summary>
        private async Task WaitForOrCancelOutstandingPublishRequestsAsync(CancellationToken ct)
        {
            // Get outstanding publish requests
            List<uint> publishRequestHandles = [];
            lock (m_outstandingRequests)
            {
                foreach (AsyncRequestState state in m_outstandingRequests)
                {
                    if (state.RequestTypeId == DataTypes.PublishRequest && !state.Defunct)
                    {
                        publishRequestHandles.Add(state.RequestId);
                    }
                }
            }

            if (publishRequestHandles.Count == 0)
            {
                m_logger.LogDebug("No outstanding publish requests to cancel.");
                return;
            }

            m_logger.LogInformation(
                "Waiting for {Count} outstanding publish requests to complete before closing session.",
                publishRequestHandles.Count);

            // Wait for outstanding requests with timeout
            if (PublishRequestCancelDelayOnCloseSession != 0)
            {
                int waitTimeout = PublishRequestCancelDelayOnCloseSession < 0
                    ? int.MaxValue
                    : PublishRequestCancelDelayOnCloseSession;

                int startTime = HiResClock.TickCount;
                while (true)
                {
                    // Check if all publish requests completed
                    int remainingCount = 0;
                    lock (m_outstandingRequests)
                    {
                        foreach (AsyncRequestState state in m_outstandingRequests)
                        {
                            if (state.RequestTypeId == DataTypes.PublishRequest && !state.Defunct)
                            {
                                remainingCount++;
                            }
                        }
                    }

                    if (remainingCount == 0)
                    {
                        m_logger.LogDebug("All outstanding publish requests completed.");
                        return;
                    }

                    // Check timeout
                    int elapsed = HiResClock.TickCount - startTime;
                    if (elapsed >= waitTimeout)
                    {
                        m_logger.LogWarning(
                            "Timeout waiting for {Count} publish requests to complete. Cancelling them.",
                            remainingCount);
                        break;
                    }

                    // Check cancellation
                    if (ct.IsCancellationRequested)
                    {
                        m_logger.LogWarning("Cancellation requested while waiting for publish requests.");
                        break;
                    }

                    // Wait a bit before checking again
                    try
                    {
                        await Task.Delay(100, ct).ConfigureAwait(false);
                    }
                    catch (OperationCanceledException)
                    {
                        m_logger.LogWarning("Cancellation requested while waiting for publish requests.");
                        break;
                    }
                }
            }

            // Cancel remaining outstanding publish requests
            List<uint> requestsToCancel = [];
            lock (m_outstandingRequests)
            {
                foreach (AsyncRequestState state in m_outstandingRequests)
                {
                    if (state.RequestTypeId == DataTypes.PublishRequest && !state.Defunct)
                    {
                        requestsToCancel.Add(state.RequestId);
                    }
                }
            }

            if (requestsToCancel.Count > 0)
            {
                m_logger.LogInformation(
                    "Cancelling {Count} outstanding publish requests.",
                    requestsToCancel.Count);

                // Cancel each outstanding publish request
                foreach (uint requestHandle in requestsToCancel)
                {
                    try
                    {
                        var requestHeader = new RequestHeader
                        {
                            TimeoutHint = (uint)OperationTimeout
                        };

                        await CancelAsync(requestHeader, requestHandle, ct).ConfigureAwait(false);

                        m_logger.LogDebug("Cancelled publish request with handle {Handle}.", requestHandle);
                    }
                    catch (Exception ex)
                    {
                        // Log but don't throw - we're closing anyway
                        m_logger.LogWarning(
                            ex,
                            "Error cancelling publish request with handle {Handle}.",
                            requestHandle);
                    }
                }
            }
        }

        /// <summary>
        /// Removes a completed async request.
        /// </summary>
        private AsyncRequestState RemoveRequest(Task result, uint requestId, uint typeId)
        {
            lock (m_outstandingRequests)
            {
                for (LinkedListNode<AsyncRequestState> ii = m_outstandingRequests.First;
                    ii != null;
                    ii = ii.Next)
                {
                    if (ReferenceEquals(result, ii.Value.Result) ||
                        (requestId == ii.Value.RequestId && typeId == ii.Value.RequestTypeId))
                    {
                        AsyncRequestState state = ii.Value;
                        m_outstandingRequests.Remove(ii);
                        return state;
                    }
                }

                return null;
            }
        }

        /// <summary>
        /// Adds a new async request.
        /// </summary>
        private void AsyncRequestStarted(Task result, uint requestId, uint typeId)
        {
            lock (m_outstandingRequests)
            {
                // check if the request completed asynchronously.
                AsyncRequestState state = RemoveRequest(result, requestId, typeId);

                // add a new request.
                if (state == null)
                {
                    state = new AsyncRequestState
                    {
                        Defunct = false,
                        RequestId = requestId,
                        RequestTypeId = typeId,
                        Result = result,
                        TickCount = HiResClock.TickCount
                    };

                    m_outstandingRequests.AddLast(state);
                }
            }
        }

        /// <summary>
        /// Removes a completed async request.
        /// </summary>
        private void AsyncRequestCompleted(Task result, uint requestId, uint typeId)
        {
            lock (m_outstandingRequests)
            {
                // remove the request.
                AsyncRequestState state = RemoveRequest(result, requestId, typeId);

                if (state != null)
                {
                    // mark any old requests as default (i.e. the should have returned before this request).
                    const int maxAge = 1000;

                    for (LinkedListNode<AsyncRequestState> ii = m_outstandingRequests.First;
                        ii != null;
                        ii = ii.Next)
                    {
                        if (ii.Value.RequestTypeId == typeId &&
                            (state.TickCount - ii.Value.TickCount) > maxAge)
                        {
                            ii.Value.Defunct = true;
                        }
                    }
                }

                // add a dummy placeholder since the begin request has not completed yet.
                if (state == null)
                {
                    state = new AsyncRequestState
                    {
                        Defunct = true,
                        RequestId = requestId,
                        RequestTypeId = typeId,
                        Result = result,
                        TickCount = HiResClock.TickCount
                    };

                    m_outstandingRequests.AddLast(state);
                }
            }
        }

        /// <summary>
        /// Sends a keep alive by reading from the server.
        /// </summary>
        private async Task OnSendKeepAliveAsync(
            ReadValueIdCollection nodesToRead,
            CancellationToken ct)
        {
            while (!ct.IsCancellationRequested && !Disposed)
            {
                await m_keepAliveEvent.WaitAsync(ct).ConfigureAwait(false);
                try
                {
                    // check if session has been closed.
                    if (!Connected || Disposed)
                    {
                        continue;
                    }

                    // check if session has been closed.
                    if (Reconnecting)
                    {
                        m_logger.LogWarning(
                            "Session {SessionId}: KeepAlive ignored while reconnecting.",
                            SessionId);
                        continue;
                    }

                    // raise error if keep alives are not coming back.
                    if (KeepAliveStopped &&
                        !OnKeepAliveError(
                            ServiceResult.Create(
                                StatusCodes.BadNoCommunication,
                                "Server not responding to keep alive requests.")
                        ))
                    {
                        continue;
                    }

                    var requestHeader = new RequestHeader
                    {
                        RequestHandle = Utils.IncrementIdentifier(ref m_keepAliveCounter),
                        TimeoutHint = (uint)(KeepAliveInterval * 2),
                        ReturnDiagnostics = 0
                    };

                    ReadResponse result = await ReadAsync(
                        requestHeader,
                        0,
                        TimestampsToReturn.Neither,
                        nodesToRead,
                        ct).ConfigureAwait(false);

                    // read the server status.
                    DataValueCollection values = result.Results;
                    DiagnosticInfoCollection diagnosticInfos = result.DiagnosticInfos;
                    ResponseHeader responseHeader = result.ResponseHeader;

                    ValidateResponse(values, nodesToRead);
                    ValidateDiagnosticInfos(diagnosticInfos, nodesToRead);

                    // validate value returned.
                    ServiceResult error = ValidateDataValue(
                        values[0],
                        typeof(int),
                        0,
                        diagnosticInfos,
                        responseHeader);

                    if (ServiceResult.IsBad(error))
                    {
                        m_logger.LogError("Keep alive read failed: {ServiceResult}, EndpointUrl={EndpointUrl}, RequestCount={Good}/{Outstanding}",
                            error,
                            Endpoint?.EndpointUrl,
                            GoodPublishRequestCount,
                            OutstandingRequestCount);
                        throw new ServiceResultException(error);
                    }

                    // send notification that keep alive completed.
                    OnKeepAlive((ServerState)(int)values[0].Value, responseHeader.Timestamp);
                }
                catch (ServiceResultException sre)
                {
                    // recover from error condition when secure channel is still alive
                    OnKeepAliveError(sre.Result);
                }
                catch (ObjectDisposedException) when (Disposed)
                {
                    // This should not happen, but we fail gracefully anyway
                }
                catch (Exception e)
                {
                    m_logger.LogError(
                        "Could not send keep alive request: {RequestType} {Message}",
                        e.GetType().FullName,
                        e.Message);
                }
            }
        }

        /// <summary>
        /// Called when the server returns a keep alive response.
        /// </summary>
        protected virtual void OnKeepAlive(ServerState currentState, DateTime currentTime)
        {
            // restart publishing if keep alives recovered.
            if (KeepAliveStopped)
            {
                // ignore if already reconnecting.
                if (Reconnecting)
                {
                    return;
                }

                m_lastKeepAliveErrorStatusCode = StatusCodes.Good;
                Interlocked.Exchange(ref m_lastKeepAliveTime, DateTime.UtcNow.Ticks);
                LastKeepAliveTickCount = HiResClock.TickCount;

                lock (m_outstandingRequests)
                {
                    for (LinkedListNode<AsyncRequestState> ii = m_outstandingRequests.First;
                        ii != null;
                        ii = ii.Next)
                    {
                        if (ii.Value.RequestTypeId == DataTypes.PublishRequest)
                        {
                            ii.Value.Defunct = true;
                        }
                    }
                }

                StartPublishing(OperationTimeout, false);
            }
            else
            {
                m_lastKeepAliveErrorStatusCode = StatusCodes.Good;
                Interlocked.Exchange(ref m_lastKeepAliveTime, DateTime.UtcNow.Ticks);
                LastKeepAliveTickCount = HiResClock.TickCount;
            }

            // save server state.
            m_serverState = currentState;

            KeepAliveEventHandler callback = m_KeepAlive;

            if (callback != null)
            {
                try
                {
                    callback(this, new KeepAliveEventArgs(null, currentState, currentTime));
                }
                catch (Exception e)
                {
                    m_logger.LogError(e, "Session: Unexpected error invoking KeepAliveCallback.");
                }
            }
        }

        /// <summary>
        /// Called when a error occurs during a keep alive.
        /// </summary>
        protected virtual bool OnKeepAliveError(ServiceResult result)
        {
            m_lastKeepAliveErrorStatusCode = result.StatusCode;
            if (result.StatusCode == StatusCodes.BadNoCommunication)
            {
                //keep alive read timed out
                int delta = HiResClock.TickCount - LastKeepAliveTickCount;
                m_logger.LogInformation(
                    "KEEP ALIVE LATE: {Duration}ms, EndpointUrl={EndpointUrl}, RequestCount={Good}/{Outstanding}",
                    delta,
                    Endpoint?.EndpointUrl,
                    GoodPublishRequestCount,
                    OutstandingRequestCount);
            }

            KeepAliveEventHandler callback = m_KeepAlive;

            if (callback != null)
            {
                try
                {
                    var args = new KeepAliveEventArgs(result, ServerState.Unknown, DateTime.UtcNow);
                    callback(this, args);
                    return !args.CancelKeepAlive;
                }
                catch (Exception e)
                {
                    m_logger.LogError(e, "Session: Unexpected error invoking KeepAliveCallback.");
                }
            }

            return true;
        }

        /// <summary>
        /// Prepare a list of subscriptions to delete.
        /// </summary>
        private bool PrepareSubscriptionsToDelete(
            IEnumerable<Subscription> subscriptions,
            List<Subscription> subscriptionsToDelete)
        {
            bool removed = false;
            lock (SyncRoot)
            {
                foreach (Subscription subscription in subscriptions)
                {
                    if (m_subscriptions.Remove(subscription))
                    {
                        if (subscription.Created)
                        {
                            subscriptionsToDelete.Add(subscription);
                        }

                        removed = true;
                    }
                }
            }
            return removed;
        }

        /// <summary>
        /// Creates a read request with attributes determined by the NodeClass.
        /// </summary>
        private static void CreateNodeClassAttributesReadNodesRequest(
            IList<NodeId> nodeIdCollection,
            NodeClass nodeClass,
            ReadValueIdCollection attributesToRead,
            List<IDictionary<uint, DataValue>> attributesPerNodeId,
            NodeCollection nodeCollection,
            bool optionalAttributes)
        {
            for (int ii = 0; ii < nodeIdCollection.Count; ii++)
            {
                var node = new Node { NodeId = nodeIdCollection[ii], NodeClass = nodeClass };

                Dictionary<uint, DataValue> attributes = CreateAttributes(
                    node.NodeClass,
                    optionalAttributes);
                foreach (uint attributeId in attributes.Keys)
                {
                    var itemToRead = new ReadValueId
                    {
                        NodeId = node.NodeId,
                        AttributeId = attributeId
                    };
                    attributesToRead.Add(itemToRead);
                }

                nodeCollection.Add(node);
                attributesPerNodeId.Add(attributes);
            }
        }

        /// <summary>
        /// Prepares the list of node ids to read to fetch the namespace table.
        /// </summary>
        private static ReadValueIdCollection PrepareNamespaceTableNodesToRead()
        {
            var nodesToRead = new ReadValueIdCollection();

            // request namespace array.
            var valueId = new ReadValueId
            {
                NodeId = Variables.Server_NamespaceArray,
                AttributeId = Attributes.Value
            };

            nodesToRead.Add(valueId);

            // request server array.
            valueId = new ReadValueId
            {
                NodeId = Variables.Server_ServerArray,
                AttributeId = Attributes.Value
            };

            nodesToRead.Add(valueId);

            return nodesToRead;
        }

        /// <summary>
        /// Updates the NamespaceTable with the result of the
        /// <see cref="PrepareNamespaceTableNodesToRead"/> read operation.
        /// </summary>
        private void UpdateNamespaceTable(
            DataValueCollection values,
            DiagnosticInfoCollection diagnosticInfos,
            ResponseHeader responseHeader)
        {
            // validate namespace array.
            ServiceResult result = ValidateDataValue(
                values[0],
                typeof(string[]),
                0,
                diagnosticInfos,
                responseHeader);

            if (ServiceResult.IsBad(result))
            {
                m_logger.LogError(
                    "FetchNamespaceTables: Cannot read NamespaceArray node: {StatusCOde}",
                    result.StatusCode);
            }
            else
            {
                NamespaceUris.Update((string[])values[0].Value);
            }

            // validate server array.
            result = ValidateDataValue(
                values[1],
                typeof(string[]),
                1,
                diagnosticInfos,
                responseHeader);

            if (ServiceResult.IsBad(result))
            {
                m_logger.LogError(
                    "FetchNamespaceTables: Cannot read ServerArray node: {StatusCode} ",
                    result.StatusCode);
            }
            else
            {
                ServerUris.Update((string[])values[1].Value);
            }
        }

        /// <summary>
        /// Creates a read request with attributes determined by the NodeClass.
        /// </summary>
        private static void CreateAttributesReadNodesRequest(
            ResponseHeader responseHeader,
            ReadValueIdCollection itemsToRead,
            DataValueCollection nodeClassValues,
            DiagnosticInfoCollection diagnosticInfos,
            ReadValueIdCollection attributesToRead,
            List<IDictionary<uint, DataValue>> attributesPerNodeId,
            NodeCollection nodeCollection,
            List<ServiceResult> errors,
            bool optionalAttributes)
        {
            int? nodeClass;
            for (int ii = 0; ii < itemsToRead.Count; ii++)
            {
                var node = new Node { NodeId = itemsToRead[ii].NodeId };
                if (!DataValue.IsGood(nodeClassValues[ii]))
                {
                    nodeCollection.Add(node);
                    errors.Add(
                        new ServiceResult(
                            nodeClassValues[ii].StatusCode,
                            ii,
                            diagnosticInfos,
                            responseHeader.StringTable));
                    attributesPerNodeId.Add(null);
                    continue;
                }

                // check for valid node class.
                nodeClass = nodeClassValues[ii].Value as int?;

                if (nodeClass == null)
                {
                    nodeCollection.Add(node);
                    errors.Add(
                        ServiceResult.Create(
                            StatusCodes.BadUnexpectedError,
                            "Node does not have a valid value for NodeClass: {0}.",
                            nodeClassValues[ii].Value));
                    attributesPerNodeId.Add(null);
                    continue;
                }

                node.NodeClass = (NodeClass)nodeClass;

                Dictionary<uint, DataValue> attributes = CreateAttributes(
                    node.NodeClass,
                    optionalAttributes);
                foreach (uint attributeId in attributes.Keys)
                {
                    var itemToRead = new ReadValueId
                    {
                        NodeId = node.NodeId,
                        AttributeId = attributeId
                    };
                    attributesToRead.Add(itemToRead);
                }

                nodeCollection.Add(node);
                errors.Add(ServiceResult.Good);
                attributesPerNodeId.Add(attributes);
            }
        }

        /// <summary>
        /// Builds the node collection results based on the attribute values of the read response.
        /// </summary>
        /// <param name="responseHeader">The response header of the read request.</param>
        /// <param name="attributesToRead">The collection of all attributes to read passed in the read request.</param>
        /// <param name="attributesPerNodeId">The attributes requested per NodeId</param>
        /// <param name="values">The attribute values returned by the read request.</param>
        /// <param name="diagnosticInfos">The diagnostic info returned by the read request.</param>
        /// <param name="nodeCollection">The node collection which holds the results.</param>
        /// <param name="errors">The service results for each node.</param>
        private static void ProcessAttributesReadNodesResponse(
            ResponseHeader responseHeader,
            ReadValueIdCollection attributesToRead,
            List<IDictionary<uint, DataValue>> attributesPerNodeId,
            DataValueCollection values,
            DiagnosticInfoCollection diagnosticInfos,
            NodeCollection nodeCollection,
            List<ServiceResult> errors)
        {
            int readIndex = 0;
            for (int ii = 0; ii < nodeCollection.Count; ii++)
            {
                IDictionary<uint, DataValue> attributes = attributesPerNodeId[ii];
                if (attributes == null)
                {
                    continue;
                }

                int readCount = attributes.Count;
                var subRangeAttributes = new ReadValueIdCollection(
                    attributesToRead.GetRange(readIndex, readCount));
                var subRangeValues = new DataValueCollection(values.GetRange(readIndex, readCount));
                DiagnosticInfoCollection subRangeDiagnostics =
                    diagnosticInfos.Count > 0
                        ? [.. diagnosticInfos.GetRange(readIndex, readCount)]
                        : diagnosticInfos;
                try
                {
                    nodeCollection[ii] = ProcessReadResponse(
                        responseHeader,
                        attributes,
                        subRangeAttributes,
                        subRangeValues,
                        subRangeDiagnostics);
                    errors[ii] = ServiceResult.Good;
                }
                catch (ServiceResultException sre)
                {
                    errors[ii] = sre.Result;
                }
                readIndex += readCount;
            }
        }

        /// <summary>
        /// Creates a Node based on the read response.
        /// </summary>
        /// <exception cref="ServiceResultException"></exception>
        private static Node ProcessReadResponse(
            ResponseHeader responseHeader,
            IDictionary<uint, DataValue> attributes,
            ReadValueIdCollection itemsToRead,
            DataValueCollection values,
            DiagnosticInfoCollection diagnosticInfos)
        {
            // process results.
            int? nodeClass = null;

            for (int ii = 0; ii < itemsToRead.Count; ii++)
            {
                uint attributeId = itemsToRead[ii].AttributeId;

                // the node probably does not exist if the node class is not found.
                if (attributeId == Attributes.NodeClass)
                {
                    if (!DataValue.IsGood(values[ii]))
                    {
                        throw ServiceResultException.Create(
                            values[ii].StatusCode,
                            ii,
                            diagnosticInfos,
                            responseHeader.StringTable);
                    }

                    // check for valid node class.
                    nodeClass = values[ii].Value as int?;

                    if (nodeClass == null)
                    {
                        throw ServiceResultException.Unexpected(
                            "Node does not have a valid value for NodeClass: {0}.",
                            values[ii].Value);
                    }
                }
                else if (!DataValue.IsGood(values[ii]))
                {
                    // check for unsupported attributes.
                    if (values[ii].StatusCode == StatusCodes.BadAttributeIdInvalid)
                    {
                        continue;
                    }

                    // ignore errors on optional attributes
                    if (StatusCode.IsBad(values[ii].StatusCode) &&
                        attributeId
                            is Attributes.AccessRestrictions
                                or Attributes.Description
                                or Attributes.RolePermissions
                                or Attributes.UserRolePermissions
                                or Attributes.UserWriteMask
                                or Attributes.WriteMask
                                or Attributes.AccessLevelEx
                                or Attributes.ArrayDimensions
                                or Attributes.DataTypeDefinition
                                or Attributes.InverseName
                                or Attributes.MinimumSamplingInterval)
                    {
                        continue;
                    }

                    // all supported attributes must be readable.
                    if (attributeId != Attributes.Value)
                    {
                        throw ServiceResultException.Create(
                            values[ii].StatusCode,
                            ii,
                            diagnosticInfos,
                            responseHeader.StringTable);
                    }
                }

                attributes[attributeId] = values[ii];
            }

            Node node;
            DataValue value;
            switch ((NodeClass)nodeClass.Value)
            {
                case NodeClass.Object:
                    var objectNode = new ObjectNode();

                    value = attributes[Attributes.EventNotifier];

                    if (value == null)
                    {
                        throw ServiceResultException.Unexpected(
                            "Object does not support the EventNotifier attribute.");
                    }

                    objectNode.EventNotifier = value.GetValueOrDefault<byte>();
                    node = objectNode;
                    break;
                case NodeClass.ObjectType:
                    var objectTypeNode = new ObjectTypeNode();

                    value = attributes[Attributes.IsAbstract];

                    if (value == null)
                    {
                        throw ServiceResultException.Unexpected(
                            "ObjectType does not support the IsAbstract attribute.");
                    }

                    objectTypeNode.IsAbstract = value.GetValueOrDefault<bool>();
                    node = objectTypeNode;
                    break;
                case NodeClass.Variable:
                    var variableNode = new VariableNode();

                    // DataType Attribute
                    value = attributes[Attributes.DataType];

                    if (value == null)
                    {
                        throw ServiceResultException.Unexpected(
                            "Variable does not support the DataType attribute.");
                    }

                    variableNode.DataType = (NodeId)value.GetValue(typeof(NodeId));

                    // ValueRank Attribute
                    value = attributes[Attributes.ValueRank];

                    if (value == null)
                    {
                        throw ServiceResultException.Unexpected(
                            "Variable does not support the ValueRank attribute.");
                    }

                    variableNode.ValueRank = value.GetValueOrDefault<int>();

                    // ArrayDimensions Attribute
                    value = attributes[Attributes.ArrayDimensions];

                    if (value != null)
                    {
                        if (value.Value == null)
                        {
                            variableNode.ArrayDimensions = Array.Empty<uint>();
                        }
                        else
                        {
                            variableNode.ArrayDimensions = (uint[])value.GetValue(typeof(uint[]));
                        }
                    }

                    // AccessLevel Attribute
                    value = attributes[Attributes.AccessLevel];

                    if (value == null)
                    {
                        throw ServiceResultException.Unexpected(
                            "Variable does not support the AccessLevel attribute.");
                    }

                    variableNode.AccessLevel = value.GetValueOrDefault<byte>();

                    // UserAccessLevel Attribute
                    value = attributes[Attributes.UserAccessLevel];

                    if (value == null)
                    {
                        throw ServiceResultException.Unexpected(
                            "Variable does not support the UserAccessLevel attribute.");
                    }

                    variableNode.UserAccessLevel = value.GetValueOrDefault<byte>();

                    // Historizing Attribute
                    value = attributes[Attributes.Historizing];

                    if (value == null)
                    {
                        throw ServiceResultException.Unexpected(
                            "Variable does not support the Historizing attribute.");
                    }

                    variableNode.Historizing = value.GetValueOrDefault<bool>();

                    // MinimumSamplingInterval Attribute
                    value = attributes[Attributes.MinimumSamplingInterval];

                    if (value != null)
                    {
                        variableNode.MinimumSamplingInterval = Convert.ToDouble(
                            attributes[Attributes.MinimumSamplingInterval].Value,
                            CultureInfo.InvariantCulture);
                    }

                    // AccessLevelEx Attribute
                    value = attributes[Attributes.AccessLevelEx];

                    if (value != null)
                    {
                        variableNode.AccessLevelEx = value.GetValueOrDefault<uint>();
                    }

                    node = variableNode;
                    break;
                case NodeClass.VariableType:
                    var variableTypeNode = new VariableTypeNode();

                    // IsAbstract Attribute
                    value = attributes[Attributes.IsAbstract];

                    if (value == null)
                    {
                        throw ServiceResultException.Unexpected(
                            "VariableType does not support the IsAbstract attribute.");
                    }

                    variableTypeNode.IsAbstract = value.GetValueOrDefault<bool>();

                    // DataType Attribute
                    value = attributes[Attributes.DataType];

                    if (value == null)
                    {
                        throw ServiceResultException.Unexpected(
                            "VariableType does not support the DataType attribute.");
                    }

                    variableTypeNode.DataType = (NodeId)value.GetValue(typeof(NodeId));

                    // ValueRank Attribute
                    value = attributes[Attributes.ValueRank];

                    if (value == null)
                    {
                        throw ServiceResultException.Unexpected(
                            "VariableType does not support the ValueRank attribute.");
                    }

                    variableTypeNode.ValueRank = value.GetValueOrDefault<int>();

                    // ArrayDimensions Attribute
                    value = attributes[Attributes.ArrayDimensions];

                    if (value != null && value.Value != null)
                    {
                        variableTypeNode.ArrayDimensions = (uint[])value.GetValue(typeof(uint[]));
                    }

                    node = variableTypeNode;
                    break;
                case NodeClass.Method:
                    var methodNode = new MethodNode();

                    // Executable Attribute
                    value = attributes[Attributes.Executable];

                    if (value == null)
                    {
                        throw ServiceResultException.Unexpected(
                            "Method does not support the Executable attribute.");
                    }

                    methodNode.Executable = value.GetValueOrDefault<bool>();

                    // UserExecutable Attribute
                    value = attributes[Attributes.UserExecutable];

                    if (value == null)
                    {
                        throw ServiceResultException.Unexpected(
                            "Method does not support the UserExecutable attribute.");
                    }

                    methodNode.UserExecutable = value.GetValueOrDefault<bool>();

                    node = methodNode;
                    break;
                case NodeClass.DataType:
                    var dataTypeNode = new DataTypeNode();

                    // IsAbstract Attribute
                    value = attributes[Attributes.IsAbstract];

                    if (value == null)
                    {
                        throw ServiceResultException.Unexpected(
                            "DataType does not support the IsAbstract attribute.");
                    }

                    dataTypeNode.IsAbstract = value.GetValueOrDefault<bool>();

                    // DataTypeDefinition Attribute
                    value = attributes[Attributes.DataTypeDefinition];

                    if (value != null)
                    {
                        dataTypeNode.DataTypeDefinition = value.Value as ExtensionObject;
                    }

                    node = dataTypeNode;
                    break;
                case NodeClass.ReferenceType:
                    var referenceTypeNode = new ReferenceTypeNode();

                    // IsAbstract Attribute
                    value = attributes[Attributes.IsAbstract];

                    if (value == null)
                    {
                        throw ServiceResultException.Unexpected(
                            "ReferenceType does not support the IsAbstract attribute.");
                    }

                    referenceTypeNode.IsAbstract = value.GetValueOrDefault<bool>();

                    // Symmetric Attribute
                    value = attributes[Attributes.Symmetric];

                    if (value == null)
                    {
                        throw ServiceResultException.Unexpected(
                            "ReferenceType does not support the Symmetric attribute.");
                    }

                    referenceTypeNode.Symmetric = value.GetValueOrDefault<bool>();

                    // InverseName Attribute
                    value = attributes[Attributes.InverseName];

                    if (value != null && value.Value != null)
                    {
                        referenceTypeNode.InverseName = (LocalizedText)value.GetValue(
                            typeof(LocalizedText));
                    }

                    node = referenceTypeNode;
                    break;
                case NodeClass.View:
                    var viewNode = new ViewNode();

                    // EventNotifier Attribute
                    value = attributes[Attributes.EventNotifier];

                    if (value == null)
                    {
                        throw ServiceResultException.Unexpected(
                            "View does not support the EventNotifier attribute.");
                    }

                    viewNode.EventNotifier = value.GetValueOrDefault<byte>();

                    // ContainsNoLoops Attribute
                    value = attributes[Attributes.ContainsNoLoops];

                    if (value == null)
                    {
                        throw ServiceResultException.Unexpected(
                            "View does not support the ContainsNoLoops attribute.");
                    }

                    viewNode.ContainsNoLoops = value.GetValueOrDefault<bool>();

                    node = viewNode;
                    break;
                case NodeClass.Unspecified:
                    throw ServiceResultException.Unexpected(
                        "Node does not have a valid value for NodeClass: {0}.",
                        nodeClass.Value);
                default:
                    throw ServiceResultException.Unexpected(
                        $"Unexpected NodeClass: {nodeClass.Value}.");
            }

            // NodeId Attribute
            value = attributes[Attributes.NodeId];

            if (value == null)
            {
                throw ServiceResultException.Unexpected(
                    "Node does not support the NodeId attribute.");
            }

            node.NodeId = (NodeId)value.GetValue(typeof(NodeId));
            node.NodeClass = (NodeClass)nodeClass.Value;

            // BrowseName Attribute
            value = attributes[Attributes.BrowseName];

            if (value == null)
            {
                throw ServiceResultException.Unexpected(
                    "Node does not support the BrowseName attribute.");
            }

            node.BrowseName = (QualifiedName)value.GetValue(typeof(QualifiedName));

            // DisplayName Attribute
            value = attributes[Attributes.DisplayName];

            if (value == null)
            {
                throw ServiceResultException.Unexpected(
                    "Node does not support the DisplayName attribute.");
            }

            node.DisplayName = (LocalizedText)value.GetValue(typeof(LocalizedText));

            // all optional attributes follow

            // Description Attribute
            if (attributes.TryGetValue(Attributes.Description, out value) &&
                value != null &&
                value.Value != null)
            {
                node.Description = (LocalizedText)value.GetValue(typeof(LocalizedText));
            }

            // WriteMask Attribute
            if (attributes.TryGetValue(Attributes.WriteMask, out value) && value != null)
            {
                node.WriteMask = value.GetValueOrDefault<uint>();
            }

            // UserWriteMask Attribute
            if (attributes.TryGetValue(Attributes.UserWriteMask, out value) && value != null)
            {
                node.UserWriteMask = value.GetValueOrDefault<uint>();
            }

            // RolePermissions Attribute
            if (attributes.TryGetValue(Attributes.RolePermissions, out value) && value != null)
            {
                if (value.Value is ExtensionObject[] rolePermissions)
                {
                    node.RolePermissions = [];

                    foreach (ExtensionObject rolePermission in rolePermissions)
                    {
                        node.RolePermissions.Add(rolePermission.Body as RolePermissionType);
                    }
                }
            }

            // UserRolePermissions Attribute
            if (attributes.TryGetValue(Attributes.UserRolePermissions, out value) && value != null)
            {
                if (value.Value is ExtensionObject[] userRolePermissions)
                {
                    node.UserRolePermissions = [];

                    foreach (ExtensionObject rolePermission in userRolePermissions)
                    {
                        node.UserRolePermissions.Add(rolePermission.Body as RolePermissionType);
                    }
                }
            }

            // AccessRestrictions Attribute
            if (attributes.TryGetValue(Attributes.AccessRestrictions, out value) && value != null)
            {
                node.AccessRestrictions = value.GetValueOrDefault<ushort>();
            }

            return node;
        }

        /// <summary>
        /// Create a dictionary of attributes to read for a nodeclass.
        /// </summary>
        /// <exception cref="ServiceResultException"></exception>
        private static Dictionary<uint, DataValue> CreateAttributes(
            NodeClass nodeClass = NodeClass.Unspecified,
            bool optionalAttributes = true)
        {
            // Attributes to read for all types of nodes
            var attributes = new Dictionary<uint, DataValue>(Attributes.MaxAttributes)
            {
                { Attributes.NodeId, null },
                { Attributes.NodeClass, null },
                { Attributes.BrowseName, null },
                { Attributes.DisplayName, null }
            };

            switch (nodeClass)
            {
                case NodeClass.Object:
                    attributes.Add(Attributes.EventNotifier, null);
                    break;
                case NodeClass.Variable:
                    attributes.Add(Attributes.DataType, null);
                    attributes.Add(Attributes.ValueRank, null);
                    attributes.Add(Attributes.ArrayDimensions, null);
                    attributes.Add(Attributes.AccessLevel, null);
                    attributes.Add(Attributes.UserAccessLevel, null);
                    attributes.Add(Attributes.Historizing, null);
                    attributes.Add(Attributes.MinimumSamplingInterval, null);
                    attributes.Add(Attributes.AccessLevelEx, null);
                    break;
                case NodeClass.Method:
                    attributes.Add(Attributes.Executable, null);
                    attributes.Add(Attributes.UserExecutable, null);
                    break;
                case NodeClass.ObjectType:
                    attributes.Add(Attributes.IsAbstract, null);
                    break;
                case NodeClass.VariableType:
                    attributes.Add(Attributes.IsAbstract, null);
                    attributes.Add(Attributes.DataType, null);
                    attributes.Add(Attributes.ValueRank, null);
                    attributes.Add(Attributes.ArrayDimensions, null);
                    break;
                case NodeClass.ReferenceType:
                    attributes.Add(Attributes.IsAbstract, null);
                    attributes.Add(Attributes.Symmetric, null);
                    attributes.Add(Attributes.InverseName, null);
                    break;
                case NodeClass.DataType:
                    attributes.Add(Attributes.IsAbstract, null);
                    attributes.Add(Attributes.DataTypeDefinition, null);
                    break;
                case NodeClass.View:
                    attributes.Add(Attributes.EventNotifier, null);
                    attributes.Add(Attributes.ContainsNoLoops, null);
                    break;
                case NodeClass.Unspecified:
                    // build complete list of attributes.
                    attributes = new Dictionary<uint, DataValue>(Attributes.MaxAttributes)
                    {
                        { Attributes.NodeId, null },
                        { Attributes.NodeClass, null },
                        { Attributes.BrowseName, null },
                        { Attributes.DisplayName, null },
                        //{ Attributes.Description, null },
                        //{ Attributes.WriteMask, null },
                        //{ Attributes.UserWriteMask, null },
                        { Attributes.DataType, null },
                        { Attributes.ValueRank, null },
                        { Attributes.ArrayDimensions, null },
                        { Attributes.AccessLevel, null },
                        { Attributes.UserAccessLevel, null },
                        { Attributes.MinimumSamplingInterval, null },
                        { Attributes.Historizing, null },
                        { Attributes.EventNotifier, null },
                        { Attributes.Executable, null },
                        { Attributes.UserExecutable, null },
                        { Attributes.IsAbstract, null },
                        { Attributes.InverseName, null },
                        { Attributes.Symmetric, null },
                        { Attributes.ContainsNoLoops, null },
                        { Attributes.DataTypeDefinition, null },
                        //{ Attributes.RolePermissions, null },
                        //{ Attributes.UserRolePermissions, null },
                        //{ Attributes.AccessRestrictions, null },
                        { Attributes.AccessLevelEx, null }
                    };
                    break;
                default:
                    throw ServiceResultException.Unexpected(
                        $"Unexpected NodeClass: {nodeClass}.");
            }

            if (optionalAttributes)
            {
                attributes.Add(Attributes.Description, null);
                attributes.Add(Attributes.WriteMask, null);
                attributes.Add(Attributes.UserWriteMask, null);
                attributes.Add(Attributes.RolePermissions, null);
                attributes.Add(Attributes.UserRolePermissions, null);
                attributes.Add(Attributes.AccessRestrictions, null);
            }

            return attributes;
        }

        /// <summary>
        /// Sends an additional publish request.
        /// </summary>
        public bool BeginPublish(int timeout)
        {
            // do not publish if reconnecting or the session is in closed state.
            if (!Connected)
            {
                m_logger.LogWarning("Publish skipped due to session not connected");
                return false;
            }

            if (Reconnecting)
            {
                m_logger.LogWarning("Publish skipped due to session reconnect");
                return false;
            }

            if (m_publishCancellation.IsCancellationRequested)
            {
                m_logger.LogWarning("Publish cancelled due to session closed");
                return false;
            }

            // get event handler to modify ack list
            PublishSequenceNumbersToAcknowledgeEventHandler callback
                = m_PublishSequenceNumbersToAcknowledge;

            // collect the current set if acknowledgements.
            SubscriptionAcknowledgementCollection acknowledgementsToSend = null;
            lock (m_acknowledgementsToSendLock)
            {
                if (callback != null)
                {
                    try
                    {
                        var deferredAcknowledgementsToSend
                            = new SubscriptionAcknowledgementCollection();
                        callback(
                            this,
                            new PublishSequenceNumbersToAcknowledgeEventArgs(
                                m_acknowledgementsToSend,
                                deferredAcknowledgementsToSend));
                        acknowledgementsToSend = m_acknowledgementsToSend;
                        m_acknowledgementsToSend = deferredAcknowledgementsToSend;
                    }
                    catch (Exception e2)
                    {
                        m_logger.LogError(
                            e2,
                            "Session: Unexpected error invoking PublishSequenceNumbersToAcknowledgeEventArgs.");
                    }
                }

                if (acknowledgementsToSend == null)
                {
                    // send all ack values, clear list
                    acknowledgementsToSend = m_acknowledgementsToSend;
                    m_acknowledgementsToSend = [];
                }
#if DEBUG_SEQUENTIALPUBLISHING
                foreach (var toSend in acknowledgementsToSend)
                {
                    m_latestAcknowledgementsSent[toSend.SubscriptionId] = toSend.SequenceNumber;
                }
#endif
            }

            uint timeoutHint = timeout > 0 ? (uint)timeout : uint.MaxValue;
            timeoutHint = Math.Min((uint)(OperationTimeout / 2), timeoutHint);

            // send publish request.
            var requestHeader = new RequestHeader
            {
                // ensure the publish request is discarded before the timeout occurs to ensure the channel is dropped.
                TimeoutHint = timeoutHint,
                ReturnDiagnostics = (uint)(int)ReturnDiagnostics,
                RequestHandle = Utils.IncrementIdentifier(ref m_publishCounter)
            };

            var state = new AsyncRequestState
            {
                RequestTypeId = DataTypes.PublishRequest,
                RequestId = requestHeader.RequestHandle,
                TickCount = HiResClock.TickCount
            };

            m_logger.LogTrace("PUBLISH #{RequestHandle} SENT", requestHeader.RequestHandle);
            CoreClientUtils.EventLog.PublishStart((int)requestHeader.RequestHandle);

            try
            {
<<<<<<< HEAD
                Task<PublishResponse> task = PublishAsync(
                    requestHeader,
                    acknowledgementsToSend,
                    m_publishCancellation.Token);
=======
                Task<PublishResponse> task = PublishAsync(requestHeader, acknowledgementsToSend, m_publishingCancellation.Token);
>>>>>>> e473ad39
                AsyncRequestStarted(task, requestHeader.RequestHandle, DataTypes.PublishRequest);
                task.ConfigureAwait(false)
                    .GetAwaiter()
                    .OnCompleted(() => OnPublishComplete(
                        task,
                        SessionId,
                        acknowledgementsToSend,
                        requestHeader));
                return true;
            }
            catch (Exception e)
            {
                m_logger.LogError(e, "Unexpected error sending publish request.");
                return false;
            }
        }

        /// <summary>
        /// Create the publish requests for the active subscriptions.
        /// </summary>
        public void StartPublishing(int timeout, bool fullQueue)
        {
            if (m_publishingCancellation == null || m_publishingCancellation.IsCancellationRequested)
            {
                Utils.SilentDispose(m_publishingCancellation);
                m_publishingCancellation = new CancellationTokenSource();
            }

            int publishCount = GetDesiredPublishRequestCount(true);

            // refill pipeline. Send at least one publish request if subscriptions are active.
            if (publishCount > 0 &&
                !m_publishCancellation.IsCancellationRequested &&
                BeginPublish(timeout))
            {
                int startCount = fullQueue ? 1 : GoodPublishRequestCount + 1;
                for (int ii = startCount;
                    ii < publishCount &&
                    !m_publishCancellation.IsCancellationRequested; ii++)
                {
                    if (!BeginPublish(timeout))
                    {
                        break;
                    }
                }
            }
        }

        /// <summary>
        /// Completes an asynchronous publish operation.
        /// </summary>
        private void OnPublishComplete(
            Task<PublishResponse> task,
            NodeId sessionId,
            SubscriptionAcknowledgementCollection acknowledgementsToSend,
            RequestHeader requestHeader)
        {
            // extract state information.
            uint subscriptionId = 0;

            AsyncRequestCompleted(task, requestHeader.RequestHandle, DataTypes.PublishRequest);

            m_logger.LogTrace("PUBLISH #{RequestHandle} RECEIVED", requestHeader.RequestHandle);
            CoreClientUtils.EventLog.PublishStop((int)requestHeader.RequestHandle);

            try
            {
                // gate entry if transfer/reactivate is busy
                m_reconnectLock.Wait();
                bool reconnecting = Reconnecting;
                m_reconnectLock.Release();

                // complete publish.
                PublishResponse response = task.Result;
                ResponseHeader responseHeader = response.ResponseHeader;
                subscriptionId = response.SubscriptionId;
                UInt32Collection availableSequenceNumbers = response.AvailableSequenceNumbers;
                bool moreNotifications = response.MoreNotifications;
                NotificationMessage notificationMessage = response.NotificationMessage;
                StatusCodeCollection acknowledgeResults = response.Results;
                DiagnosticInfoCollection acknowledgeDiagnosticInfos = response.DiagnosticInfos;

                LogLevel logLevel = LogLevel.Warning;
                foreach (StatusCode code in acknowledgeResults)
                {
                    if (StatusCode.IsBad(code) && code != StatusCodes.BadSequenceNumberUnknown)
                    {
                        m_logger.Log(
                            logLevel,
                            "Publish Ack Response. ResultCode={StatusCode}; SubscriptionId={SubscriptionId}",
                            code,
                            subscriptionId);
                        // only show the first error as warning
                        logLevel = LogLevel.Trace;
                    }
                }

                // nothing more to do if we were never connected
                if (NodeId.IsNull(sessionId))
                {
                    return;
                }

                // nothing more to do if session changed.
                if (sessionId != SessionId)
                {
                    m_logger.LogWarning(
                        "Publish response discarded because session id changed: Old {PreviousSessionId} != New {SessionId}",
                        sessionId,
                        SessionId);
                    return;
                }

                m_logger.LogTrace(
                    "NOTIFICATION RECEIVED: SubId={SubscriptionId}, SeqNo={SequenceNumber}",
                    subscriptionId,
                    notificationMessage.SequenceNumber);
                CoreClientUtils.EventLog.NotificationReceived(
                    (int)subscriptionId,
                    (int)notificationMessage.SequenceNumber);

                // process response.
                ProcessPublishResponse(
                    responseHeader,
                    subscriptionId,
                    availableSequenceNumbers,
                    moreNotifications,
                    notificationMessage);

                // nothing more to do if reconnecting.
                if (reconnecting)
                {
                    m_logger.LogWarning("No new publish sent because of reconnect in progress.");
                    return;
                }
            }
            catch (Exception e)
            {
                if (m_subscriptions.Count == 0)
                {
                    // Publish responses with error should occur after deleting the last subscription.
                    m_logger.LogError(
                        "Publish #{RequestHandle}, Subscription count = 0, Error: {Message}",
                        requestHeader.RequestHandle,
                        e.Message);
                }
                else
                {
                    m_logger.LogError(
                        "Publish #{RequestHandle}, Reconnecting={Reconnecting}, Error: {Message}",
                        requestHeader.RequestHandle,
                        Reconnecting,
                        e.Message);
                }

                // raise an error event.
                var error = new ServiceResult(e);

                if (error.Code != StatusCodes.BadNoSubscription)
                {
                    PublishErrorEventHandler callback = m_PublishError;

                    if (callback != null)
                    {
                        try
                        {
                            callback(this, new PublishErrorEventArgs(error, subscriptionId, 0));
                        }
                        catch (Exception e2)
                        {
                            m_logger.LogError(
                                e2,
                                "Session: Unexpected error invoking PublishErrorCallback.");
                        }
                    }
                }

                // ignore errors if reconnecting
                if (Reconnecting)
                {
                    m_logger.LogInformation(
                        "Publish abandoned after error {Message} due to session {SessionId} reconnecting",
                        e.Message,
                        sessionId);
                    return;
                }

                // nothing more to do if session changed.
                if (sessionId != SessionId)
                {
                    if (Connected)
                    {
                        m_logger.LogError(
                            "Publish abandoned after error {Message} because session id changed: Old {PreviousSessionId} != New {SessionId}",
                            e.Message,
                            sessionId,
                            SessionId);
                    }
                    else
                    {
                        m_logger.LogInformation(
                            "Publish abandoned after error {Message} because session {SessionId} was closed.",
                            e.Message,
                            sessionId);
                    }
                    return;
                }

                // try to acknowledge the notifications again in the next publish.
                if (acknowledgementsToSend != null)
                {
                    lock (m_acknowledgementsToSendLock)
                    {
                        m_acknowledgementsToSend.AddRange(acknowledgementsToSend);
                    }
                }

                // don't send another publish for these errors,
                // or throttle to avoid server overload.
                switch (error.Code)
                {
                    case StatusCodes.BadTooManyPublishRequests:
                        int tooManyPublishRequests = GoodPublishRequestCount;
                        if (BelowPublishRequestLimit(tooManyPublishRequests))
                        {
                            m_tooManyPublishRequests = tooManyPublishRequests;
                            m_logger.LogInformation(
                                "PUBLISH - Too many requests, set limit to GoodPublishRequestCount={GoodRequestCount}.",
                                m_tooManyPublishRequests);
                        }
                        return;
                    case StatusCodes.BadNoSubscription:
                    case StatusCodes.BadSessionClosed:
                    case StatusCodes.BadSecurityChecksFailed:
                    case StatusCodes.BadCertificateInvalid:
                    case StatusCodes.BadServerHalted:
                        return;
                    // may require a reconnect or activate to recover
                    case StatusCodes.BadSessionIdInvalid:
                    case StatusCodes.BadSecureChannelIdInvalid:
                    case StatusCodes.BadSecureChannelClosed:
                        OnKeepAliveError(error);
                        return;
                    // Servers may return this error when overloaded
                    case StatusCodes.BadTooManyOperations:
                    case StatusCodes.BadTcpServerTooBusy:
                    case StatusCodes.BadServerTooBusy:
                        // throttle the next publish to reduce server load
                        _ = Task.Run(async () =>
                        {
                            await Task.Delay(100).ConfigureAwait(false);
                            QueueBeginPublish();
                        });
                        return;
                    case StatusCodes.BadTimeout:
                        break;
                    default:
                        m_logger.LogError(
                            e,
                            "PUBLISH #{RequestHandle} - Unhandled error {StatusCode} during Publish.",
                            requestHeader.RequestHandle,
                            error.StatusCode);
                        goto case StatusCodes.BadServerTooBusy;
                }
            }

            QueueBeginPublish();
        }

        /// <summary>
        /// Helper to refresh the identity (reprompt for password, refresh token) in case of a Recreate of the Session.
        /// </summary>
        public virtual void RecreateRenewUserIdentity()
        {
            if (m_RenewUserIdentity != null)
            {
                m_identity = m_RenewUserIdentity(this, m_identity);
            }
        }

        /// <summary>
        /// Helper to throw a recreate session exception.
        /// </summary>
        /// <exception cref="ServiceResultException"></exception>
        private static void ThrowCouldNotRecreateSessionException(Exception e, string sessionName)
        {
            throw ServiceResultException.Create(
                StatusCodes.BadCommunicationError,
                e,
                "Could not recreate session {0}:{1}",
                sessionName,
                e.Message);
        }

        /// <summary>
        /// Queues a publish request if there are not enough outstanding requests.
        /// </summary>
        private void QueueBeginPublish()
        {
            int requestCount = GoodPublishRequestCount;

            int minPublishRequestCount = GetDesiredPublishRequestCount(false);

            if (requestCount < minPublishRequestCount)
            {
                BeginPublish(OperationTimeout);
            }
            else
            {
                m_logger.LogDebug(
                    "PUBLISH - Did not send another publish request. " +
                    "GoodPublishRequestCount={GoodRequestCount}, MinPublishRequestCount={MinRequestCount}",
                    requestCount,
                    minPublishRequestCount);
            }
        }

        /// <summary>
        /// Validates  the identity for an open call.
        /// </summary>
        /// <exception cref="ServiceResultException"></exception>
        private void OpenValidateIdentity(
            ref IUserIdentity identity,
            out UserIdentityToken identityToken,
            out UserTokenPolicy identityPolicy,
            out string securityPolicyUri,
            out bool requireEncryption)
        {
            // check connection state.
            lock (SyncRoot)
            {
                if (Connected)
                {
                    throw new ServiceResultException(
                        StatusCodes.BadInvalidState,
                        "Already connected to server.");
                }
            }

            securityPolicyUri = m_endpoint.Description.SecurityPolicyUri;

            // catch security policies which are not supported by core
            if (SecurityPolicies.GetDisplayName(securityPolicyUri) == null)
            {
                throw ServiceResultException.Create(
                    StatusCodes.BadSecurityChecksFailed,
                    "The chosen security policy is not supported by the client to connect to the server.");
            }

            // get the identity token.
            identity ??= new UserIdentity();

            // get identity token.
            identityToken = identity.GetIdentityToken();

            // check that the user identity is supported by the endpoint.
            identityPolicy = m_endpoint.Description
                .FindUserTokenPolicy(identityToken.PolicyId, securityPolicyUri);

            if (identityPolicy == null)
            {
                // try looking up by TokenType if the policy id was not found.
                identityPolicy = m_endpoint.Description.FindUserTokenPolicy(
                    identity.TokenType,
                    identity.IssuedTokenType,
                    securityPolicyUri);

                if (identityPolicy == null)
                {
                    throw ServiceResultException.Create(
                        StatusCodes.BadIdentityTokenRejected,
                        "Endpoint does not support the user identity type provided.");
                }

                identityToken.PolicyId = identityPolicy.PolicyId;
            }

            requireEncryption = securityPolicyUri != SecurityPolicies.None;

            if (!requireEncryption)
            {
                requireEncryption =
                    identityPolicy.SecurityPolicyUri != SecurityPolicies.None &&
                    !string.IsNullOrEmpty(identityPolicy.SecurityPolicyUri);
            }
        }

#if UNUSED
        /// <summary>
        /// Validates the ServerCertificate ApplicationUri to match the ApplicationUri of the Endpoint
        /// for an open call (Spec Part 4 5.4.1)
        /// </summary>
        private void ValidateServerCertificateApplicationUri(X509Certificate2 serverCertificate)
        {
            string applicationUri = m_endpoint?.Description?.Server?.ApplicationUri;
            //check is only neccessary if the ApplicatioUri is specified for the Endpoint
            if (string.IsNullOrEmpty(applicationUri))
            {
                throw ServiceResultException.Create(
                    StatusCodes.BadSecurityChecksFailed,
                    "No ApplicationUri is specified for the server in the EndpointDescription.");
            }
            string certificateApplicationUri = X509Utils.GetApplicationUriFromCertificate(serverCertificate);
            if (!string.Equals(certificateApplicationUri, applicationUri, StringComparison.Ordinal))
            {
                throw ServiceResultException.Create(
                    StatusCodes.BadSecurityChecksFailed,
                    "Server did not return a Certificate matching the ApplicationUri specified in the EndpointDescription.");
            }
        }
#endif

        private void BuildCertificateData(
            out byte[] clientCertificateData,
            out byte[] clientCertificateChainData)
        {
            // send the application instance certificate for the client.
            clientCertificateData = (m_instanceCertificate?.RawData);
            clientCertificateChainData = null;

            if (m_instanceCertificateChain != null &&
                m_instanceCertificateChain.Count > 0 &&
                m_configuration.SecurityConfiguration.SendCertificateChain)
            {
                var clientCertificateChain = new List<byte>();

                for (int i = 0; i < m_instanceCertificateChain.Count; i++)
                {
                    clientCertificateChain.AddRange(m_instanceCertificateChain[i].RawData);
                }

                clientCertificateChainData = [.. clientCertificateChain];
            }
        }

        /// <summary>
        /// Validates the server certificate returned.
        /// </summary>
        /// <exception cref="ServiceResultException"></exception>
        private void ValidateServerCertificateData(byte[] serverCertificateData)
        {
            if (serverCertificateData != null &&
                m_endpoint.Description.ServerCertificate != null &&
                !Utils.IsEqual(serverCertificateData, m_endpoint.Description.ServerCertificate))
            {
                try
                {
                    // verify for certificate chain in endpoint.
                    X509Certificate2Collection serverCertificateChain =
                        Utils.ParseCertificateChainBlob(
                            m_endpoint.Description.ServerCertificate,
                            m_telemetry);

                    if (serverCertificateChain.Count > 0 &&
                        !Utils.IsEqual(serverCertificateData, serverCertificateChain[0].RawData))
                    {
                        throw ServiceResultException.Create(
                            StatusCodes.BadCertificateInvalid,
                            "Server did not return the certificate used to create the secure channel.");
                    }
                }
                catch (Exception)
                {
                    throw ServiceResultException.Create(
                        StatusCodes.BadCertificateInvalid,
                        "Server did not return the certificate used to create the secure channel.");
                }
            }
        }

        /// <summary>
        /// Validates the server signature created with the client nonce.
        /// </summary>
        /// <exception cref="ServiceResultException"></exception>
        private void ValidateServerSignature(
            X509Certificate2 serverCertificate,
            SignatureData serverSignature,
            byte[] clientCertificateData,
            byte[] clientCertificateChainData,
            byte[] clientNonce)
        {
            if (serverSignature == null || serverSignature.Signature == null)
            {
                m_logger.LogInformation("Server signature is null or empty.");

                //throw ServiceResultException.Create(
                //    StatusCodes.BadSecurityChecksFailed,
                //    "Server signature is null or empty.");
            }

            // validate the server's signature.
            byte[] dataToSign = Utils.Append(clientCertificateData, clientNonce);

            if (!SecurityPolicies.Verify(
                    serverCertificate,
                    m_endpoint.Description.SecurityPolicyUri,
                    dataToSign,
                    serverSignature))
            {
                // validate the signature with complete chain if the check with leaf certificate failed.
                if (clientCertificateChainData != null)
                {
                    dataToSign = Utils.Append(clientCertificateChainData, clientNonce);

                    if (!SecurityPolicies.Verify(
                        serverCertificate,
                        m_endpoint.Description.SecurityPolicyUri,
                        dataToSign,
                        serverSignature))
                    {
                        throw ServiceResultException.Create(
                            StatusCodes.BadApplicationSignatureInvalid,
                            "Server did not provide a correct signature for the nonce data provided by the client.");
                    }
                }
                else
                {
                    throw ServiceResultException.Create(
                        StatusCodes.BadApplicationSignatureInvalid,
                        "Server did not provide a correct signature for the nonce data provided by the client.");
                }
            }
        }

        /// <summary>
        /// Validates the server endpoints returned.
        /// </summary>
        /// <exception cref="ServiceResultException"></exception>
        private void ValidateServerEndpoints(EndpointDescriptionCollection serverEndpoints)
        {
            if (m_discoveryServerEndpoints != null && m_discoveryServerEndpoints.Count > 0)
            {
                // Compare EndpointDescriptions returned at GetEndpoints with values returned at CreateSession
                EndpointDescriptionCollection expectedServerEndpoints;
                if (serverEndpoints != null &&
                    m_discoveryProfileUris != null &&
                    m_discoveryProfileUris.Count > 0)
                {
                    // Select EndpointDescriptions with a transportProfileUri that matches the
                    // profileUris specified in the original GetEndpoints() request.
                    expectedServerEndpoints = [];

                    foreach (EndpointDescription serverEndpoint in serverEndpoints)
                    {
                        if (m_discoveryProfileUris.Contains(serverEndpoint.TransportProfileUri))
                        {
                            expectedServerEndpoints.Add(serverEndpoint);
                        }
                    }
                }
                else
                {
                    expectedServerEndpoints = serverEndpoints;
                }

                if (expectedServerEndpoints == null ||
                    m_discoveryServerEndpoints.Count != expectedServerEndpoints.Count)
                {
                    throw ServiceResultException.Create(
                        StatusCodes.BadSecurityChecksFailed,
                        "Server did not return a number of ServerEndpoints that matches the one from GetEndpoints.");
                }

                for (int ii = 0; ii < expectedServerEndpoints.Count; ii++)
                {
                    EndpointDescription serverEndpoint = expectedServerEndpoints[ii];
                    EndpointDescription expectedServerEndpoint = m_discoveryServerEndpoints[ii];

                    if (serverEndpoint.SecurityMode != expectedServerEndpoint.SecurityMode ||
                        serverEndpoint.SecurityPolicyUri != expectedServerEndpoint
                            .SecurityPolicyUri ||
                        serverEndpoint.TransportProfileUri != expectedServerEndpoint
                            .TransportProfileUri ||
                        serverEndpoint.SecurityLevel != expectedServerEndpoint.SecurityLevel)
                    {
                        throw ServiceResultException.Create(
                            StatusCodes.BadSecurityChecksFailed,
                            "The list of ServerEndpoints returned at CreateSession does not match the list from GetEndpoints.");
                    }

                    if (serverEndpoint.UserIdentityTokens.Count != expectedServerEndpoint
                        .UserIdentityTokens
                        .Count)
                    {
                        throw ServiceResultException.Create(
                            StatusCodes.BadSecurityChecksFailed,
                            "The list of ServerEndpoints returned at CreateSession does not match the one from GetEndpoints.");
                    }

                    for (int jj = 0; jj < serverEndpoint.UserIdentityTokens.Count; jj++)
                    {
                        if (!serverEndpoint
                                .UserIdentityTokens[jj]
                                .IsEqual(expectedServerEndpoint.UserIdentityTokens[jj]))
                        {
                            throw ServiceResultException.Create(
                                StatusCodes.BadSecurityChecksFailed,
                                "The list of ServerEndpoints returned at CreateSession does not match the one from GetEndpoints.");
                        }
                    }
                }
            }

            // find the matching description (TBD - check domains against certificate).
            bool found = false;

            EndpointDescription foundDescription = FindMatchingDescription(
                serverEndpoints,
                m_endpoint.Description,
                true);
            if (foundDescription != null)
            {
                found = true;
                // ensure endpoint has up to date information.
                UpdateDescription(m_endpoint.Description, foundDescription);
            }
            else
            {
                foundDescription = FindMatchingDescription(
                    serverEndpoints,
                    m_endpoint.Description,
                    false);
                if (foundDescription != null)
                {
                    found = true;
                    // ensure endpoint has up to date information.
                    UpdateDescription(m_endpoint.Description, foundDescription);
                }
            }

            // could be a security risk.
            if (!found)
            {
                throw ServiceResultException.Create(
                    StatusCodes.BadSecurityChecksFailed,
                    "Server did not return an EndpointDescription that matched the one used to create the secure channel.");
            }
        }

        /// <summary>
        /// Find and return matching application description
        /// </summary>
        /// <param name="endpointDescriptions">The descriptions to search through</param>
        /// <param name="match">The description to match</param>
        /// <param name="matchPort">Match criteria includes port</param>
        /// <returns>Matching description or null if no description is matching</returns>
        private EndpointDescription FindMatchingDescription(
            EndpointDescriptionCollection endpointDescriptions,
            EndpointDescription match,
            bool matchPort)
        {
            Uri expectedUrl = Utils.ParseUri(match.EndpointUrl);
            for (int ii = 0; ii < endpointDescriptions.Count; ii++)
            {
                EndpointDescription serverEndpoint = endpointDescriptions[ii];
                Uri actualUrl = Utils.ParseUri(serverEndpoint.EndpointUrl);

                if (actualUrl != null &&
                    actualUrl.Scheme == expectedUrl.Scheme &&
                    (!matchPort || actualUrl.Port == expectedUrl.Port) &&
                    serverEndpoint.SecurityPolicyUri == m_endpoint.Description.SecurityPolicyUri &&
                    serverEndpoint.SecurityMode == m_endpoint.Description.SecurityMode)
                {
                    return serverEndpoint;
                }
            }

            return null;
        }

        /// <summary>
        /// Update the target description from the source description
        /// </summary>
        private static void UpdateDescription(
            EndpointDescription target,
            EndpointDescription source)
        {
            target.Server.ApplicationName = source.Server.ApplicationName;
            target.Server.ApplicationUri = source.Server.ApplicationUri;
            target.Server.ApplicationType = source.Server.ApplicationType;
            target.Server.ProductUri = source.Server.ProductUri;
            target.TransportProfileUri = source.TransportProfileUri;
            target.UserIdentityTokens = source.UserIdentityTokens;
        }

        /// <summary>
        /// Process Republish error response.
        /// </summary>
        /// <param name="e">The exception that occurred during the republish operation.</param>
        /// <param name="subscriptionId">The subscription Id for which the republish was requested. </param>
        /// <param name="sequenceNumber">The sequencenumber for which the republish was requested.</param>
        private (bool, ServiceResult) ProcessRepublishResponseError(
            Exception e,
            uint subscriptionId,
            uint sequenceNumber)
        {
            var error = new ServiceResult(e);

            bool result = true;
            switch (error.StatusCode.Code)
            {
                case StatusCodes.BadSubscriptionIdInvalid:
                case StatusCodes.BadMessageNotAvailable:
                    m_logger.LogWarning(
                        "Message {SubscriptionId}-{SequenceNumber} no longer available.",
                        subscriptionId,
                        sequenceNumber);
                    break;
                // if encoding limits are exceeded, the issue is logged and
                // the published data is acknowledged to prevent the endless republish loop.
                case StatusCodes.BadEncodingLimitsExceeded:
                    m_logger.LogError(
                        e,
                        "Message {SubscriptionId}-{SequenceNumber} exceeded size limits, ignored.",
                        subscriptionId,
                        sequenceNumber);
                    lock (m_acknowledgementsToSendLock)
                    {
                        AddAcknowledgementToSend(
                            m_acknowledgementsToSend,
                            subscriptionId,
                            sequenceNumber);
                    }
                    break;
                default:
                    result = false;
                    m_logger.LogError(e, "Unexpected error sending republish request.");
                    break;
            }

            PublishErrorEventHandler callback = m_PublishError;

            // raise an error event.
            if (callback != null)
            {
                try
                {
                    var args = new PublishErrorEventArgs(error, subscriptionId, sequenceNumber);

                    callback(this, args);
                }
                catch (Exception e2)
                {
                    m_logger.LogError(e2, "Session: Unexpected error invoking PublishErrorCallback.");
                }
            }

            return (result, error);
        }

        /// <summary>
        /// If available, returns the current nonce or null.
        /// </summary>
        private byte[] GetCurrentTokenServerNonce()
        {
            ChannelToken currentToken = (NullableTransportChannel as ISecureChannel)?.CurrentToken;
            return currentToken?.ServerNonce;
        }

        /// <summary>
        /// Handles the validation of server software certificates and application callback.
        /// </summary>
        private void HandleSignedSoftwareCertificates(
            SignedSoftwareCertificateCollection serverSoftwareCertificates)
        {
            // get a validator to check certificates provided by server.
            CertificateValidator validator = m_configuration.CertificateValidator;

            // validate software certificates.
            var softwareCertificates = new List<SoftwareCertificate>();

            foreach (SignedSoftwareCertificate signedCertificate in serverSoftwareCertificates)
            {
                ServiceResult result = SoftwareCertificate.Validate(
                    validator,
                    signedCertificate.CertificateData,
                    m_telemetry,
                    out SoftwareCertificate softwareCertificate);

                if (ServiceResult.IsBad(result))
                {
                    OnSoftwareCertificateError(signedCertificate, result);
                }

                softwareCertificates.Add(softwareCertificate);
            }

            // check if software certificates meet application requirements.
            ValidateSoftwareCertificates(softwareCertificates);
        }

        /// <summary>
        /// Processes the response from a publish request.
        /// </summary>
        private void ProcessPublishResponse(
            ResponseHeader responseHeader,
            uint subscriptionId,
            UInt32Collection availableSequenceNumbers,
            bool moreNotifications,
            NotificationMessage notificationMessage)
        {
            Subscription subscription = null;

            // send notification that the server is alive.
            OnKeepAlive(m_serverState, responseHeader.Timestamp);

            // collect the current set of acknowledgements.
            lock (m_acknowledgementsToSendLock)
            {
                // clear out acknowledgements for messages that the server does not have any more.
                var acknowledgementsToSend = new SubscriptionAcknowledgementCollection();

                uint latestSequenceNumberToSend = 0;

                // create an acknowledgement to be sent back to the server.
                if (notificationMessage.NotificationData.Count > 0)
                {
                    AddAcknowledgementToSend(
                        acknowledgementsToSend,
                        subscriptionId,
                        notificationMessage.SequenceNumber);
                    UpdateLatestSequenceNumberToSend(
                        ref latestSequenceNumberToSend,
                        notificationMessage.SequenceNumber);
                    _ = availableSequenceNumbers?.Remove(notificationMessage.SequenceNumber);
                }

                // match an acknowledgement to be sent back to the server.
                for (int ii = 0; ii < m_acknowledgementsToSend.Count; ii++)
                {
                    SubscriptionAcknowledgement acknowledgement = m_acknowledgementsToSend[ii];

                    if (acknowledgement.SubscriptionId != subscriptionId)
                    {
                        acknowledgementsToSend.Add(acknowledgement);
                    }
                    else if (availableSequenceNumbers == null ||
                        availableSequenceNumbers.Remove(acknowledgement.SequenceNumber))
                    {
                        acknowledgementsToSend.Add(acknowledgement);
                        UpdateLatestSequenceNumberToSend(
                            ref latestSequenceNumberToSend,
                            acknowledgement.SequenceNumber);
                    }
                    // a publish response may by processed out of order,
                    // allow for a tolerance until the sequence number is removed.
                    else if (Math.Abs(
                            (int)(acknowledgement.SequenceNumber - latestSequenceNumberToSend)) <
                        kPublishRequestSequenceNumberOutOfOrderThreshold)
                    {
                        acknowledgementsToSend.Add(acknowledgement);
                    }
                    else
                    {
                        m_logger.LogWarning(
                            "SessionId {SessionId}, SubscriptionId {SubscriptionId}, Sequence number={SequenceNumber} was not received in the available sequence numbers.",
                            SessionId,
                            subscriptionId,
                            acknowledgement.SequenceNumber);
                    }
                }

                // Check for outdated sequence numbers. May have been not acked due to a network glitch.
                if (latestSequenceNumberToSend != 0 && availableSequenceNumbers?.Count > 0)
                {
                    foreach (uint sequenceNumber in availableSequenceNumbers)
                    {
                        if ((int)(latestSequenceNumberToSend - sequenceNumber) >
                            kPublishRequestSequenceNumberOutdatedThreshold)
                        {
                            AddAcknowledgementToSend(
                                acknowledgementsToSend,
                                subscriptionId,
                                sequenceNumber);
                            m_logger.LogWarning(
                                "SessionId {SessionId}, SubscriptionId {SubscriptionId}, Sequence number={SequenceNumber} was outdated, acknowledged.",
                                SessionId,
                                subscriptionId,
                                sequenceNumber);
                        }
                    }
                }

#if DEBUG_SEQUENTIALPUBLISHING
                // Checks for debug info only.
                // Once more than a single publish request is queued, the checks are invalid
                // because a publish response may not include the latest ack information yet.

                uint lastSentSequenceNumber = 0;
                if (availableSequenceNumbers != null)
                {
                    foreach (uint availableSequenceNumber in availableSequenceNumbers)
                    {
                        if (m_latestAcknowledgementsSent.ContainsKey(subscriptionId))
                        {
                            lastSentSequenceNumber = m_latestAcknowledgementsSent[subscriptionId];
                            // If the last sent sequence number is uint.Max do not display the warning;
                            // the counter rolled over
                            // If the last sent sequence number is greater or equal to the available
                            // sequence number (returned by the publish), a warning must be logged.
                            if ((
                                    (lastSentSequenceNumber >= availableSequenceNumber)
                                    && (lastSentSequenceNumber != uint.MaxValue))
                                || (lastSentSequenceNumber == availableSequenceNumber)
                                    && (lastSentSequenceNumber == uint.MaxValue))
                            {
                                m_logger.LogWarning(
                                    "Received sequence number which was already acknowledged={0}",
                                    availableSequenceNumber);
                            }
                        }
                    }
                }

                if (m_latestAcknowledgementsSent.ContainsKey(subscriptionId))
                {
                    lastSentSequenceNumber = m_latestAcknowledgementsSent[subscriptionId];

                    // If the last sent sequence number is uint.Max do not display the warning;
                    // the counter rolled over
                    // If the last sent sequence number is greater or equal to the notificationMessage's
                    // sequence number (returned by the publish) a warning must be logged.
                    if ((
                            (lastSentSequenceNumber >= notificationMessage.SequenceNumber)
                            && (lastSentSequenceNumber != uint.MaxValue))
                        || (lastSentSequenceNumber == notificationMessage.SequenceNumber)
                            && (lastSentSequenceNumber == uint.MaxValue))
                    {
                        m_logger.LogWarning(
                            "Received sequence number which was already acknowledged={0}",
                            notificationMessage.SequenceNumber);
                    }
                }
#endif

                m_acknowledgementsToSend = acknowledgementsToSend;

                if (notificationMessage.IsEmpty)
                {
                    m_logger.LogTrace(
                        "Empty notification message received for SessionId {SessionId} with PublishTime {PublishTime}",
                        SessionId,
                        notificationMessage.PublishTime.ToLocalTime());
                }
            }

            bool subscriptionCreationInProgress = false;

            lock (SyncRoot)
            {
                // find the subscription.
                foreach (Subscription current in m_subscriptions)
                {
                    if (current.Id == subscriptionId)
                    {
                        subscription = current;
                        break;
                    }
                    if (current.Id == default)
                    {
                        // Subscription is being created, disable cleanup mechanism
                        subscriptionCreationInProgress = true;
                    }
                }
            }

            // ignore messages with a subscription that has been deleted.
            if (subscription != null)
            {
#if DEBUG
                // Validate publish time and reject old values.
                if (notificationMessage.PublishTime.AddMilliseconds(
                        subscription.CurrentPublishingInterval * subscription.CurrentLifetimeCount
                    ) < DateTime.UtcNow)
                {
                    m_logger.LogTrace(
                        "PublishTime {PublishTime} in publish response is too old for SubscriptionId {SubscriptionId}.",
                        notificationMessage.PublishTime.ToLocalTime(),
                        subscription.Id);
                }

                // Validate publish time and reject old values.
                if (notificationMessage.PublishTime >
                    DateTime.UtcNow.AddMilliseconds(
                        subscription.CurrentPublishingInterval * subscription.CurrentLifetimeCount))
                {
                    m_logger.LogTrace(
                        "PublishTime {PublishTime} in publish response is newer than actual time for SubscriptionId {SubscriptionId}.",
                        notificationMessage.PublishTime.ToLocalTime(),
                        subscription.Id);
                }
#endif
                // save the information that more notifications are expected
                notificationMessage.MoreNotifications = moreNotifications;

                // save the string table that came with the notification.
                notificationMessage.StringTable = responseHeader.StringTable;

                // update subscription cache.
                subscription.SaveMessageInCache(availableSequenceNumbers, notificationMessage);

                // raise the notification.
                NotificationEventHandler publishEventHandler = m_Publish;
                if (publishEventHandler != null)
                {
                    var args = new NotificationEventArgs(
                        subscription,
                        notificationMessage,
                        responseHeader.StringTable);

                    Task.Run(() => OnRaisePublishNotification(publishEventHandler, args));
                }
            }
            else if (DeleteSubscriptionsOnClose && !Reconnecting && !subscriptionCreationInProgress)
            {
                // Delete abandoned subscription from server.
                m_logger.LogWarning(
                    "Received Publish Response for Unknown SubscriptionId={SubscriptionId}. Deleting abandoned subscription from server.",
                    subscriptionId);

                Task.Run(() => DeleteSubscriptionAsync(subscriptionId));
            }
            else
            {
                // Do not delete publish requests of stale subscriptions
                m_logger.LogWarning(
                    "Received Publish Response for Unknown SubscriptionId={SubscriptionId}. Ignored.",
                    subscriptionId);
            }
        }

        /// <summary>
        /// Raises an event indicating that publish has returned a notification.
        /// </summary>
        private void OnRaisePublishNotification(
            NotificationEventHandler callback,
            NotificationEventArgs args)
        {
            try
            {
                if (callback != null && args.Subscription.Id != 0)
                {
                    callback(this, args);
                }
            }
            catch (Exception e)
            {
                m_logger.LogError(e, "Session: Unexpected error while raising Notification event.");
            }
        }

        /// <summary>
        /// Invokes a DeleteSubscriptions call for the specified subscriptionId.
        /// </summary>
        /// <exception cref="ServiceResultException"></exception>
        private async ValueTask DeleteSubscriptionAsync(
            uint subscriptionId,
            CancellationToken ct = default)
        {
            try
            {
                m_logger.LogInformation(
                    "Deleting server subscription for SubscriptionId={SubscriptionId}",
                    subscriptionId);

                // delete the subscription.
                UInt32Collection subscriptionIds = new uint[] { subscriptionId };

                DeleteSubscriptionsResponse response = await DeleteSubscriptionsAsync(
                    null,
                    subscriptionIds,
                    ct).ConfigureAwait(false);

                ResponseHeader responseHeader = response.ResponseHeader;
                StatusCodeCollection results = response.Results;
                DiagnosticInfoCollection diagnosticInfos = response.DiagnosticInfos;

                // validate response.
                ValidateResponse(results, subscriptionIds);
                ValidateDiagnosticInfos(diagnosticInfos, subscriptionIds);

                if (StatusCode.IsBad(results[0]))
                {
                    throw new ServiceResultException(
                        GetResult(results[0], 0, diagnosticInfos, responseHeader));
                }
            }
            catch (Exception e)
            {
                m_logger.LogError(
                    e,
                    "Session: Unexpected error while deleting subscription for SubscriptionId={SubscriptionId}.",
                    subscriptionId);
            }
        }

        /// <summary>
        /// Detaches the transport channel from the client and cancels all publish and keepalive requests.
        /// </summary>
        /// <exception cref="InvalidOperationException"></exception>
        public new virtual void DetachChannel()
        {
            if (Connected)
            {
                throw new InvalidOperationException(
                    "Cannot detach channel while session is connected. Close the session first.");
            }

            if (Reconnecting)
            {
                throw new InvalidOperationException(
                    "Cannot detach channel while session is reconnecting.");
            }

            m_publishingCancellation?.Cancel();
            m_keepAliveCancellation?.Cancel();

            base.DetachChannel();
        }

        /// <summary>
        /// Asynchronously load instance certificate
        /// </summary>
        /// <exception cref="ServiceResultException"></exception>
        private async Task LoadInstanceCertificateAsync(
            X509Certificate2 clientCertificate,
            CancellationToken ct = default)
        {
            if (m_endpoint.Description.SecurityPolicyUri != SecurityPolicies.None)
            {
                if (clientCertificate == null)
                {
                    m_instanceCertificate = await LoadCertificateAsync(
                            m_configuration,
                            m_endpoint.Description.SecurityPolicyUri,
                            m_telemetry,
                            ct)
                        .ConfigureAwait(false);
                    if (m_instanceCertificate == null)
                    {
                        throw new ServiceResultException(
                            StatusCodes.BadConfigurationError,
                            "The client configuration does not specify an application instance certificate.");
                    }
                }
                else
                {
                    // update client certificate.
                    m_instanceCertificate = clientCertificate;
                }

                // check for private key.
                if (!m_instanceCertificate.HasPrivateKey)
                {
                    throw ServiceResultException.Create(
                        StatusCodes.BadConfigurationError,
                        "No private key for the application instance certificate. Subject={0}, Thumbprint={1}.",
                        m_instanceCertificate.Subject,
                        m_instanceCertificate.Thumbprint);
                }

                // load certificate chain.
                m_instanceCertificateChain = await LoadCertificateChainAsync(
                    m_configuration,
                    m_instanceCertificate,
                    ct)
                    .ConfigureAwait(false);
            }
        }

        /// <summary>
        /// Load certificate for connection.
        /// </summary>
        /// <exception cref="ServiceResultException"></exception>
        private static async Task<X509Certificate2> LoadCertificateAsync(
            ApplicationConfiguration configuration,
            string securityProfile,
            ITelemetryContext telemetry,
            CancellationToken ct = default)
        {
            return await configuration.SecurityConfiguration.FindApplicationCertificateAsync(
                securityProfile,
                privateKey: true,
                telemetry,
                ct).ConfigureAwait(false)
                ?? throw ServiceResultException.Create(
                    StatusCodes.BadConfigurationError,
                    "ApplicationCertificate for the security profile {0} cannot be found.",
                    securityProfile);
        }

        /// <summary>
        /// Load certificate chain for connection.
        /// </summary>
        private static async Task<X509Certificate2Collection> LoadCertificateChainAsync(
            ApplicationConfiguration configuration,
            X509Certificate2 clientCertificate,
            CancellationToken ct = default)
        {
            X509Certificate2Collection clientCertificateChain = null;
            // load certificate chain.
            if (configuration.SecurityConfiguration.SendCertificateChain)
            {
                clientCertificateChain = new X509Certificate2Collection(clientCertificate);
                List<CertificateIdentifier> issuers = [];
                await configuration
                    .CertificateValidator.GetIssuersAsync(clientCertificate, issuers, ct)
                    .ConfigureAwait(false);

                for (int i = 0; i < issuers.Count; i++)
                {
                    clientCertificateChain.Add(issuers[i].Certificate);
                }
            }
            return clientCertificateChain;
        }

        private void AddAcknowledgementToSend(
            SubscriptionAcknowledgementCollection acknowledgementsToSend,
            uint subscriptionId,
            uint sequenceNumber)
        {
            if (acknowledgementsToSend == null)
            {
                throw new ArgumentNullException(nameof(acknowledgementsToSend));
            }

            Debug.Assert(Monitor.IsEntered(m_acknowledgementsToSendLock));

            var acknowledgement = new SubscriptionAcknowledgement
            {
                SubscriptionId = subscriptionId,
                SequenceNumber = sequenceNumber
            };

            acknowledgementsToSend.Add(acknowledgement);
        }

        /// <summary>
        /// Returns true if the Bad_TooManyPublishRequests limit
        /// has not been reached.
        /// </summary>
        /// <param name="requestCount">The actual number of publish requests.</param>
        /// <returns>If the publish request limit was reached.</returns>
        private bool BelowPublishRequestLimit(int requestCount)
        {
            return (m_tooManyPublishRequests == 0) || (requestCount < m_tooManyPublishRequests);
        }

        /// <summary>
        /// Returns the desired number of active publish request that should be used.
        /// </summary>
        /// <remarks>
        /// Returns 0 if there are no subscriptions.
        /// </remarks>
        /// <param name="createdOnly">False if call when re-queuing.</param>
        /// <returns>The number of desired publish requests for the session.</returns>
        protected virtual int GetDesiredPublishRequestCount(bool createdOnly)
        {
            lock (SyncRoot)
            {
                if (m_subscriptions.Count == 0)
                {
                    return 0;
                }

                int publishCount;

                if (createdOnly)
                {
                    int count = 0;
                    foreach (Subscription subscription in m_subscriptions)
                    {
                        if (subscription.Created)
                        {
                            count++;
                        }
                    }

                    if (count == 0)
                    {
                        return 0;
                    }
                    publishCount = count;
                }
                else
                {
                    publishCount = m_subscriptions.Count;
                }

                //
                // If a dynamic limit was set because of badTooManyPublishRequest error.
                // limit the number of publish requests to this value.
                //
                if (m_tooManyPublishRequests > 0 && publishCount > m_tooManyPublishRequests)
                {
                    publishCount = m_tooManyPublishRequests;
                }

                //
                // Limit resulting to a number between min and max request count.
                // If max is below min, we honor the min publish request count.
                // See return from MinPublishRequestCount property which the max of both.
                //
                if (publishCount > m_maxPublishRequestCount)
                {
                    publishCount = m_maxPublishRequestCount;
                }
                if (publishCount < m_minPublishRequestCount)
                {
                    publishCount = m_minPublishRequestCount;
                }
                return publishCount;
            }
        }

        /// <summary>
        /// Creates resend data call requests for the subscriptions.
        /// </summary>
        /// <param name="subscriptions">The subscriptions to call resend data.</param>
        private static CallMethodRequestCollection CreateCallRequestsForResendData(
            IEnumerable<Subscription> subscriptions)
        {
            var requests = new CallMethodRequestCollection();

            foreach (Subscription subscription in subscriptions)
            {
                var inputArguments = new VariantCollection { new Variant(subscription.Id) };

                var request = new CallMethodRequest
                {
                    ObjectId = ObjectIds.Server,
                    MethodId = MethodIds.Server_ResendData,
                    InputArguments = inputArguments
                };

                requests.Add(request);
            }
            return requests;
        }

        /// <summary>
        /// Creates and validates the subscription ids for a transfer.
        /// </summary>
        /// <param name="subscriptions">The subscriptions to transfer.</param>
        /// <returns>The subscription ids for the transfer.</returns>
        /// <exception cref="ServiceResultException">Thrown if a subscription is in invalid state.</exception>
        private UInt32Collection CreateSubscriptionIdsForTransfer(
            SubscriptionCollection subscriptions)
        {
            var subscriptionIds = new UInt32Collection();
            lock (SyncRoot)
            {
                foreach (Subscription subscription in subscriptions)
                {
                    if (subscription.Created && SessionId.Equals(subscription.Session.SessionId))
                    {
                        throw new ServiceResultException(
                            StatusCodes.BadInvalidState,
                            Utils.Format(
                                "The subscriptionId {0} is already created.",
                                subscription.Id));
                    }
                    if (subscription.TransferId == 0)
                    {
                        throw new ServiceResultException(
                            StatusCodes.BadInvalidState,
                            Utils.Format(
                                "A subscription can not be transferred due to missing transfer Id."));
                    }
                    subscriptionIds.Add(subscription.TransferId);
                }
            }
            return subscriptionIds;
        }

        /// <summary>
        /// Indicates that the session configuration has changed.
        /// </summary>
        private void IndicateSessionConfigurationChanged()
        {
            try
            {
                m_SessionConfigurationChanged?.Invoke(this, EventArgs.Empty);
            }
            catch (Exception e)
            {
                m_logger.LogError(
                    e,
                    "Unexpected error calling SessionConfigurationChanged event handler.");
            }
        }

        /// <summary>
        /// Helper to update the latest sequence number to send.
        /// Handles wrap around of sequence numbers.
        /// </summary>
        private static void UpdateLatestSequenceNumberToSend(
            ref uint latestSequenceNumberToSend,
            uint sequenceNumber)
        {
            // Handle wrap around with subtraction and test result is int.
            // Assume sequence numbers to ack do not differ by more than uint.Max / 2
            if (latestSequenceNumberToSend == 0 ||
                ((int)(sequenceNumber - latestSequenceNumberToSend)) > 0)
            {
                latestSequenceNumberToSend = sequenceNumber;
            }
        }

        /// <summary>
        /// Creates a request header with additional parameters
        /// for the ecc user token security policy, if needed.
        /// </summary>
        private RequestHeader CreateRequestHeaderPerUserTokenPolicy(
            string identityTokenSecurityPolicyUri,
            string endpointSecurityPolicyUri)
        {
            var requestHeader = new RequestHeader();
            string userTokenSecurityPolicyUri = identityTokenSecurityPolicyUri;
            if (string.IsNullOrEmpty(userTokenSecurityPolicyUri))
            {
                userTokenSecurityPolicyUri = m_endpoint.Description.SecurityPolicyUri;
            }
            m_userTokenSecurityPolicyUri = userTokenSecurityPolicyUri;

            if (EccUtils.IsEccPolicy(userTokenSecurityPolicyUri))
            {
                var parameters = new AdditionalParametersType();
                parameters.Parameters.Add(
                    new KeyValuePair { Key = "ECDHPolicyUri", Value = userTokenSecurityPolicyUri });
                requestHeader.AdditionalHeader = new ExtensionObject(parameters);
            }

            return requestHeader;
        }

        /// <summary>
        /// Process the AdditionalHeader field of a ResponseHeader
        /// </summary>
        /// <exception cref="ServiceResultException"></exception>
        protected virtual void ProcessResponseAdditionalHeader(
            ResponseHeader responseHeader,
            X509Certificate2 serverCertificate)
        {
            if (ExtensionObject.ToEncodeable(
                responseHeader?.AdditionalHeader) is AdditionalParametersType parameters)
            {
                foreach (KeyValuePair ii in parameters.Parameters)
                {
#if ECC_SUPPORT
                    if (ii.Key == "ECDHKey")
                    {
                        if (ii.Value.TypeInfo == TypeInfo.Scalars.StatusCode)
                        {
                            throw new ServiceResultException(
                                (uint)(StatusCode)ii.Value.Value,
                                "Server could not provide an ECDHKey. User authentication not possible.");
                        }

                        if (ExtensionObject.ToEncodeable(
                            ii.Value.Value as ExtensionObject) is not EphemeralKeyType key)
                        {
                            throw new ServiceResultException(
                                StatusCodes.BadDecodingError,
                                "Server did not provide a valid ECDHKey. User authentication not possible.");
                        }

                        if (!EccUtils.Verify(
                                new ArraySegment<byte>(key.PublicKey),
                                key.Signature,
                                serverCertificate,
                                m_userTokenSecurityPolicyUri))
                        {
                            throw new ServiceResultException(
                                StatusCodes.BadDecodingError,
                                "Could not verify signature on ECDHKey. User authentication not possible.");
                        }

                        m_eccServerEphemeralKey = Nonce.CreateNonce(
                            m_userTokenSecurityPolicyUri,
                            key.PublicKey);
                    }
#endif
                }
            }
        }

        /// <summary>
        /// The period for which the server will maintain the session if there is no communication from the client.
        /// </summary>
        protected double m_sessionTimeout;

        /// <summary>
        /// The locales that the server should use when returning localized text.
        /// </summary>
        protected StringCollection m_preferredLocales;

        /// <summary>
        /// The Application Configuration.
        /// </summary>
        protected ApplicationConfiguration m_configuration;

        /// <summary>
        /// The endpoint used to connect to the server.
        /// </summary>
        protected ConfiguredEndpoint m_endpoint;

        /// <summary>
        /// The Instance Certificate.
        /// </summary>
        protected X509Certificate2 m_instanceCertificate;

        /// <summary>
        /// The Instance Certificate Chain.
        /// </summary>
        protected X509Certificate2Collection m_instanceCertificateChain;

        /// <summary>
        /// The session telemetry context
        /// </summary>
        protected ITelemetryContext m_telemetry;

        /// <summary>
        /// If set to<c>true</c> then the domain in the certificate must match the endpoint used.
        /// </summary>
        protected bool m_checkDomain;

        /// <summary>
        /// The name assigned to the session.
        /// </summary>
        protected string m_sessionName;

        /// <summary>
        /// The user identity currently used for the session.
        /// </summary>
        protected IUserIdentity m_identity;

        /// <summary>
        /// Factor applied to the <see cref="m_keepAliveInterval"/> before <see cref="KeepAliveStopped"/> is set to true
        /// </summary>
        protected int m_keepAliveIntervalFactor = 1;

        /// <summary>
        /// Time in milliseconds added to <see cref="m_keepAliveInterval"/> before <see cref="KeepAliveStopped"/> is set to true
        /// </summary>
        protected int m_keepAliveGuardBand = 1000;
        private SubscriptionAcknowledgementCollection m_acknowledgementsToSend;
        private object m_acknowledgementsToSendLock;
#if DEBUG_SEQUENTIALPUBLISHING
        private Dictionary<uint, uint> m_latestAcknowledgementsSent;
#endif
        private List<Subscription> m_subscriptions;
        private uint m_maxRequestMessageSize;
        private readonly SystemContext m_systemContext;
        private NodeCache m_nodeCache;
        private List<IUserIdentity> m_identityHistory;
        private byte[] m_serverNonce;
        private byte[] m_previousServerNonce;
        private X509Certificate2 m_serverCertificate;
        private uint m_publishCounter;
        private int m_tooManyPublishRequests;
        private long m_lastKeepAliveTime;
        private StatusCode m_lastKeepAliveErrorStatusCode;
        private ServerState m_serverState;
        private int m_keepAliveInterval;
        private readonly Timer m_keepAliveTimer;
        private readonly AsyncAutoResetEvent m_keepAliveEvent = new();
        private uint m_keepAliveCounter;
        private Task m_keepAliveWorker;
        private CancellationTokenSource m_keepAliveCancellation;
        private CancellationTokenSource m_publishingCancellation;
        private SemaphoreSlim m_reconnectLock;
        private int m_minPublishRequestCount;
        private int m_maxPublishRequestCount;
        private CancellationTokenSource m_publishCancellation = new();
        private LinkedList<AsyncRequestState> m_outstandingRequests;
        private string m_userTokenSecurityPolicyUri;
        private Nonce m_eccServerEphemeralKey;
        private Subscription m_defaultSubscription;
        private readonly EndpointDescriptionCollection m_discoveryServerEndpoints;
        private readonly StringCollection m_discoveryProfileUris;

        private class AsyncRequestState
        {
            public uint RequestTypeId;
            public uint RequestId;
            public int TickCount;
            public Task Result;
            public bool Defunct;
        }

        private event KeepAliveEventHandler m_KeepAlive;
        private event NotificationEventHandler m_Publish;
        private event PublishErrorEventHandler m_PublishError;
        private event PublishSequenceNumbersToAcknowledgeEventHandler m_PublishSequenceNumbersToAcknowledge;
        private event EventHandler m_SubscriptionsChanged;
        private event EventHandler m_SessionClosing;
        private event EventHandler m_SessionConfigurationChanged;
    }

    /// <summary>
    /// The event arguments provided when a keep alive response arrives.
    /// </summary>
    public class KeepAliveEventArgs : EventArgs
    {
        /// <summary>
        /// Creates a new instance.
        /// </summary>
        public KeepAliveEventArgs(
            ServiceResult status,
            ServerState currentState,
            DateTime currentTime)
        {
            Status = status;
            CurrentState = currentState;
            CurrentTime = currentTime;
        }

        /// <summary>
        /// Gets the status associated with the keep alive operation.
        /// </summary>
        public ServiceResult Status { get; }

        /// <summary>
        /// Gets the current server state.
        /// </summary>
        public ServerState CurrentState { get; }

        /// <summary>
        /// Gets the current server time.
        /// </summary>
        public DateTime CurrentTime { get; }

        /// <summary>
        /// Gets or sets a flag indicating whether the session should send another keep alive.
        /// </summary>
        public bool CancelKeepAlive { get; set; }
    }

    /// <summary>
    /// Represents the event arguments provided when a new notification message arrives.
    /// </summary>
    public class NotificationEventArgs : EventArgs
    {
        /// <summary>
        /// Creates a new instance.
        /// </summary>
        public NotificationEventArgs(
            Subscription subscription,
            NotificationMessage notificationMessage,
            IList<string> stringTable)
        {
            Subscription = subscription;
            NotificationMessage = notificationMessage;
            StringTable = stringTable;
        }

        /// <summary>
        /// Gets the subscription that the notification applies to.
        /// </summary>
        public Subscription Subscription { get; }

        /// <summary>
        /// Gets the notification message.
        /// </summary>
        public NotificationMessage NotificationMessage { get; }

        /// <summary>
        /// Gets the string table returned with the notification message.
        /// </summary>
        public IList<string> StringTable { get; }
    }

    /// <summary>
    /// Represents the event arguments provided when a publish error occurs.
    /// </summary>
    public class PublishErrorEventArgs : EventArgs
    {
        /// <summary>
        /// Creates a new instance.
        /// </summary>
        public PublishErrorEventArgs(ServiceResult status)
        {
            Status = status;
        }

        /// <summary>
        /// Creates a new instance.
        /// </summary>
        internal PublishErrorEventArgs(
            ServiceResult status,
            uint subscriptionId,
            uint sequenceNumber)
        {
            Status = status;
            SubscriptionId = subscriptionId;
            SequenceNumber = sequenceNumber;
        }

        /// <summary>
        /// Gets the status associated with the keep alive operation.
        /// </summary>
        public ServiceResult Status { get; }

        /// <summary>
        /// Gets the subscription with the message that could not be republished.
        /// </summary>
        public uint SubscriptionId { get; }

        /// <summary>
        /// Gets the sequence number for the message that could not be republished.
        /// </summary>
        public uint SequenceNumber { get; }
    }

    /// <summary>
    /// Represents the event arguments provided when publish response
    /// sequence numbers are about to be ackknowledged with a publish request.
    /// </summary>
    /// <remarks>
    /// A callee can defer an acknowledge to the next publish request by
    /// moving the <see cref="SubscriptionAcknowledgement"/> to the deferred list.
    /// The callee can modify the list of acknowledgements to send, it is the
    /// responsibility of the caller to protect the lists for modifications.
    /// </remarks>
    public class PublishSequenceNumbersToAcknowledgeEventArgs : EventArgs
    {
        /// <summary>
        /// Creates a new instance.
        /// </summary>
        public PublishSequenceNumbersToAcknowledgeEventArgs(
            SubscriptionAcknowledgementCollection acknowledgementsToSend,
            SubscriptionAcknowledgementCollection deferredAcknowledgementsToSend)
        {
            AcknowledgementsToSend = acknowledgementsToSend;
            DeferredAcknowledgementsToSend = deferredAcknowledgementsToSend;
        }

        /// <summary>
        /// The acknowledgements which are sent with the next publish request.
        /// </summary>
        /// <remarks>
        /// A client may also choose to remove an acknowledgement from this list to add it back
        /// to the list in a subsequent callback when the request is fully processed.
        /// </remarks>
        public SubscriptionAcknowledgementCollection AcknowledgementsToSend { get; }

        /// <summary>
        /// The deferred list of acknowledgements.m
        /// </summary>
        /// <remarks>
        /// The callee can transfer an outstanding <see cref="SubscriptionAcknowledgement"/>
        /// to this list to defer the acknowledge of a sequence number to the next publish request.
        /// </remarks>
        public SubscriptionAcknowledgementCollection DeferredAcknowledgementsToSend { get; }
    }
}<|MERGE_RESOLUTION|>--- conflicted
+++ resolved
@@ -373,8 +373,6 @@
 
             if (disposing)
             {
-                m_publishCancellation.Cancel();
-
                 StopKeepAliveTimerAsync().AsTask().GetAwaiter().GetResult();
 
                 Utils.SilentDispose(m_defaultSubscription);
@@ -402,7 +400,6 @@
             if (disposing)
             {
                 m_keepAliveTimer.Dispose();
-                m_publishCancellation.Dispose();
 
                 // suppress spurious events
                 m_KeepAlive = null;
@@ -3967,9 +3964,6 @@
 
             try
             {
-                // Cancel all active publishing
-                m_publishCancellation.Cancel();
-
                 // stop the keep alive timer.
                 await StopKeepAliveTimerAsync().ConfigureAwait(false);
 
@@ -4224,8 +4218,7 @@
                 }
                 else if (transportChannel != null)
                 {
-                    // dont dispose existing channel, just attach the new one.
-                    base.AttachChannel(transportChannel);
+                    TransportChannel = transportChannel;
                 }
                 else
                 {
@@ -5904,7 +5897,7 @@
                 return false;
             }
 
-            if (m_publishCancellation.IsCancellationRequested)
+            if (Closing)
             {
                 m_logger.LogWarning("Publish cancelled due to session closed");
                 return false;
@@ -5978,14 +5971,10 @@
 
             try
             {
-<<<<<<< HEAD
                 Task<PublishResponse> task = PublishAsync(
                     requestHeader,
                     acknowledgementsToSend,
-                    m_publishCancellation.Token);
-=======
-                Task<PublishResponse> task = PublishAsync(requestHeader, acknowledgementsToSend, m_publishingCancellation.Token);
->>>>>>> e473ad39
+                    default); // TODO: Need a session scoped cancellation token.
                 AsyncRequestStarted(task, requestHeader.RequestHandle, DataTypes.PublishRequest);
                 task.ConfigureAwait(false)
                     .GetAwaiter()
@@ -6008,23 +5997,13 @@
         /// </summary>
         public void StartPublishing(int timeout, bool fullQueue)
         {
-            if (m_publishingCancellation == null || m_publishingCancellation.IsCancellationRequested)
-            {
-                Utils.SilentDispose(m_publishingCancellation);
-                m_publishingCancellation = new CancellationTokenSource();
-            }
-
             int publishCount = GetDesiredPublishRequestCount(true);
 
             // refill pipeline. Send at least one publish request if subscriptions are active.
-            if (publishCount > 0 &&
-                !m_publishCancellation.IsCancellationRequested &&
-                BeginPublish(timeout))
+            if (publishCount > 0 && BeginPublish(timeout))
             {
                 int startCount = fullQueue ? 1 : GoodPublishRequestCount + 1;
-                for (int ii = startCount;
-                    ii < publishCount &&
-                    !m_publishCancellation.IsCancellationRequested; ii++)
+                for (int ii = startCount; ii < publishCount; ii++)
                 {
                     if (!BeginPublish(timeout))
                     {
@@ -7083,30 +7062,6 @@
         }
 
         /// <summary>
-        /// Detaches the transport channel from the client and cancels all publish and keepalive requests.
-        /// </summary>
-        /// <exception cref="InvalidOperationException"></exception>
-        public new virtual void DetachChannel()
-        {
-            if (Connected)
-            {
-                throw new InvalidOperationException(
-                    "Cannot detach channel while session is connected. Close the session first.");
-            }
-
-            if (Reconnecting)
-            {
-                throw new InvalidOperationException(
-                    "Cannot detach channel while session is reconnecting.");
-            }
-
-            m_publishingCancellation?.Cancel();
-            m_keepAliveCancellation?.Cancel();
-
-            base.DetachChannel();
-        }
-
-        /// <summary>
         /// Asynchronously load instance certificate
         /// </summary>
         /// <exception cref="ServiceResultException"></exception>
@@ -7557,11 +7512,9 @@
         private uint m_keepAliveCounter;
         private Task m_keepAliveWorker;
         private CancellationTokenSource m_keepAliveCancellation;
-        private CancellationTokenSource m_publishingCancellation;
         private SemaphoreSlim m_reconnectLock;
         private int m_minPublishRequestCount;
         private int m_maxPublishRequestCount;
-        private CancellationTokenSource m_publishCancellation = new();
         private LinkedList<AsyncRequestState> m_outstandingRequests;
         private string m_userTokenSecurityPolicyUri;
         private Nonce m_eccServerEphemeralKey;
@@ -7735,7 +7688,7 @@
         public SubscriptionAcknowledgementCollection AcknowledgementsToSend { get; }
 
         /// <summary>
-        /// The deferred list of acknowledgements.m
+        /// The deferred list of acknowledgements.
         /// </summary>
         /// <remarks>
         /// The callee can transfer an outstanding <see cref="SubscriptionAcknowledgement"/>
