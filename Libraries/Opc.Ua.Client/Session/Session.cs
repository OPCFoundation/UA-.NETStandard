/* ========================================================================
 * Copyright (c) 2005-2020 The OPC Foundation, Inc. All rights reserved.
 *
 * OPC Foundation MIT License 1.00
 *
 * Permission is hereby granted, free of charge, to any person
 * obtaining a copy of this software and associated documentation
 * files (the "Software"), to deal in the Software without
 * restriction, including without limitation the rights to use,
 * copy, modify, merge, publish, distribute, sublicense, and/or sell
 * copies of the Software, and to permit persons to whom the
 * Software is furnished to do so, subject to the following
 * conditions:
 *
 * The above copyright notice and this permission notice shall be
 * included in all copies or substantial portions of the Software.
 * THE SOFTWARE IS PROVIDED "AS IS", WITHOUT WARRANTY OF ANY KIND,
 * EXPRESS OR IMPLIED, INCLUDING BUT NOT LIMITED TO THE WARRANTIES
 * OF MERCHANTABILITY, FITNESS FOR A PARTICULAR PURPOSE AND
 * NONINFRINGEMENT. IN NO EVENT SHALL THE AUTHORS OR COPYRIGHT
 * HOLDERS BE LIABLE FOR ANY CLAIM, DAMAGES OR OTHER LIABILITY,
 * WHETHER IN AN ACTION OF CONTRACT, TORT OR OTHERWISE, ARISING
 * FROM, OUT OF OR IN CONNECTION WITH THE SOFTWARE OR THE USE OR
 * OTHER DEALINGS IN THE SOFTWARE.
 *
 * The complete license agreement can be found here:
 * http://opcfoundation.org/License/MIT/1.00/
 * ======================================================================*/

using System;
using System.Collections.Generic;
using System.Diagnostics;
using System.Globalization;
using System.IO;
using System.Linq;
using System.Reflection;
using System.Runtime.Serialization;
using System.Security.Cryptography.X509Certificates;
using System.Threading;
using System.Threading.Tasks;
using System.Xml;
using Microsoft.Extensions.Logging;
using Opc.Ua.Bindings;

namespace Opc.Ua.Client
{
    /// <summary>
    /// Manages a session with a server.
    /// </summary>
    public partial class Session : SessionClientBatched, ISession
    {
        private const int kReconnectTimeout = 15000;
        private const int kMinPublishRequestCountMax = 100;
        private const int kMaxPublishRequestCountMax = ushort.MaxValue;
        private const int kDefaultPublishRequestCount = 1;
        private const int kPublishRequestSequenceNumberOutOfOrderThreshold = 10;
        private const int kPublishRequestSequenceNumberOutdatedThreshold = 100;

        #region Constructors
        /// <summary>
        /// Constructs a new instance of the <see cref="Session"/> class.
        /// </summary>
        /// <param name="channel">The channel used to communicate with the server.</param>
        /// <param name="configuration">The configuration for the client application.</param>
        /// <param name="endpoint">The endpoint use to initialize the channel.</param>
        public Session(
            ISessionChannel channel,
            ApplicationConfiguration configuration,
            ConfiguredEndpoint endpoint)
        :
            this(channel as ITransportChannel, configuration, endpoint, null)
        {
        }

        /// <summary>
        /// Constructs a new instance of the <see cref="ISession"/> class.
        /// </summary>
        /// <param name="channel">The channel used to communicate with the server.</param>
        /// <param name="configuration">The configuration for the client application.</param>
        /// <param name="endpoint">The endpoint used to initialize the channel.</param>
        /// <param name="clientCertificate">The certificate to use for the client.</param>
        /// <param name="availableEndpoints">The list of available endpoints returned by server in GetEndpoints() response.</param>
        /// <param name="discoveryProfileUris">The value of profileUris used in GetEndpoints() request.</param>
        /// <remarks>
        /// The application configuration is used to look up the certificate if none is provided.
        /// The clientCertificate must have the private key. This will require that the certificate
        /// be loaded from a certicate store. Converting a DER encoded blob to a X509Certificate2
        /// will not include a private key.
        /// The <i>availableEndpoints</i> and <i>discoveryProfileUris</i> parameters are used to validate
        /// that the list of EndpointDescriptions returned at GetEndpoints matches the list returned at CreateSession.
        /// </remarks>
        public Session(
            ITransportChannel channel,
            ApplicationConfiguration configuration,
            ConfiguredEndpoint endpoint,
            X509Certificate2 clientCertificate,
            EndpointDescriptionCollection availableEndpoints = null,
            StringCollection discoveryProfileUris = null)
            :
                base(channel)
        {
            Initialize(channel, configuration, endpoint);
            LoadInstanceCertificateAsync(clientCertificate).GetAwaiter().GetResult();
            m_discoveryServerEndpoints = availableEndpoints;
            m_discoveryProfileUris = discoveryProfileUris;
        }

        /// <summary>
        /// Initializes a new instance of the <see cref="ISession"/> class.
        /// </summary>
        /// <param name="channel">The channel.</param>
        /// <param name="template">The template session.</param>
        /// <param name="copyEventHandlers">if set to <c>true</c> the event handlers are copied.</param>
        public Session(ITransportChannel channel, Session template, bool copyEventHandlers)
        :
            base(channel)
        {
            Initialize(channel, template.m_configuration, template.ConfiguredEndpoint);
            LoadInstanceCertificateAsync(template.m_instanceCertificate).GetAwaiter().GetResult();
            m_sessionFactory = template.m_sessionFactory;
            m_defaultSubscription = template.m_defaultSubscription;
            m_deleteSubscriptionsOnClose = template.m_deleteSubscriptionsOnClose;
            m_transferSubscriptionsOnReconnect = template.m_transferSubscriptionsOnReconnect;
            m_sessionTimeout = template.m_sessionTimeout;
            m_maxRequestMessageSize = template.m_maxRequestMessageSize;
            m_minPublishRequestCount = template.m_minPublishRequestCount;
            m_maxPublishRequestCount = template.m_maxPublishRequestCount;
            m_preferredLocales = template.PreferredLocales;
            m_sessionName = template.SessionName;
            m_handle = template.Handle;
            m_identity = template.Identity;
            m_keepAliveInterval = template.KeepAliveInterval;
            m_checkDomain = template.m_checkDomain;
            m_continuationPointPolicy = template.m_continuationPointPolicy;
            ReturnDiagnostics = template.ReturnDiagnostics;
            if (template.OperationTimeout > 0)
            {
                OperationTimeout = template.OperationTimeout;
            }

            if (copyEventHandlers)
            {
                m_KeepAlive = template.m_KeepAlive;
                m_Publish = template.m_Publish;
                m_PublishError = template.m_PublishError;
                m_PublishSequenceNumbersToAcknowledge = template.m_PublishSequenceNumbersToAcknowledge;
                m_SubscriptionsChanged = template.m_SubscriptionsChanged;
                m_SessionClosing = template.m_SessionClosing;
                m_SessionConfigurationChanged = template.m_SessionConfigurationChanged;
                m_RenewUserIdentity = template.m_RenewUserIdentity;
            }

            foreach (Subscription subscription in template.Subscriptions)
            {
                AddSubscription(subscription.CloneSubscription(copyEventHandlers));
            }
        }
        #endregion

        #region Private Methods
        /// <summary>
        /// Initializes the channel.
        /// </summary>
        private void Initialize(
            ITransportChannel channel,
            ApplicationConfiguration configuration,
            ConfiguredEndpoint endpoint)
        {
            Initialize();

            ValidateClientConfiguration(configuration);

            // save configuration information.
            m_configuration = configuration;
            m_endpoint = endpoint;

            // update the default subscription.
            m_defaultSubscription.MinLifetimeInterval = (uint)configuration.ClientConfiguration.MinSubscriptionLifetime;

            // initialize the message context.
            IServiceMessageContext messageContext = channel.MessageContext;

            if (messageContext != null)
            {
                m_namespaceUris = messageContext.NamespaceUris;
                m_serverUris = messageContext.ServerUris;
                m_factory = messageContext.Factory;
            }
            else
            {
                m_namespaceUris = new NamespaceTable();
                m_serverUris = new StringTable();
                m_factory = new EncodeableFactory(EncodeableFactory.GlobalFactory);
            }

            // initialize the NodeCache late, it needs references to the namespaceUris
            m_nodeCache = new NodeCache(this);

            // set the default preferred locales.
            m_preferredLocales = new string[] { CultureInfo.CurrentCulture.Name };

            // create a context to use.
            m_systemContext = new SystemContext {
                SystemHandle = this,
                EncodeableFactory = m_factory,
                NamespaceUris = m_namespaceUris,
                ServerUris = m_serverUris,
                TypeTable = TypeTree,
                PreferredLocales = null,
                SessionId = null,
                UserIdentity = null
            };
        }

        /// <summary>
        /// Sets the object members to default values.
        /// </summary>
        private void Initialize()
        {
            m_sessionFactory = DefaultSessionFactory.Instance;
            m_sessionTimeout = 0;
            m_namespaceUris = new NamespaceTable();
            m_serverUris = new StringTable();
            m_factory = EncodeableFactory.GlobalFactory;
            m_configuration = null;
            m_instanceCertificate = null;
            m_endpoint = null;
            m_subscriptions = new List<Subscription>();
            m_acknowledgementsToSend = new SubscriptionAcknowledgementCollection();
            m_acknowledgementsToSendLock = new object();
#if DEBUG_SEQUENTIALPUBLISHING
            m_latestAcknowledgementsSent = new Dictionary<uint, uint>();
#endif
            m_identityHistory = new List<IUserIdentity>();
            m_outstandingRequests = new LinkedList<AsyncRequestState>();
            m_keepAliveInterval = 5000;
            m_tooManyPublishRequests = 0;
            m_minPublishRequestCount = kDefaultPublishRequestCount;
            m_maxPublishRequestCount = kMaxPublishRequestCountMax;
            m_sessionName = "";
            m_deleteSubscriptionsOnClose = true;
            m_transferSubscriptionsOnReconnect = false;
            m_reconnecting = false;
            m_reconnectLock = new SemaphoreSlim(1, 1);
            m_serverMaxContinuationPointsPerBrowse = 0;

            m_defaultSubscription = new Subscription {
                DisplayName = "Subscription",
                PublishingInterval = 1000,
                KeepAliveCount = 10,
                LifetimeCount = 1000,
                Priority = 255,
                PublishingEnabled = true
            };
        }

        /// <summary>
        /// Check if all required configuration fields are populated.
        /// </summary>
        private static void ValidateClientConfiguration(ApplicationConfiguration configuration)
        {
            string configurationField;
            if (configuration == null)
            {
                throw new ArgumentNullException(nameof(configuration));
            }
            if (configuration.ClientConfiguration == null)
            {
                configurationField = "ClientConfiguration";
            }
            else if (configuration.SecurityConfiguration == null)
            {
                configurationField = "SecurityConfiguration";
            }
            else if (configuration.CertificateValidator == null)
            {
                configurationField = "CertificateValidator";
            }
            else
            {
                return;
            }

            throw new ServiceResultException(
                StatusCodes.BadConfigurationError,
                $"The client configuration does not specify the {configurationField}.");
        }

        /// <summary>
        /// Validates the server nonce and security parameters of user identity.
        /// </summary>
        private void ValidateServerNonce(
            IUserIdentity identity,
            byte[] serverNonce,
            string securityPolicyUri,
            byte[] previousServerNonce,
            MessageSecurityMode channelSecurityMode = MessageSecurityMode.None)
        {
            // skip validation if server nonce is not used for encryption.
            if (string.IsNullOrEmpty(securityPolicyUri) || securityPolicyUri == SecurityPolicies.None)
            {
                return;
            }

            if (identity != null && identity.TokenType != UserTokenType.Anonymous)
            {
                // the server nonce should be validated if the token includes a secret.
                if (!Nonce.ValidateNonce(serverNonce, MessageSecurityMode.SignAndEncrypt, (uint)m_configuration.SecurityConfiguration.NonceLength))
                {
                    if (channelSecurityMode == MessageSecurityMode.SignAndEncrypt ||
                        m_configuration.SecurityConfiguration.SuppressNonceValidationErrors)
                    {
                        Utils.LogWarning(Utils.TraceMasks.Security, "Warning: The server nonce has not the correct length or is not random enough. The error is suppressed by user setting or because the channel is encrypted.");
                    }
                    else
                    {
                        throw ServiceResultException.Create(StatusCodes.BadNonceInvalid, "The server nonce has not the correct length or is not random enough.");
                    }
                }

                // check that new nonce is different from the previously returned server nonce.
                if (previousServerNonce != null && Nonce.CompareNonce(serverNonce, previousServerNonce))
                {
                    if (channelSecurityMode == MessageSecurityMode.SignAndEncrypt ||
                        m_configuration.SecurityConfiguration.SuppressNonceValidationErrors)
                    {
                        Utils.LogWarning(Utils.TraceMasks.Security, "Warning: The Server nonce is equal with previously returned nonce. The error is suppressed by user setting or because the channel is encrypted.");
                    }
                    else
                    {
                        throw ServiceResultException.Create(StatusCodes.BadNonceInvalid, "Server nonce is equal with previously returned nonce.");
                    }
                }
            }
        }
        #endregion

        #region IDisposable Members
        /// <summary>
        /// Closes the session and the underlying channel.
        /// </summary>
        protected override void Dispose(bool disposing)
        {
            if (disposing)
            {
                StopKeepAliveTimer();

                Utils.SilentDispose(m_defaultSubscription);
                m_defaultSubscription = null;

                Utils.SilentDispose(m_nodeCache);
                m_nodeCache = null;

                List<Subscription> subscriptions = null;
                lock (SyncRoot)
                {
                    subscriptions = [.. m_subscriptions];
                    m_subscriptions.Clear();
                }

                foreach (Subscription subscription in subscriptions)
                {
                    Utils.SilentDispose(subscription);
                }
                subscriptions.Clear();
            }

            base.Dispose(disposing);

            if (disposing)
            {
                // suppress spurious events
                m_KeepAlive = null;
                m_Publish = null;
                m_PublishError = null;
                m_PublishSequenceNumbersToAcknowledge = null;
                m_SubscriptionsChanged = null;
                m_SessionClosing = null;
                m_SessionConfigurationChanged = null;
            }
        }
        #endregion

        #region Events
        /// <summary>
        /// Raised when a keep alive arrives from the server or an error is detected.
        /// </summary>
        /// <remarks>
        /// Once a session is created a timer will periodically read the server state and current time.
        /// If this read operation succeeds this event will be raised each time the keep alive period elapses.
        /// If an error is detected (KeepAliveStopped == true) then this event will be raised as well.
        /// </remarks>
        [System.Diagnostics.CodeAnalysis.SuppressMessage("Microsoft.Design", "CA1009:DeclareEventHandlersCorrectly")]
        public event KeepAliveEventHandler KeepAlive
        {
            add
            {
                m_KeepAlive += value;
            }

            remove
            {
                m_KeepAlive -= value;
            }
        }

        /// <summary>
        /// Raised when a notification message arrives in a publish response.
        /// </summary>
        /// <remarks>
        /// All publish requests are managed by the Session object. When a response arrives it is
        /// validated and passed to the appropriate Subscription object and this event is raised.
        /// </remarks>
        [System.Diagnostics.CodeAnalysis.SuppressMessage("Microsoft.Design", "CA1009:DeclareEventHandlersCorrectly")]
        public event NotificationEventHandler Notification
        {
            add
            {
                m_Publish += value;
            }

            remove
            {
                m_Publish -= value;
            }
        }

        /// <summary>
        /// Raised when an exception occurs while processing a publish response.
        /// </summary>
        /// <remarks>
        /// Exceptions in a publish response are not necessarily fatal and the Session will
        /// attempt to recover by issuing Republish requests if missing messages are detected.
        /// That said, timeout errors may be a symptom of a OperationTimeout that is too short
        /// when compared to the shortest PublishingInterval/KeepAliveCount amount the current
        /// Subscriptions. The OperationTimeout should be twice the minimum value for
        /// PublishingInterval*KeepAliveCount.
        /// </remarks>
        [System.Diagnostics.CodeAnalysis.SuppressMessage("Microsoft.Design", "CA1009:DeclareEventHandlersCorrectly")]
        public event PublishErrorEventHandler PublishError
        {
            add
            {
                m_PublishError += value;
            }

            remove
            {
                m_PublishError -= value;
            }
        }

        /// <inheritdoc/>
        public event PublishSequenceNumbersToAcknowledgeEventHandler PublishSequenceNumbersToAcknowledge
        {
            add
            {
                m_PublishSequenceNumbersToAcknowledge += value;
            }

            remove
            {
                m_PublishSequenceNumbersToAcknowledge -= value;
            }
        }

        /// <summary>
        /// Raised when a subscription is added or removed
        /// </summary>
        public event EventHandler SubscriptionsChanged
        {
            add
            {
                m_SubscriptionsChanged += value;
            }

            remove
            {
                m_SubscriptionsChanged -= value;
            }
        }

        /// <summary>
        /// Raised to indicate the session is closing.
        /// </summary>
        public event EventHandler SessionClosing
        {
            add
            {
                m_SessionClosing += value;
            }

            remove
            {
                m_SessionClosing -= value;
            }
        }

        /// <inheritdoc/>
        public event EventHandler SessionConfigurationChanged
        {
            add
            {
                m_SessionConfigurationChanged += value;
            }

            remove
            {
                m_SessionConfigurationChanged -= value;
            }
        }

        #endregion

        #region Public Properties
        /// <summary>
        /// A session factory that was used to create the session.
        /// </summary>
        public ISessionFactory SessionFactory
        {
            get => m_sessionFactory;
            set => m_sessionFactory = value;
        }

        /// <summary>
        /// Gets the endpoint used to connect to the server.
        /// </summary>
        public ConfiguredEndpoint ConfiguredEndpoint => m_endpoint;

        /// <summary>
        /// Gets the name assigned to the session.
        /// </summary>
        public string SessionName => m_sessionName;

        /// <summary>
        /// Gets the period for wich the server will maintain the session if there is no communication from the client.
        /// </summary>
        public double SessionTimeout => m_sessionTimeout;

        /// <summary>
        /// Gets the local handle assigned to the session.
        /// </summary>
        public object Handle
        {
            get { return m_handle; }
            set { m_handle = value; }
        }

        /// <summary>
        /// Gets the user identity currently used for the session.
        /// </summary>
        public IUserIdentity Identity => m_identity;

        /// <summary>
        /// Gets a list of user identities that can be used to connect to the server.
        /// </summary>
        public IEnumerable<IUserIdentity> IdentityHistory => m_identityHistory;

        /// <summary>
        /// Gets the table of namespace uris known to the server.
        /// </summary>
        public NamespaceTable NamespaceUris => m_namespaceUris;

        /// <summary>
        /// Gets the table of remote server uris known to the server.
        /// </summary>
        public StringTable ServerUris => m_serverUris;

        /// <summary>
        /// Gets the system context for use with the session.
        /// </summary>
        public ISystemContext SystemContext => m_systemContext;

        /// <summary>
        /// Gets the factory used to create encodeable objects that the server understands.
        /// </summary>
        public IEncodeableFactory Factory => m_factory;

        /// <summary>
        /// Gets the cache of the server's type tree.
        /// </summary>
        public ITypeTable TypeTree => m_nodeCache.TypeTree;

        /// <summary>
        /// Gets the cache of nodes fetched from the server.
        /// </summary>
        public INodeCache NodeCache => m_nodeCache;

        /// <summary>
        /// Gets the context to use for filter operations.
        /// </summary>
        public FilterContext FilterContext => new FilterContext(m_namespaceUris, m_nodeCache.TypeTree, m_preferredLocales);

        /// <summary>
        /// Gets the locales that the server should use when returning localized text.
        /// </summary>
        public StringCollection PreferredLocales => m_preferredLocales;

        /// <summary>
        /// Gets the subscriptions owned by the session.
        /// </summary>
        public IEnumerable<Subscription> Subscriptions
        {
            get
            {
                lock (SyncRoot)
                {
                    return new ReadOnlyList<Subscription>(m_subscriptions);
                }
            }
        }

        /// <summary>
        /// Gets the number of subscriptions owned by the session.
        /// </summary>
        public int SubscriptionCount
        {
            get
            {
                lock (SyncRoot)
                {
                    return m_subscriptions.Count;
                }
            }
        }

        /// <summary>
        /// If the subscriptions are deleted when a session is closed.
        /// </summary>
        /// <remarks>
        /// Default <c>true</c>, set to <c>false</c> if subscriptions need to
        /// be transferred or for durable subscriptions.
        /// </remarks>
        public bool DeleteSubscriptionsOnClose
        {
            get { return m_deleteSubscriptionsOnClose; }
            set { m_deleteSubscriptionsOnClose = value; }
        }

        /// <summary>
        /// If the subscriptions are transferred when a session is reconnected.
        /// </summary>
        /// <remarks>
        /// Default <c>false</c>, set to <c>true</c> if subscriptions should
        /// be transferred after reconnect. Service must be supported by server.
        /// </remarks>
        public bool TransferSubscriptionsOnReconnect
        {
            get { return m_transferSubscriptionsOnReconnect; }
            set { m_transferSubscriptionsOnReconnect = value; }
        }

        /// <summary>
        /// Whether the endpoint Url domain is checked in the certificate.
        /// </summary>
        public bool CheckDomain
        {
            get { return m_checkDomain; }
        }

        /// <summary>
        /// Gets or Sets the default subscription for the session.
        /// </summary>
        public Subscription DefaultSubscription
        {
            get { return m_defaultSubscription; }
            set { m_defaultSubscription = value; }
        }

        /// <summary>
        /// Gets or Sets how frequently the server is pinged to see if communication is still working.
        /// </summary>
        /// <remarks>
        /// This interval controls how much time elaspes before a communication error is detected.
        /// If everything is ok the KeepAlive event will be raised each time this period elapses.
        /// </remarks>
        public int KeepAliveInterval
        {
            get
            {
                return m_keepAliveInterval;
            }

            set
            {
                m_keepAliveInterval = value;
                StartKeepAliveTimer();
            }
        }

        /// <summary>
        /// Returns true if the session is not receiving keep alives.
        /// </summary>
        /// <remarks>
        /// Set to true if the server does not respond for the KeepAliveInterval * 1 (KeepAliveIntervalFactor) + 1 Second (KeepAliveGuardBand) *
        /// To change the sensitivity of the keep alive check, set the <see cref="m_keepAliveIntervalFactor"/> / <see cref="m_keepAliveGuardBand"/> fields.
        /// or if another error was reported.
        /// Set to false is communication is ok or recovered.
        /// </remarks>
        public bool KeepAliveStopped
        {
            get
            {
                StatusCode lastKeepAliveErrorStatusCode = m_lastKeepAliveErrorStatusCode;
                if (StatusCode.IsGood(lastKeepAliveErrorStatusCode) || lastKeepAliveErrorStatusCode == StatusCodes.BadNoCommunication)
                {
                    int delta = HiResClock.TickCount - m_lastKeepAliveTickCount;

                    // add a guard band to allow for network lag.
                    return ((m_keepAliveInterval * m_keepAliveIntervalFactor) + m_keepAliveGuardBand) <= delta;
                }

                // another error was reported which caused keep alive to stop.
                return true;
            }
        }

        /// <summary>
        /// Gets the time of the last keep alive.
        /// </summary>
        public DateTime LastKeepAliveTime
        {
            get
            {
                long ticks = Interlocked.Read(ref m_lastKeepAliveTime);
                return new DateTime(ticks, DateTimeKind.Utc);
            }
        }

        /// <summary>
        /// Gets the TickCount in ms of the last keep alive based on <see cref="HiResClock.TickCount"/>.
        /// Independent of system time changes.
        /// </summary>
        public int LastKeepAliveTickCount
        {
            get
            {
                return m_lastKeepAliveTickCount;
            }
        }

        /// <summary>
        /// Gets the number of outstanding publish or keep alive requests.
        /// </summary>
        public int OutstandingRequestCount
        {
            get
            {
                lock (m_outstandingRequests)
                {
                    return m_outstandingRequests.Count;
                }
            }
        }

        /// <summary>
        /// Gets the number of outstanding publish or keep alive requests which appear to be missing.
        /// </summary>
        public int DefunctRequestCount
        {
            get
            {
                lock (m_outstandingRequests)
                {
                    int count = 0;

                    for (LinkedListNode<AsyncRequestState> ii = m_outstandingRequests.First; ii != null; ii = ii.Next)
                    {
                        if (ii.Value.Defunct)
                        {
                            count++;
                        }
                    }

                    return count;
                }
            }
        }

        /// <summary>
        /// Gets the number of good outstanding publish requests.
        /// </summary>
        public int GoodPublishRequestCount
        {
            get
            {
                lock (m_outstandingRequests)
                {
                    int count = 0;

                    for (LinkedListNode<AsyncRequestState> ii = m_outstandingRequests.First; ii != null; ii = ii.Next)
                    {
                        if (!ii.Value.Defunct && ii.Value.RequestTypeId == DataTypes.PublishRequest)
                        {
                            count++;
                        }
                    }

                    return count;
                }
            }
        }

        /// <summary>
        /// Gets and sets the minimum number of publish requests to be used in the session.
        /// </summary>
        public int MinPublishRequestCount
        {
            get => m_minPublishRequestCount;
            set
            {
                lock (SyncRoot)
                {
                    if (value >= kDefaultPublishRequestCount && value <= kMinPublishRequestCountMax)
                    {
                        m_minPublishRequestCount = value;
                    }
                    else
                    {
                        throw new ArgumentOutOfRangeException(nameof(MinPublishRequestCount),
                            $"Minimum publish request count must be between {kDefaultPublishRequestCount} and {kMinPublishRequestCountMax}.");
                    }
                }
            }
        }

        /// <summary>
        /// Gets and sets the maximum number of publish requests to be used in the session.
        /// </summary>
        public int MaxPublishRequestCount
        {
            get => Math.Max(m_minPublishRequestCount, m_maxPublishRequestCount);
            set
            {
                lock (SyncRoot)
                {
                    if (value >= kDefaultPublishRequestCount && value <= kMaxPublishRequestCountMax)
                    {
                        m_maxPublishRequestCount = value;
                    }
                    else
                    {
                        throw new ArgumentOutOfRangeException(nameof(MaxPublishRequestCount),
                            $"Maximum publish request count must be between {kDefaultPublishRequestCount} and {kMaxPublishRequestCountMax}.");
                    }
                }
            }
        }

        /// <summary>
        /// Read from the Server capability MaxContinuationPointsPerBrowse when the Operation Limits are fetched
        /// </summary>
        public uint ServerMaxContinuationPointsPerBrowse
        {
            get => m_serverMaxContinuationPointsPerBrowse;
            set => m_serverMaxContinuationPointsPerBrowse = value;
        }

        /// <summary>
        /// Read from the Server capability MaxByteStringLength when the Operation Limits are fetched
        /// </summary>
        public uint ServerMaxByteStringLength
        {
            get => m_serverMaxByteStringLength;
            set => m_serverMaxByteStringLength = value;
        }

        /// <inheritdoc/>
        public ContinuationPointPolicy ContinuationPointPolicy
        {
            get => m_continuationPointPolicy;
            set => m_continuationPointPolicy = value;
        }
        #endregion

        #region Public Static Methods
        /// <summary>
        /// Creates a new communication session with a server by invoking the CreateSession service
        /// </summary>
        /// <param name="configuration">The configuration for the client application.</param>
        /// <param name="endpoint">The endpoint for the server.</param>
        /// <param name="updateBeforeConnect">If set to <c>true</c> the discovery endpoint is used to update the endpoint description before connecting.</param>
        /// <param name="sessionName">The name to assign to the session.</param>
        /// <param name="sessionTimeout">The timeout period for the session.</param>
        /// <param name="identity">The identity.</param>
        /// <param name="preferredLocales">The user identity to associate with the session.</param>
        /// <param name="ct">The cancellation token.</param>
        /// <returns>The new session object</returns>
        public static Task<Session> Create(
            ApplicationConfiguration configuration,
            ConfiguredEndpoint endpoint,
            bool updateBeforeConnect,
            string sessionName,
            uint sessionTimeout,
            IUserIdentity identity,
            IList<string> preferredLocales,
            CancellationToken ct = default)
        {
            return Create(configuration, endpoint, updateBeforeConnect, false, sessionName, sessionTimeout, identity, preferredLocales, ct);
        }

        /// <summary>
        /// Creates a new communication session with a server by invoking the CreateSession service
        /// </summary>
        /// <param name="configuration">The configuration for the client application.</param>
        /// <param name="endpoint">The endpoint for the server.</param>
        /// <param name="updateBeforeConnect">If set to <c>true</c> the discovery endpoint is used to update the endpoint description before connecting.</param>
        /// <param name="checkDomain">If set to <c>true</c> then the domain in the certificate must match the endpoint used.</param>
        /// <param name="sessionName">The name to assign to the session.</param>
        /// <param name="sessionTimeout">The timeout period for the session.</param>
        /// <param name="identity">The user identity to associate with the session.</param>
        /// <param name="preferredLocales">The preferred locales.</param>
        /// <param name="ct">The cancellation token.</param>
        /// <returns>The new session object.</returns>
        public static Task<Session> Create(
            ApplicationConfiguration configuration,
            ConfiguredEndpoint endpoint,
            bool updateBeforeConnect,
            bool checkDomain,
            string sessionName,
            uint sessionTimeout,
            IUserIdentity identity,
            IList<string> preferredLocales,
            CancellationToken ct = default)
        {
            return Create(configuration, (ITransportWaitingConnection)null, endpoint, updateBeforeConnect, checkDomain, sessionName, sessionTimeout, identity, preferredLocales, ct);
        }

        /// <summary>
        /// Creates a new session with a server using the specified channel by invoking the CreateSession service
        /// </summary>
        /// <param name="configuration">The configuration for the client application.</param>
        /// <param name="channel">The channel for the server.</param>
        /// <param name="endpoint">The endpoint for the server.</param>
        /// <param name="clientCertificate">The certificate to use for the client.</param>
        /// <param name="availableEndpoints">The list of available endpoints returned by server in GetEndpoints() response.</param>
        /// <param name="discoveryProfileUris">The value of profileUris used in GetEndpoints() request.</param>
        public static Session Create(
           ApplicationConfiguration configuration,
           ITransportChannel channel,
           ConfiguredEndpoint endpoint,
           X509Certificate2 clientCertificate,
           EndpointDescriptionCollection availableEndpoints = null,
           StringCollection discoveryProfileUris = null)
        {
            return Create(DefaultSessionFactory.Instance, configuration, channel, endpoint, clientCertificate, availableEndpoints, discoveryProfileUris);
        }

        /// <summary>
        /// Creates a new session with a server using the specified channel by invoking the CreateSession service.
        /// With the sessionInstantiator subclasses of Sessions can be created.
        /// </summary>
        /// <param name="sessionInstantiator">The Session constructor to use to create the session.</param>
        /// <param name="configuration">The configuration for the client application.</param>
        /// <param name="channel">The channel for the server.</param>
        /// <param name="endpoint">The endpoint for the server.</param>
        /// <param name="clientCertificate">The certificate to use for the client.</param>
        /// <param name="availableEndpoints">The list of available endpoints returned by server in GetEndpoints() response.</param>
        /// <param name="discoveryProfileUris">The value of profileUris used in GetEndpoints() request.</param>
        public static Session Create(
            ISessionInstantiator sessionInstantiator,
            ApplicationConfiguration configuration,
            ITransportChannel channel,
            ConfiguredEndpoint endpoint,
            X509Certificate2 clientCertificate,
            EndpointDescriptionCollection availableEndpoints = null,
            StringCollection discoveryProfileUris = null)
        {
            return sessionInstantiator.Create(channel, configuration, endpoint, clientCertificate, availableEndpoints, discoveryProfileUris);
        }

        /// <summary>
        /// Creates a secure channel to the specified endpoint.
        /// </summary>
        /// <param name="configuration">The application configuration.</param>
        /// <param name="connection">The client endpoint for the reverse connect.</param>
        /// <param name="endpoint">A configured endpoint to connect to.</param>
        /// <param name="updateBeforeConnect">Update configuration based on server prior connect.</param>
        /// <param name="checkDomain">Check that the certificate specifies a valid domain (computer) name.</param>
        /// <param name="ct">The cancellation token.</param>
        /// <returns>A <see cref="Task"/> representing the asynchronous operation.</returns>
        public static async Task<ITransportChannel> CreateChannelAsync(
            ApplicationConfiguration configuration,
            ITransportWaitingConnection connection,
            ConfiguredEndpoint endpoint,
            bool updateBeforeConnect,
            bool checkDomain,
            CancellationToken ct = default)
        {
            endpoint.UpdateBeforeConnect = updateBeforeConnect;

            EndpointDescription endpointDescription = endpoint.Description;

            // create the endpoint configuration (use the application configuration to provide default values).
            EndpointConfiguration endpointConfiguration = endpoint.Configuration;

            if (endpointConfiguration == null)
            {
                endpoint.Configuration = endpointConfiguration = EndpointConfiguration.Create(configuration);
            }

            // create message context.
            IServiceMessageContext messageContext = configuration.CreateMessageContext(true);

            // update endpoint description using the discovery endpoint.
            if (endpoint.UpdateBeforeConnect && connection == null)
            {
                await endpoint.UpdateFromServerAsync(ct).ConfigureAwait(false);
                endpointDescription = endpoint.Description;
                endpointConfiguration = endpoint.Configuration;
            }

            // checks the domains in the certificate.
            if (checkDomain &&
                endpoint.Description.ServerCertificate != null &&
                endpoint.Description.ServerCertificate.Length > 0)
            {
                configuration.CertificateValidator?.ValidateDomains(
                    X509CertificateLoader.LoadCertificate(endpoint.Description.ServerCertificate),
                    endpoint);
                checkDomain = false;
            }

            X509Certificate2 clientCertificate = null;
            X509Certificate2Collection clientCertificateChain = null;
            if (endpointDescription.SecurityPolicyUri != SecurityPolicies.None)
            {
                clientCertificate = await LoadCertificateAsync(configuration, endpointDescription.SecurityPolicyUri).ConfigureAwait(false);
                clientCertificateChain = await LoadCertificateChainAsync(configuration, clientCertificate).ConfigureAwait(false);
            }

            // initialize the channel which will be created with the server.
            if (connection != null)
            {
                return SessionChannel.CreateUaBinaryChannel(
                    configuration,
                    connection,
                    endpointDescription,
                    endpointConfiguration,
                    clientCertificate,
                    clientCertificateChain,
                    messageContext);
            }
            else
            {
                return SessionChannel.Create(
                     configuration,
                     endpointDescription,
                     endpointConfiguration,
                     clientCertificate,
                     clientCertificateChain,
                     messageContext);
            }
        }

        /// <summary>
        /// Creates a new communication session with a server using a reverse connection.
        /// </summary>
        /// <param name="configuration">The configuration for the client application.</param>
        /// <param name="connection">The client endpoint for the reverse connect.</param>
        /// <param name="endpoint">The endpoint for the server.</param>
        /// <param name="updateBeforeConnect">If set to <c>true</c> the discovery endpoint is used to update the endpoint description before connecting.</param>
        /// <param name="checkDomain">If set to <c>true</c> then the domain in the certificate must match the endpoint used.</param>
        /// <param name="sessionName">The name to assign to the session.</param>
        /// <param name="sessionTimeout">The timeout period for the session.</param>
        /// <param name="identity">The user identity to associate with the session.</param>
        /// <param name="preferredLocales">The preferred locales.</param>
        /// <param name="ct">The cancellation token.</param>
        /// <returns>The new session object.</returns>
        public static Task<Session> Create(
            ApplicationConfiguration configuration,
            ITransportWaitingConnection connection,
            ConfiguredEndpoint endpoint,
            bool updateBeforeConnect,
            bool checkDomain,
            string sessionName,
            uint sessionTimeout,
            IUserIdentity identity,
            IList<string> preferredLocales,
            CancellationToken ct = default)
        {
            return Create(DefaultSessionFactory.Instance, configuration, connection, endpoint, updateBeforeConnect, checkDomain, sessionName, sessionTimeout, identity, preferredLocales, ct);
        }

        /// <summary>
        /// Creates a new communication session with a server using a reverse connection.
        /// </summary>
        /// <param name="sessionInstantiator">The Session constructor to use to create the session.</param>
        /// <param name="configuration">The configuration for the client application.</param>
        /// <param name="connection">The client endpoint for the reverse connect.</param>
        /// <param name="endpoint">The endpoint for the server.</param>
        /// <param name="updateBeforeConnect">If set to <c>true</c> the discovery endpoint is used to update the endpoint description before connecting.</param>
        /// <param name="checkDomain">If set to <c>true</c> then the domain in the certificate must match the endpoint used.</param>
        /// <param name="sessionName">The name to assign to the session.</param>
        /// <param name="sessionTimeout">The timeout period for the session.</param>
        /// <param name="identity">The user identity to associate with the session.</param>
        /// <param name="preferredLocales">The preferred locales.</param>
        /// <param name="ct">The cancellation token.</param>
        /// <returns>The new session object.</returns>
        public static async Task<Session> Create(
            ISessionInstantiator sessionInstantiator,
            ApplicationConfiguration configuration,
            ITransportWaitingConnection connection,
            ConfiguredEndpoint endpoint,
            bool updateBeforeConnect,
            bool checkDomain,
            string sessionName,
            uint sessionTimeout,
            IUserIdentity identity,
            IList<string> preferredLocales,
            CancellationToken ct = default)
        {
            // initialize the channel which will be created with the server.
            ITransportChannel channel = await Session.CreateChannelAsync(configuration, connection, endpoint, updateBeforeConnect, checkDomain, ct).ConfigureAwait(false);

            // create the session object.
            Session session = sessionInstantiator.Create(channel, configuration, endpoint, null);

            // create the session.
            try
            {
                await session.OpenAsync(sessionName, sessionTimeout, identity, preferredLocales, checkDomain, ct).ConfigureAwait(false);
            }
            catch (Exception)
            {
                session.Dispose();
                throw;
            }

            return session;
        }

        /// <summary>
        /// Creates a new communication session with a server using a reverse connect manager.
        /// </summary>
        /// <param name="configuration">The configuration for the client application.</param>
        /// <param name="reverseConnectManager">The reverse connect manager for the client connection.</param>
        /// <param name="endpoint">The endpoint for the server.</param>
        /// <param name="updateBeforeConnect">If set to <c>true</c> the discovery endpoint is used to update the endpoint description before connecting.</param>
        /// <param name="checkDomain">If set to <c>true</c> then the domain in the certificate must match the endpoint used.</param>
        /// <param name="sessionName">The name to assign to the session.</param>
        /// <param name="sessionTimeout">The timeout period for the session.</param>
        /// <param name="userIdentity">The user identity to associate with the session.</param>
        /// <param name="preferredLocales">The preferred locales.</param>
        /// <param name="ct">The cancellation token.</param>
        /// <returns>The new session object.</returns>
        public static Task<Session> Create(
            ApplicationConfiguration configuration,
            ReverseConnectManager reverseConnectManager,
            ConfiguredEndpoint endpoint,
            bool updateBeforeConnect,
            bool checkDomain,
            string sessionName,
            uint sessionTimeout,
            IUserIdentity userIdentity,
            IList<string> preferredLocales,
            CancellationToken ct = default
            )
        {
            return Create(DefaultSessionFactory.Instance, configuration, reverseConnectManager, endpoint, updateBeforeConnect, checkDomain, sessionName, sessionTimeout, userIdentity, preferredLocales, ct);
        }

        /// <summary>
        /// Creates a new communication session with a server using a reverse connect manager.
        /// </summary>
        /// <param name="sessionInstantiator">The Session constructor to use to create the session.</param>
        /// <param name="configuration">The configuration for the client application.</param>
        /// <param name="reverseConnectManager">The reverse connect manager for the client connection.</param>
        /// <param name="endpoint">The endpoint for the server.</param>
        /// <param name="updateBeforeConnect">If set to <c>true</c> the discovery endpoint is used to update the endpoint description before connecting.</param>
        /// <param name="checkDomain">If set to <c>true</c> then the domain in the certificate must match the endpoint used.</param>
        /// <param name="sessionName">The name to assign to the session.</param>
        /// <param name="sessionTimeout">The timeout period for the session.</param>
        /// <param name="userIdentity">The user identity to associate with the session.</param>
        /// <param name="preferredLocales">The preferred locales.</param>
        /// <param name="ct">The cancellation token.</param>
        /// <returns>The new session object.</returns>
        public static async Task<Session> Create(
            ISessionInstantiator sessionInstantiator,
            ApplicationConfiguration configuration,
            ReverseConnectManager reverseConnectManager,
            ConfiguredEndpoint endpoint,
            bool updateBeforeConnect,
            bool checkDomain,
            string sessionName,
            uint sessionTimeout,
            IUserIdentity userIdentity,
            IList<string> preferredLocales,
            CancellationToken ct = default
            )
        {
            if (reverseConnectManager == null)
            {
                return await Create(sessionInstantiator, configuration, (ITransportWaitingConnection)null, endpoint, updateBeforeConnect, checkDomain, sessionName, sessionTimeout, userIdentity, preferredLocales, ct).ConfigureAwait(false);
            }

            ITransportWaitingConnection connection = null;
            do
            {
                connection = await reverseConnectManager.WaitForConnectionAsync(
                    endpoint.EndpointUrl,
                    endpoint.ReverseConnect?.ServerUri,
                    ct).ConfigureAwait(false);

                if (updateBeforeConnect)
                {
                    await endpoint.UpdateFromServerAsync(
                        endpoint.EndpointUrl, connection,
                        endpoint.Description.SecurityMode,
                        endpoint.Description.SecurityPolicyUri,
                        ct).ConfigureAwait(false);
                    updateBeforeConnect = false;
                    connection = null;
                }
            } while (connection == null);

            return await Create(
                sessionInstantiator,
                configuration,
                connection,
                endpoint,
                false,
                checkDomain,
                sessionName,
                sessionTimeout,
                userIdentity,
                preferredLocales,
                ct).ConfigureAwait(false);
        }

        /// <summary>
        /// Recreates a session based on a specified template.
        /// </summary>
        /// <param name="template">The Session object to use as template</param>
        /// <returns>The new session object.</returns>
        public static Session Recreate(Session template)
        {
            ServiceMessageContext messageContext = template.m_configuration.CreateMessageContext();
            messageContext.Factory = template.Factory;

            // create the channel object used to connect to the server.
            ITransportChannel channel = SessionChannel.Create(
                template.m_configuration,
                template.ConfiguredEndpoint.Description,
                template.ConfiguredEndpoint.Configuration,
                template.m_instanceCertificate,
                template.m_configuration.SecurityConfiguration.SendCertificateChain ?
                    template.m_instanceCertificateChain : null,
                messageContext);

            // create the session object.
            Session session = template.CloneSession(channel, true);

            try
            {
                session.RecreateRenewUserIdentity();
                // open the session.
                session.Open(
                    template.SessionName,
                    (uint)template.SessionTimeout,
                    session.Identity,
                    template.PreferredLocales,
                    template.m_checkDomain);

                session.RecreateSubscriptions(template.Subscriptions);
            }
            catch (Exception e)
            {
                session.Dispose();
                ThrowCouldNotRecreateSessionException(e, template.SessionName);
            }

            return session;
        }

        /// <summary>
        /// Recreates a session based on a specified template.
        /// </summary>
        /// <param name="template">The Session object to use as template</param>
        /// <param name="connection">The waiting reverse connection.</param>
        /// <returns>The new session object.</returns>
        public static Session Recreate(Session template, ITransportWaitingConnection connection)
        {
            ServiceMessageContext messageContext = template.m_configuration.CreateMessageContext();
            messageContext.Factory = template.Factory;

            // create the channel object used to connect to the server.
            ITransportChannel channel = SessionChannel.Create(
                template.m_configuration,
                connection,
                template.m_endpoint.Description,
                template.m_endpoint.Configuration,
                template.m_instanceCertificate,
                template.m_configuration.SecurityConfiguration.SendCertificateChain ?
                    template.m_instanceCertificateChain : null,
                messageContext);

            // create the session object.
            Session session = template.CloneSession(channel, true);

            try
            {
                session.RecreateRenewUserIdentity();
                // open the session.
                session.Open(
                    template.m_sessionName,
                    (uint)template.m_sessionTimeout,
                    session.Identity,
                    template.m_preferredLocales,
                    template.m_checkDomain);

                session.RecreateSubscriptions(template.Subscriptions);
            }
            catch (Exception e)
            {
                session.Dispose();
                ThrowCouldNotRecreateSessionException(e, template.m_sessionName);
            }

            return session;
        }

        /// <summary>
        /// Recreates a session based on a specified template using the provided channel.
        /// </summary>
        /// <param name="template">The Session object to use as template</param>
        /// <param name="transportChannel">The waiting reverse connection.</param>
        /// <returns>The new session object.</returns>
        public static Session Recreate(Session template, ITransportChannel transportChannel)
        {
            ServiceMessageContext messageContext = template.m_configuration.CreateMessageContext();
            messageContext.Factory = template.Factory;

            // create the session object.
            Session session = template.CloneSession(transportChannel, true);

            try
            {
                session.RecreateRenewUserIdentity();
                // open the session.
                session.Open(
                    template.m_sessionName,
                    (uint)template.m_sessionTimeout,
                    session.Identity,
                    template.m_preferredLocales,
                    template.m_checkDomain,
                    false);

                // create the subscriptions.
                foreach (Subscription subscription in session.Subscriptions)
                {
                    subscription.Create();
                }
            }
            catch (Exception e)
            {
                session.Dispose();
                ThrowCouldNotRecreateSessionException(e, template.m_sessionName);
            }

            return session;
        }
        #endregion

        #region Events
        /// <inheritdoc/>
        public event RenewUserIdentityEventHandler RenewUserIdentity
        {
            add { m_RenewUserIdentity += value; }
            remove { m_RenewUserIdentity -= value; }
        }

        private event RenewUserIdentityEventHandler m_RenewUserIdentity;
        #endregion

        #region Public Methods
        /// <inheritdoc/>
        public bool ApplySessionConfiguration(SessionConfiguration sessionConfiguration)
        {
            if (sessionConfiguration == null)
            {
                throw new ArgumentNullException(nameof(sessionConfiguration));
            }

            byte[] serverCertificate = m_endpoint.Description?.ServerCertificate;
            m_sessionName = sessionConfiguration.SessionName;
            m_serverCertificate = serverCertificate != null ? X509CertificateLoader.LoadCertificate(serverCertificate) : null;
            m_identity = sessionConfiguration.Identity;
            m_checkDomain = sessionConfiguration.CheckDomain;
            m_serverNonce = sessionConfiguration.ServerNonce.Data;
            m_userTokenSecurityPolicyUri = sessionConfiguration.UserIdentityTokenPolicy;
            m_eccServerEphemeralKey = sessionConfiguration.ServerEccEphemeralKey;
            SessionCreated(sessionConfiguration.SessionId, sessionConfiguration.AuthenticationToken);

            return true;
        }

        /// <inheritdoc/>
        public SessionConfiguration SaveSessionConfiguration(Stream stream = null)
        {
            var serverNonce = Nonce.CreateNonce(m_endpoint.Description?.SecurityPolicyUri, m_serverNonce);

            var sessionConfiguration = new SessionConfiguration(this, serverNonce, m_userTokenSecurityPolicyUri, m_eccServerEphemeralKey, AuthenticationToken);

            if (stream != null)
            {
                XmlWriterSettings settings = Utils.DefaultXmlWriterSettings();
                using (var writer = XmlWriter.Create(stream, settings))
                {
                    var serializer = new DataContractSerializer(typeof(SessionConfiguration));
                    serializer.WriteObject(writer, sessionConfiguration);
                }
            }
            return sessionConfiguration;
        }

        /// <inheritdoc/>
        public void Reconnect()
            => Reconnect(null, null);

        /// <inheritdoc/>
        public void Reconnect(ITransportWaitingConnection connection)
            => Reconnect(connection, null);

        /// <inheritdoc/>
        public void Reconnect(ITransportChannel channel)
            => Reconnect(null, channel);

        /// <summary>
        /// Reconnects to the server after a network failure using a waiting connection.
        /// </summary>
        private void Reconnect(ITransportWaitingConnection connection, ITransportChannel transportChannel)
        {
            bool resetReconnect = false;
            try
            {
                m_reconnectLock.Wait();
                bool reconnecting = m_reconnecting;
                m_reconnecting = true;
                resetReconnect = true;
                m_reconnectLock.Release();

                // check if already connecting.
                if (reconnecting)
                {
                    Utils.LogWarning("Session is already attempting to reconnect.");

                    throw ServiceResultException.Create(
                        StatusCodes.BadInvalidState,
                        "Session is already attempting to reconnect.");
                }

                StopKeepAliveTimer();

                IAsyncResult result = PrepareReconnectBeginActivate(
                    connection,
                    transportChannel);

                if (!result.AsyncWaitHandle.WaitOne(kReconnectTimeout / 2))
                {
                    var error = ServiceResult.Create(StatusCodes.BadRequestTimeout, "ACTIVATE SESSION timed out. {0}/{1}", GoodPublishRequestCount, OutstandingRequestCount);
                    Utils.LogWarning("WARNING: {0}", error.ToString());
                    var operation = result as ChannelAsyncOperation<int>;
                    operation?.Fault(false, error);
                }

                // reactivate session.
                byte[] serverNonce = null;
                StatusCodeCollection certificateResults = null;
                DiagnosticInfoCollection certificateDiagnosticInfos = null;

                ResponseHeader responseHeader = EndActivateSession(
                    result,
                    out serverNonce,
                    out certificateResults,
                    out certificateDiagnosticInfos);

                ProcessResponseAdditionalHeader(responseHeader, m_serverCertificate);

                Utils.LogInfo("Session RECONNECT {0} completed successfully.", SessionId);

                lock (SyncRoot)
                {
                    m_previousServerNonce = m_serverNonce;
                    m_serverNonce = serverNonce;
                }

                m_reconnectLock.Wait();
                m_reconnecting = false;
                resetReconnect = false;
                m_reconnectLock.Release();

                StartPublishing(OperationTimeout, true);

                StartKeepAliveTimer();

                IndicateSessionConfigurationChanged();
            }
            finally
            {
                if (resetReconnect)
                {
                    m_reconnectLock.Wait();
                    m_reconnecting = false;
                    m_reconnectLock.Release();
                }
            }
        }

        /// <inheritdoc/>
        public void Save(string filePath, IEnumerable<Type> knownTypes = null)
        {
            Save(filePath, Subscriptions, knownTypes);
        }

        /// <inheritdoc/>
        public void Save(Stream stream, IEnumerable<Subscription> subscriptions, IEnumerable<Type> knownTypes = null)
        {
            var subscriptionList = new SubscriptionCollection(subscriptions);
            XmlWriterSettings settings = Utils.DefaultXmlWriterSettings();

            using (var writer = XmlWriter.Create(stream, settings))
            {
                var serializer = new DataContractSerializer(typeof(SubscriptionCollection), knownTypes);
                serializer.WriteObject(writer, subscriptionList);
            }
        }

        /// <inheritdoc/>
        public void Save(string filePath, IEnumerable<Subscription> subscriptions, IEnumerable<Type> knownTypes = null)
        {
            using (var stream = new FileStream(filePath, FileMode.Create))
            {
                Save(stream, subscriptions, knownTypes);
            }
        }

        /// <inheritdoc/>
        public IEnumerable<Subscription> Load(Stream stream, bool transferSubscriptions = false, IEnumerable<Type> knownTypes = null)
        {
            // secure settings
            XmlReaderSettings settings = Utils.DefaultXmlReaderSettings();
            settings.CloseInput = true;

            using (var reader = XmlReader.Create(stream, settings))
            {
                var serializer = new DataContractSerializer(typeof(SubscriptionCollection), knownTypes);
                var subscriptions = (SubscriptionCollection)serializer.ReadObject(reader);
                foreach (Subscription subscription in subscriptions)
                {
                    if (!transferSubscriptions)
                    {
                        // ServerId must be reset if the saved list of subscriptions
                        // is not used to transfer a subscription
                        foreach (MonitoredItem monitoredItem in subscription.MonitoredItems)
                        {
                            monitoredItem.ServerId = 0;
                        }
                    }
                    AddSubscription(subscription);
                }
                return subscriptions;
            }
        }

        /// <inheritdoc/>
        public IEnumerable<Subscription> Load(string filePath, bool transferSubscriptions = false, IEnumerable<Type> knownTypes = null)
        {
            using (FileStream stream = File.OpenRead(filePath))
            {
                return Load(stream, transferSubscriptions, knownTypes);
            }
        }

        /// <inheritdoc/>
        public void FetchNamespaceTables()
        {
            ReadValueIdCollection nodesToRead = PrepareNamespaceTableNodesToRead();

            // read from server.
            ResponseHeader responseHeader = base.Read(
                null,
                0,
                TimestampsToReturn.Neither,
                nodesToRead,
                out DataValueCollection values,
                out DiagnosticInfoCollection diagnosticInfos);

            ValidateResponse(values, nodesToRead);
            ValidateDiagnosticInfos(diagnosticInfos, nodesToRead);

            UpdateNamespaceTable(values, diagnosticInfos, responseHeader);
        }

        /// <summary>
        /// Fetch the operation limits of the server.
        /// </summary>
        public void FetchOperationLimits()
        {
            try
            {
                var operationLimitsProperties = typeof(OperationLimits)
                    .GetProperties().Select(p => p.Name).ToList();

                var nodeIds = new NodeIdCollection(
                    operationLimitsProperties.Select(name => (NodeId)typeof(VariableIds)
                    .GetField("Server_ServerCapabilities_OperationLimits_" + name, BindingFlags.Public | BindingFlags.Static)
                    .GetValue(null))
                    );

                // add the server capability MaxContinuationPointPerBrowse. Add further capabilities
                // later (when support for them will be implemented and in a more generic fashion)
                nodeIds.Add(VariableIds.Server_ServerCapabilities_MaxBrowseContinuationPoints);
                int maxBrowseContinuationPointIndex = nodeIds.Count - 1;

                // add the server transport quota MaxByteStringLength.
                nodeIds.Add(VariableIds.Server_ServerCapabilities_MaxByteStringLength);
                int maxByteStringLengthIndex = nodeIds.Count - 1;

                ReadValues(nodeIds, Enumerable.Repeat(typeof(uint), nodeIds.Count).ToList(), out IList<object> values, out IList<ServiceResult> errors);

                OperationLimits configOperationLimits = m_configuration?.ClientConfiguration?.OperationLimits ?? new OperationLimits();
                var operationLimits = new OperationLimits();

                for (int ii = 0; ii < operationLimitsProperties.Count; ii++)
                {
                    PropertyInfo property = typeof(OperationLimits).GetProperty(operationLimitsProperties[ii]);
                    uint value = (uint)property.GetValue(configOperationLimits);
                    if (values[ii] != null &&
                        ServiceResult.IsNotBad(errors[ii]))
                    {
                        uint serverValue = (uint)values[ii];
                        if (serverValue > 0 &&
                           (value == 0 || serverValue < value))
                        {
                            value = serverValue;
                        }
                    }
                    property.SetValue(operationLimits, value);
                }
                OperationLimits = operationLimits;

                if (values[maxBrowseContinuationPointIndex] is ushort serverMaxContinuationPointsPerBrowse &&
                    ServiceResult.IsNotBad(errors[maxBrowseContinuationPointIndex]))
                {
                    ServerMaxContinuationPointsPerBrowse = serverMaxContinuationPointsPerBrowse;
                }

                if (values[maxByteStringLengthIndex] is uint serverMaxByteStringLength &&
                    ServiceResult.IsNotBad(errors[maxByteStringLengthIndex]))
                {
                    ServerMaxByteStringLength = serverMaxByteStringLength;
                }
            }
            catch (Exception ex)
            {
                Utils.LogError(ex, "Failed to read operation limits from server. Using configuration defaults.");
                OperationLimits operationLimits = m_configuration?.ClientConfiguration?.OperationLimits;
                if (operationLimits != null)
                {
                    OperationLimits = operationLimits;
                }
            }
        }

        /// <inheritdoc/>
        public void FetchTypeTree(ExpandedNodeId typeId)
        {
            var node = NodeCache.Find(typeId) as Node;

            if (node != null)
            {
                var subTypes = new ExpandedNodeIdCollection();
                foreach (IReference reference in node.Find(ReferenceTypeIds.HasSubtype, false))
                {
                    subTypes.Add(reference.TargetId);
                }
                if (subTypes.Count > 0)
                {
                    FetchTypeTree(subTypes);
                }
            }
        }

        /// <inheritdoc/>
        public void FetchTypeTree(ExpandedNodeIdCollection typeIds)
        {
            var referenceTypeIds = new NodeIdCollection() { ReferenceTypeIds.HasSubtype };
            IList<INode> nodes = NodeCache.FindReferences(typeIds, referenceTypeIds, false, false);
            var subTypes = new ExpandedNodeIdCollection();
            foreach (INode inode in nodes)
            {
                if (inode is Node node)
                {
                    foreach (IReference reference in node.Find(ReferenceTypeIds.HasSubtype, false))
                    {
                        if (!typeIds.Contains(reference.TargetId))
                        {
                            subTypes.Add(reference.TargetId);
                        }
                    }
                }
            }
            if (subTypes.Count > 0)
            {
                FetchTypeTree(subTypes);
            }
        }

        /// <inheritdoc/>
        public ReferenceDescriptionCollection ReadAvailableEncodings(NodeId variableId)
        {
            if (!(NodeCache.Find(variableId) is VariableNode variable))
            {
                throw ServiceResultException.Create(StatusCodes.BadNodeIdInvalid, "NodeId does not refer to a valid variable node.");
            }

            // no encodings available if there was a problem reading the data type for the node.
            if (NodeId.IsNull(variable.DataType))
            {
                return new ReferenceDescriptionCollection();
            }

            // no encodings for non-structures.
            if (!TypeTree.IsTypeOf(variable.DataType, DataTypes.Structure))
            {
                return new ReferenceDescriptionCollection();
            }

            // look for cached values.
            IList<INode> encodings = NodeCache.Find(variableId, ReferenceTypeIds.HasEncoding, false, true);

            if (encodings.Count > 0)
            {
                var references = new ReferenceDescriptionCollection();

                foreach (INode encoding in encodings)
                {
                    var reference = new ReferenceDescription {
                        ReferenceTypeId = ReferenceTypeIds.HasEncoding,
                        IsForward = true,
                        NodeId = encoding.NodeId,
                        NodeClass = encoding.NodeClass,
                        BrowseName = encoding.BrowseName,
                        DisplayName = encoding.DisplayName,
                        TypeDefinition = encoding.TypeDefinitionId
                    };

                    references.Add(reference);
                }

                return references;
            }

            var browser = new Browser(this) {
                BrowseDirection = BrowseDirection.Forward,
                ReferenceTypeId = ReferenceTypeIds.HasEncoding,
                IncludeSubtypes = false,
                NodeClassMask = 0
            };

            return browser.Browse(variable.DataType);
        }

        /// <inheritdoc/>
        public ReferenceDescription FindDataDescription(NodeId encodingId)
        {
            var browser = new Browser(this) {
                BrowseDirection = BrowseDirection.Forward,
                ReferenceTypeId = ReferenceTypeIds.HasDescription,
                IncludeSubtypes = false,
                NodeClassMask = 0
            };

            ReferenceDescriptionCollection references = browser.Browse(encodingId);

            if (references.Count == 0)
            {
                throw ServiceResultException.Create(StatusCodes.BadNodeIdInvalid, "Encoding does not refer to a valid data description.");
            }

            return references[0];
        }

        /// <inheritdoc/>
        public void ReadNodes(
            IList<NodeId> nodeIds,
            NodeClass nodeClass,
            out IList<Node> nodeCollection,
            out IList<ServiceResult> errors,
            bool optionalAttributes = false)
        {
            if (nodeIds.Count == 0)
            {
                nodeCollection = new NodeCollection();
                errors = new List<ServiceResult>();
                return;
            }

            if (nodeClass == NodeClass.Unspecified)
            {
                ReadNodes(nodeIds, out nodeCollection, out errors, optionalAttributes);
                return;
            }

            // determine attributes to read for nodeclass
            var attributesPerNodeId = new List<IDictionary<uint, DataValue>>(nodeIds.Count);
            var attributesToRead = new ReadValueIdCollection();
            nodeCollection = new NodeCollection(nodeIds.Count);

            CreateNodeClassAttributesReadNodesRequest(
                nodeIds, nodeClass,
                attributesToRead, attributesPerNodeId,
                nodeCollection, optionalAttributes);

            ResponseHeader responseHeader = Read(
                null,
                0,
                TimestampsToReturn.Neither,
                attributesToRead,
                out DataValueCollection values,
                out DiagnosticInfoCollection diagnosticInfos);

            ClientBase.ValidateResponse(values, attributesToRead);
            ClientBase.ValidateDiagnosticInfos(diagnosticInfos, attributesToRead);

            errors = new ServiceResult[nodeIds.Count].ToList();
            ProcessAttributesReadNodesResponse(
                responseHeader,
                attributesToRead, attributesPerNodeId,
                values, diagnosticInfos,
                nodeCollection, errors);
        }

        /// <inheritdoc/>
        public void ReadNodes(
            IList<NodeId> nodeIds,
            out IList<Node> nodeCollection,
            out IList<ServiceResult> errors,
            bool optionalAttributes = false)
        {
            int count = nodeIds.Count;
            nodeCollection = new NodeCollection(count);
            errors = new List<ServiceResult>(count);

            if (count == 0)
            {
                return;
            }

            // first read only nodeclasses for nodes from server.
            var itemsToRead = new ReadValueIdCollection(
                nodeIds.Select(nodeId =>
                    new ReadValueId {
                        NodeId = nodeId,
                        AttributeId = Attributes.NodeClass
                    }));

            DataValueCollection nodeClassValues = null;
            DiagnosticInfoCollection diagnosticInfos = null;
            ResponseHeader responseHeader = null;

            if (count > 1)
            {
                responseHeader = Read(
                    null,
                    0,
                    TimestampsToReturn.Neither,
                    itemsToRead,
                    out nodeClassValues,
                    out diagnosticInfos);

                ClientBase.ValidateResponse(nodeClassValues, itemsToRead);
                ClientBase.ValidateDiagnosticInfos(diagnosticInfos, itemsToRead);
            }
            else
            {
                // for a single node read all attributes to skip the first service call
                nodeClassValues = new DataValueCollection() {
                    new DataValue(new Variant((int)NodeClass.Unspecified),
                    statusCode: StatusCodes.Good)
                    };
            }

            // second determine attributes to read per nodeclass
            var attributesPerNodeId = new List<IDictionary<uint, DataValue>>(count);
            var attributesToRead = new ReadValueIdCollection();

            CreateAttributesReadNodesRequest(
                responseHeader,
                itemsToRead, nodeClassValues, diagnosticInfos,
                attributesToRead, attributesPerNodeId,
                nodeCollection, errors,
                optionalAttributes);

            if (attributesToRead.Count > 0)
            {
                responseHeader = Read(
                    null,
                    0,
                    TimestampsToReturn.Neither,
                    attributesToRead,
                    out DataValueCollection values,
                    out diagnosticInfos);

                ClientBase.ValidateResponse(values, attributesToRead);
                ClientBase.ValidateDiagnosticInfos(diagnosticInfos, attributesToRead);

                ProcessAttributesReadNodesResponse(
                    responseHeader,
                    attributesToRead, attributesPerNodeId,
                    values, diagnosticInfos,
                    nodeCollection, errors);
            }
        }

        /// <inheritdoc/>
        public Node ReadNode(NodeId nodeId)
        {
            return ReadNode(nodeId, NodeClass.Unspecified, true);
        }

        /// <inheritdoc/>
        public Node ReadNode(
            NodeId nodeId,
            NodeClass nodeClass,
            bool optionalAttributes = true)
        {
            // build list of attributes.
            Dictionary<uint, DataValue> attributes = CreateAttributes(nodeClass, optionalAttributes);

            // build list of values to read.
            var itemsToRead = new ReadValueIdCollection();
            foreach (uint attributeId in attributes.Keys)
            {
                var itemToRead = new ReadValueId {
                    NodeId = nodeId,
                    AttributeId = attributeId
                };
                itemsToRead.Add(itemToRead);
            }

            // read from server.
            DataValueCollection values = null;
            DiagnosticInfoCollection diagnosticInfos = null;

            ResponseHeader responseHeader = Read(
                null,
                0,
                TimestampsToReturn.Neither,
                itemsToRead,
                out values,
                out diagnosticInfos);

            ClientBase.ValidateResponse(values, itemsToRead);
            ClientBase.ValidateDiagnosticInfos(diagnosticInfos, itemsToRead);

            return ProcessReadResponse(responseHeader, attributes, itemsToRead, values, diagnosticInfos);
        }

        /// <inheritdoc/>
        public DataValue ReadValue(NodeId nodeId)
        {
            var itemToRead = new ReadValueId {
                NodeId = nodeId,
                AttributeId = Attributes.Value
            };

            var itemsToRead = new ReadValueIdCollection {
                itemToRead
            };

            // read from server.
            DataValueCollection values = null;
            DiagnosticInfoCollection diagnosticInfos = null;

            ResponseHeader responseHeader = Read(
                null,
                0,
                TimestampsToReturn.Both,
                itemsToRead,
                out values,
                out diagnosticInfos);

            ClientBase.ValidateResponse(values, itemsToRead);
            ClientBase.ValidateDiagnosticInfos(diagnosticInfos, itemsToRead);

            if (StatusCode.IsBad(values[0].StatusCode))
            {
                ServiceResult result = ClientBase.GetResult(values[0].StatusCode, 0, diagnosticInfos, responseHeader);
                throw new ServiceResultException(result);
            }

            return values[0];
        }

        /// <inheritdoc/>
        public void ReadValues(
            IList<NodeId> nodeIds,
            out DataValueCollection values,
            out IList<ServiceResult> errors)
        {
            if (nodeIds.Count == 0)
            {
                values = new DataValueCollection();
                errors = new List<ServiceResult>();
                return;
            }

            // read all values from server.
            var itemsToRead = new ReadValueIdCollection(
                nodeIds.Select(nodeId =>
                    new ReadValueId {
                        NodeId = nodeId,
                        AttributeId = Attributes.Value
                    }));

            // read from server.
            errors = new List<ServiceResult>(itemsToRead.Count);

            ResponseHeader responseHeader = Read(
                null,
                0,
                TimestampsToReturn.Both,
                itemsToRead,
                out values,
                out DiagnosticInfoCollection diagnosticInfos);

            ClientBase.ValidateResponse(values, itemsToRead);
            ClientBase.ValidateDiagnosticInfos(diagnosticInfos, itemsToRead);

            int ii = 0;
            foreach (DataValue value in values)
            {
                ServiceResult result = ServiceResult.Good;
                if (StatusCode.IsNotGood(value.StatusCode))
                {
                    result = ClientBase.GetResult(value.StatusCode, ii, diagnosticInfos, responseHeader);
                }
                errors.Add(result);
                ii++;
            }
        }

        /// <inheritdoc/>
        public object ReadValue(NodeId nodeId, Type expectedType)
        {
            DataValue dataValue = ReadValue(nodeId);

            object value = dataValue.Value;

            if (expectedType != null)
            {
                var extension = value as ExtensionObject;

                if (extension != null)
                {
                    value = extension.Body;
                }

                if (!expectedType.IsInstanceOfType(value))
                {
                    throw ServiceResultException.Create(
                        StatusCodes.BadTypeMismatch,
                        "Server returned value unexpected type: {0}",
                        (value != null) ? value.GetType().Name : "(null)");
                }
            }

            return value;
        }

        /// <inheritdoc/>
        public ReferenceDescriptionCollection FetchReferences(NodeId nodeId)
        {
            ManagedBrowse(
                requestHeader: null,
                view: null,
                nodesToBrowse: new List<NodeId>() { nodeId },
                maxResultsToReturn: 0,
                browseDirection: BrowseDirection.Both,
                referenceTypeId: null,
                includeSubtypes: true,
                nodeClassMask: 0,
                out IList<ReferenceDescriptionCollection> descriptionsList,
                out IList<ServiceResult> errors
                );
            return descriptionsList[0];
        }

        /// <inheritdoc/>
        public void FetchReferences(
            IList<NodeId> nodeIds,
            out IList<ReferenceDescriptionCollection> referenceDescriptions,
            out IList<ServiceResult> errors)
        {
            ManagedBrowse(
                requestHeader: null,
                view: null,
                nodesToBrowse: nodeIds,
                maxResultsToReturn: 0,
                browseDirection: BrowseDirection.Both,
                referenceTypeId: null,
                includeSubtypes: true,
                nodeClassMask: 0,
                out IList<ReferenceDescriptionCollection> result,
                out IList<ServiceResult> errors01
                );

            errors = errors01;
            referenceDescriptions = result;
            return;
        }

        /// <inheritdoc/>
        public void Open(
            string sessionName,
            IUserIdentity identity)
        {
            Open(sessionName, 0, identity, null);
        }

        /// <inheritdoc/>
        public void Open(
            string sessionName,
            uint sessionTimeout,
            IUserIdentity identity,
            IList<string> preferredLocales)
        {
            Open(sessionName, sessionTimeout, identity, preferredLocales, true);
        }
        /// <inheritdoc/>
        public void Open(
            string sessionName,
            uint sessionTimeout,
            IUserIdentity identity,
            IList<string> preferredLocales,
            bool checkDomain)
        {
            Open(sessionName, sessionTimeout, identity, preferredLocales, checkDomain, true);
        }

        /// <inheritdoc/>
        [System.Diagnostics.CodeAnalysis.SuppressMessage("Microsoft.Maintainability", "CA1506:AvoidExcessiveClassCoupling")]
        public void Open(
            string sessionName,
            uint sessionTimeout,
            IUserIdentity identity,
            IList<string> preferredLocales,
            bool checkDomain,
            bool closeChannel)
        {
            OpenValidateIdentity(ref identity, out UserIdentityToken identityToken, out UserTokenPolicy identityPolicy, out string securityPolicyUri, out bool requireEncryption);

            // validate the server certificate /certificate chain.
            X509Certificate2 serverCertificate = null;
            byte[] certificateData = m_endpoint.Description.ServerCertificate;

            if (certificateData != null && certificateData.Length > 0)
            {
                X509Certificate2Collection serverCertificateChain = Utils.ParseCertificateChainBlob(certificateData);

                if (serverCertificateChain.Count > 0)
                {
                    serverCertificate = serverCertificateChain[0];
                }

                if (requireEncryption)
                {
                    // validation skipped until IOP isses are resolved.
                    // ValidateServerCertificateApplicationUri(serverCertificate);
                    if (checkDomain)
                    {
                        m_configuration.CertificateValidator.Validate(serverCertificateChain, m_endpoint);
                    }
                    else
                    {
                        m_configuration.CertificateValidator.Validate(serverCertificateChain);
                    }
                    // save for reconnect
                    m_checkDomain = checkDomain;
                }
            }

            // create a nonce.
            uint length = (uint)m_configuration.SecurityConfiguration.NonceLength;
            byte[] clientNonce = Nonce.CreateRandomNonceData(length);
            NodeId sessionId = null;
            NodeId sessionCookie = null;
            byte[] serverNonce = Array.Empty<byte>();
            byte[] serverCertificateData = Array.Empty<byte>();
            SignatureData serverSignature = null;
            EndpointDescriptionCollection serverEndpoints = null;
            SignedSoftwareCertificateCollection serverSoftwareCertificates = null;

            // send the application instance certificate for the client.
            BuildCertificateData(out byte[] clientCertificateData, out byte[] clientCertificateChainData);

            var clientDescription = new ApplicationDescription {
                ApplicationUri = m_configuration.ApplicationUri,
                ApplicationName = m_configuration.ApplicationName,
                ApplicationType = ApplicationType.Client,
                ProductUri = m_configuration.ProductUri
            };

            if (sessionTimeout == 0)
            {
                sessionTimeout = (uint)m_configuration.ClientConfiguration.DefaultSessionTimeout;
            }

            // select the security policy for the user token.
            RequestHeader requestHeader = CreateRequestHeaderPerUserTokenPolicy(identityPolicy.SecurityPolicyUri, m_endpoint.Description.SecurityPolicyUri);

            bool successCreateSession = false;
            ResponseHeader responseHeader = null;

            //if security none, first try to connect without certificate
            if (m_endpoint.Description.SecurityPolicyUri == SecurityPolicies.None)
            {
                //first try to connect with client certificate NULL
                try
                {
                    responseHeader = base.CreateSession(
                        null,
                        clientDescription,
                        m_endpoint.Description.Server.ApplicationUri,
                        m_endpoint.EndpointUrl.ToString(),
                        sessionName,
                        clientNonce,
                        null,
                        sessionTimeout,
                        (uint)MessageContext.MaxMessageSize,
                        out sessionId,
                        out sessionCookie,
                        out m_sessionTimeout,
                        out serverNonce,
                        out serverCertificateData,
                        out serverEndpoints,
                        out serverSoftwareCertificates,
                        out serverSignature,
                        out m_maxRequestMessageSize);

                    successCreateSession = true;
                }
                catch (Exception ex)
                {
                    Utils.LogInfo("Create session failed with client certificate NULL. " + ex.Message);
                    successCreateSession = false;
                }
            }

            if (!successCreateSession)
            {
                responseHeader = base.CreateSession(
                        requestHeader,
                        clientDescription,
                        m_endpoint.Description.Server.ApplicationUri,
                        m_endpoint.EndpointUrl.ToString(),
                        sessionName,
                        clientNonce,
                        clientCertificateChainData ?? clientCertificateData,
                        sessionTimeout,
                        (uint)MessageContext.MaxMessageSize,
                        out sessionId,
                        out sessionCookie,
                        out m_sessionTimeout,
                        out serverNonce,
                        out serverCertificateData,
                        out serverEndpoints,
                        out serverSoftwareCertificates,
                        out serverSignature,
                        out m_maxRequestMessageSize);
            }

            // save session id.
            lock (SyncRoot)
            {
                // save session id and cookie in base
                base.SessionCreated(sessionId, sessionCookie);
            }

            Utils.LogInfo("Revised session timeout value: {0}. ", m_sessionTimeout);
            Utils.LogInfo("Max response message size value: {0}. Max request message size: {1} ",
                MessageContext.MaxMessageSize, m_maxRequestMessageSize);

            //we need to call CloseSession if CreateSession was successful but some other exception is thrown
            try
            {
                // verify that the server returned the same instance certificate.
                ValidateServerCertificateData(serverCertificateData);

                ValidateServerEndpoints(serverEndpoints);

                ValidateServerSignature(serverCertificate, serverSignature, clientCertificateData, clientCertificateChainData, clientNonce);

                HandleSignedSoftwareCertificates(serverSoftwareCertificates);

                // process additional header
                ProcessResponseAdditionalHeader(responseHeader, serverCertificate);

                // create the client signature.
                byte[] dataToSign = Utils.Append(serverCertificate?.RawData, serverNonce);
                SignatureData clientSignature = SecurityPolicies.Sign(m_instanceCertificate, securityPolicyUri, dataToSign);

                // select the security policy for the user token.
                string tokenSecurityPolicyUri = identityPolicy.SecurityPolicyUri;

                if (string.IsNullOrEmpty(tokenSecurityPolicyUri))
                {
                    tokenSecurityPolicyUri = m_endpoint.Description.SecurityPolicyUri;
                }

                // save previous nonce
                byte[] previousServerNonce = GetCurrentTokenServerNonce();

                // validate server nonce and security parameters for user identity.
                ValidateServerNonce(
                    identity,
                    serverNonce,
                    tokenSecurityPolicyUri,
                    previousServerNonce,
                    m_endpoint.Description.SecurityMode);

                // sign data with user token.
                SignatureData userTokenSignature = identityToken.Sign(dataToSign, tokenSecurityPolicyUri);

                // encrypt token.
                identityToken.Encrypt(
                    serverCertificate,
                    serverNonce,
                    m_userTokenSecurityPolicyUri,
                    m_eccServerEphemeralKey,
                    m_instanceCertificate,
                    m_instanceCertificateChain,
                    m_endpoint.Description.SecurityMode != MessageSecurityMode.None);

                // send the software certificates assigned to the client.
                SignedSoftwareCertificateCollection clientSoftwareCertificates = GetSoftwareCertificates();

                // copy the preferred locales if provided.
                if (preferredLocales != null && preferredLocales.Count > 0)
                {
                    m_preferredLocales = new StringCollection(preferredLocales);
                }

                StatusCodeCollection certificateResults = null;
                DiagnosticInfoCollection certificateDiagnosticInfos = null;

                // activate session.
                responseHeader = ActivateSession(
                    null,
                    clientSignature,
                    clientSoftwareCertificates,
                    m_preferredLocales,
                    new ExtensionObject(identityToken),
                    userTokenSignature,
                    out serverNonce,
                    out certificateResults,
                    out certificateDiagnosticInfos);

                ProcessResponseAdditionalHeader(responseHeader, serverCertificate);

                if (certificateResults != null)
                {
                    for (int i = 0; i < certificateResults.Count; i++)
                    {
                        Utils.LogInfo("ActivateSession result[{0}] = {1}", i, certificateResults[i]);
                    }
                }

                if (certificateResults == null || certificateResults.Count == 0)
                {
                    Utils.LogInfo("Empty results were received for the ActivateSession call.");
                }

                // fetch namespaces.
                FetchNamespaceTables();

                lock (SyncRoot)
                {
                    // save nonces.
                    m_sessionName = sessionName;
                    m_identity = identity;
                    m_previousServerNonce = previousServerNonce;
                    m_serverNonce = serverNonce;
                    m_serverCertificate = serverCertificate;

                    // update system context.
                    m_systemContext.PreferredLocales = m_preferredLocales;
                    m_systemContext.SessionId = this.SessionId;
                    m_systemContext.UserIdentity = identity;
                }

                // fetch operation limits
                FetchOperationLimits();

                // start keep alive thread.
                StartKeepAliveTimer();

                // raise event that session configuration changed.
                IndicateSessionConfigurationChanged();

                // notify session created callback, which was already set in base class only.
                SessionCreated(sessionId, sessionCookie);
            }
            catch (Exception)
            {
                try
                {
                    Close(closeChannel);
                }
                catch (Exception e)
                {
                    Utils.LogError("Cleanup: CloseSession() or CloseChannel() raised exception. " + e.Message);
                }
                finally
                {
                    SessionCreated(null, null);
                }

                throw;
            }
        }

        /// <inheritdoc/>
        public void ChangePreferredLocales(StringCollection preferredLocales)
        {
            UpdateSession(Identity, preferredLocales);
        }

        /// <inheritdoc/>
        public void UpdateSession(IUserIdentity identity, StringCollection preferredLocales)
        {
            byte[] serverNonce = null;

            lock (SyncRoot)
            {
                // check connection state.
                if (!Connected)
                {
                    throw new ServiceResultException(StatusCodes.BadInvalidState, "Not connected to server.");
                }

                // get current nonce.
                serverNonce = m_serverNonce;

                if (preferredLocales == null)
                {
                    preferredLocales = m_preferredLocales;
                }
            }

            // get the identity token.
            string securityPolicyUri = m_endpoint.Description.SecurityPolicyUri;

            // create the client signature.
            byte[] dataToSign = Utils.Append(m_serverCertificate?.RawData, serverNonce);
            SignatureData clientSignature = SecurityPolicies.Sign(m_instanceCertificate, securityPolicyUri, dataToSign);

            // choose a default token.
            if (identity == null)
            {
                identity = new UserIdentity();
            }

            // check that the user identity is supported by the endpoint.
            UserTokenPolicy identityPolicy = m_endpoint.Description.FindUserTokenPolicy(identity.TokenType, identity.IssuedTokenType, securityPolicyUri);

            if (identityPolicy == null)
            {
                throw ServiceResultException.Create(
                    StatusCodes.BadUserAccessDenied,
                    "Endpoint does not support the user identity type provided.");
            }

            // select the security policy for the user token.
            string tokenSecurityPolicyUri = identityPolicy.SecurityPolicyUri;

            if (string.IsNullOrEmpty(tokenSecurityPolicyUri))
            {
                tokenSecurityPolicyUri = m_endpoint.Description.SecurityPolicyUri;
            }

            bool requireEncryption = tokenSecurityPolicyUri != SecurityPolicies.None;

            // validate the server certificate before encrypting tokens.
            if (m_serverCertificate != null && requireEncryption && identity.TokenType != UserTokenType.Anonymous)
            {
                m_configuration.CertificateValidator.Validate(m_serverCertificate);
            }

            // validate server nonce and security parameters for user identity.
            ValidateServerNonce(
                identity,
                serverNonce,
                tokenSecurityPolicyUri,
                m_previousServerNonce,
                m_endpoint.Description.SecurityMode);

            // sign data with user token.
            UserIdentityToken identityToken = identity.GetIdentityToken();
            identityToken.PolicyId = identityPolicy.PolicyId;
            SignatureData userTokenSignature = identityToken.Sign(dataToSign, tokenSecurityPolicyUri);

            m_userTokenSecurityPolicyUri = tokenSecurityPolicyUri;

            // encrypt token.
            identityToken.Encrypt(
                m_serverCertificate,
                serverNonce,
                m_userTokenSecurityPolicyUri,
                m_eccServerEphemeralKey,
                m_instanceCertificate,
                m_instanceCertificateChain,
                m_endpoint.Description.SecurityMode != MessageSecurityMode.None);

            // send the software certificates assigned to the client.
            SignedSoftwareCertificateCollection clientSoftwareCertificates = GetSoftwareCertificates();

            StatusCodeCollection certificateResults = null;
            DiagnosticInfoCollection certificateDiagnosticInfos = null;

            // activate session.
            ResponseHeader responseHeader = ActivateSession(
                null,
                clientSignature,
                clientSoftwareCertificates,
                preferredLocales,
                new ExtensionObject(identityToken),
                userTokenSignature,
                out serverNonce,
                out certificateResults,
                out certificateDiagnosticInfos);

            ProcessResponseAdditionalHeader(responseHeader, m_serverCertificate);

            // save nonce and new values.
            lock (SyncRoot)
            {
                if (identity != null)
                {
                    m_identity = identity;
                }

                m_previousServerNonce = m_serverNonce;
                m_serverNonce = serverNonce;
                m_preferredLocales = preferredLocales;

                // update system context.
                m_systemContext.PreferredLocales = m_preferredLocales;
                m_systemContext.SessionId = this.SessionId;
                m_systemContext.UserIdentity = identity;
            }

            IndicateSessionConfigurationChanged();
        }

        /// <inheritdoc/>
        public void FindComponentIds(
            NodeId instanceId,
            IList<string> componentPaths,
            out NodeIdCollection componentIds,
            out IList<ServiceResult> errors)
        {
            componentIds = new NodeIdCollection();
            errors = new List<ServiceResult>();

            // build list of paths to translate.
            var pathsToTranslate = new BrowsePathCollection();

            for (int ii = 0; ii < componentPaths.Count; ii++)
            {
                var pathToTranslate = new BrowsePath {
                    StartingNode = instanceId,
                    RelativePath = RelativePath.Parse(componentPaths[ii], TypeTree)
                };

                pathsToTranslate.Add(pathToTranslate);
            }

            // translate the paths.
            BrowsePathResultCollection results = null;
            DiagnosticInfoCollection diagnosticInfos = null;

            ResponseHeader responseHeader = TranslateBrowsePathsToNodeIds(
                null,
                pathsToTranslate,
                out results,
                out diagnosticInfos);

            // verify that the server returned the correct number of results.
            ClientBase.ValidateResponse(results, pathsToTranslate);
            ClientBase.ValidateDiagnosticInfos(diagnosticInfos, pathsToTranslate);

            for (int ii = 0; ii < componentPaths.Count; ii++)
            {
                componentIds.Add(NodeId.Null);
                errors.Add(ServiceResult.Good);

                // process any diagnostics associated with any error.
                if (StatusCode.IsBad(results[ii].StatusCode))
                {
                    errors[ii] = new ServiceResult(results[ii].StatusCode, ii, diagnosticInfos, responseHeader.StringTable);
                    continue;
                }

                // Expecting exact one NodeId for a local node.
                // Report an error if the server returns anything other than that.

                if (results[ii].Targets.Count == 0)
                {
                    errors[ii] = ServiceResult.Create(
                        StatusCodes.BadTargetNodeIdInvalid,
                        "Could not find target for path: {0}.",
                        componentPaths[ii]);

                    continue;
                }

                if (results[ii].Targets.Count != 1)
                {
                    errors[ii] = ServiceResult.Create(
                        StatusCodes.BadTooManyMatches,
                        "Too many matches found for path: {0}.",
                        componentPaths[ii]);

                    continue;
                }

                if (results[ii].Targets[0].RemainingPathIndex != uint.MaxValue)
                {
                    errors[ii] = ServiceResult.Create(
                        StatusCodes.BadTargetNodeIdInvalid,
                        "Cannot follow path to external server: {0}.",
                        componentPaths[ii]);

                    continue;
                }

                if (NodeId.IsNull(results[ii].Targets[0].TargetId))
                {
                    errors[ii] = ServiceResult.Create(
                        StatusCodes.BadUnexpectedError,
                        "Server returned a null NodeId for path: {0}.",
                        componentPaths[ii]);

                    continue;
                }

                if (results[ii].Targets[0].TargetId.IsAbsolute)
                {
                    errors[ii] = ServiceResult.Create(
                        StatusCodes.BadUnexpectedError,
                        "Server returned a remote node for path: {0}.",
                        componentPaths[ii]);

                    continue;
                }

                // suitable target found.
                componentIds[ii] = ExpandedNodeId.ToNodeId(results[ii].Targets[0].TargetId, m_namespaceUris);
            }
        }

        /// <inheritdoc/>
        public void ReadValues(
            IList<NodeId> variableIds,
            IList<Type> expectedTypes,
            out IList<object> values,
            out IList<ServiceResult> errors)
        {
            values = new List<object>();
            errors = new List<ServiceResult>();

            // build list of values to read.
            var valuesToRead = new ReadValueIdCollection();

            for (int ii = 0; ii < variableIds.Count; ii++)
            {
                var valueToRead = new ReadValueId {
                    NodeId = variableIds[ii],
                    AttributeId = Attributes.Value,
                    IndexRange = null,
                    DataEncoding = null
                };

                valuesToRead.Add(valueToRead);
            }

            // read the values.
            DataValueCollection results = null;
            DiagnosticInfoCollection diagnosticInfos = null;

            ResponseHeader responseHeader = Read(
                null,
                0,
                TimestampsToReturn.Both,
                valuesToRead,
                out results,
                out diagnosticInfos);

            // verify that the server returned the correct number of results.
            ClientBase.ValidateResponse(results, valuesToRead);
            ClientBase.ValidateDiagnosticInfos(diagnosticInfos, valuesToRead);

            for (int ii = 0; ii < variableIds.Count; ii++)
            {
                values.Add(null);
                errors.Add(ServiceResult.Good);

                // process any diagnostics associated with bad or uncertain data.
                if (StatusCode.IsNotGood(results[ii].StatusCode))
                {
                    errors[ii] = new ServiceResult(results[ii].StatusCode, ii, diagnosticInfos, responseHeader.StringTable);
                    if (StatusCode.IsBad(results[ii].StatusCode))
                    {
                        continue;
                    }
                }

                object value = results[ii].Value;

                // extract the body from extension objects.
                var extension = value as ExtensionObject;

                if (extension != null && extension.Body is IEncodeable)
                {
                    value = extension.Body;
                }

                // check expected type.
                if (expectedTypes[ii] != null && !expectedTypes[ii].IsInstanceOfType(value))
                {
                    errors[ii] = ServiceResult.Create(
                        StatusCodes.BadTypeMismatch,
                        "Value {0} does not have expected type: {1}.",
                        value,
                        expectedTypes[ii].Name);

                    continue;
                }

                // suitable value found.
                values[ii] = value;
            }
        }

        /// <inheritdoc/>
        public byte[] ReadByteStringInChunks(NodeId nodeId)
        {
            int count = (int)ServerMaxByteStringLength;

            int maxByteStringLength = m_configuration.TransportQuotas.MaxByteStringLength;
            if (maxByteStringLength > 0)
            {
                count = ServerMaxByteStringLength > maxByteStringLength ?
                    maxByteStringLength : (int)ServerMaxByteStringLength;
            }

            if (count <= 1)
            {
                throw ServiceResultException.Create(StatusCodes.BadIndexRangeNoData,
                    "The MaxByteStringLength is not known or too small for reading data in chunks.");
            }

            int offset = 0;
            using var bytes = new MemoryStream();
            while (true)
            {
                var valueToRead = new ReadValueId {
                    NodeId = nodeId,
                    AttributeId = Attributes.Value,
                    IndexRange = new NumericRange(offset, offset + count - 1).ToString(),
                    DataEncoding = null
                };
                var readValueIds = new ReadValueIdCollection { valueToRead };

                ResponseHeader responseHeader = Read(
                    null,
                    0,
                    TimestampsToReturn.Neither,
                    readValueIds,
                    out DataValueCollection results,
                    out DiagnosticInfoCollection diagnosticInfos);

                ClientBase.ValidateResponse(results, readValueIds);
                ClientBase.ValidateDiagnosticInfos(diagnosticInfos, readValueIds);

                if (offset == 0)
                {
                    Variant wrappedValue = results[0].WrappedValue;
                    if (wrappedValue.TypeInfo.BuiltInType != BuiltInType.ByteString ||
                        wrappedValue.TypeInfo.ValueRank != ValueRanks.Scalar)
                    {
                        throw new ServiceResultException(StatusCodes.BadTypeMismatch, "Value is not a ByteString scalar.");
                    }
                }

                if (StatusCode.IsBad(results[0].StatusCode))
                {
                    if (results[0].StatusCode == StatusCodes.BadIndexRangeNoData)
                    {
                        // this happens when the previous read has fetched all remaining data
                        break;
                    }
                    ServiceResult serviceResult = ClientBase.GetResult(results[0].StatusCode, 0, diagnosticInfos, responseHeader);
                    throw new ServiceResultException(serviceResult);
                }

                byte[] chunk = results[0].Value as byte[];
                if (chunk == null || chunk.Length == 0)
                {
                    break;
                }

                bytes.Write(chunk, 0, chunk.Length);

                if (chunk.Length < count)
                {
                    break;
                }
                offset += count;
            }

            return bytes.ToArray();
        }

        /// <inheritdoc/>
        public void ReadDisplayName(
            IList<NodeId> nodeIds,
            out IList<string> displayNames,
            out IList<ServiceResult> errors)
        {
            displayNames = new List<string>();
            errors = new List<ServiceResult>();

            // build list of values to read.
            var valuesToRead = new ReadValueIdCollection();

            for (int ii = 0; ii < nodeIds.Count; ii++)
            {
                var valueToRead = new ReadValueId {
                    NodeId = nodeIds[ii],
                    AttributeId = Attributes.DisplayName,
                    IndexRange = null,
                    DataEncoding = null
                };

                valuesToRead.Add(valueToRead);
            }

            // read the values.
            DataValueCollection results = null;
            DiagnosticInfoCollection diagnosticInfos = null;

            ResponseHeader responseHeader = Read(
                null,
                int.MaxValue,
                TimestampsToReturn.Neither,
                valuesToRead,
                out results,
                out diagnosticInfos);

            // verify that the server returned the correct number of results.
            ClientBase.ValidateResponse(results, valuesToRead);
            ClientBase.ValidateDiagnosticInfos(diagnosticInfos, valuesToRead);

            for (int ii = 0; ii < nodeIds.Count; ii++)
            {
                displayNames.Add(string.Empty);
                errors.Add(ServiceResult.Good);

                // process any diagnostics associated with bad or uncertain data.
                if (StatusCode.IsNotGood(results[ii].StatusCode))
                {
                    errors[ii] = new ServiceResult(results[ii].StatusCode, ii, diagnosticInfos, responseHeader.StringTable);
                    continue;
                }

                // extract the name.
                LocalizedText displayName = results[ii].GetValue<LocalizedText>(null);

                if (!LocalizedText.IsNullOrEmpty(displayName))
                {
                    displayNames[ii] = displayName.Text;
                }
            }
        }

        /// <inheritdoc/>
        public override bool Equals(object obj)
        {
            if (ReferenceEquals(this, obj))
            {
                return true;
            }

            if (obj is ISession session)
            {
                if (!m_endpoint.Equals(session.Endpoint))
                {
                    return false;
                }

                if (!m_sessionName.Equals(session.SessionName, StringComparison.Ordinal))
                {
                    return false;
                }

                if (!SessionId.Equals(session.SessionId))
                {
                    return false;
                }

                return true;
            }

            return false;
        }

        /// <inheritdoc/>
        public override int GetHashCode()
        {
            return HashCode.Combine(m_endpoint, m_sessionName, SessionId);
        }

        /// <summary>
        /// An overrideable version of a session clone which is used
        /// internally to create new subclassed clones from a Session class.
        /// </summary>
        public virtual Session CloneSession(ITransportChannel channel, bool copyEventHandlers)
        {
            return new Session(channel, this, copyEventHandlers);
        }
        #endregion

        #region Close Methods
        /// <inheritdoc/>
        public override StatusCode Close()
        {
            return Close(m_keepAliveInterval, true);
        }

        /// <inheritdoc/>
        public StatusCode Close(bool closeChannel)
        {
            return Close(m_keepAliveInterval, closeChannel);
        }

        /// <inheritdoc/>
        public StatusCode Close(int timeout)
            => Close(timeout, true);

        /// <inheritdoc/>
        public virtual StatusCode Close(int timeout, bool closeChannel)
        {
            // check if already called.
            if (Disposed)
            {
                return StatusCodes.Good;
            }

            StatusCode result = StatusCodes.Good;

            // stop the keep alive timer.
            StopKeepAliveTimer();

            // check if correctly connected.
            bool connected = Connected;

            // halt all background threads.
            if (connected)
            {
                if (m_SessionClosing != null)
                {
                    try
                    {
                        m_SessionClosing(this, null);
                    }
                    catch (Exception e)
                    {
                        Utils.LogError(e, "Session: Unexpected error raising SessionClosing event.");
                    }
                }

                // close the session with the server.
                if (!KeepAliveStopped)
                {
                    try
                    {
                        // close the session and delete all subscriptions if specified.
                        var requestHeader = new RequestHeader() {
                            TimeoutHint = timeout > 0 ? (uint)timeout : (uint)(this.OperationTimeout > 0 ? this.OperationTimeout : 0),
                        };
                        CloseSession(requestHeader, m_deleteSubscriptionsOnClose);

                        if (closeChannel)
                        {
                            CloseChannel();
                        }

                        // raised notification indicating the session is closed.
                        SessionCreated(null, null);
                    }
                    // don't throw errors on disconnect, but return them
                    // so the caller can log the error.
                    catch (ServiceResultException sre)
                    {
                        result = sre.StatusCode;
                    }
                    catch (Exception)
                    {
                        result = StatusCodes.Bad;
                    }
                }
            }

            // clean up.
            if (closeChannel)
            {
                Dispose();
            }

            return result;
        }
        #endregion

        #region Subscription Methods
        /// <inheritdoc/>
        public bool AddSubscription(Subscription subscription)
        {
            if (subscription == null)
            {
                throw new ArgumentNullException(nameof(subscription));
            }

            lock (SyncRoot)
            {
                if (m_subscriptions.Contains(subscription))
                {
                    return false;
                }

                subscription.Session = this;
                m_subscriptions.Add(subscription);
            }

            m_SubscriptionsChanged?.Invoke(this, null);

            return true;
        }

        /// <inheritdoc/>
        public bool RemoveSubscription(Subscription subscription)
        {
            if (subscription == null)
            {
                throw new ArgumentNullException(nameof(subscription));
            }

            if (subscription.Created)
            {
                subscription.Delete(false);
            }

            lock (SyncRoot)
            {
                if (!m_subscriptions.Remove(subscription))
                {
                    return false;
                }

                subscription.Session = null;
            }

            m_SubscriptionsChanged?.Invoke(this, null);

            return true;
        }

        /// <inheritdoc/>
        public bool RemoveSubscriptions(IEnumerable<Subscription> subscriptions)
        {
            if (subscriptions == null)
            {
                throw new ArgumentNullException(nameof(subscriptions));
            }

            var subscriptionsToDelete = new List<Subscription>();
            bool removed = PrepareSubscriptionsToDelete(subscriptions, subscriptionsToDelete);

            foreach (Subscription subscription in subscriptionsToDelete)
            {
                subscription.Delete(true);
            }

            if (removed)
            {
                m_SubscriptionsChanged?.Invoke(this, null);
            }

            return removed;
        }

        /// <inheritdoc/>
        public bool RemoveTransferredSubscription(Subscription subscription)
        {
            if (subscription == null)
            {
                throw new ArgumentNullException(nameof(subscription));
            }

            if (subscription.Session != this)
            {
                return false;
            }

            lock (SyncRoot)
            {
                if (!m_subscriptions.Remove(subscription))
                {
                    return false;
                }

                subscription.Session = null;
            }

            m_SubscriptionsChanged?.Invoke(this, null);

            return true;
        }

        /// <inheritdoc/>
        public bool ReactivateSubscriptions(
            SubscriptionCollection subscriptions,
            bool sendInitialValues)
        {
            int failedSubscriptions = 0;
            UInt32Collection subscriptionIds = CreateSubscriptionIdsForTransfer(subscriptions);

            if (subscriptionIds.Count > 0)
            {
                try
                {
                    m_reconnectLock.Wait();
                    m_reconnecting = true;

                    for (int ii = 0; ii < subscriptions.Count; ii++)
                    {
                        if (!subscriptions[ii].Transfer(this, subscriptionIds[ii], new UInt32Collection()))
                        {
                            Utils.LogError("SubscriptionId {0} failed to reactivate.", subscriptionIds[ii]);
                            failedSubscriptions++;
                        }
                    }

                    if (sendInitialValues)
                    {
                        if (!ResendData(subscriptions, out IList<ServiceResult> resendResults))
                        {
                            Utils.LogError("Failed to call resend data for subscriptions.");
                        }
                        else if (resendResults != null)
                        {
                            for (int ii = 0; ii < resendResults.Count; ii++)
                            {
                                // no need to try for subscriptions which do not exist
                                if (StatusCode.IsNotGood(resendResults[ii].StatusCode))
                                {
                                    Utils.LogError("SubscriptionId {0} failed to resend data.", subscriptionIds[ii]);
                                }
                            }
                        }
                    }

                    Utils.LogInfo("Session REACTIVATE of {0} subscriptions completed. {1} failed.", subscriptions.Count, failedSubscriptions);
                }
                finally
                {
                    m_reconnecting = false;
                    m_reconnectLock.Release();
                }

                StartPublishing(OperationTimeout, false);
            }
            else
            {
                Utils.LogInfo("No subscriptions. TransferSubscription skipped.");
            }

            return failedSubscriptions == 0;
        }

        /// <inheritdoc/>
        public bool TransferSubscriptions(
            SubscriptionCollection subscriptions,
            bool sendInitialValues)
        {
            int failedSubscriptions = 0;
            UInt32Collection subscriptionIds = CreateSubscriptionIdsForTransfer(subscriptions);

            if (subscriptionIds.Count > 0)
            {
                if (m_reconnecting)
                {
                    Utils.LogWarning("Already Reconnecting. Can not transfer subscriptions.");
                    return false;
                }

                try
                {
                    m_reconnectLock.Wait();
                    m_reconnecting = true;

                    ResponseHeader responseHeader = base.TransferSubscriptions(null, subscriptionIds, sendInitialValues,
                        out TransferResultCollection results, out DiagnosticInfoCollection diagnosticInfos);
                    if (!StatusCode.IsGood(responseHeader.ServiceResult))
                    {
                        Utils.LogError("TransferSubscription failed: {0}", responseHeader.ServiceResult);
                        return false;
                    }
                    ClientBase.ValidateResponse(results, subscriptionIds);
                    ClientBase.ValidateDiagnosticInfos(diagnosticInfos, subscriptionIds);

                    for (int ii = 0; ii < subscriptions.Count; ii++)
                    {
                        if (StatusCode.IsGood(results[ii].StatusCode))
                        {
                            if (subscriptions[ii].Transfer(this, subscriptionIds[ii], results[ii].AvailableSequenceNumbers))
                            {
                                lock (m_acknowledgementsToSendLock)
                                {
                                    // create ack for available sequence numbers
                                    foreach (uint sequenceNumber in results[ii].AvailableSequenceNumbers)
                                    {
                                        AddAcknowledgementToSend(m_acknowledgementsToSend, subscriptionIds[ii], sequenceNumber);
                                    }
                                }
                            }
                        }
                        else if (results[ii].StatusCode == StatusCodes.BadNothingToDo)
                        {
                            Utils.LogInfo("SubscriptionId {0} is already member of the session.", subscriptionIds[ii]);
                            failedSubscriptions++;
                        }
                        else
                        {
                            Utils.LogError("SubscriptionId {0} failed to transfer, StatusCode={1}", subscriptionIds[ii], results[ii].StatusCode);
                            failedSubscriptions++;
                        }
                    }

                    Utils.LogInfo("Session TRANSFER of {0} subscriptions completed. {1} failed.", subscriptions.Count, failedSubscriptions);
                }
                finally
                {
                    m_reconnecting = false;
                    m_reconnectLock.Release();
                }

                StartPublishing(OperationTimeout, false);
            }
            else
            {
                Utils.LogInfo("No subscriptions. TransferSubscription skipped.");
            }

            return failedSubscriptions == 0;
        }
        #endregion

        #region Browse Methods
        /// <inheritdoc/>
        public virtual ResponseHeader Browse(
            RequestHeader requestHeader,
            ViewDescription view,
            NodeId nodeToBrowse,
            uint maxResultsToReturn,
            BrowseDirection browseDirection,
            NodeId referenceTypeId,
            bool includeSubtypes,
            uint nodeClassMask,
            out byte[] continuationPoint,
            out ReferenceDescriptionCollection references)
        {
            var description = new BrowseDescription {
                NodeId = nodeToBrowse,
                BrowseDirection = browseDirection,
                ReferenceTypeId = referenceTypeId,
                IncludeSubtypes = includeSubtypes,
                NodeClassMask = nodeClassMask,
                ResultMask = (uint)BrowseResultMask.All
            };

            var nodesToBrowse = new BrowseDescriptionCollection();
            nodesToBrowse.Add(description);

            BrowseResultCollection results;
            DiagnosticInfoCollection diagnosticInfos;

            ResponseHeader responseHeader = Browse(
                requestHeader,
                view,
                maxResultsToReturn,
                nodesToBrowse,
                out results,
                out diagnosticInfos);

            ClientBase.ValidateResponse(results, nodesToBrowse);
            ClientBase.ValidateDiagnosticInfos(diagnosticInfos, nodesToBrowse);

            if (StatusCode.IsBad(results[0].StatusCode))
            {
                throw new ServiceResultException(new ServiceResult(results[0].StatusCode, 0, diagnosticInfos, responseHeader.StringTable));
            }

            continuationPoint = results[0].ContinuationPoint;
            references = results[0].References;

            return responseHeader;
        }

        /// <inheritdoc/>
        public virtual ResponseHeader Browse(
            RequestHeader requestHeader,
            ViewDescription view,
            IList<NodeId> nodesToBrowse,
            uint maxResultsToReturn,
            BrowseDirection browseDirection,
            NodeId referenceTypeId,
            bool includeSubtypes,
            uint nodeClassMask,
            out ByteStringCollection continuationPoints,
            out IList<ReferenceDescriptionCollection> referencesList,
            out IList<ServiceResult> errors)
        {
            var browseDescriptions = new BrowseDescriptionCollection();
            foreach (NodeId nodeToBrowse in nodesToBrowse)
            {
                var description = new BrowseDescription {
                    NodeId = nodeToBrowse,
                    BrowseDirection = browseDirection,
                    ReferenceTypeId = referenceTypeId,
                    IncludeSubtypes = includeSubtypes,
                    NodeClassMask = nodeClassMask,
                    ResultMask = (uint)BrowseResultMask.All
                };

                browseDescriptions.Add(description);
            }

            ResponseHeader responseHeader = Browse(
                requestHeader,
                view,
                maxResultsToReturn,
                browseDescriptions,
                out BrowseResultCollection results,
                out DiagnosticInfoCollection diagnosticInfos);

            ClientBase.ValidateResponse(results, browseDescriptions);
            ClientBase.ValidateDiagnosticInfos(diagnosticInfos, browseDescriptions);

            int ii = 0;
            errors = new List<ServiceResult>();
            continuationPoints = new ByteStringCollection();
            referencesList = new List<ReferenceDescriptionCollection>();
            foreach (BrowseResult result in results)
            {
                if (StatusCode.IsBad(result.StatusCode))
                {
                    errors.Add(new ServiceResult(result.StatusCode, ii, diagnosticInfos, responseHeader.StringTable));
                }
                else
                {
                    errors.Add(ServiceResult.Good);
                }
                continuationPoints.Add(result.ContinuationPoint);
                referencesList.Add(result.References);
                ii++;
            }

            return responseHeader;
        }

        /// <inheritdoc/>
        public IAsyncResult BeginBrowse(
            RequestHeader requestHeader,
            ViewDescription view,
            NodeId nodeToBrowse,
            uint maxResultsToReturn,
            BrowseDirection browseDirection,
            NodeId referenceTypeId,
            bool includeSubtypes,
            uint nodeClassMask,
            AsyncCallback callback,
            object asyncState)
        {
            var description = new BrowseDescription {
                NodeId = nodeToBrowse,
                BrowseDirection = browseDirection,
                ReferenceTypeId = referenceTypeId,
                IncludeSubtypes = includeSubtypes,
                NodeClassMask = nodeClassMask,
                ResultMask = (uint)BrowseResultMask.All
            };

            var nodesToBrowse = new BrowseDescriptionCollection();
            nodesToBrowse.Add(description);

            return BeginBrowse(
                requestHeader,
                view,
                maxResultsToReturn,
                nodesToBrowse,
                callback,
                asyncState);
        }

        /// <inheritdoc/>
        public ResponseHeader EndBrowse(
            IAsyncResult result,
            out byte[] continuationPoint,
            out ReferenceDescriptionCollection references)
        {
            BrowseResultCollection results;
            DiagnosticInfoCollection diagnosticInfos;

            ResponseHeader responseHeader = EndBrowse(
                result,
                out results,
                out diagnosticInfos);

            if (results == null || results.Count != 1)
            {
                throw new ServiceResultException(StatusCodes.BadUnknownResponse);
            }

            if (StatusCode.IsBad(results[0].StatusCode))
            {
                throw new ServiceResultException(new ServiceResult(results[0].StatusCode, 0, diagnosticInfos, responseHeader.StringTable));
            }

            continuationPoint = results[0].ContinuationPoint;
            references = results[0].References;

            return responseHeader;
        }
        #endregion

        #region BrowseNext Methods
        /// <inheritdoc/>
        public virtual ResponseHeader BrowseNext(
            RequestHeader requestHeader,
            bool releaseContinuationPoint,
            byte[] continuationPoint,
            out byte[] revisedContinuationPoint,
            out ReferenceDescriptionCollection references)
        {
            var continuationPoints = new ByteStringCollection();
            continuationPoints.Add(continuationPoint);

            BrowseResultCollection results;
            DiagnosticInfoCollection diagnosticInfos;

            ResponseHeader responseHeader = BrowseNext(
                requestHeader,
                releaseContinuationPoint,
                continuationPoints,
                out results,
                out diagnosticInfos);

            ClientBase.ValidateResponse(results, continuationPoints);
            ClientBase.ValidateDiagnosticInfos(diagnosticInfos, continuationPoints);

            if (StatusCode.IsBad(results[0].StatusCode))
            {
                throw new ServiceResultException(new ServiceResult(results[0].StatusCode, 0, diagnosticInfos, responseHeader.StringTable));
            }

            revisedContinuationPoint = results[0].ContinuationPoint;
            references = results[0].References;

            return responseHeader;
        }

        /// <inheritdoc/>
        public virtual ResponseHeader BrowseNext(
            RequestHeader requestHeader,
            bool releaseContinuationPoint,
            ByteStringCollection continuationPoints,
            out ByteStringCollection revisedContinuationPoints,
            out IList<ReferenceDescriptionCollection> referencesList,
            out IList<ServiceResult> errors)
        {
            BrowseResultCollection results;
            DiagnosticInfoCollection diagnosticInfos;

            ResponseHeader responseHeader = BrowseNext(
                requestHeader,
                releaseContinuationPoint,
                continuationPoints,
                out results,
                out diagnosticInfos);

            ClientBase.ValidateResponse(results, continuationPoints);
            ClientBase.ValidateDiagnosticInfos(diagnosticInfos, continuationPoints);

            int ii = 0;
            errors = new List<ServiceResult>();
            revisedContinuationPoints = new ByteStringCollection();
            referencesList = new List<ReferenceDescriptionCollection>();
            foreach (BrowseResult result in results)
            {
                if (StatusCode.IsBad(result.StatusCode))
                {
                    errors.Add(new ServiceResult(result.StatusCode, ii, diagnosticInfos, responseHeader.StringTable));
                }
                else
                {
                    errors.Add(ServiceResult.Good);
                }
                revisedContinuationPoints.Add(result.ContinuationPoint);
                referencesList.Add(result.References);
                ii++;
            }

            return responseHeader;
        }

        /// <inheritdoc/>
        public IAsyncResult BeginBrowseNext(
            RequestHeader requestHeader,
            bool releaseContinuationPoint,
            byte[] continuationPoint,
            AsyncCallback callback,
            object asyncState)
        {
            var continuationPoints = new ByteStringCollection();
            continuationPoints.Add(continuationPoint);

            return BeginBrowseNext(
                requestHeader,
                releaseContinuationPoint,
                continuationPoints,
                callback,
                asyncState);
        }

        /// <inheritdoc/>
        public ResponseHeader EndBrowseNext(
            IAsyncResult result,
            out byte[] revisedContinuationPoint,
            out ReferenceDescriptionCollection references)
        {
            BrowseResultCollection results;
            DiagnosticInfoCollection diagnosticInfos;

            ResponseHeader responseHeader = EndBrowseNext(
                result,
                out results,
                out diagnosticInfos);

            if (results == null || results.Count != 1)
            {
                throw new ServiceResultException(StatusCodes.BadUnknownResponse);
            }

            if (StatusCode.IsBad(results[0].StatusCode))
            {
                throw new ServiceResultException(new ServiceResult(results[0].StatusCode, 0, diagnosticInfos, responseHeader.StringTable));
            }

            revisedContinuationPoint = results[0].ContinuationPoint;
            references = results[0].References;

            return responseHeader;
        }
        #endregion

        #region Combined Browse/BrowseNext

        /// <inheritdoc/>
        public void ManagedBrowse(
            RequestHeader requestHeader,
            ViewDescription view,
            IList<NodeId> nodesToBrowse,
            uint maxResultsToReturn,
            BrowseDirection browseDirection,
            NodeId referenceTypeId,
            bool includeSubtypes,
            uint nodeClassMask,
            out IList<ReferenceDescriptionCollection> result,
            out IList<ServiceResult> errors
            )
        {
            (result, errors) = ManagedBrowseAsync(
                requestHeader,
                view,
                nodesToBrowse,
                maxResultsToReturn,
                browseDirection,
                referenceTypeId,
                includeSubtypes,
                nodeClassMask
                ).GetAwaiter().GetResult();
        }

        #endregion

        #region Call Methods
        /// <inheritdoc/>
        public IList<object> Call(NodeId objectId, NodeId methodId, params object[] args)
        {
            var inputArguments = new VariantCollection();

            if (args != null)
            {
                for (int ii = 0; ii < args.Length; ii++)
                {
                    inputArguments.Add(new Variant(args[ii]));
                }
            }

            var request = new CallMethodRequest {
                ObjectId = objectId,
                MethodId = methodId,
                InputArguments = inputArguments
            };

            var requests = new CallMethodRequestCollection();
            requests.Add(request);

            CallMethodResultCollection results;
            DiagnosticInfoCollection diagnosticInfos;

            ResponseHeader responseHeader = Call(
                null,
                requests,
                out results,
                out diagnosticInfos);

            ClientBase.ValidateResponse(results, requests);
            ClientBase.ValidateDiagnosticInfos(diagnosticInfos, requests);

            if (StatusCode.IsBad(results[0].StatusCode))
            {
                throw ServiceResultException.Create(results[0].StatusCode, 0, diagnosticInfos, responseHeader.StringTable);
            }

            var outputArguments = new List<object>();

            foreach (Variant arg in results[0].OutputArguments)
            {
                outputArguments.Add(arg.Value);
            }

            return outputArguments;
        }
        #endregion

        #region Protected Methods
        /// <summary>
        /// Returns the software certificates assigned to the application.
        /// </summary>
        protected virtual SignedSoftwareCertificateCollection GetSoftwareCertificates()
        {
            return new SignedSoftwareCertificateCollection();
        }

        /// <summary>
        /// Handles an error when validating the application instance certificate provided by the server.
        /// </summary>
        protected virtual void OnApplicationCertificateError(byte[] serverCertificate, ServiceResult result)
        {
            throw new ServiceResultException(result);
        }

        /// <summary>
        /// Handles an error when validating software certificates provided by the server.
        /// </summary>
        protected virtual void OnSoftwareCertificateError(SignedSoftwareCertificate signedCertificate, ServiceResult result)
        {
            throw new ServiceResultException(result);
        }

        /// <summary>
        /// Inspects the software certificates provided by the server.
        /// </summary>
        protected virtual void ValidateSoftwareCertificates(List<SoftwareCertificate> softwareCertificates)
        {
            // always accept valid certificates.
        }

        /// <summary>
        /// Starts a timer to check that the connection to the server is still available.
        /// </summary>
        private void StartKeepAliveTimer()
        {
            int keepAliveInterval = m_keepAliveInterval;

            m_lastKeepAliveErrorStatusCode = StatusCodes.Good;
            Interlocked.Exchange(ref m_lastKeepAliveTime, DateTime.UtcNow.Ticks);
            m_lastKeepAliveTickCount = HiResClock.TickCount;

            m_serverState = ServerState.Unknown;

            var nodesToRead = new ReadValueIdCollection() {
                // read the server state.
                new ReadValueId {
                    NodeId = Variables.Server_ServerStatus_State,
                    AttributeId = Attributes.Value,
                    DataEncoding = null,
                    IndexRange = null
                }
            };

            // restart the publish timer.
            lock (SyncRoot)
            {
                StopKeepAliveTimer();

                // start timer
                m_keepAliveTimer = new Timer(OnKeepAlive, nodesToRead, keepAliveInterval, keepAliveInterval);
            }

            // send initial keep alive.
            OnKeepAlive(nodesToRead);
        }

        /// <summary>
        /// Stops the keep alive timer.
        /// </summary>
        private void StopKeepAliveTimer()
        {
            Utils.SilentDispose(m_keepAliveTimer);
            m_keepAliveTimer = null;
        }

        /// <summary>
        /// Removes a completed async request.
        /// </summary>
        private AsyncRequestState RemoveRequest(IAsyncResult result, uint requestId, uint typeId)
        {
            lock (m_outstandingRequests)
            {
                for (LinkedListNode<AsyncRequestState> ii = m_outstandingRequests.First; ii != null; ii = ii.Next)
                {
                    if (Object.ReferenceEquals(result, ii.Value.Result) || (requestId == ii.Value.RequestId && typeId == ii.Value.RequestTypeId))
                    {
                        AsyncRequestState state = ii.Value;
                        m_outstandingRequests.Remove(ii);
                        return state;
                    }
                }

                return null;
            }
        }

        /// <summary>
        /// Adds a new async request.
        /// </summary>
        private void AsyncRequestStarted(IAsyncResult result, uint requestId, uint typeId)
        {
            lock (m_outstandingRequests)
            {
                // check if the request completed asynchronously.
                AsyncRequestState state = RemoveRequest(result, requestId, typeId);

                // add a new request.
                if (state == null)
                {
                    state = new AsyncRequestState {
                        Defunct = false,
                        RequestId = requestId,
                        RequestTypeId = typeId,
                        Result = result,
                        TickCount = HiResClock.TickCount
                    };

                    m_outstandingRequests.AddLast(state);
                }
            }
        }

        /// <summary>
        /// Removes a completed async request.
        /// </summary>
        private void AsyncRequestCompleted(IAsyncResult result, uint requestId, uint typeId)
        {
            lock (m_outstandingRequests)
            {
                // remove the request.
                AsyncRequestState state = RemoveRequest(result, requestId, typeId);

                if (state != null)
                {
                    // mark any old requests as default (i.e. the should have returned before this request).
                    const int maxAge = 1000;

                    for (LinkedListNode<AsyncRequestState> ii = m_outstandingRequests.First; ii != null; ii = ii.Next)
                    {
                        if (ii.Value.RequestTypeId == typeId && (state.TickCount - ii.Value.TickCount) > maxAge)
                        {
                            ii.Value.Defunct = true;
                        }
                    }
                }

                // add a dummy placeholder since the begin request has not completed yet.
                if (state == null)
                {
                    state = new AsyncRequestState {
                        Defunct = true,
                        RequestId = requestId,
                        RequestTypeId = typeId,
                        Result = result,
                        TickCount = HiResClock.TickCount
                    };

                    m_outstandingRequests.AddLast(state);
                }
            }
        }

        /// <summary>
        /// Sends a keep alive by reading from the server.
        /// </summary>
        private void OnKeepAlive(object state)
        {
            var nodesToRead = (ReadValueIdCollection)state;
            OnSendKeepAlive(nodesToRead);
        }

        /// <summary>
        /// Sends a keep alive by reading from the server.
        /// </summary>
        private void OnSendKeepAlive(ReadValueIdCollection nodesToRead)
        {
            try
            {
                // check if session has been closed.
                if (!Connected || m_keepAliveTimer == null)
                {
                    return;
                }

                // check if session has been closed.
                if (m_reconnecting)
                {
                    Utils.LogWarning("Session {0}: KeepAlive ignored while reconnecting.", SessionId);
                    return;
                }

                // raise error if keep alives are not coming back.
                if (KeepAliveStopped && !OnKeepAliveError(ServiceResult.Create(StatusCodes.BadNoCommunication, "Server not responding to keep alive requests.")))
                {
                    return;
                }

                var requestHeader = new RequestHeader {
                    RequestHandle = Utils.IncrementIdentifier(ref m_keepAliveCounter),
                    TimeoutHint = (uint)(KeepAliveInterval * 2),
                    ReturnDiagnostics = 0
                };

                IAsyncResult result = BeginRead(
                    requestHeader,
                    0,
                    TimestampsToReturn.Neither,
                    nodesToRead,
                    OnKeepAliveComplete,
                    nodesToRead);

                AsyncRequestStarted(result, requestHeader.RequestHandle, DataTypes.ReadRequest);
            }
            catch (ServiceResultException sre) when (sre.StatusCode == StatusCodes.BadNotConnected)
            {
                // recover from error condition when secure channel is still alive
                OnKeepAliveError(sre.Result);
            }
            catch (Exception e)
            {
                Utils.LogError("Could not send keep alive request: {0} {1}", e.GetType().FullName, e.Message);
            }
        }

        /// <summary>
        /// Checks if a notification has arrived. Sends a publish if it has not.
        /// </summary>
        private void OnKeepAliveComplete(IAsyncResult result)
        {
            var nodesToRead = (ReadValueIdCollection)result.AsyncState;

            AsyncRequestCompleted(result, 0, DataTypes.ReadRequest);

            try
            {
                // read the server status.
                var values = new DataValueCollection();
                var diagnosticInfos = new DiagnosticInfoCollection();

                ResponseHeader responseHeader = EndRead(
                    result,
                    out values,
                    out diagnosticInfos);

                ValidateResponse(values, nodesToRead);
                ValidateDiagnosticInfos(diagnosticInfos, nodesToRead);

                // validate value returned.
                ServiceResult error = ValidateDataValue(values[0], typeof(int), 0, diagnosticInfos, responseHeader);

                if (ServiceResult.IsBad(error))
                {
                    throw new ServiceResultException(error);
                }

                // send notification that keep alive completed.
                OnKeepAlive((ServerState)(int)values[0].Value, responseHeader.Timestamp);

                return;
            }
            catch (ServiceResultException sre)
            {
                // recover from error condition when secure channel is still alive
                OnKeepAliveError(sre.Result);
            }
            catch (Exception e)
            {
                Utils.LogError("Unexpected keep alive error occurred: {0}", e.Message);
            }
        }

        /// <summary>
        /// Called when the server returns a keep alive response.
        /// </summary>
        protected virtual void OnKeepAlive(ServerState currentState, DateTime currentTime)
        {
            // restart publishing if keep alives recovered.
            if (KeepAliveStopped)
            {
                // ignore if already reconnecting.
                if (m_reconnecting)
                {
                    return;
                }

                m_lastKeepAliveErrorStatusCode = StatusCodes.Good;
                Interlocked.Exchange(ref m_lastKeepAliveTime, DateTime.UtcNow.Ticks);
                m_lastKeepAliveTickCount = HiResClock.TickCount;

                lock (m_outstandingRequests)
                {
                    for (LinkedListNode<AsyncRequestState> ii = m_outstandingRequests.First; ii != null; ii = ii.Next)
                    {
                        if (ii.Value.RequestTypeId == DataTypes.PublishRequest)
                        {
                            ii.Value.Defunct = true;
                        }
                    }
                }

                StartPublishing(OperationTimeout, false);
            }
            else
            {
                m_lastKeepAliveErrorStatusCode = StatusCodes.Good;
                Interlocked.Exchange(ref m_lastKeepAliveTime, DateTime.UtcNow.Ticks);
                m_lastKeepAliveTickCount = HiResClock.TickCount;
            }

            // save server state.
            m_serverState = currentState;

            KeepAliveEventHandler callback = m_KeepAlive;

            if (callback != null)
            {
                try
                {
                    callback(this, new KeepAliveEventArgs(null, currentState, currentTime));
                }
                catch (Exception e)
                {
                    Utils.LogError(e, "Session: Unexpected error invoking KeepAliveCallback.");
                }
            }
        }

        /// <summary>
        /// Called when a error occurs during a keep alive.
        /// </summary>
        protected virtual bool OnKeepAliveError(ServiceResult result)
        {
            m_lastKeepAliveErrorStatusCode = result.StatusCode;
            if (result.StatusCode == StatusCodes.BadNoCommunication)
            {
                //keep alive read timed out
                int delta = HiResClock.TickCount - m_lastKeepAliveTickCount;
                Utils.LogInfo(
                    "KEEP ALIVE LATE: {0}ms, EndpointUrl={1}, RequestCount={2}/{3}",
                    delta,
                    this.Endpoint?.EndpointUrl,
                    this.GoodPublishRequestCount,
                    this.OutstandingRequestCount);
            }

            KeepAliveEventHandler callback = m_KeepAlive;

            if (callback != null)
            {
                try
                {
                    var args = new KeepAliveEventArgs(result, ServerState.Unknown, DateTime.UtcNow);
                    callback(this, args);
                    return !args.CancelKeepAlive;
                }
                catch (Exception e)
                {
                    Utils.LogError(e, "Session: Unexpected error invoking KeepAliveCallback.");
                }
            }

            return true;
        }

        /// <summary>
        /// Prepare a list of subscriptions to delete.
        /// </summary>
        private bool PrepareSubscriptionsToDelete(IEnumerable<Subscription> subscriptions, List<Subscription> subscriptionsToDelete)
        {
            bool removed = false;
            lock (SyncRoot)
            {
                foreach (Subscription subscription in subscriptions)
                {
                    if (m_subscriptions.Remove(subscription))
                    {
                        if (subscription.Created)
                        {
                            subscriptionsToDelete.Add(subscription);
                        }

                        removed = true;
                    }
                }
            }
            return removed;
        }

        /// <summary>
        /// Creates a read request with attributes determined by the NodeClass.
        /// </summary>
        private static void CreateNodeClassAttributesReadNodesRequest(
            IList<NodeId> nodeIdCollection,
            NodeClass nodeClass,
            ReadValueIdCollection attributesToRead,
            List<IDictionary<uint, DataValue>> attributesPerNodeId,
            IList<Node> nodeCollection,
            bool optionalAttributes)
        {
            for (int ii = 0; ii < nodeIdCollection.Count; ii++)
            {
                var node = new Node {
                    NodeId = nodeIdCollection[ii],
                    NodeClass = nodeClass
                };

                Dictionary<uint, DataValue> attributes = CreateAttributes(node.NodeClass, optionalAttributes);
                foreach (uint attributeId in attributes.Keys)
                {
                    var itemToRead = new ReadValueId {
                        NodeId = node.NodeId,
                        AttributeId = attributeId
                    };
                    attributesToRead.Add(itemToRead);
                }

                nodeCollection.Add(node);
                attributesPerNodeId.Add(attributes);
            }
        }

        /// <summary>
        /// Prepares the list of node ids to read to fetch the namespace table.
        /// </summary>
        private static ReadValueIdCollection PrepareNamespaceTableNodesToRead()
        {
            var nodesToRead = new ReadValueIdCollection();

            // request namespace array.
            var valueId = new ReadValueId {
                NodeId = Variables.Server_NamespaceArray,
                AttributeId = Attributes.Value
            };

            nodesToRead.Add(valueId);

            // request server array.
            valueId = new ReadValueId {
                NodeId = Variables.Server_ServerArray,
                AttributeId = Attributes.Value
            };

            nodesToRead.Add(valueId);

            return nodesToRead;
        }

        /// <summary>
        /// Updates the NamespaceTable with the result of the <see cref="PrepareNamespaceTableNodesToRead"/> read operation.
        /// </summary>
        private void UpdateNamespaceTable(DataValueCollection values, DiagnosticInfoCollection diagnosticInfos, ResponseHeader responseHeader)
        {
            // validate namespace array.
            ServiceResult result = ValidateDataValue(values[0], typeof(string[]), 0, diagnosticInfos, responseHeader);

            if (ServiceResult.IsBad(result))
            {
                Utils.LogError("FetchNamespaceTables: Cannot read NamespaceArray node: {0}", result.StatusCode);
            }
            else
            {
                m_namespaceUris.Update((string[])values[0].Value);
            }

            // validate server array.
            result = ValidateDataValue(values[1], typeof(string[]), 1, diagnosticInfos, responseHeader);

            if (ServiceResult.IsBad(result))
            {
                Utils.LogError("FetchNamespaceTables: Cannot read ServerArray node: {0} ", result.StatusCode);
            }
            else
            {
                m_serverUris.Update((string[])values[1].Value);
            }
        }

        /// <summary>
        /// Creates a read request with attributes determined by the NodeClass.
        /// </summary>
        private static void CreateAttributesReadNodesRequest(
            ResponseHeader responseHeader,
            ReadValueIdCollection itemsToRead,
            DataValueCollection nodeClassValues,
            DiagnosticInfoCollection diagnosticInfos,
            ReadValueIdCollection attributesToRead,
            List<IDictionary<uint, DataValue>> attributesPerNodeId,
            IList<Node> nodeCollection,
            IList<ServiceResult> errors,
            bool optionalAttributes
            )
        {
            int? nodeClass;
            for (int ii = 0; ii < itemsToRead.Count; ii++)
            {
                var node = new Node {
                    NodeId = itemsToRead[ii].NodeId
                };
                if (!DataValue.IsGood(nodeClassValues[ii]))
                {
                    nodeCollection.Add(node);
                    errors.Add(new ServiceResult(nodeClassValues[ii].StatusCode, ii, diagnosticInfos, responseHeader.StringTable));
                    attributesPerNodeId.Add(null);
                    continue;
                }

                // check for valid node class.
                nodeClass = nodeClassValues[ii].Value as int?;

                if (nodeClass == null)
                {
                    nodeCollection.Add(node);
                    errors.Add(ServiceResult.Create(StatusCodes.BadUnexpectedError,
                        "Node does not have a valid value for NodeClass: {0}.", nodeClassValues[ii].Value));
                    attributesPerNodeId.Add(null);
                    continue;
                }

                node.NodeClass = (NodeClass)nodeClass;

                Dictionary<uint, DataValue> attributes = CreateAttributes(node.NodeClass, optionalAttributes);
                foreach (uint attributeId in attributes.Keys)
                {
                    var itemToRead = new ReadValueId {
                        NodeId = node.NodeId,
                        AttributeId = attributeId
                    };
                    attributesToRead.Add(itemToRead);
                }

                nodeCollection.Add(node);
                errors.Add(ServiceResult.Good);
                attributesPerNodeId.Add(attributes);
            }
        }

        /// <summary>
        /// Builds the node collection results based on the attribute values of the read response.
        /// </summary>
        /// <param name="responseHeader">The response header of the read request.</param>
        /// <param name="attributesToRead">The collection of all attributes to read passed in the read request.</param>
        /// <param name="attributesPerNodeId">The attributes requested per NodeId</param>
        /// <param name="values">The attribute values returned by the read request.</param>
        /// <param name="diagnosticInfos">The diagnostic info returned by the read request.</param>
        /// <param name="nodeCollection">The node collection which holds the results.</param>
        /// <param name="errors">The service results for each node.</param>
        private static void ProcessAttributesReadNodesResponse(
            ResponseHeader responseHeader,
            ReadValueIdCollection attributesToRead,
            List<IDictionary<uint, DataValue>> attributesPerNodeId,
            DataValueCollection values,
            DiagnosticInfoCollection diagnosticInfos,
            IList<Node> nodeCollection,
            IList<ServiceResult> errors)
        {
            int readIndex = 0;
            for (int ii = 0; ii < nodeCollection.Count; ii++)
            {
                IDictionary<uint, DataValue> attributes = attributesPerNodeId[ii];
                if (attributes == null)
                {
                    continue;
                }

                int readCount = attributes.Count;
                var subRangeAttributes = new ReadValueIdCollection(attributesToRead.GetRange(readIndex, readCount));
                var subRangeValues = new DataValueCollection(values.GetRange(readIndex, readCount));
                DiagnosticInfoCollection subRangeDiagnostics = diagnosticInfos.Count > 0 ? new DiagnosticInfoCollection(diagnosticInfos.GetRange(readIndex, readCount)) : diagnosticInfos;
                try
                {
                    nodeCollection[ii] = ProcessReadResponse(responseHeader, attributes,
                        subRangeAttributes, subRangeValues, subRangeDiagnostics);
                    errors[ii] = ServiceResult.Good;
                }
                catch (ServiceResultException sre)
                {
                    errors[ii] = sre.Result;
                }
                readIndex += readCount;
            }
        }

        /// <summary>
        /// Creates a Node based on the read response.
        /// </summary>
        private static Node ProcessReadResponse(
            ResponseHeader responseHeader,
            IDictionary<uint, DataValue> attributes,
            ReadValueIdCollection itemsToRead,
            DataValueCollection values,
            DiagnosticInfoCollection diagnosticInfos)
        {
            // process results.
            int? nodeClass = null;

            for (int ii = 0; ii < itemsToRead.Count; ii++)
            {
                uint attributeId = itemsToRead[ii].AttributeId;

                // the node probably does not exist if the node class is not found.
                if (attributeId == Attributes.NodeClass)
                {
                    if (!DataValue.IsGood(values[ii]))
                    {
                        throw ServiceResultException.Create(values[ii].StatusCode, ii, diagnosticInfos, responseHeader.StringTable);
                    }

                    // check for valid node class.
                    nodeClass = values[ii].Value as int?;

                    if (nodeClass == null)
                    {
                        throw ServiceResultException.Create(StatusCodes.BadUnexpectedError, "Node does not have a valid value for NodeClass: {0}.", values[ii].Value);
                    }
                }
                else if (!DataValue.IsGood(values[ii]))
                {
                    // check for unsupported attributes.
                    if (values[ii].StatusCode == StatusCodes.BadAttributeIdInvalid)
                    {
                        continue;
                    }

                    // ignore errors on optional attributes
                    if (StatusCode.IsBad(values[ii].StatusCode))
                    {
                        if (attributeId == Attributes.AccessRestrictions ||
                            attributeId == Attributes.Description ||
                            attributeId == Attributes.RolePermissions ||
                            attributeId == Attributes.UserRolePermissions ||
                            attributeId == Attributes.UserWriteMask ||
                            attributeId == Attributes.WriteMask ||
                            attributeId == Attributes.AccessLevelEx ||
                            attributeId == Attributes.ArrayDimensions ||
                            attributeId == Attributes.DataTypeDefinition ||
                            attributeId == Attributes.InverseName ||
                            attributeId == Attributes.MinimumSamplingInterval)
                        {
                            continue;
                        }
                    }

                    // all supported attributes must be readable.
                    if (attributeId != Attributes.Value)
                    {
                        throw ServiceResultException.Create(values[ii].StatusCode, ii, diagnosticInfos, responseHeader.StringTable);
                    }
                }

                attributes[attributeId] = values[ii];
            }

            Node node;
            DataValue value;
            switch ((NodeClass)nodeClass.Value)
            {
                default:
                    throw ServiceResultException.Create(StatusCodes.BadUnexpectedError, "Node does not have a valid value for NodeClass: {0}.", nodeClass.Value);

                case NodeClass.Object:
                    var objectNode = new ObjectNode();

                    value = attributes[Attributes.EventNotifier];

                    if (value == null)
                    {
                        throw ServiceResultException.Create(StatusCodes.BadUnexpectedError, "Object does not support the EventNotifier attribute.");
                    }

                    objectNode.EventNotifier = value.GetValueOrDefault<byte>();
                    node = objectNode;
                    break;

                case NodeClass.ObjectType:
                    var objectTypeNode = new ObjectTypeNode();

                    value = attributes[Attributes.IsAbstract];

                    if (value == null)
                    {
                        throw ServiceResultException.Create(StatusCodes.BadUnexpectedError, "ObjectType does not support the IsAbstract attribute.");
                    }

                    objectTypeNode.IsAbstract = value.GetValueOrDefault<bool>();
                    node = objectTypeNode;
                    break;

                case NodeClass.Variable:
                    var variableNode = new VariableNode();

                    // DataType Attribute
                    value = attributes[Attributes.DataType];

                    if (value == null)
                    {
                        throw ServiceResultException.Create(StatusCodes.BadUnexpectedError, "Variable does not support the DataType attribute.");
                    }

                    variableNode.DataType = (NodeId)value.GetValue(typeof(NodeId));

                    // ValueRank Attribute
                    value = attributes[Attributes.ValueRank];

                    if (value == null)
                    {
                        throw ServiceResultException.Create(StatusCodes.BadUnexpectedError, "Variable does not support the ValueRank attribute.");
                    }

                    variableNode.ValueRank = value.GetValueOrDefault<int>();

                    // ArrayDimensions Attribute
                    value = attributes[Attributes.ArrayDimensions];

                    if (value != null)
                    {
                        if (value.Value == null)
                        {
                            variableNode.ArrayDimensions = Array.Empty<uint>();
                        }
                        else
                        {
                            variableNode.ArrayDimensions = (uint[])value.GetValue(typeof(uint[]));
                        }
                    }

                    // AccessLevel Attribute
                    value = attributes[Attributes.AccessLevel];

                    if (value == null)
                    {
                        throw ServiceResultException.Create(StatusCodes.BadUnexpectedError, "Variable does not support the AccessLevel attribute.");
                    }

                    variableNode.AccessLevel = value.GetValueOrDefault<byte>();

                    // UserAccessLevel Attribute
                    value = attributes[Attributes.UserAccessLevel];

                    if (value == null)
                    {
                        throw ServiceResultException.Create(StatusCodes.BadUnexpectedError, "Variable does not support the UserAccessLevel attribute.");
                    }

                    variableNode.UserAccessLevel = value.GetValueOrDefault<byte>();

                    // Historizing Attribute
                    value = attributes[Attributes.Historizing];

                    if (value == null)
                    {
                        throw ServiceResultException.Create(StatusCodes.BadUnexpectedError, "Variable does not support the Historizing attribute.");
                    }

                    variableNode.Historizing = value.GetValueOrDefault<bool>();

                    // MinimumSamplingInterval Attribute
                    value = attributes[Attributes.MinimumSamplingInterval];

                    if (value != null)
                    {
                        variableNode.MinimumSamplingInterval = Convert.ToDouble(attributes[Attributes.MinimumSamplingInterval].Value, CultureInfo.InvariantCulture);
                    }

                    // AccessLevelEx Attribute
                    value = attributes[Attributes.AccessLevelEx];

                    if (value != null)
                    {
                        variableNode.AccessLevelEx = value.GetValueOrDefault<uint>();
                    }

                    node = variableNode;
                    break;

                case NodeClass.VariableType:
                    var variableTypeNode = new VariableTypeNode();

                    // IsAbstract Attribute
                    value = attributes[Attributes.IsAbstract];

                    if (value == null)
                    {
                        throw ServiceResultException.Create(StatusCodes.BadUnexpectedError, "VariableType does not support the IsAbstract attribute.");
                    }

                    variableTypeNode.IsAbstract = value.GetValueOrDefault<bool>();

                    // DataType Attribute
                    value = attributes[Attributes.DataType];

                    if (value == null)
                    {
                        throw ServiceResultException.Create(StatusCodes.BadUnexpectedError, "VariableType does not support the DataType attribute.");
                    }

                    variableTypeNode.DataType = (NodeId)value.GetValue(typeof(NodeId));

                    // ValueRank Attribute
                    value = attributes[Attributes.ValueRank];

                    if (value == null)
                    {
                        throw ServiceResultException.Create(StatusCodes.BadUnexpectedError, "VariableType does not support the ValueRank attribute.");
                    }

                    variableTypeNode.ValueRank = value.GetValueOrDefault<int>();

                    // ArrayDimensions Attribute
                    value = attributes[Attributes.ArrayDimensions];

                    if (value != null && value.Value != null)
                    {
                        variableTypeNode.ArrayDimensions = (uint[])value.GetValue(typeof(uint[]));
                    }

                    node = variableTypeNode;
                    break;

                case NodeClass.Method:
                    var methodNode = new MethodNode();

                    // Executable Attribute
                    value = attributes[Attributes.Executable];

                    if (value == null)
                    {
                        throw ServiceResultException.Create(StatusCodes.BadUnexpectedError, "Method does not support the Executable attribute.");
                    }

                    methodNode.Executable = value.GetValueOrDefault<bool>();

                    // UserExecutable Attribute
                    value = attributes[Attributes.UserExecutable];

                    if (value == null)
                    {
                        throw ServiceResultException.Create(StatusCodes.BadUnexpectedError, "Method does not support the UserExecutable attribute.");
                    }

                    methodNode.UserExecutable = value.GetValueOrDefault<bool>();

                    node = methodNode;
                    break;

                case NodeClass.DataType:
                    var dataTypeNode = new DataTypeNode();

                    // IsAbstract Attribute
                    value = attributes[Attributes.IsAbstract];

                    if (value == null)
                    {
                        throw ServiceResultException.Create(StatusCodes.BadUnexpectedError, "DataType does not support the IsAbstract attribute.");
                    }

                    dataTypeNode.IsAbstract = value.GetValueOrDefault<bool>();

                    // DataTypeDefinition Attribute
                    value = attributes[Attributes.DataTypeDefinition];

                    if (value != null)
                    {
                        dataTypeNode.DataTypeDefinition = value.Value as ExtensionObject;
                    }

                    node = dataTypeNode;
                    break;

                case NodeClass.ReferenceType:
                    var referenceTypeNode = new ReferenceTypeNode();

                    // IsAbstract Attribute
                    value = attributes[Attributes.IsAbstract];

                    if (value == null)
                    {
                        throw ServiceResultException.Create(StatusCodes.BadUnexpectedError, "ReferenceType does not support the IsAbstract attribute.");
                    }

                    referenceTypeNode.IsAbstract = value.GetValueOrDefault<bool>();

                    // Symmetric Attribute
                    value = attributes[Attributes.Symmetric];

                    if (value == null)
                    {
                        throw ServiceResultException.Create(StatusCodes.BadUnexpectedError, "ReferenceType does not support the Symmetric attribute.");
                    }

                    referenceTypeNode.Symmetric = value.GetValueOrDefault<bool>();

                    // InverseName Attribute
                    value = attributes[Attributes.InverseName];

                    if (value != null && value.Value != null)
                    {
                        referenceTypeNode.InverseName = (LocalizedText)value.GetValue(typeof(LocalizedText));
                    }

                    node = referenceTypeNode;
                    break;

                case NodeClass.View:
                    var viewNode = new ViewNode();

                    // EventNotifier Attribute
                    value = attributes[Attributes.EventNotifier];

                    if (value == null)
                    {
                        throw ServiceResultException.Create(StatusCodes.BadUnexpectedError, "View does not support the EventNotifier attribute.");
                    }

                    viewNode.EventNotifier = value.GetValueOrDefault<byte>();

                    // ContainsNoLoops Attribute
                    value = attributes[Attributes.ContainsNoLoops];

                    if (value == null)
                    {
                        throw ServiceResultException.Create(StatusCodes.BadUnexpectedError, "View does not support the ContainsNoLoops attribute.");
                    }

                    viewNode.ContainsNoLoops = value.GetValueOrDefault<bool>();

                    node = viewNode;
                    break;
            }

            // NodeId Attribute
            value = attributes[Attributes.NodeId];

            if (value == null)
            {
                throw ServiceResultException.Create(StatusCodes.BadUnexpectedError, "Node does not support the NodeId attribute.");
            }

            node.NodeId = (NodeId)value.GetValue(typeof(NodeId));
            node.NodeClass = (NodeClass)nodeClass.Value;

            // BrowseName Attribute
            value = attributes[Attributes.BrowseName];

            if (value == null)
            {
                throw ServiceResultException.Create(StatusCodes.BadUnexpectedError, "Node does not support the BrowseName attribute.");
            }

            node.BrowseName = (QualifiedName)value.GetValue(typeof(QualifiedName));

            // DisplayName Attribute
            value = attributes[Attributes.DisplayName];

            if (value == null)
            {
                throw ServiceResultException.Create(StatusCodes.BadUnexpectedError, "Node does not support the DisplayName attribute.");
            }

            node.DisplayName = (LocalizedText)value.GetValue(typeof(LocalizedText));

            // all optional attributes follow

            // Description Attribute
            if (attributes.TryGetValue(Attributes.Description, out value) &&
                value != null && value.Value != null)
            {
                node.Description = (LocalizedText)value.GetValue(typeof(LocalizedText));
            }

            // WriteMask Attribute
            if (attributes.TryGetValue(Attributes.WriteMask, out value) &&
                value != null)
            {
                node.WriteMask = value.GetValueOrDefault<uint>();
            }

            // UserWriteMask Attribute
            if (attributes.TryGetValue(Attributes.UserWriteMask, out value) &&
                value != null)
            {
                node.UserWriteMask = value.GetValueOrDefault<uint>();
            }

            // RolePermissions Attribute
            if (attributes.TryGetValue(Attributes.RolePermissions, out value) &&
                value != null)
            {
                var rolePermissions = value.Value as ExtensionObject[];

                if (rolePermissions != null)
                {
                    node.RolePermissions = new RolePermissionTypeCollection();

                    foreach (ExtensionObject rolePermission in rolePermissions)
                    {
                        node.RolePermissions.Add(rolePermission.Body as RolePermissionType);
                    }
                }
            }

            // UserRolePermissions Attribute
            if (attributes.TryGetValue(Attributes.UserRolePermissions, out value) &&
                value != null)
            {
                var userRolePermissions = value.Value as ExtensionObject[];

                if (userRolePermissions != null)
                {
                    node.UserRolePermissions = new RolePermissionTypeCollection();

                    foreach (ExtensionObject rolePermission in userRolePermissions)
                    {
                        node.UserRolePermissions.Add(rolePermission.Body as RolePermissionType);
                    }
                }
            }

            // AccessRestrictions Attribute
            if (attributes.TryGetValue(Attributes.AccessRestrictions, out value) &&
                value != null)
            {
                node.AccessRestrictions = value.GetValueOrDefault<ushort>();
            }

            return node;
        }

        /// <summary>
        /// Create a dictionary of attributes to read for a nodeclass.
        /// </summary>
        private static Dictionary<uint, DataValue> CreateAttributes(NodeClass nodeclass = NodeClass.Unspecified, bool optionalAttributes = true)
        {
            // Attributes to read for all types of nodes
            var attributes = new Dictionary<uint, DataValue>(Attributes.MaxAttributes) {
                { Attributes.NodeId, null },
                { Attributes.NodeClass, null },
                { Attributes.BrowseName, null },
                { Attributes.DisplayName, null },
            };

            switch (nodeclass)
            {
                case NodeClass.Object:
                    attributes.Add(Attributes.EventNotifier, null);
                    break;

                case NodeClass.Variable:
                    attributes.Add(Attributes.DataType, null);
                    attributes.Add(Attributes.ValueRank, null);
                    attributes.Add(Attributes.ArrayDimensions, null);
                    attributes.Add(Attributes.AccessLevel, null);
                    attributes.Add(Attributes.UserAccessLevel, null);
                    attributes.Add(Attributes.Historizing, null);
                    attributes.Add(Attributes.MinimumSamplingInterval, null);
                    attributes.Add(Attributes.AccessLevelEx, null);
                    break;

                case NodeClass.Method:
                    attributes.Add(Attributes.Executable, null);
                    attributes.Add(Attributes.UserExecutable, null);
                    break;

                case NodeClass.ObjectType:
                    attributes.Add(Attributes.IsAbstract, null);
                    break;

                case NodeClass.VariableType:
                    attributes.Add(Attributes.IsAbstract, null);
                    attributes.Add(Attributes.DataType, null);
                    attributes.Add(Attributes.ValueRank, null);
                    attributes.Add(Attributes.ArrayDimensions, null);
                    break;

                case NodeClass.ReferenceType:
                    attributes.Add(Attributes.IsAbstract, null);
                    attributes.Add(Attributes.Symmetric, null);
                    attributes.Add(Attributes.InverseName, null);
                    break;

                case NodeClass.DataType:
                    attributes.Add(Attributes.IsAbstract, null);
                    attributes.Add(Attributes.DataTypeDefinition, null);
                    break;

                case NodeClass.View:
                    attributes.Add(Attributes.EventNotifier, null);
                    attributes.Add(Attributes.ContainsNoLoops, null);
                    break;

                default:
                    // build complete list of attributes.
                    attributes = new Dictionary<uint, DataValue>(Attributes.MaxAttributes) {
                        { Attributes.NodeId, null },
                        { Attributes.NodeClass, null },
                        { Attributes.BrowseName, null },
                        { Attributes.DisplayName, null },
                        //{ Attributes.Description, null },
                        //{ Attributes.WriteMask, null },
                        //{ Attributes.UserWriteMask, null },
                        { Attributes.DataType, null },
                        { Attributes.ValueRank, null },
                        { Attributes.ArrayDimensions, null },
                        { Attributes.AccessLevel, null },
                        { Attributes.UserAccessLevel, null },
                        { Attributes.MinimumSamplingInterval, null },
                        { Attributes.Historizing, null },
                        { Attributes.EventNotifier, null },
                        { Attributes.Executable, null },
                        { Attributes.UserExecutable, null },
                        { Attributes.IsAbstract, null },
                        { Attributes.InverseName, null },
                        { Attributes.Symmetric, null },
                        { Attributes.ContainsNoLoops, null },
                        { Attributes.DataTypeDefinition, null },
                        //{ Attributes.RolePermissions, null },
                        //{ Attributes.UserRolePermissions, null },
                        //{ Attributes.AccessRestrictions, null },
                        { Attributes.AccessLevelEx, null }
                    };
                    break;
            }

            if (optionalAttributes)
            {
                attributes.Add(Attributes.Description, null);
                attributes.Add(Attributes.WriteMask, null);
                attributes.Add(Attributes.UserWriteMask, null);
                attributes.Add(Attributes.RolePermissions, null);
                attributes.Add(Attributes.UserRolePermissions, null);
                attributes.Add(Attributes.AccessRestrictions, null);
            }

            return attributes;
        }
        #endregion

        #region Publish Methods
        /// <summary>
        /// Sends an additional publish request.
        /// </summary>
        public IAsyncResult BeginPublish(int timeout)
        {
            // do not publish if reconnecting.
            if (m_reconnecting)
            {
                Utils.LogWarning("Publish skipped due to reconnect");
                return null;
            }

            // get event handler to modify ack list
            PublishSequenceNumbersToAcknowledgeEventHandler callback = m_PublishSequenceNumbersToAcknowledge;

            // collect the current set if acknowledgements.
            SubscriptionAcknowledgementCollection acknowledgementsToSend = null;
            lock (m_acknowledgementsToSendLock)
            {
                if (callback != null)
                {
                    try
                    {
                        var deferredAcknowledgementsToSend = new SubscriptionAcknowledgementCollection();
                        callback(this, new PublishSequenceNumbersToAcknowledgeEventArgs(m_acknowledgementsToSend, deferredAcknowledgementsToSend));
                        acknowledgementsToSend = m_acknowledgementsToSend;
                        m_acknowledgementsToSend = deferredAcknowledgementsToSend;
                    }
                    catch (Exception e2)
                    {
                        Utils.LogError(e2, "Session: Unexpected error invoking PublishSequenceNumbersToAcknowledgeEventArgs.");
                    }
                }

                if (acknowledgementsToSend == null)
                {
                    // send all ack values, clear list
                    acknowledgementsToSend = m_acknowledgementsToSend;
                    m_acknowledgementsToSend = new SubscriptionAcknowledgementCollection();
                }
#if DEBUG_SEQUENTIALPUBLISHING
                foreach (var toSend in acknowledgementsToSend)
                {
                    m_latestAcknowledgementsSent[toSend.SubscriptionId] = toSend.SequenceNumber;
                }
#endif
            }

            uint timeoutHint = (timeout > 0) ? (uint)timeout : uint.MaxValue;
            timeoutHint = Math.Min((uint)(OperationTimeout / 2), timeoutHint);

            // send publish request.
            var requestHeader = new RequestHeader {
                // ensure the publish request is discarded before the timeout occurs to ensure the channel is dropped.
                TimeoutHint = timeoutHint,
                ReturnDiagnostics = (uint)(int)ReturnDiagnostics,
                RequestHandle = Utils.IncrementIdentifier(ref m_publishCounter)
            };

            var state = new AsyncRequestState {
                RequestTypeId = DataTypes.PublishRequest,
                RequestId = requestHeader.RequestHandle,
                TickCount = HiResClock.TickCount
            };

            CoreClientUtils.EventLog.PublishStart((int)requestHeader.RequestHandle);

            try
            {
                IAsyncResult result = BeginPublish(
                    requestHeader,
                    acknowledgementsToSend,
                    OnPublishComplete,
                    new object[] { SessionId, acknowledgementsToSend, requestHeader });

                AsyncRequestStarted(result, requestHeader.RequestHandle, DataTypes.PublishRequest);

                return result;
            }
            catch (Exception e)
            {
                Utils.LogError(e, "Unexpected error sending publish request.");
                return null;
            }
        }

        /// <summary>
        /// Create the publish requests for the active subscriptions.
        /// </summary>
        public void StartPublishing(int timeout, bool fullQueue)
        {
            int publishCount = GetDesiredPublishRequestCount(true);

            // refill pipeline. Send at least one publish request if subscriptions are active.
            if (publishCount > 0 && BeginPublish(timeout) != null)
            {
                int startCount = fullQueue ? 1 : GoodPublishRequestCount + 1;
                for (int ii = startCount; ii < publishCount; ii++)
                {
                    if (BeginPublish(timeout) == null)
                    {
                        break;
                    }
                }
            }
        }

        /// <summary>
        /// Completes an asynchronous publish operation.
        /// </summary>
        private void OnPublishComplete(IAsyncResult result)
        {
            // extract state information.
            object[] state = (object[])result.AsyncState;
            var sessionId = (NodeId)state[0];
            var acknowledgementsToSend = (SubscriptionAcknowledgementCollection)state[1];
            var requestHeader = (RequestHeader)state[2];
            uint subscriptionId = 0;
            bool moreNotifications;

            AsyncRequestCompleted(result, requestHeader.RequestHandle, DataTypes.PublishRequest);

            CoreClientUtils.EventLog.PublishStop((int)requestHeader.RequestHandle);

            try
            {
                // gate entry if transfer/reactivate is busy
                m_reconnectLock.Wait();
                bool reconnecting = m_reconnecting;
                m_reconnectLock.Release();

                // complete publish.
                UInt32Collection availableSequenceNumbers;
                NotificationMessage notificationMessage;
                StatusCodeCollection acknowledgeResults;
                DiagnosticInfoCollection acknowledgeDiagnosticInfos;

                ResponseHeader responseHeader = EndPublish(
                    result,
                    out subscriptionId,
                    out availableSequenceNumbers,
                    out moreNotifications,
                    out notificationMessage,
                    out acknowledgeResults,
                    out acknowledgeDiagnosticInfos);

                LogLevel logLevel = LogLevel.Warning;
                foreach (StatusCode code in acknowledgeResults)
                {
                    if (StatusCode.IsBad(code) && code != StatusCodes.BadSequenceNumberUnknown)
                    {
                        Utils.Log(logLevel, "Publish Ack Response. ResultCode={0}; SubscriptionId={1}", code.ToString(), subscriptionId);
                        // only show the first error as warning
                        logLevel = LogLevel.Trace;
                    }
                }

                // nothing more to do if session changed.
                if (sessionId != SessionId)
                {
                    Utils.LogWarning("Publish response discarded because session id changed: Old {0} != New {1}", sessionId, SessionId);
                    return;
                }

                CoreClientUtils.EventLog.NotificationReceived((int)subscriptionId, (int)notificationMessage.SequenceNumber);

                // process response.
                ProcessPublishResponse(
                    responseHeader,
                    subscriptionId,
                    availableSequenceNumbers,
                    moreNotifications,
                    notificationMessage);

                // nothing more to do if reconnecting.
                if (reconnecting)
                {
                    Utils.LogWarning("No new publish sent because of reconnect in progress.");
                    return;
                }
            }
            catch (Exception e)
            {
                if (m_subscriptions.Count == 0)
                {
                    // Publish responses with error should occur after deleting the last subscription.
                    Utils.LogError("Publish #{0}, Subscription count = 0, Error: {1}", requestHeader.RequestHandle, e.Message);
                }
                else
                {
                    Utils.LogError("Publish #{0}, Reconnecting={1}, Error: {2}", requestHeader.RequestHandle, m_reconnecting, e.Message);
                }

                // raise an error event.
                var error = new ServiceResult(e);

                if (error.Code != StatusCodes.BadNoSubscription)
                {
                    PublishErrorEventHandler callback = m_PublishError;

                    if (callback != null)
                    {
                        try
                        {
                            callback(this, new PublishErrorEventArgs(error, subscriptionId, 0));
                        }
                        catch (Exception e2)
                        {
                            Utils.LogError(e2, "Session: Unexpected error invoking PublishErrorCallback.");
                        }
                    }
                }

                // ignore errors if reconnecting.
                if (m_reconnecting)
                {
                    Utils.LogWarning("Publish abandoned after error due to reconnect: {0}", e.Message);
                    return;
                }

                // nothing more to do if session changed.
                if (sessionId != SessionId)
                {
                    Utils.LogError("Publish abandoned after error because session id changed: Old {0} != New {1}", sessionId, SessionId);
                    return;
                }

                // try to acknowledge the notifications again in the next publish.
                if (acknowledgementsToSend != null)
                {
                    lock (m_acknowledgementsToSendLock)
                    {
                        m_acknowledgementsToSend.AddRange(acknowledgementsToSend);
                    }
                }

                // don't send another publish for these errors,
                // or throttle to avoid server overload.
                switch (error.Code)
                {
                    case StatusCodes.BadTooManyPublishRequests:
                        int tooManyPublishRequests = GoodPublishRequestCount;
                        if (BelowPublishRequestLimit(tooManyPublishRequests))
                        {
                            m_tooManyPublishRequests = tooManyPublishRequests;
                            Utils.LogInfo("PUBLISH - Too many requests, set limit to GoodPublishRequestCount={0}.", m_tooManyPublishRequests);
                        }
                        return;

                    case StatusCodes.BadNoSubscription:
                    case StatusCodes.BadSessionClosed:
                    case StatusCodes.BadSecurityChecksFailed:
                    case StatusCodes.BadCertificateInvalid:
                    case StatusCodes.BadServerHalted:
                        return;

                    // may require a reconnect or activate to recover
                    case StatusCodes.BadSessionIdInvalid:
                    case StatusCodes.BadSecureChannelIdInvalid:
                    case StatusCodes.BadSecureChannelClosed:
                        OnKeepAliveError(error);
                        return;

                    // Servers may return this error when overloaded
                    case StatusCodes.BadTooManyOperations:
                    case StatusCodes.BadTcpServerTooBusy:
                    case StatusCodes.BadServerTooBusy:
                        // throttle the next publish to reduce server load
                        _ = Task.Run(async () => {
                            await Task.Delay(100).ConfigureAwait(false);
                            QueueBeginPublish();
                        });
                        return;

                    case StatusCodes.BadTimeout:
                        break;

                    default:
                        Utils.LogError(e, "PUBLISH #{0} - Unhandled error {1} during Publish.", requestHeader.RequestHandle, error.StatusCode);
                        goto case StatusCodes.BadServerTooBusy;

                }
            }

            QueueBeginPublish();
        }

        /// <inheritdoc/>
        public bool Republish(uint subscriptionId, uint sequenceNumber, out ServiceResult error)
        {
            bool result = true;
            error = ServiceResult.Good;

            // send republish request.
            var requestHeader = new RequestHeader {
                TimeoutHint = (uint)OperationTimeout,
                ReturnDiagnostics = (uint)(int)ReturnDiagnostics,
                RequestHandle = Utils.IncrementIdentifier(ref m_publishCounter)
            };

            try
            {
                Utils.LogInfo("Requesting Republish for {0}-{1}", subscriptionId, sequenceNumber);

                // request republish.
                NotificationMessage notificationMessage = null;

                ResponseHeader responseHeader = Republish(
                    requestHeader,
                    subscriptionId,
                    sequenceNumber,
                    out notificationMessage);

                Utils.LogInfo("Received Republish for {0}-{1}-{2}", subscriptionId, sequenceNumber, responseHeader.ServiceResult);

                // process response.
                ProcessPublishResponse(
                    responseHeader,
                    subscriptionId,
                    null,
                    false,
                    notificationMessage);
            }
            catch (Exception e)
            {
                (result, error) = ProcessRepublishResponseError(e, subscriptionId, sequenceNumber);
            }

            return result;
        }

        /// <inheritdoc/>
        public bool ResendData(IEnumerable<Subscription> subscriptions, out IList<ServiceResult> errors)
        {
            CallMethodRequestCollection requests = CreateCallRequestsForResendData(subscriptions);

            errors = new List<ServiceResult>(requests.Count);

            CallMethodResultCollection results;
            DiagnosticInfoCollection diagnosticInfos;
            try
            {
                ResponseHeader responseHeader = Call(
                    null,
                    requests,
                    out results,
                    out diagnosticInfos);

                ClientBase.ValidateResponse(results, requests);
                ClientBase.ValidateDiagnosticInfos(diagnosticInfos, requests);

                int ii = 0;
                foreach (CallMethodResult value in results)
                {
                    ServiceResult result = ServiceResult.Good;
                    if (StatusCode.IsNotGood(value.StatusCode))
                    {
                        result = ClientBase.GetResult(value.StatusCode, ii, diagnosticInfos, responseHeader);
                    }
                    errors.Add(result);
                    ii++;
                }

                return true;
            }
            catch (ServiceResultException sre)
            {
                Utils.LogError(sre, "Failed to call ResendData on server.");
            }

            return false;
        }

        /// <summary>
        /// Helper to refresh the identity (reprompt for password, refresh token) in case of a Recreate of the Session.
        /// </summary>
        public virtual void RecreateRenewUserIdentity()
        {
            if (m_RenewUserIdentity != null)
            {
                m_identity = m_RenewUserIdentity(this, m_identity);
            }
        }
        #endregion

        #region Private Methods
        /// <summary>
        /// Helper to throw a recreate session exception.
        /// </summary>
        private static void ThrowCouldNotRecreateSessionException(Exception e, string sessionName)
        {
            throw ServiceResultException.Create(StatusCodes.BadCommunicationError, e, "Could not recreate session {0}:{1}", sessionName, e.Message);
        }

        /// <summary>
        /// Queues a publish request if there are not enough outstanding requests.
        /// </summary>
        private void QueueBeginPublish()
        {
            int requestCount = GoodPublishRequestCount;

            int minPublishRequestCount = GetDesiredPublishRequestCount(false);

            if (requestCount < minPublishRequestCount)
            {
                BeginPublish(OperationTimeout);
            }
            else
            {
                Utils.LogDebug("PUBLISH - Did not send another publish request. GoodPublishRequestCount={0}, MinPublishRequestCount={1}", requestCount, minPublishRequestCount);
            }
        }

        /// <summary>
        /// Validates  the identity for an open call.
        /// </summary>
        private void OpenValidateIdentity(
            ref IUserIdentity identity,
            out UserIdentityToken identityToken,
            out UserTokenPolicy identityPolicy,
            out string securityPolicyUri,
            out bool requireEncryption)
        {
            // check connection state.
            lock (SyncRoot)
            {
                if (Connected)
                {
                    throw new ServiceResultException(StatusCodes.BadInvalidState, "Already connected to server.");
                }
            }

            securityPolicyUri = m_endpoint.Description.SecurityPolicyUri;

            // catch security policies which are not supported by core
            if (SecurityPolicies.GetDisplayName(securityPolicyUri) == null)
            {
                throw ServiceResultException.Create(
                    StatusCodes.BadSecurityChecksFailed,
                    "The chosen security policy is not supported by the client to connect to the server.");
            }

            // get the identity token.
            if (identity == null)
            {
                identity = new UserIdentity();
            }

            // get identity token.
            identityToken = identity.GetIdentityToken();

            // check that the user identity is supported by the endpoint.
            identityPolicy = m_endpoint.Description.FindUserTokenPolicy(identityToken.PolicyId, securityPolicyUri);

            if (identityPolicy == null)
            {
                // try looking up by TokenType if the policy id was not found.
                identityPolicy = m_endpoint.Description.FindUserTokenPolicy(identity.TokenType, identity.IssuedTokenType, securityPolicyUri);

                if (identityPolicy == null)
                {
                    throw ServiceResultException.Create(
                        StatusCodes.BadIdentityTokenRejected,
                        "Endpoint does not support the user identity type provided.");
                }

                identityToken.PolicyId = identityPolicy.PolicyId;
            }

            requireEncryption = securityPolicyUri != SecurityPolicies.None;

            if (!requireEncryption)
            {
                requireEncryption = identityPolicy.SecurityPolicyUri != SecurityPolicies.None &&
                    !string.IsNullOrEmpty(identityPolicy.SecurityPolicyUri);
            }
        }
        /// <summary>
        /// Validates the ServerCertificate ApplicationUri to match the ApplicationUri of the Endpoint for an open call (Spec Part 4 5.4.1)
        /// </summary>
        private void ValidateServerCertificateApplicationUri(
            X509Certificate2 serverCertificate)
        {
            string applicationUri = m_endpoint?.Description?.Server?.ApplicationUri;
            //check is only neccessary if the ApplicatioUri is specified for the Endpoint
            if (string.IsNullOrEmpty(applicationUri))
            {
                throw ServiceResultException.Create(
                    StatusCodes.BadSecurityChecksFailed,
                    "No ApplicationUri is specified for the server in the EndpointDescription.");
            }
            string certificateApplicationUri = X509Utils.GetApplicationUriFromCertificate(serverCertificate);
            if (!string.Equals(certificateApplicationUri, applicationUri, StringComparison.Ordinal))
            {
                throw ServiceResultException.Create(
                    StatusCodes.BadSecurityChecksFailed,
                    "Server did not return a Certificate matching the ApplicationUri specified in the EndpointDescription.");
            }
        }

        private void BuildCertificateData(out byte[] clientCertificateData, out byte[] clientCertificateChainData)
        {
            // send the application instance certificate for the client.
            clientCertificateData = (m_instanceCertificate?.RawData);
            clientCertificateChainData = null;

            if (m_instanceCertificateChain != null && m_instanceCertificateChain.Count > 0 &&
                m_configuration.SecurityConfiguration.SendCertificateChain)
            {
                var clientCertificateChain = new List<byte>();

                for (int i = 0; i < m_instanceCertificateChain.Count; i++)
                {
                    clientCertificateChain.AddRange(m_instanceCertificateChain[i].RawData);
                }

                clientCertificateChainData = clientCertificateChain.ToArray();
            }
        }

        /// <summary>
        /// Validates the server certificate returned.
        /// </summary>
        private void ValidateServerCertificateData(byte[] serverCertificateData)
        {
            if (serverCertificateData != null &&
                m_endpoint.Description.ServerCertificate != null &&
                !Utils.IsEqual(serverCertificateData, m_endpoint.Description.ServerCertificate))
            {
                try
                {
                    // verify for certificate chain in endpoint.
                    X509Certificate2Collection serverCertificateChain = Utils.ParseCertificateChainBlob(m_endpoint.Description.ServerCertificate);

                    if (serverCertificateChain.Count > 0 && !Utils.IsEqual(serverCertificateData, serverCertificateChain[0].RawData))
                    {
                        throw ServiceResultException.Create(
                                    StatusCodes.BadCertificateInvalid,
                                    "Server did not return the certificate used to create the secure channel.");
                    }
                }
                catch (Exception)
                {
                    throw ServiceResultException.Create(
                            StatusCodes.BadCertificateInvalid,
                            "Server did not return the certificate used to create the secure channel.");
                }
            }
        }

        /// <summary>
        /// Validates the server signature created with the client nonce.
        /// </summary>
        private void ValidateServerSignature(X509Certificate2 serverCertificate, SignatureData serverSignature,
            byte[] clientCertificateData, byte[] clientCertificateChainData, byte[] clientNonce)
        {
            if (serverSignature == null || serverSignature.Signature == null)
            {
                Utils.LogInfo("Server signature is null or empty.");

                //throw ServiceResultException.Create(
                //    StatusCodes.BadSecurityChecksFailed,
                //    "Server signature is null or empty.");
            }

            // validate the server's signature.
            byte[] dataToSign = Utils.Append(clientCertificateData, clientNonce);

            if (!SecurityPolicies.Verify(serverCertificate, m_endpoint.Description.SecurityPolicyUri, dataToSign, serverSignature))
            {
                // validate the signature with complete chain if the check with leaf certificate failed.
                if (clientCertificateChainData != null)
                {
                    dataToSign = Utils.Append(clientCertificateChainData, clientNonce);

                    if (!SecurityPolicies.Verify(serverCertificate, m_endpoint.Description.SecurityPolicyUri, dataToSign, serverSignature))
                    {
                        throw ServiceResultException.Create(
                            StatusCodes.BadApplicationSignatureInvalid,
                            "Server did not provide a correct signature for the nonce data provided by the client.");
                    }
                }
                else
                {
                    throw ServiceResultException.Create(
                       StatusCodes.BadApplicationSignatureInvalid,
                       "Server did not provide a correct signature for the nonce data provided by the client.");
                }
            }
        }

        /// <summary>
        /// Validates the server endpoints returned.
        /// </summary>
        private void ValidateServerEndpoints(EndpointDescriptionCollection serverEndpoints)
        {
            if (m_discoveryServerEndpoints != null && m_discoveryServerEndpoints.Count > 0)
            {
                // Compare EndpointDescriptions returned at GetEndpoints with values returned at CreateSession
                EndpointDescriptionCollection expectedServerEndpoints = null;

                if (serverEndpoints != null &&
                    m_discoveryProfileUris != null && m_discoveryProfileUris.Count > 0)
                {
                    // Select EndpointDescriptions with a transportProfileUri that matches the
                    // profileUris specified in the original GetEndpoints() request.
                    expectedServerEndpoints = new EndpointDescriptionCollection();

                    foreach (EndpointDescription serverEndpoint in serverEndpoints)
                    {
                        if (m_discoveryProfileUris.Contains(serverEndpoint.TransportProfileUri))
                        {
                            expectedServerEndpoints.Add(serverEndpoint);
                        }
                    }
                }
                else
                {
                    expectedServerEndpoints = serverEndpoints;
                }

                if (expectedServerEndpoints == null ||
                    m_discoveryServerEndpoints.Count != expectedServerEndpoints.Count)
                {
                    throw ServiceResultException.Create(
                        StatusCodes.BadSecurityChecksFailed,
                        "Server did not return a number of ServerEndpoints that matches the one from GetEndpoints.");
                }

                for (int ii = 0; ii < expectedServerEndpoints.Count; ii++)
                {
                    EndpointDescription serverEndpoint = expectedServerEndpoints[ii];
                    EndpointDescription expectedServerEndpoint = m_discoveryServerEndpoints[ii];

                    if (serverEndpoint.SecurityMode != expectedServerEndpoint.SecurityMode ||
                        serverEndpoint.SecurityPolicyUri != expectedServerEndpoint.SecurityPolicyUri ||
                        serverEndpoint.TransportProfileUri != expectedServerEndpoint.TransportProfileUri ||
                        serverEndpoint.SecurityLevel != expectedServerEndpoint.SecurityLevel)
                    {
                        throw ServiceResultException.Create(
                            StatusCodes.BadSecurityChecksFailed,
                            "The list of ServerEndpoints returned at CreateSession does not match the list from GetEndpoints.");
                    }

                    if (serverEndpoint.UserIdentityTokens.Count != expectedServerEndpoint.UserIdentityTokens.Count)
                    {
                        throw ServiceResultException.Create(
                            StatusCodes.BadSecurityChecksFailed,
                            "The list of ServerEndpoints returned at CreateSession does not match the one from GetEndpoints.");
                    }

                    for (int jj = 0; jj < serverEndpoint.UserIdentityTokens.Count; jj++)
                    {
                        if (!serverEndpoint.UserIdentityTokens[jj].IsEqual(expectedServerEndpoint.UserIdentityTokens[jj]))
                        {
                            throw ServiceResultException.Create(
                            StatusCodes.BadSecurityChecksFailed,
                            "The list of ServerEndpoints returned at CreateSession does not match the one from GetEndpoints.");
                        }
                    }
                }
            }

            // find the matching description (TBD - check domains against certificate).
            bool found = false;

            EndpointDescription foundDescription = FindMatchingDescription(serverEndpoints, m_endpoint.Description, true);
            if (foundDescription != null)
            {
                found = true;
                // ensure endpoint has up to date information.
                UpdateDescription(m_endpoint.Description, foundDescription);
            }
            else
            {
                foundDescription = FindMatchingDescription(serverEndpoints, m_endpoint.Description, false);
                if (foundDescription != null)
                {
                    found = true;
                    // ensure endpoint has up to date information.
                    UpdateDescription(m_endpoint.Description, foundDescription);
                }
            }

            // could be a security risk.
            if (!found)
            {
                throw ServiceResultException.Create(
                    StatusCodes.BadSecurityChecksFailed,
                    "Server did not return an EndpointDescription that matched the one used to create the secure channel.");
            }
        }

        /// <summary>
        /// Find and return matching application description
        /// </summary>
        /// <param name="endpointDescriptions">The descriptions to search through</param>
        /// <param name="match">The description to match</param>
        /// <param name="matchPort">Match criteria includes port</param>
        /// <returns>Matching description or null if no description is matching</returns>
        private EndpointDescription FindMatchingDescription(EndpointDescriptionCollection endpointDescriptions,
            EndpointDescription match,
            bool matchPort)
        {
            Uri expectedUrl = Utils.ParseUri(match.EndpointUrl);
            for (int ii = 0; ii < endpointDescriptions.Count; ii++)
            {
                EndpointDescription serverEndpoint = endpointDescriptions[ii];
                Uri actualUrl = Utils.ParseUri(serverEndpoint.EndpointUrl);

                if (actualUrl != null &&
                    actualUrl.Scheme == expectedUrl.Scheme &&
                    (!matchPort || actualUrl.Port == expectedUrl.Port) && serverEndpoint.SecurityPolicyUri == m_endpoint.Description.SecurityPolicyUri && serverEndpoint.SecurityMode == m_endpoint.Description.SecurityMode)
                {
                    return serverEndpoint;
                }
            }

            return null;
        }

        /// <summary>
        /// Update the target description from the source description
        /// </summary>
        /// <param name="target"></param>
        /// <param name="source"></param>
        private static void UpdateDescription(EndpointDescription target, EndpointDescription source)
        {
            target.Server.ApplicationName = source.Server.ApplicationName;
            target.Server.ApplicationUri = source.Server.ApplicationUri;
            target.Server.ApplicationType = source.Server.ApplicationType;
            target.Server.ProductUri = source.Server.ProductUri;
            target.TransportProfileUri = source.TransportProfileUri;
            target.UserIdentityTokens = source.UserIdentityTokens;
        }

        /// <summary>
        /// Helper to prepare the reconnect channel
        /// and signature data before activate.
        /// </summary>
        private IAsyncResult PrepareReconnectBeginActivate(
            ITransportWaitingConnection connection,
            ITransportChannel transportChannel
            )
        {
            Utils.LogInfo("Session RECONNECT {0} starting.", SessionId);

            // create the client signature.
            byte[] dataToSign = Utils.Append(m_serverCertificate?.RawData, m_serverNonce);
            EndpointDescription endpoint = m_endpoint.Description;
            SignatureData clientSignature = SecurityPolicies.Sign(m_instanceCertificate, endpoint.SecurityPolicyUri, dataToSign);

            // check that the user identity is supported by the endpoint.
            UserTokenPolicy identityPolicy = endpoint.FindUserTokenPolicy(
                m_identity.TokenType,
                m_identity.IssuedTokenType,
                endpoint.SecurityPolicyUri);

            if (identityPolicy == null)
            {
                Utils.LogError("Reconnect: Endpoint does not support the user identity type provided.");

                throw ServiceResultException.Create(
                    StatusCodes.BadUserAccessDenied,
                    "Endpoint does not support the user identity type provided.");
            }

            // select the security policy for the user token.
            string tokenSecurityPolicyUri = identityPolicy.SecurityPolicyUri;

            if (string.IsNullOrEmpty(tokenSecurityPolicyUri))
            {
                tokenSecurityPolicyUri = endpoint.SecurityPolicyUri;
            }
            m_userTokenSecurityPolicyUri = tokenSecurityPolicyUri;

            // need to refresh the identity (reprompt for password, refresh token).
            if (m_RenewUserIdentity != null)
            {
                m_identity = m_RenewUserIdentity(this, m_identity);
            }

            // validate server nonce and security parameters for user identity.
            ValidateServerNonce(
                m_identity,
                m_serverNonce,
                tokenSecurityPolicyUri,
                m_previousServerNonce,
                m_endpoint.Description.SecurityMode);

            // sign data with user token.
            UserIdentityToken identityToken = m_identity.GetIdentityToken();
            identityToken.PolicyId = identityPolicy.PolicyId;
            SignatureData userTokenSignature = identityToken.Sign(dataToSign, tokenSecurityPolicyUri);

            // encrypt token.
            identityToken.Encrypt(
                m_serverCertificate,
                m_serverNonce,
                m_userTokenSecurityPolicyUri,
                m_eccServerEphemeralKey,
                m_instanceCertificate,
                m_instanceCertificateChain,
                m_endpoint.Description.SecurityMode != MessageSecurityMode.None);

            // send the software certificates assigned to the client.
            SignedSoftwareCertificateCollection clientSoftwareCertificates = GetSoftwareCertificates();

            Utils.LogInfo("Session REPLACING channel for {0}.", SessionId);

            if (connection != null)
            {
                ITransportChannel channel = NullableTransportChannel;

                // check if the channel supports reconnect.
                if (channel != null && (channel.SupportedFeatures & TransportChannelFeatures.Reconnect) != 0)
                {
                    channel.Reconnect(connection);
                }
                else
                {
                    // initialize the channel which will be created with the server.
                    channel = SessionChannel.Create(
                        m_configuration,
                        connection,
                        m_endpoint.Description,
                        m_endpoint.Configuration,
                        m_instanceCertificate,
                        m_configuration.SecurityConfiguration.SendCertificateChain ? m_instanceCertificateChain : null,
                        MessageContext);

                    // disposes the existing channel.
                    TransportChannel = channel;
                }
            }
            else if (transportChannel != null)
            {
                TransportChannel = transportChannel;
            }
            else
            {
                ITransportChannel channel = NullableTransportChannel;

                // check if the channel supports reconnect.
                if (channel != null && (channel.SupportedFeatures & TransportChannelFeatures.Reconnect) != 0)
                {
                    channel.Reconnect();
                }
                else
                {
                    // initialize the channel which will be created with the server.
                    channel = SessionChannel.Create(
                        m_configuration,
                        m_endpoint.Description,
                        m_endpoint.Configuration,
                        m_instanceCertificate,
                        m_configuration.SecurityConfiguration.SendCertificateChain ? m_instanceCertificateChain : null,
                        MessageContext);

                    // disposes the existing channel.
                    TransportChannel = channel;
                }
            }

            Utils.LogInfo("Session RE-ACTIVATING {0}.", SessionId);

            var header = new RequestHeader() { TimeoutHint = kReconnectTimeout };
            return BeginActivateSession(
                header,
                clientSignature,
                null,
                m_preferredLocales,
                new ExtensionObject(identityToken),
                userTokenSignature,
                null,
                null);
        }

        /// <summary>
        /// Process Republish error response.
        /// </summary>
        /// <param name="e">The exception that occurred during the republish operation.</param>
        /// <param name="subscriptionId">The subscription Id for which the republish was requested. </param>
        /// <param name="sequenceNumber">The sequencenumber for which the republish was requested.</param>
        private (bool, ServiceResult) ProcessRepublishResponseError(Exception e, uint subscriptionId, uint sequenceNumber)
        {
            var error = new ServiceResult(e);

            bool result = true;
            switch (error.StatusCode.Code)
            {
                case StatusCodes.BadSubscriptionIdInvalid:
                case StatusCodes.BadMessageNotAvailable:
                    Utils.LogWarning("Message {0}-{1} no longer available.", subscriptionId, sequenceNumber);
                    break;

                // if encoding limits are exceeded, the issue is logged and
                // the published data is acknowledged to prevent the endless republish loop.
                case StatusCodes.BadEncodingLimitsExceeded:
                    Utils.LogError(e, "Message {0}-{1} exceeded size limits, ignored.", subscriptionId, sequenceNumber);
                    lock (m_acknowledgementsToSendLock)
                    {
                        AddAcknowledgementToSend(m_acknowledgementsToSend, subscriptionId, sequenceNumber);
                    }
                    break;

                default:
                    result = false;
                    Utils.LogError(e, "Unexpected error sending republish request.");
                    break;
            }

            PublishErrorEventHandler callback = m_PublishError;

            // raise an error event.
            if (callback != null)
            {
                try
                {
                    var args = new PublishErrorEventArgs(
                        error,
                        subscriptionId,
                        sequenceNumber);

                    callback(this, args);
                }
                catch (Exception e2)
                {
                    Utils.LogError(e2, "Session: Unexpected error invoking PublishErrorCallback.");
                }
            }

            return (result, error);
        }

        /// <summary>
        /// If available, returns the current nonce or null.
        /// </summary>
        private byte[] GetCurrentTokenServerNonce()
        {
            ChannelToken currentToken = NullableTransportChannel?.CurrentToken;
            return currentToken?.ServerNonce;
        }

        /// <summary>
        /// Handles the validation of server software certificates and application callback.
        /// </summary>
        private void HandleSignedSoftwareCertificates(SignedSoftwareCertificateCollection serverSoftwareCertificates)
        {
            // get a validator to check certificates provided by server.
            CertificateValidator validator = m_configuration.CertificateValidator;

            // validate software certificates.
            var softwareCertificates = new List<SoftwareCertificate>();

            foreach (SignedSoftwareCertificate signedCertificate in serverSoftwareCertificates)
            {
                SoftwareCertificate softwareCertificate = null;

                ServiceResult result = SoftwareCertificate.Validate(
                    validator,
                    signedCertificate.CertificateData,
                    out softwareCertificate);

                if (ServiceResult.IsBad(result))
                {
                    OnSoftwareCertificateError(signedCertificate, result);
                }

                softwareCertificates.Add(softwareCertificate);
            }

            // check if software certificates meet application requirements.
            ValidateSoftwareCertificates(softwareCertificates);
        }

        /// <summary>
        /// Processes the response from a publish request.
        /// </summary>
        private void ProcessPublishResponse(
            ResponseHeader responseHeader,
            uint subscriptionId,
            UInt32Collection availableSequenceNumbers,
            bool moreNotifications,
            NotificationMessage notificationMessage)
        {
            Subscription subscription = null;

            // send notification that the server is alive.
            OnKeepAlive(m_serverState, responseHeader.Timestamp);

            // collect the current set of acknowledgements.
            lock (m_acknowledgementsToSendLock)
            {
                // clear out acknowledgements for messages that the server does not have any more.
                var acknowledgementsToSend = new SubscriptionAcknowledgementCollection();

                uint latestSequenceNumberToSend = 0;

                // create an acknowledgement to be sent back to the server.
                if (notificationMessage.NotificationData.Count > 0)
                {
                    AddAcknowledgementToSend(acknowledgementsToSend, subscriptionId, notificationMessage.SequenceNumber);
                    UpdateLatestSequenceNumberToSend(ref latestSequenceNumberToSend, notificationMessage.SequenceNumber);
                    _ = availableSequenceNumbers?.Remove(notificationMessage.SequenceNumber);
                }

                // match an acknowledgement to be sent back to the server.
                for (int ii = 0; ii < m_acknowledgementsToSend.Count; ii++)
                {
                    SubscriptionAcknowledgement acknowledgement = m_acknowledgementsToSend[ii];

                    if (acknowledgement.SubscriptionId != subscriptionId)
                    {
                        acknowledgementsToSend.Add(acknowledgement);
                    }
                    else if (availableSequenceNumbers == null ||
                        availableSequenceNumbers.Remove(acknowledgement.SequenceNumber))
                    {
                        acknowledgementsToSend.Add(acknowledgement);
                        UpdateLatestSequenceNumberToSend(ref latestSequenceNumberToSend, acknowledgement.SequenceNumber);
                    }
                    // a publish response may by processed out of order,
                    // allow for a tolerance until the sequence number is removed.
                    else if (Math.Abs((int)(acknowledgement.SequenceNumber - latestSequenceNumberToSend)) < kPublishRequestSequenceNumberOutOfOrderThreshold)
                    {
                        acknowledgementsToSend.Add(acknowledgement);
                    }
                    else
                    {
                        Utils.LogWarning("SessionId {0}, SubscriptionId {1}, Sequence number={2} was not received in the available sequence numbers.", SessionId, subscriptionId, acknowledgement.SequenceNumber);
                    }
                }

                // Check for outdated sequence numbers. May have been not acked due to a network glitch.
                if (latestSequenceNumberToSend != 0 && availableSequenceNumbers?.Count > 0)
                {
                    foreach (uint sequenceNumber in availableSequenceNumbers)
                    {
                        if ((int)(latestSequenceNumberToSend - sequenceNumber) > kPublishRequestSequenceNumberOutdatedThreshold)
                        {
                            AddAcknowledgementToSend(acknowledgementsToSend, subscriptionId, sequenceNumber);
                            Utils.LogWarning("SessionId {0}, SubscriptionId {1}, Sequence number={2} was outdated, acknowledged.", SessionId, subscriptionId, sequenceNumber);
                        }
                    }
                }

#if DEBUG_SEQUENTIALPUBLISHING
                // Checks for debug info only.
                // Once more than a single publish request is queued, the checks are invalid
                // because a publish response may not include the latest ack information yet.

                uint lastSentSequenceNumber = 0;
                if (availableSequenceNumbers != null)
                {
                    foreach (uint availableSequenceNumber in availableSequenceNumbers)
                    {
                        if (m_latestAcknowledgementsSent.ContainsKey(subscriptionId))
                        {
                            lastSentSequenceNumber = m_latestAcknowledgementsSent[subscriptionId];
                            // If the last sent sequence number is uint.Max do not display the warning; the counter rolled over
                            // If the last sent sequence number is greater or equal to the available sequence number (returned by the publish),
                            // a warning must be logged.
                            if (((lastSentSequenceNumber >= availableSequenceNumber) && (lastSentSequenceNumber != uint.MaxValue)) ||
                                (lastSentSequenceNumber == availableSequenceNumber) && (lastSentSequenceNumber == uint.MaxValue))
                            {
                                Utils.LogWarning("Received sequence number which was already acknowledged={0}", availableSequenceNumber);
                            }
                        }
                    }
                }

                if (m_latestAcknowledgementsSent.ContainsKey(subscriptionId))
                {
                    lastSentSequenceNumber = m_latestAcknowledgementsSent[subscriptionId];

                    // If the last sent sequence number is uint.Max do not display the warning; the counter rolled over
                    // If the last sent sequence number is greater or equal to the notificationMessage's sequence number (returned by the publish),
                    // a warning must be logged.
                    if (((lastSentSequenceNumber >= notificationMessage.SequenceNumber) && (lastSentSequenceNumber != uint.MaxValue)) || (lastSentSequenceNumber == notificationMessage.SequenceNumber) && (lastSentSequenceNumber == uint.MaxValue))
                    {
                        Utils.LogWarning("Received sequence number which was already acknowledged={0}", notificationMessage.SequenceNumber);
                    }
                }
#endif

                m_acknowledgementsToSend = acknowledgementsToSend;

                if (notificationMessage.IsEmpty)
                {
                    Utils.LogTrace("Empty notification message received for SessionId {0} with PublishTime {1}", SessionId, notificationMessage.PublishTime.ToLocalTime());
                }
            }

            lock (SyncRoot)
            {
                // find the subscription.
                foreach (Subscription current in m_subscriptions)
                {
                    if (current.Id == subscriptionId)
                    {
                        subscription = current;
                        break;
                    }
                }
            }

            // ignore messages with a subscription that has been deleted.
            if (subscription != null)
            {
#if DEBUG
                // Validate publish time and reject old values.
                if (notificationMessage.PublishTime.AddMilliseconds(subscription.CurrentPublishingInterval * subscription.CurrentLifetimeCount) < DateTime.UtcNow)
                {
                    Utils.LogTrace("PublishTime {0} in publish response is too old for SubscriptionId {1}.", notificationMessage.PublishTime.ToLocalTime(), subscription.Id);
                }

                // Validate publish time and reject old values.
                if (notificationMessage.PublishTime > DateTime.UtcNow.AddMilliseconds(subscription.CurrentPublishingInterval * subscription.CurrentLifetimeCount))
                {
                    Utils.LogTrace("PublishTime {0} in publish response is newer than actual time for SubscriptionId {1}.", notificationMessage.PublishTime.ToLocalTime(), subscription.Id);
                }
#endif
                // save the information that more notifications are expected
                notificationMessage.MoreNotifications = moreNotifications;

                // save the string table that came with the notification.
                notificationMessage.StringTable = responseHeader.StringTable;

                // update subscription cache.
                subscription.SaveMessageInCache(availableSequenceNumbers, notificationMessage);

                // raise the notification.
                NotificationEventHandler publishEventHandler = m_Publish;
                if (publishEventHandler != null)
                {
                    var args = new NotificationEventArgs(subscription, notificationMessage, responseHeader.StringTable);

                    Task.Run(() => OnRaisePublishNotification(publishEventHandler, args));
                }
            }
            else if (m_deleteSubscriptionsOnClose && !m_reconnecting)
            {
                // Delete abandoned subscription from server.
                Utils.LogWarning("Received Publish Response for Unknown SubscriptionId={0}. Deleting abandoned subscription from server.", subscriptionId);

                Task.Run(() => DeleteSubscription(subscriptionId));
            }
            else
            {
                // Do not delete publish requests of stale subscriptions
                Utils.LogWarning("Received Publish Response for Unknown SubscriptionId={0}. Ignored.", subscriptionId);
            }
        }

        /// <summary>
        /// Recreate the subscriptions in a reconnected session.
        /// Uses Transfer service if <see cref="TransferSubscriptionsOnReconnect"/> is set to <c>true</c>.
        /// </summary>
        /// <param name="subscriptionsTemplate">The template for the subscriptions.</param>
        private void RecreateSubscriptions(IEnumerable<Subscription> subscriptionsTemplate)
        {
            bool transferred = false;
            if (TransferSubscriptionsOnReconnect)
            {
                try
                {
                    transferred = TransferSubscriptions(new SubscriptionCollection(subscriptionsTemplate), false);
                }
                catch (ServiceResultException sre)
                {
                    if (sre.StatusCode == StatusCodes.BadServiceUnsupported)
                    {
                        TransferSubscriptionsOnReconnect = false;
                        Utils.LogWarning("Transfer subscription unsupported, TransferSubscriptionsOnReconnect set to false.");
                    }
                    else
                    {
                        Utils.LogError(sre, "Transfer subscriptions failed.");
                    }
                }
                catch (Exception ex)
                {
                    Utils.LogError(ex, "Unexpected Transfer subscriptions error.");
                }
            }

            if (!transferred)
            {
                // Create the subscriptions which were not transferred.
                foreach (Subscription subscription in Subscriptions)
                {
                    if (!subscription.Created)
                    {
                        subscription.Create();
                    }
                }
            }
        }

        /// <summary>
        /// Raises an event indicating that publish has returned a notification.
        /// </summary>
        private void OnRaisePublishNotification(NotificationEventHandler callback, NotificationEventArgs args)
        {
            try
            {
                if (callback != null && args.Subscription.Id != 0)
                {
                    callback(this, args);
                }
            }
            catch (Exception e)
            {
                Utils.LogError(e, "Session: Unexpected error while raising Notification event.");
            }
        }

        /// <summary>
        /// Invokes a DeleteSubscriptions call for the specified subscriptionId.
        /// </summary>
        private void DeleteSubscription(uint subscriptionId)
        {
            try
            {
                Utils.LogInfo("Deleting server subscription for SubscriptionId={0}", subscriptionId);

                // delete the subscription.
                UInt32Collection subscriptionIds = new uint[] { subscriptionId };

                StatusCodeCollection results;
                DiagnosticInfoCollection diagnosticInfos;

                ResponseHeader responseHeader = DeleteSubscriptions(
                    null,
                    subscriptionIds,
                    out results,
                    out diagnosticInfos);

                // validate response.
                ClientBase.ValidateResponse(results, subscriptionIds);
                ClientBase.ValidateDiagnosticInfos(diagnosticInfos, subscriptionIds);

                if (StatusCode.IsBad(results[0]))
                {
                    throw new ServiceResultException(ClientBase.GetResult(results[0], 0, diagnosticInfos, responseHeader));
                }
            }
            catch (Exception e)
            {
                Utils.LogError(e, "Session: Unexpected error while deleting subscription for SubscriptionId={0}.", subscriptionId);
            }
        }

        /// <summary>
        /// Asynchronously load instance certificate
        /// </summary>
        /// <param name="clientCertificate"></param>
        /// <returns></returns>
        private async Task LoadInstanceCertificateAsync(X509Certificate2 clientCertificate)
        {
            if (m_endpoint.Description.SecurityPolicyUri != SecurityPolicies.None)
            {
                if (clientCertificate == null)
                {
                    m_instanceCertificate = await LoadCertificateAsync(m_configuration, m_endpoint.Description.SecurityPolicyUri).ConfigureAwait(false);
                    if (m_instanceCertificate == null)
                    {
                        throw new ServiceResultException(
                            StatusCodes.BadConfigurationError,
                            "The client configuration does not specify an application instance certificate.");
                    }
                }
                else
                {
                    // update client certificate.
                    m_instanceCertificate = clientCertificate;
                }

                // check for private key.
                if (!m_instanceCertificate.HasPrivateKey)
                {
                    throw ServiceResultException.Create(
                        StatusCodes.BadConfigurationError,
                        "No private key for the application instance certificate. Subject={0}, Thumbprint={1}.",
                        m_instanceCertificate.Subject,
                        m_instanceCertificate.Thumbprint);
                }

                // load certificate chain.
                m_instanceCertificateChain = await LoadCertificateChainAsync(m_configuration, m_instanceCertificate).ConfigureAwait(false);
            }
        }

        /// <summary>
        /// Load certificate for connection.
        /// </summary>
        private static async Task<X509Certificate2> LoadCertificateAsync(ApplicationConfiguration configuration, string securityProfile)
        {
            X509Certificate2 clientCertificate =
                await configuration.SecurityConfiguration.FindApplicationCertificateAsync(securityProfile, true).ConfigureAwait(false);

            if (clientCertificate == null)
            {
                throw ServiceResultException.Create(StatusCodes.BadConfigurationError,
                    "ApplicationCertificate for the security profile {0} cannot be found.",
                    securityProfile);
            }

            return clientCertificate;
        }

        /// <summary>
        /// Load certificate chain for connection.
        /// </summary>
        private static async Task<X509Certificate2Collection> LoadCertificateChainAsync(ApplicationConfiguration configuration, X509Certificate2 clientCertificate)
        {
            X509Certificate2Collection clientCertificateChain = null;
            // load certificate chain.
            if (configuration.SecurityConfiguration.SendCertificateChain)
            {
                clientCertificateChain = new X509Certificate2Collection(clientCertificate);
<<<<<<< HEAD
                var issuers = new List<CertificateIdentifier>();
                await configuration.CertificateValidator.GetIssuers(clientCertificate, issuers).ConfigureAwait(false);
=======
                List<CertificateIdentifier> issuers = new List<CertificateIdentifier>();
                await configuration.CertificateValidator.GetIssuersAsync(clientCertificate, issuers).ConfigureAwait(false);
>>>>>>> 1cce7686

                for (int i = 0; i < issuers.Count; i++)
                {
                    clientCertificateChain.Add(issuers[i].Certificate);
                }
            }
            return clientCertificateChain;
        }

        private void AddAcknowledgementToSend(SubscriptionAcknowledgementCollection acknowledgementsToSend, uint subscriptionId, uint sequenceNumber)
        {
            if (acknowledgementsToSend == null)
            {
                throw new ArgumentNullException(nameof(acknowledgementsToSend));
            }

            Debug.Assert(Monitor.IsEntered(m_acknowledgementsToSendLock));

            var acknowledgement = new SubscriptionAcknowledgement {
                SubscriptionId = subscriptionId,
                SequenceNumber = sequenceNumber
            };

            acknowledgementsToSend.Add(acknowledgement);
        }

        /// <summary>
        /// Returns true if the Bad_TooManyPublishRequests limit
        /// has not been reached.
        /// </summary>
        /// <param name="requestCount">The actual number of publish requests.</param>
        /// <returns>If the publish request limit was reached.</returns>
        private bool BelowPublishRequestLimit(int requestCount)
        {
            return (m_tooManyPublishRequests == 0) ||
                (requestCount < m_tooManyPublishRequests);
        }

        /// <summary>
        /// Returns the desired number of active publish request that should be used.
        /// </summary>
        /// <remarks>
        /// Returns 0 if there are no subscriptions.
        /// </remarks>
        /// <param name="createdOnly">False if call when re-queuing.</param>
        /// <returns>The number of desired publish requests for the session.</returns>
        protected virtual int GetDesiredPublishRequestCount(bool createdOnly)
        {
            lock (SyncRoot)
            {
                if (m_subscriptions.Count == 0)
                {
                    return 0;
                }

                int publishCount;

                if (createdOnly)
                {
                    int count = 0;
                    foreach (Subscription subscription in m_subscriptions)
                    {
                        if (subscription.Created)
                        {
                            count++;
                        }
                    }

                    if (count == 0)
                    {
                        return 0;
                    }
                    publishCount = count;
                }
                else
                {
                    publishCount = m_subscriptions.Count;
                }

                //
                // If a dynamic limit was set because of badTooManyPublishRequest error.
                // limit the number of publish requests to this value.
                //
                if (m_tooManyPublishRequests > 0 && publishCount > m_tooManyPublishRequests)
                {
                    publishCount = m_tooManyPublishRequests;
                }

                //
                // Limit resulting to a number between min and max request count.
                // If max is below min, we honor the min publish request count.
                // See return from MinPublishRequestCount property which the max of both.
                //
                if (publishCount > m_maxPublishRequestCount)
                {
                    publishCount = m_maxPublishRequestCount;
                }
                if (publishCount < m_minPublishRequestCount)
                {
                    publishCount = m_minPublishRequestCount;
                }
                return publishCount;
            }
        }

        /// <summary>
        /// Creates resend data call requests for the subscriptions.
        /// </summary>
        /// <param name="subscriptions">The subscriptions to call resend data.</param>
        private static CallMethodRequestCollection CreateCallRequestsForResendData(IEnumerable<Subscription> subscriptions)
        {
            var requests = new CallMethodRequestCollection();

            foreach (Subscription subscription in subscriptions)
            {
                var inputArguments = new VariantCollection {
                    new Variant(subscription.Id)
                };

                var request = new CallMethodRequest {
                    ObjectId = ObjectIds.Server,
                    MethodId = MethodIds.Server_ResendData,
                    InputArguments = inputArguments
                };

                requests.Add(request);
            }
            return requests;
        }

        /// <summary>
        /// Creates and validates the subscription ids for a transfer.
        /// </summary>
        /// <param name="subscriptions">The subscriptions to transfer.</param>
        /// <returns>The subscription ids for the transfer.</returns>
        /// <exception cref="ServiceResultException">Thrown if a subscription is in invalid state.</exception>
        private UInt32Collection CreateSubscriptionIdsForTransfer(SubscriptionCollection subscriptions)
        {
            var subscriptionIds = new UInt32Collection();
            lock (SyncRoot)
            {
                foreach (Subscription subscription in subscriptions)
                {
                    if (subscription.Created && SessionId.Equals(subscription.Session.SessionId))
                    {
                        throw new ServiceResultException(StatusCodes.BadInvalidState, Utils.Format("The subscriptionId {0} is already created.", subscription.Id));
                    }
                    if (subscription.TransferId == 0)
                    {
                        throw new ServiceResultException(StatusCodes.BadInvalidState, Utils.Format("A subscription can not be transferred due to missing transfer Id."));
                    }
                    subscriptionIds.Add(subscription.TransferId);
                }
            }
            return subscriptionIds;
        }

        /// <summary>
        /// Indicates that the session configuration has changed.
        /// </summary>
        private void IndicateSessionConfigurationChanged()
        {
            try
            {
                m_SessionConfigurationChanged?.Invoke(this, EventArgs.Empty);
            }
            catch (Exception e)
            {
                Utils.Trace(e, "Unexpected error calling SessionConfigurationChanged event handler.");
            }
        }

        /// <summary>
        /// Helper to update the latest sequence number to send.
        /// Handles wrap around of sequence numbers.
        /// </summary>
        private static void UpdateLatestSequenceNumberToSend(ref uint latestSequenceNumberToSend, uint sequenceNumber)
        {
            // Handle wrap around with subtraction and test result is int.
            // Assume sequence numbers to ack do not differ by more than uint.Max / 2
            if (latestSequenceNumberToSend == 0 || ((int)(sequenceNumber - latestSequenceNumberToSend)) > 0)
            {
                latestSequenceNumberToSend = sequenceNumber;
            }
        }

        /// <summary>
        /// Creates a request header with additional parameters
        /// for the ecc user token security policy, if needed.
        /// </summary>
        private RequestHeader CreateRequestHeaderPerUserTokenPolicy(string identityTokenSecurityPolicyUri, string endpointSecurityPolicyUri)
        {
            var requestHeader = new RequestHeader();
            string userTokenSecurityPolicyUri = identityTokenSecurityPolicyUri;
            if (string.IsNullOrEmpty(userTokenSecurityPolicyUri))
            {
                userTokenSecurityPolicyUri = m_endpoint.Description.SecurityPolicyUri;
            }
            m_userTokenSecurityPolicyUri = userTokenSecurityPolicyUri;

            if (EccUtils.IsEccPolicy(userTokenSecurityPolicyUri))
            {
                var parameters = new AdditionalParametersType();
                parameters.Parameters.Add(new KeyValuePair() {
                    Key = "ECDHPolicyUri",
                    Value = userTokenSecurityPolicyUri
                });
                requestHeader.AdditionalHeader = new ExtensionObject(parameters);
            }

            return requestHeader;
        }
        #endregion

        #region Protected Methods
        /// <summary>
        /// Process the AdditionalHeader field of a ResponseHeader
        /// </summary>
        /// <param name="responseHeader"></param>
        /// <param name="serverCertificate"></param>
        /// <exception cref="ServiceResultException"></exception>
        protected virtual void ProcessResponseAdditionalHeader(ResponseHeader responseHeader, X509Certificate2 serverCertificate)
        {
            var parameters = ExtensionObject.ToEncodeable(responseHeader?.AdditionalHeader) as AdditionalParametersType;

            if (parameters != null)
            {
                foreach (KeyValuePair ii in parameters.Parameters)
                {
#if ECC_SUPPORT
                    if (ii.Key == "ECDHKey")
                    {
                        if (ii.Value.TypeInfo == TypeInfo.Scalars.StatusCode)
                        {
                            throw new ServiceResultException(
                                (uint)(StatusCode)ii.Value.Value,
                                "Server could not provide an ECDHKey. User authentication not possible.");
                        }

                        if (!(ExtensionObject.ToEncodeable(ii.Value.Value as ExtensionObject) is EphemeralKeyType key))
                        {
                            throw new ServiceResultException(
                                StatusCodes.BadDecodingError,
                                "Server did not provide a valid ECDHKey. User authentication not possible.");
                        }

                        if (!EccUtils.Verify(new ArraySegment<byte>(key.PublicKey), key.Signature, serverCertificate, m_userTokenSecurityPolicyUri))
                        {
                            throw new ServiceResultException(
                                StatusCodes.BadDecodingError,
                                "Could not verify signature on ECDHKey. User authentication not possible.");
                        }

                        m_eccServerEphemeralKey = Nonce.CreateNonce(m_userTokenSecurityPolicyUri, key.PublicKey);
                    }
#endif
                }
            }
        }
        #endregion

        #region Protected Fields
        /// <summary>
        /// The period for which the server will maintain the session if there is no communication from the client.
        /// </summary>
        protected double m_sessionTimeout;

        /// <summary>
        /// The locales that the server should use when returning localized text.
        /// </summary>
        protected StringCollection m_preferredLocales;

        /// <summary>
        /// The Application Configuration.
        /// </summary>
        protected ApplicationConfiguration m_configuration;

        /// <summary>
        /// The endpoint used to connect to the server.
        /// </summary>
        protected ConfiguredEndpoint m_endpoint;

        /// <summary>
        /// The Instance Certificate.
        /// </summary>
        protected X509Certificate2 m_instanceCertificate;

        /// <summary>
        /// The Instance Certificate Chain.
        /// </summary>
        protected X509Certificate2Collection m_instanceCertificateChain;

        /// <summary>
        /// If set to<c>true</c> then the domain in the certificate must match the endpoint used.
        /// </summary>
        protected bool m_checkDomain;

        /// <summary>
        /// The name assigned to the session.
        /// </summary>
        protected string m_sessionName;

        /// <summary>
        /// The user identity currently used for the session.
        /// </summary>
        protected IUserIdentity m_identity;

        /// <summary>
        /// Factor applied to the <see cref="m_keepAliveInterval"/> before <see cref="KeepAliveStopped"/> is set to true
        /// </summary>
        protected int m_keepAliveIntervalFactor = 1;

        /// <summary>
        /// Time in milliseconds added to <see cref="m_keepAliveInterval"/> before <see cref="KeepAliveStopped"/> is set to true
        /// </summary>
        protected int m_keepAliveGuardBand = 1000;
        #endregion

        #region Private Fields
        private ISessionFactory m_sessionFactory;
        private SubscriptionAcknowledgementCollection m_acknowledgementsToSend;
        private object m_acknowledgementsToSendLock;
#if DEBUG_SEQUENTIALPUBLISHING
        private Dictionary<uint, uint> m_latestAcknowledgementsSent;
#endif
        private List<Subscription> m_subscriptions;
        private Subscription m_defaultSubscription;
        private bool m_deleteSubscriptionsOnClose;
        private bool m_transferSubscriptionsOnReconnect;
        private uint m_maxRequestMessageSize;
        private NamespaceTable m_namespaceUris;
        private StringTable m_serverUris;
        private IEncodeableFactory m_factory;
        private SystemContext m_systemContext;
        private NodeCache m_nodeCache;
        private List<IUserIdentity> m_identityHistory;
        private object m_handle;
        private byte[] m_serverNonce;
        private byte[] m_previousServerNonce;
        private X509Certificate2 m_serverCertificate;
        private long m_publishCounter;
        private int m_tooManyPublishRequests;
        private long m_lastKeepAliveTime;
        private int m_lastKeepAliveTickCount;
        private StatusCode m_lastKeepAliveErrorStatusCode;
        private ServerState m_serverState;
        private int m_keepAliveInterval;
        private Timer m_keepAliveTimer;
        private long m_keepAliveCounter;
        private bool m_reconnecting;
        private SemaphoreSlim m_reconnectLock;
        private int m_minPublishRequestCount;
        private int m_maxPublishRequestCount;
        private LinkedList<AsyncRequestState> m_outstandingRequests;
        private string m_userTokenSecurityPolicyUri;
        private Nonce m_eccServerEphemeralKey;
        private readonly EndpointDescriptionCollection m_discoveryServerEndpoints;
        private readonly StringCollection m_discoveryProfileUris;
        private uint m_serverMaxContinuationPointsPerBrowse;
        private uint m_serverMaxByteStringLength;
        private ContinuationPointPolicy m_continuationPointPolicy
            = ContinuationPointPolicy.Default;

        private class AsyncRequestState
        {
            public uint RequestTypeId;
            public uint RequestId;
            public int TickCount;
            public IAsyncResult Result;
            public bool Defunct;
        }

        private event KeepAliveEventHandler m_KeepAlive;
        private event NotificationEventHandler m_Publish;
        private event PublishErrorEventHandler m_PublishError;
        private event PublishSequenceNumbersToAcknowledgeEventHandler m_PublishSequenceNumbersToAcknowledge;
        private event EventHandler m_SubscriptionsChanged;
        private event EventHandler m_SessionClosing;
        private event EventHandler m_SessionConfigurationChanged;
        #endregion
    }

    #region KeepAliveEventArgs Class
    /// <summary>
    /// The event arguments provided when a keep alive response arrives.
    /// </summary>
    public class KeepAliveEventArgs : EventArgs
    {
        #region Constructors
        /// <summary>
        /// Creates a new instance.
        /// </summary>
        public KeepAliveEventArgs(
            ServiceResult status,
            ServerState currentState,
            DateTime currentTime)
        {
            Status = status;
            CurrentState = currentState;
            CurrentTime = currentTime;
        }
        #endregion

        #region Public Properties
        /// <summary>
        /// Gets the status associated with the keep alive operation.
        /// </summary>
        public ServiceResult Status { get; }

        /// <summary>
        /// Gets the current server state.
        /// </summary>
        public ServerState CurrentState { get; }

        /// <summary>
        /// Gets the current server time.
        /// </summary>
        public DateTime CurrentTime { get; }

        /// <summary>
        /// Gets or sets a flag indicating whether the session should send another keep alive.
        /// </summary>
        public bool CancelKeepAlive { get; set; }

#endregion
    }
    #endregion

    #region NotificationEventArgs Class
    /// <summary>
    /// Represents the event arguments provided when a new notification message arrives.
    /// </summary>
    public class NotificationEventArgs : EventArgs
    {
        #region Constructors
        /// <summary>
        /// Creates a new instance.
        /// </summary>
        public NotificationEventArgs(
            Subscription subscription,
            NotificationMessage notificationMessage,
            IList<string> stringTable)
        {
            Subscription = subscription;
            NotificationMessage = notificationMessage;
            StringTable = stringTable;
        }
        #endregion

        #region Public Properties
        /// <summary>
        /// Gets the subscription that the notification applies to.
        /// </summary>
        public Subscription Subscription { get; }

        /// <summary>
        /// Gets the notification message.
        /// </summary>
        public NotificationMessage NotificationMessage { get; }

        /// <summary>
        /// Gets the string table returned with the notification message.
        /// </summary>
        public IList<string> StringTable { get; }

#endregion
    }
    #endregion

    #region PublishErrorEventArgs Class
    /// <summary>
    /// Represents the event arguments provided when a publish error occurs.
    /// </summary>
    public class PublishErrorEventArgs : EventArgs
    {
        #region Constructors
        /// <summary>
        /// Creates a new instance.
        /// </summary>
        public PublishErrorEventArgs(ServiceResult status)
        {
            Status = status;
        }

        /// <summary>
        /// Creates a new instance.
        /// </summary>
        internal PublishErrorEventArgs(ServiceResult status, uint subscriptionId, uint sequenceNumber)
        {
            Status = status;
            SubscriptionId = subscriptionId;
            SequenceNumber = sequenceNumber;
        }
        #endregion

        #region Public Properties
        /// <summary>
        /// Gets the status associated with the keep alive operation.
        /// </summary>
        public ServiceResult Status { get; }

        /// <summary>
        /// Gets the subscription with the message that could not be republished.
        /// </summary>
        public uint SubscriptionId { get; }

        /// <summary>
        /// Gets the sequence number for the message that could not be republished.
        /// </summary>
        public uint SequenceNumber { get; }

#endregion
    }
    #endregion

    #region PublishSequenceNumbersToAcknowledgeEventArgs Class
    /// <summary>
    /// Represents the event arguments provided when publish response
    /// sequence numbers are about to be ackknowledged with a publish request.
    /// </summary>
    /// <remarks>
    /// A callee can defer an acknowledge to the next publish request by
    /// moving the <see cref="SubscriptionAcknowledgement"/> to the deferred list.
    /// The callee can modify the list of acknowledgements to send, it is the
    /// responsibility of the caller to protect the lists for modifications.
    /// </remarks>
    public class PublishSequenceNumbersToAcknowledgeEventArgs : EventArgs
    {
        #region Constructors
        /// <summary>
        /// Creates a new instance.
        /// </summary>
        public PublishSequenceNumbersToAcknowledgeEventArgs(
            SubscriptionAcknowledgementCollection acknowledgementsToSend,
            SubscriptionAcknowledgementCollection deferredAcknowledgementsToSend)
        {
            AcknowledgementsToSend = acknowledgementsToSend;
            DeferredAcknowledgementsToSend = deferredAcknowledgementsToSend;
        }
        #endregion

        #region Public Properties
        /// <summary>
        /// The acknowledgements which are sent with the next publish request.
        /// </summary>
        /// <remarks>
        /// A client may also choose to remove an acknowledgement from this list to add it back
        /// to the list in a subsequent callback when the request is fully processed.
        /// </remarks>
        public SubscriptionAcknowledgementCollection AcknowledgementsToSend { get; }

        /// <summary>
        /// The deferred list of acknowledgements.
        /// </summary>
        /// <remarks>
        /// The callee can transfer an outstanding <see cref="SubscriptionAcknowledgement"/>
        /// to this list to defer the acknowledge of a sequence number to the next publish request.
        /// </remarks>
        public SubscriptionAcknowledgementCollection DeferredAcknowledgementsToSend { get; }

#endregion
    }
    #endregion
}<|MERGE_RESOLUTION|>--- conflicted
+++ resolved
@@ -6120,13 +6120,8 @@
             if (configuration.SecurityConfiguration.SendCertificateChain)
             {
                 clientCertificateChain = new X509Certificate2Collection(clientCertificate);
-<<<<<<< HEAD
-                var issuers = new List<CertificateIdentifier>();
-                await configuration.CertificateValidator.GetIssuers(clientCertificate, issuers).ConfigureAwait(false);
-=======
                 List<CertificateIdentifier> issuers = new List<CertificateIdentifier>();
                 await configuration.CertificateValidator.GetIssuersAsync(clientCertificate, issuers).ConfigureAwait(false);
->>>>>>> 1cce7686
 
                 for (int i = 0; i < issuers.Count; i++)
                 {
