--- conflicted
+++ resolved
@@ -881,35 +881,35 @@
         }
 
         /// <summary>
-<<<<<<< HEAD
+        /// Gets and sets the maximum number of publish requests to be used in the session.
+        /// </summary>
+        public int MaxPublishRequestCount
+        {
+            get => Math.Max(m_minPublishRequestCount, m_maxPublishRequestCount);
+            set
+            {
+                lock (SyncRoot)
+                {
+                    if (value >= kDefaultPublishRequestCount && value <= kMaxPublishRequestCountMax)
+                    {
+                        m_maxPublishRequestCount = value;
+                    }
+                    else
+                    {
+                        throw new ArgumentOutOfRangeException(nameof(MaxPublishRequestCount),
+                            $"Maximum publish request count must be between {kDefaultPublishRequestCount} and {kMaxPublishRequestCountMax}.");
+                    }
+                }
+            }
+        }
+
+        /// <summary>
         /// The server capability MaxContinuationPointsPerBrowse
         /// </summary>
         public uint ServerMaxContinuationPointsPerBrowse
         {
             get => m_ServerMaxContinuationPointsPerBrowse;
             set => m_ServerMaxContinuationPointsPerBrowse = value;
-=======
-        /// Gets and sets the maximum number of publish requests to be used in the session.
-        /// </summary>
-        public int MaxPublishRequestCount
-        {
-            get => Math.Max(m_minPublishRequestCount, m_maxPublishRequestCount);
-            set
-            {
-                lock (SyncRoot)
-                {
-                    if (value >= kDefaultPublishRequestCount && value <= kMaxPublishRequestCountMax)
-                    {
-                        m_maxPublishRequestCount = value;
-                    }
-                    else
-                    {
-                        throw new ArgumentOutOfRangeException(nameof(MaxPublishRequestCount),
-                            $"Maximum publish request count must be between {kDefaultPublishRequestCount} and {kMaxPublishRequestCountMax}.");
-                    }
-                }
-            }
->>>>>>> 784dde67
         }
         #endregion
 
