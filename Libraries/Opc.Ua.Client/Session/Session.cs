--- conflicted
+++ resolved
@@ -4949,13 +4949,8 @@
         private readonly Lock m_lock = new();
         private readonly List<Subscription> m_subscriptions = [];
         private uint m_maxRequestMessageSize;
-<<<<<<< HEAD
         private readonly SessionSystemContext m_systemContext;
-        private NodeCache m_nodeCache;
-=======
-        private readonly SystemContext m_systemContext;
         private readonly NodeCache m_nodeCache;
->>>>>>> dad5dc6a
         private readonly List<IUserIdentity> m_identityHistory = [];
         private byte[]? m_serverNonce;
         private byte[]? m_previousServerNonce;
