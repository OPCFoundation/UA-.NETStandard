--- conflicted
+++ resolved
@@ -3960,20 +3960,12 @@
 
             StatusCode result = StatusCodes.Good;
 
-<<<<<<< HEAD
-            // stop the keep alive timer.
-            await StopKeepAliveTimerAsync().ConfigureAwait(false);
-
-            // check if correctly connected.
-            bool connected = Connected;
-=======
             Closing = true;
->>>>>>> d619d82a
 
             try
             {
                 // stop the keep alive timer.
-                StopKeepAliveTimer();
+                await StopKeepAliveTimerAsync().ConfigureAwait(false);
 
                 // check if correctly connected.
                 bool connected = Connected;
