/* ========================================================================
 * Copyright (c) 2005-2020 The OPC Foundation, Inc. All rights reserved.
 *
 * OPC Foundation MIT License 1.00
 *
 * Permission is hereby granted, free of charge, to any person
 * obtaining a copy of this software and associated documentation
 * files (the "Software"), to deal in the Software without
 * restriction, including without limitation the rights to use,
 * copy, modify, merge, publish, distribute, sublicense, and/or sell
 * copies of the Software, and to permit persons to whom the
 * Software is furnished to do so, subject to the following
 * conditions:
 *
 * The above copyright notice and this permission notice shall be
 * included in all copies or substantial portions of the Software.
 * THE SOFTWARE IS PROVIDED "AS IS", WITHOUT WARRANTY OF ANY KIND,
 * EXPRESS OR IMPLIED, INCLUDING BUT NOT LIMITED TO THE WARRANTIES
 * OF MERCHANTABILITY, FITNESS FOR A PARTICULAR PURPOSE AND
 * NONINFRINGEMENT. IN NO EVENT SHALL THE AUTHORS OR COPYRIGHT
 * HOLDERS BE LIABLE FOR ANY CLAIM, DAMAGES OR OTHER LIABILITY,
 * WHETHER IN AN ACTION OF CONTRACT, TORT OR OTHERWISE, ARISING
 * FROM, OUT OF OR IN CONNECTION WITH THE SOFTWARE OR THE USE OR
 * OTHER DEALINGS IN THE SOFTWARE.
 *
 * The complete license agreement can be found here:
 * http://opcfoundation.org/License/MIT/1.00/
 * ======================================================================*/

#if CLIENT_ASYNC

using System;
using System.Collections.Generic;
using System.Linq;
using System.Reflection;
using System.Security.Cryptography.X509Certificates;
using System.Threading;
using System.Threading.Tasks;
using Opc.Ua.Bindings;

namespace Opc.Ua.Client
{
    /// <summary>
    /// Manages a session with a server.
    /// Contains the async versions of the public session api.
    /// </summary>
    public partial class Session : SessionClientBatched, ISession
    {
        #region Open Async Methods
        /// <inheritdoc/>
        public Task OpenAsync(
            string sessionName,
            IUserIdentity identity,
            CancellationToken ct)
        {
            return OpenAsync(sessionName, 0, identity, null, ct);
        }

        /// <inheritdoc/>
        public Task OpenAsync(
            string sessionName,
            uint sessionTimeout,
            IUserIdentity identity,
            IList<string> preferredLocales,
            CancellationToken ct)
        {
            return OpenAsync(sessionName, sessionTimeout, identity, preferredLocales, true, ct);
        }

        /// <inheritdoc/>
        public async Task OpenAsync(
            string sessionName,
            uint sessionTimeout,
            IUserIdentity identity,
            IList<string> preferredLocales,
            bool checkDomain,
            CancellationToken ct)
        {
            OpenValidateIdentity(ref identity, out var identityToken, out var identityPolicy, out string securityPolicyUri, out bool requireEncryption);

            // validate the server certificate /certificate chain.
            X509Certificate2 serverCertificate = null;
            byte[] certificateData = m_endpoint.Description.ServerCertificate;

            if (certificateData != null && certificateData.Length > 0)
            {
                X509Certificate2Collection serverCertificateChain = Utils.ParseCertificateChainBlob(certificateData);

                if (serverCertificateChain.Count > 0)
                {
                    serverCertificate = serverCertificateChain[0];
                }

                if (requireEncryption)
                {
                    ValidateServerCertificateApplicationUri(serverCertificate);
                    if (checkDomain)
                    {
                        await m_configuration.CertificateValidator.ValidateAsync(serverCertificateChain, m_endpoint, ct).ConfigureAwait(false);
                    }
                    else
                    {
                        await m_configuration.CertificateValidator.ValidateAsync(serverCertificateChain, ct).ConfigureAwait(false);
                    }
                    // save for reconnect
                    m_checkDomain = checkDomain;
                }
            }

            // create a nonce.
            uint length = (uint)m_configuration.SecurityConfiguration.NonceLength;
            byte[] clientNonce = Utils.Nonce.CreateNonce(length);

            // send the application instance certificate for the client.
            BuildCertificateData(out byte[] clientCertificateData, out byte[] clientCertificateChainData);

            ApplicationDescription clientDescription = new ApplicationDescription {
                ApplicationUri = m_configuration.ApplicationUri,
                ApplicationName = m_configuration.ApplicationName,
                ApplicationType = ApplicationType.Client,
                ProductUri = m_configuration.ProductUri
            };

            if (sessionTimeout == 0)
            {
                sessionTimeout = (uint)m_configuration.ClientConfiguration.DefaultSessionTimeout;
            }

            bool successCreateSession = false;
            CreateSessionResponse response = null;

            //if security none, first try to connect without certificate
            if (m_endpoint.Description.SecurityPolicyUri == SecurityPolicies.None)
            {
                //first try to connect with client certificate NULL
                try
                {
                    response = await base.CreateSessionAsync(
                        null,
                        clientDescription,
                        m_endpoint.Description.Server.ApplicationUri,
                        m_endpoint.EndpointUrl.ToString(),
                        sessionName,
                        clientNonce,
                        null,
                        sessionTimeout,
                        (uint)MessageContext.MaxMessageSize,
                        ct).ConfigureAwait(false);

                    successCreateSession = true;
                }
                catch (Exception ex)
                {
                    Utils.LogInfo("Create session failed with client certificate NULL. " + ex.Message);
                    successCreateSession = false;
                }
            }

            if (!successCreateSession)
            {
                response = await base.CreateSessionAsync(
                        null,
                        clientDescription,
                        m_endpoint.Description.Server.ApplicationUri,
                        m_endpoint.EndpointUrl.ToString(),
                        sessionName,
                        clientNonce,
                        clientCertificateChainData != null ? clientCertificateChainData : clientCertificateData,
                        sessionTimeout,
                        (uint)MessageContext.MaxMessageSize,
                        ct).ConfigureAwait(false);
            }

            NodeId sessionId = response.SessionId;
            NodeId sessionCookie = response.AuthenticationToken;
            byte[] serverNonce = response.ServerNonce;
            byte[] serverCertificateData = response.ServerCertificate;
            SignatureData serverSignature = response.ServerSignature;
            EndpointDescriptionCollection serverEndpoints = response.ServerEndpoints;
            SignedSoftwareCertificateCollection serverSoftwareCertificates = response.ServerSoftwareCertificates;

            m_sessionTimeout = response.RevisedSessionTimeout;
            m_maxRequestMessageSize = response.MaxRequestMessageSize;

            // save session id.
            lock (SyncRoot)
            {
                // save session id and cookie in base
                base.SessionCreated(sessionId, sessionCookie);
            }

            Utils.LogInfo("Revised session timeout value: {0}. ", m_sessionTimeout);
            Utils.LogInfo("Max response message size value: {0}. Max request message size: {1} ",
                MessageContext.MaxMessageSize, m_maxRequestMessageSize);

            //we need to call CloseSession if CreateSession was successful but some other exception is thrown
            try
            {
                // verify that the server returned the same instance certificate.
                ValidateServerCertificateData(serverCertificateData);

                ValidateServerEndpoints(serverEndpoints);

                ValidateServerSignature(serverCertificate, serverSignature, clientCertificateData, clientCertificateChainData, clientNonce);

                HandleSignedSoftwareCertificates(serverSoftwareCertificates);

                // create the client signature.
                byte[] dataToSign = Utils.Append(serverCertificate != null ? serverCertificate.RawData : null, serverNonce);
                SignatureData clientSignature = SecurityPolicies.Sign(m_instanceCertificate, securityPolicyUri, dataToSign);

                // select the security policy for the user token.
                securityPolicyUri = identityPolicy.SecurityPolicyUri;

                if (String.IsNullOrEmpty(securityPolicyUri))
                {
                    securityPolicyUri = m_endpoint.Description.SecurityPolicyUri;
                }

                // save previous nonce
                byte[] previousServerNonce = GetCurrentTokenServerNonce();

                // validate server nonce and security parameters for user identity.
                ValidateServerNonce(
                    identity,
                    serverNonce,
                    securityPolicyUri,
                    previousServerNonce,
                    m_endpoint.Description.SecurityMode);

                // sign data with user token.
                SignatureData userTokenSignature = identityToken.Sign(dataToSign, securityPolicyUri);

                // encrypt token.
                identityToken.Encrypt(serverCertificate, serverNonce, securityPolicyUri);

                // send the software certificates assigned to the client.
                SignedSoftwareCertificateCollection clientSoftwareCertificates = GetSoftwareCertificates();

                // copy the preferred locales if provided.
                if (preferredLocales != null && preferredLocales.Count > 0)
                {
                    m_preferredLocales = new StringCollection(preferredLocales);
                }

                // activate session.
                ActivateSessionResponse activateResponse = await ActivateSessionAsync(
                    null,
                    clientSignature,
                    clientSoftwareCertificates,
                    m_preferredLocales,
                    new ExtensionObject(identityToken),
                    userTokenSignature,
                    ct).ConfigureAwait(false);

                serverNonce = activateResponse.ServerNonce;
                StatusCodeCollection certificateResults = activateResponse.Results;
                DiagnosticInfoCollection certificateDiagnosticInfos = activateResponse.DiagnosticInfos;

                if (certificateResults != null)
                {
                    for (int i = 0; i < certificateResults.Count; i++)
                    {
                        Utils.LogInfo("ActivateSession result[{0}] = {1}", i, certificateResults[i]);
                    }
                }

                if (clientSoftwareCertificates?.Count > 0 && (certificateResults == null || certificateResults.Count == 0))
                {
                    Utils.LogInfo("Empty results were received for the ActivateSession call.");
                }

                // fetch namespaces.
                await FetchNamespaceTablesAsync(ct).ConfigureAwait(false);

                lock (SyncRoot)
                {
                    // save nonces.
                    m_sessionName = sessionName;
                    m_identity = identity;
                    m_previousServerNonce = previousServerNonce;
                    m_serverNonce = serverNonce;
                    m_serverCertificate = serverCertificate;

                    // update system context.
                    m_systemContext.PreferredLocales = m_preferredLocales;
                    m_systemContext.SessionId = this.SessionId;
                    m_systemContext.UserIdentity = identity;
                }

                // fetch operation limits
                await FetchOperationLimitsAsync(ct).ConfigureAwait(false);

                // start keep alive thread.
                StartKeepAliveTimer();

                // raise event that session configuration changed.
                IndicateSessionConfigurationChanged();

                // call session created callback, which was already set in base class only.
                SessionCreated(sessionId, sessionCookie);
            }
            catch (Exception)
            {
                try
                {
                    await base.CloseSessionAsync(null, false, CancellationToken.None).ConfigureAwait(false);
                    await CloseChannelAsync(CancellationToken.None).ConfigureAwait(false);
                }
                catch (Exception e)
                {
                    Utils.LogError("Cleanup: CloseSessionAsync() or CloseChannelAsync() raised exception. " + e.Message);
                }
                finally
                {
                    SessionCreated(null, null);
                }

                throw;
            }
        }
        #endregion

        #region Subscription Async Methods
        /// <inheritdoc/>
        public async Task<bool> RemoveSubscriptionAsync(Subscription subscription, CancellationToken ct = default)
        {
            if (subscription == null) throw new ArgumentNullException(nameof(subscription));

            if (subscription.Created)
            {
                await subscription.DeleteAsync(false, ct).ConfigureAwait(false);
            }

            lock (SyncRoot)
            {
                if (!m_subscriptions.Remove(subscription))
                {
                    return false;
                }

                subscription.Session = null;
            }

            m_SubscriptionsChanged?.Invoke(this, null);

            return true;
        }

        /// <inheritdoc/>
        public async Task<bool> RemoveSubscriptionsAsync(IEnumerable<Subscription> subscriptions, CancellationToken ct = default)
        {
            if (subscriptions == null) throw new ArgumentNullException(nameof(subscriptions));

            List<Subscription> subscriptionsToDelete = new List<Subscription>();

            bool removed = PrepareSubscriptionsToDelete(subscriptions, subscriptionsToDelete);

            foreach (Subscription subscription in subscriptionsToDelete)
            {
                await subscription.DeleteAsync(true, ct).ConfigureAwait(false);
            }

            if (removed)
            {
                m_SubscriptionsChanged?.Invoke(this, null);
            }

            return removed;
        }

        /// <inheritdoc/>
        public async Task<bool> ReactivateSubscriptionsAsync(
            SubscriptionCollection subscriptions,
            bool sendInitialValues,
            CancellationToken ct = default)
        {
            UInt32Collection subscriptionIds = CreateSubscriptionIdsForTransfer(subscriptions);
            int failedSubscriptions = 0;

            if (subscriptionIds.Count > 0)
            {
                bool reconnecting = false;
                await m_reconnectLock.WaitAsync(ct).ConfigureAwait(false);
                try
                {
                    reconnecting = m_reconnecting;
                    m_reconnecting = true;

                    for (int ii = 0; ii < subscriptions.Count; ii++)
                    {
                        if (!await subscriptions[ii].TransferAsync(this, subscriptionIds[ii], new UInt32Collection(), ct).ConfigureAwait(false))
                        {
                            Utils.LogError("SubscriptionId {0} failed to reactivate.", subscriptionIds[ii]);
                            failedSubscriptions++;
                        }
                    }

                    if (sendInitialValues)
                    {
                        (bool success, IList<ServiceResult> resendResults) = await ResendDataAsync(subscriptions, ct).ConfigureAwait(false);
                        if (!success)
                        {
                            Utils.LogError("Failed to call resend data for subscriptions.");
                        }
                        else if (resendResults != null)
                        {
                            for (int ii = 0; ii < resendResults.Count; ii++)
                            {
                                // no need to try for subscriptions which do not exist
                                if (StatusCode.IsNotGood(resendResults[ii].StatusCode))
                                {
                                    Utils.LogError("SubscriptionId {0} failed to resend data.", subscriptionIds[ii]);
                                }
                            }
                        }
                    }

                    Utils.LogInfo("Session REACTIVATE of {0} subscriptions completed. {1} failed.", subscriptions.Count, failedSubscriptions);
                }
                finally
                {
                    m_reconnecting = reconnecting;
                    m_reconnectLock.Release();
                }

                StartPublishing(OperationTimeout, true);
            }
            else
            {
                Utils.LogInfo("No subscriptions. TransferSubscription skipped.");
            }

            return failedSubscriptions == 0;
        }

        /// <inheritdoc/>
        public async Task<(bool, IList<ServiceResult>)> ResendDataAsync(IEnumerable<Subscription> subscriptions, CancellationToken ct)
        {
            CallMethodRequestCollection requests = CreateCallRequestsForResendData(subscriptions);

            IList<ServiceResult> errors = new List<ServiceResult>(requests.Count);
            try
            {
                CallResponse response = await CallAsync(null, requests, ct).ConfigureAwait(false);
                CallMethodResultCollection results = response.Results;
                DiagnosticInfoCollection diagnosticInfos = response.DiagnosticInfos;
                ResponseHeader responseHeader = response.ResponseHeader;
                ClientBase.ValidateResponse(results, requests);
                ClientBase.ValidateDiagnosticInfos(diagnosticInfos, requests);

                int ii = 0;
                foreach (CallMethodResult value in results)
                {
                    ServiceResult result = ServiceResult.Good;
                    if (StatusCode.IsNotGood(value.StatusCode))
                    {
                        result = ClientBase.GetResult(value.StatusCode, ii, diagnosticInfos, responseHeader);
                    }
                    errors.Add(result);
                    ii++;
                }

                return (true, errors);
            }
            catch (ServiceResultException sre)
            {
                Utils.LogError(sre, "Failed to call ResendData on server.");
            }

            return (false, errors);
        }

        /// <inheritdoc/>
        public async Task<bool> TransferSubscriptionsAsync(
            SubscriptionCollection subscriptions,
            bool sendInitialValues,
            CancellationToken ct)
        {
            UInt32Collection subscriptionIds = CreateSubscriptionIdsForTransfer(subscriptions);
            int failedSubscriptions = 0;

            if (subscriptionIds.Count > 0)
            {
                bool reconnecting = false;
                await m_reconnectLock.WaitAsync(ct).ConfigureAwait(false);
                try
                {
                    reconnecting = m_reconnecting;
                    m_reconnecting = true;

                    TransferSubscriptionsResponse response = await base.TransferSubscriptionsAsync(null, subscriptionIds, sendInitialValues, ct).ConfigureAwait(false);
                    TransferResultCollection results = response.Results;
                    DiagnosticInfoCollection diagnosticInfos = response.DiagnosticInfos;
                    ResponseHeader responseHeader = response.ResponseHeader;

                    if (!StatusCode.IsGood(responseHeader.ServiceResult))
                    {
                        Utils.LogError("TransferSubscription failed: {0}", responseHeader.ServiceResult);
                        return false;
                    }

                    ClientBase.ValidateResponse(results, subscriptionIds);
                    ClientBase.ValidateDiagnosticInfos(diagnosticInfos, subscriptionIds);

                    for (int ii = 0; ii < subscriptions.Count; ii++)
                    {
                        if (StatusCode.IsGood(results[ii].StatusCode))
                        {
                            if (await subscriptions[ii].TransferAsync(this, subscriptionIds[ii], results[ii].AvailableSequenceNumbers, ct).ConfigureAwait(false))
                            {
                                lock (m_acknowledgementsToSendLock)
                                {
                                    // create ack for available sequence numbers
                                    foreach (uint sequenceNumber in results[ii].AvailableSequenceNumbers)
                                    {
                                        AddAcknowledgementToSend(m_acknowledgementsToSend, subscriptionIds[ii], sequenceNumber);
                                    }
                                }
                            }
                        }
                        else if (results[ii].StatusCode == StatusCodes.BadNothingToDo)
                        {
                            Utils.LogInfo("SubscriptionId {0} is already member of the session.", subscriptionIds[ii]);
                            failedSubscriptions++;
                        }
                        else
                        {
                            Utils.LogError("SubscriptionId {0} failed to transfer, StatusCode={1}", subscriptionIds[ii], results[ii].StatusCode);
                            failedSubscriptions++;
                        }
                    }

                    Utils.LogInfo("Session TRANSFER ASYNC of {0} subscriptions completed. {1} failed.", subscriptions.Count, failedSubscriptions);
                }
                finally
                {
                    m_reconnecting = reconnecting;
                    m_reconnectLock.Release();
                }

                StartPublishing(OperationTimeout, false);
            }
            else
            {
                Utils.LogInfo("No subscriptions. TransferSubscription skipped.");
            }

            return failedSubscriptions == 0;
        }
        #endregion

        #region FetchNamespaceTables Async Methods
        /// <inheritdoc/>
        public async Task FetchNamespaceTablesAsync(CancellationToken ct = default)
        {
            ReadValueIdCollection nodesToRead = PrepareNamespaceTableNodesToRead();

            // read from server.
            ReadResponse response = await ReadAsync(
                null,
                0,
                TimestampsToReturn.Neither,
                nodesToRead,
                ct).ConfigureAwait(false);

            DataValueCollection values = response.Results;
            DiagnosticInfoCollection diagnosticInfos = response.DiagnosticInfos;
            ResponseHeader responseHeader = response.ResponseHeader;

            ValidateResponse(values, nodesToRead);
            ValidateDiagnosticInfos(diagnosticInfos, nodesToRead);

            UpdateNamespaceTable(values, diagnosticInfos, responseHeader);
        }
        #endregion

        #region FetchTypeTree Async Methods
        /// <inheritdoc/>
        public async Task FetchTypeTreeAsync(ExpandedNodeId typeId, CancellationToken ct = default)
        {
            Node node = await NodeCache.FindAsync(typeId, ct).ConfigureAwait(false) as Node;

            if (node != null)
            {
                var subTypes = new ExpandedNodeIdCollection();
                foreach (IReference reference in node.Find(ReferenceTypeIds.HasSubtype, false))
                {
                    subTypes.Add(reference.TargetId);
                }
                if (subTypes.Count > 0)
                {
                    await FetchTypeTreeAsync(subTypes, ct).ConfigureAwait(false);
                }
            }
        }

        /// <inheritdoc/>
        public async Task FetchTypeTreeAsync(ExpandedNodeIdCollection typeIds, CancellationToken ct = default)
        {
            var referenceTypeIds = new NodeIdCollection() { ReferenceTypeIds.HasSubtype };
            IList<INode> nodes = await NodeCache.FindReferencesAsync(typeIds, referenceTypeIds, false, false, ct).ConfigureAwait(false);
            var subTypes = new ExpandedNodeIdCollection();
            foreach (INode inode in nodes)
            {
                if (inode is Node node)
                {
                    foreach (IReference reference in node.Find(ReferenceTypeIds.HasSubtype, false))
                    {
                        if (!typeIds.Contains(reference.TargetId))
                        {
                            subTypes.Add(reference.TargetId);
                        }
                    }
                }
            }
            if (subTypes.Count > 0)
            {
                await FetchTypeTreeAsync(subTypes, ct).ConfigureAwait(false);
            }
        }
        #endregion

        #region FetchOperationLimits Async Methods
        /// <summary>
        /// Fetch the operation limits of the server.
        /// </summary>
        public async Task FetchOperationLimitsAsync(CancellationToken ct)
        {
            try
            {
                var operationLimitsProperties = typeof(OperationLimits)
                    .GetProperties().Select(p => p.Name).ToList();

                var nodeIds = new NodeIdCollection(
                    operationLimitsProperties.Select(name => (NodeId)typeof(VariableIds)
                    .GetField("Server_ServerCapabilities_OperationLimits_" + name, BindingFlags.Public | BindingFlags.Static)
                    .GetValue(null))
                    );

                // add the server capability MaxContinuationPointPerBrowse. Add further capabilities
                // later (when support form them will be implemented and in a more generic fashion)
                nodeIds.Add(VariableIds.Server_ServerCapabilities_MaxBrowseContinuationPoints);
                int maxBrowseContinuationPointIndex = nodeIds.Count - 1;

                (DataValueCollection values, IList<ServiceResult> errors) = await ReadValuesAsync(nodeIds, ct).ConfigureAwait(false);

                OperationLimits configOperationLimits = m_configuration?.ClientConfiguration?.OperationLimits ?? new OperationLimits();
                var operationLimits = new OperationLimits();

                for (int ii = 0; ii < operationLimitsProperties.Count; ii++)
                {
                    PropertyInfo property = typeof(OperationLimits).GetProperty(operationLimitsProperties[ii]);
                    uint value = (uint)property.GetValue(configOperationLimits);
                    if (values[ii] != null &&
                        ServiceResult.IsNotBad(errors[ii]))
                    {
                        if (values[ii].Value is uint serverValue)
                        {
                            if (serverValue > 0 &&
                               (value == 0 || serverValue < value))
                            {
                                value = serverValue;
                            }
                        }
                    }
                    property.SetValue(operationLimits, value);
                }

                OperationLimits = operationLimits;
                if (values[maxBrowseContinuationPointIndex].Value != null
                    && ServiceResult.IsNotBad(errors[maxBrowseContinuationPointIndex]))
                {
                    ServerMaxContinuationPointsPerBrowse = (UInt16)values[maxBrowseContinuationPointIndex].Value;
                }
            }
            catch (Exception ex)
            {
                Utils.LogError(ex, "Failed to read operation limits from server. Using configuration defaults.");
                OperationLimits operationLimits = m_configuration?.ClientConfiguration?.OperationLimits;
                if (operationLimits != null)
                {
                    OperationLimits = operationLimits;
                }
            }
        }
        #endregion

        #region ReadNode Async Methods
        /// <inheritdoc/>
        public async Task<(IList<Node>, IList<ServiceResult>)> ReadNodesAsync(
            IList<NodeId> nodeIds,
            NodeClass nodeClass,
            bool optionalAttributes = false,
            CancellationToken ct = default)
        {
            if (nodeIds.Count == 0)
            {
                return (new List<Node>(), new List<ServiceResult>());
            }

            if (nodeClass == NodeClass.Unspecified)
            {
                return await ReadNodesAsync(nodeIds, optionalAttributes, ct).ConfigureAwait(false);
            }

            var nodeCollection = new NodeCollection(nodeIds.Count);

            // determine attributes to read for nodeclass
            var attributesPerNodeId = new List<IDictionary<uint, DataValue>>(nodeIds.Count);
            var attributesToRead = new ReadValueIdCollection();

            CreateNodeClassAttributesReadNodesRequest(
                nodeIds, nodeClass,
                attributesToRead, attributesPerNodeId,
                nodeCollection,
                optionalAttributes);

            ReadResponse readResponse = await ReadAsync(
                null,
                0,
                TimestampsToReturn.Neither,
                attributesToRead,
                ct).ConfigureAwait(false);

            DataValueCollection values = readResponse.Results;
            DiagnosticInfoCollection diagnosticInfos = readResponse.DiagnosticInfos;

            ClientBase.ValidateResponse(values, attributesToRead);
            ClientBase.ValidateDiagnosticInfos(diagnosticInfos, attributesToRead);

            var serviceResults = new ServiceResult[nodeIds.Count].ToList();
            ProcessAttributesReadNodesResponse(
                readResponse.ResponseHeader,
                attributesToRead, attributesPerNodeId,
                values, diagnosticInfos,
                nodeCollection, serviceResults);

            return (nodeCollection, serviceResults);
        }

        /// <inheritdoc/>
        public async Task<(IList<Node>, IList<ServiceResult>)> ReadNodesAsync(
            IList<NodeId> nodeIds,
            bool optionalAttributes = false,
            CancellationToken ct = default)
        {
            if (nodeIds.Count == 0)
            {
                return (new List<Node>(), new List<ServiceResult>());
            }

            var nodeCollection = new NodeCollection(nodeIds.Count);
            var itemsToRead = new ReadValueIdCollection(nodeIds.Count);

            // first read only nodeclasses for nodes from server.
            itemsToRead = new ReadValueIdCollection(
                nodeIds.Select(nodeId =>
                    new ReadValueId {
                        NodeId = nodeId,
                        AttributeId = Attributes.NodeClass
                    }));

            ReadResponse readResponse = await ReadAsync(
                null,
                0,
                TimestampsToReturn.Neither,
                itemsToRead,
                ct).ConfigureAwait(false);

            DataValueCollection nodeClassValues = readResponse.Results;
            DiagnosticInfoCollection diagnosticInfos = readResponse.DiagnosticInfos;

            ClientBase.ValidateResponse(nodeClassValues, itemsToRead);
            ClientBase.ValidateDiagnosticInfos(diagnosticInfos, itemsToRead);

            // second determine attributes to read per nodeclass
            var attributesPerNodeId = new List<IDictionary<uint, DataValue>>(nodeIds.Count);
            var serviceResults = new List<ServiceResult>(nodeIds.Count);
            var attributesToRead = new ReadValueIdCollection();

            CreateAttributesReadNodesRequest(
                readResponse.ResponseHeader,
                itemsToRead, nodeClassValues, diagnosticInfos,
                attributesToRead, attributesPerNodeId, nodeCollection, serviceResults,
                optionalAttributes);

            if (attributesToRead.Count > 0)
            {
                readResponse = await ReadAsync(
                    null,
                    0,
                    TimestampsToReturn.Neither,
                    attributesToRead, ct).ConfigureAwait(false);

                DataValueCollection values = readResponse.Results;
                diagnosticInfos = readResponse.DiagnosticInfos;

                ClientBase.ValidateResponse(values, attributesToRead);
                ClientBase.ValidateDiagnosticInfos(diagnosticInfos, attributesToRead);

                ProcessAttributesReadNodesResponse(
                    readResponse.ResponseHeader,
                    attributesToRead, attributesPerNodeId,
                    values, diagnosticInfos,
                    nodeCollection, serviceResults);
            }

            return (nodeCollection, serviceResults);
        }

        /// <inheritdoc/>
        public Task<Node> ReadNodeAsync(
            NodeId nodeId,
            CancellationToken ct = default)
        {
            return ReadNodeAsync(nodeId, NodeClass.Unspecified, true, ct);
        }

        /// <inheritdoc/>
        public async Task<Node> ReadNodeAsync(
            NodeId nodeId,
            NodeClass nodeClass,
            bool optionalAttributes = true,
            CancellationToken ct = default)
        {
            // build list of attributes.
            IDictionary<uint, DataValue> attributes = CreateAttributes(nodeClass, optionalAttributes);

            // build list of values to read.
            ReadValueIdCollection itemsToRead = new ReadValueIdCollection();
            foreach (uint attributeId in attributes.Keys)
            {
                ReadValueId itemToRead = new ReadValueId {
                    NodeId = nodeId,
                    AttributeId = attributeId
                };
                itemsToRead.Add(itemToRead);
            }

            // read from server.
            ReadResponse readResponse = await ReadAsync(
                null,
                0,
                TimestampsToReturn.Neither,
                itemsToRead, ct).ConfigureAwait(false);

            DataValueCollection values = readResponse.Results;
            DiagnosticInfoCollection diagnosticInfos = readResponse.DiagnosticInfos;

            ClientBase.ValidateResponse(values, itemsToRead);
            ClientBase.ValidateDiagnosticInfos(diagnosticInfos, itemsToRead);

            return ProcessReadResponse(readResponse.ResponseHeader, attributes, itemsToRead, values, diagnosticInfos);
        }

        /// <inheritdoc/>
        public async Task<DataValue> ReadValueAsync(
            NodeId nodeId,
            CancellationToken ct = default)
        {
            ReadValueId itemToRead = new ReadValueId {
                NodeId = nodeId,
                AttributeId = Attributes.Value
            };

            ReadValueIdCollection itemsToRead = new ReadValueIdCollection {
                itemToRead
            };

            // read from server.
            ReadResponse readResponse = await ReadAsync(
                null,
                0,
                TimestampsToReturn.Both,
                itemsToRead,
                ct).ConfigureAwait(false);

            DataValueCollection values = readResponse.Results;
            DiagnosticInfoCollection diagnosticInfos = readResponse.DiagnosticInfos;

            ClientBase.ValidateResponse(values, itemsToRead);
            ClientBase.ValidateDiagnosticInfos(diagnosticInfos, itemsToRead);

            if (StatusCode.IsBad(values[0].StatusCode))
            {
                ServiceResult result = ClientBase.GetResult(values[0].StatusCode, 0, diagnosticInfos, readResponse.ResponseHeader);
                throw new ServiceResultException(result);
            }

            return values[0];
        }


        /// <inheritdoc/>
        public async Task<(DataValueCollection, IList<ServiceResult>)> ReadValuesAsync(
            IList<NodeId> nodeIds,
            CancellationToken ct = default)
        {
            if (nodeIds.Count == 0)
            {
                return (new DataValueCollection(), new List<ServiceResult>());
            }

            // read all values from server.
            var itemsToRead = new ReadValueIdCollection(
                nodeIds.Select(nodeId =>
                    new ReadValueId {
                        NodeId = nodeId,
                        AttributeId = Attributes.Value
                    }));

            // read from server.
            var errors = new List<ServiceResult>(itemsToRead.Count);

            ReadResponse readResponse = await ReadAsync(
                null,
                0,
                TimestampsToReturn.Both,
                itemsToRead, ct).ConfigureAwait(false);

            DataValueCollection values = readResponse.Results;
            DiagnosticInfoCollection diagnosticInfos = readResponse.DiagnosticInfos;

            ClientBase.ValidateResponse(values, itemsToRead);
            ClientBase.ValidateDiagnosticInfos(diagnosticInfos, itemsToRead);

            foreach (DataValue value in values)
            {
                ServiceResult result = ServiceResult.Good;
                if (StatusCode.IsBad(value.StatusCode))
                {
                    result = ClientBase.GetResult(values[0].StatusCode, 0, diagnosticInfos, readResponse.ResponseHeader);
                }
                errors.Add(result);
            }

            return (values, errors);
        }
        #endregion

        #region Browse Methods
        /// <inheritdoc/>
        public async Task<(
            ResponseHeader responseHeader,
            ByteStringCollection continuationPoints,
            IList<ReferenceDescriptionCollection> referencesList,
            IList<ServiceResult> errors
            )> BrowseAsync(
            RequestHeader requestHeader,
            ViewDescription view,
            IList<NodeId> nodesToBrowse,
            uint maxResultsToReturn,
            BrowseDirection browseDirection,
            NodeId referenceTypeId,
            bool includeSubtypes,
            uint nodeClassMask,
            CancellationToken ct = default)
        {

            BrowseDescriptionCollection browseDescriptions = new BrowseDescriptionCollection();
            foreach (NodeId nodeToBrowse in nodesToBrowse)
            {
                BrowseDescription description = new BrowseDescription {
                    NodeId = nodeToBrowse,
                    BrowseDirection = browseDirection,
                    ReferenceTypeId = referenceTypeId,
                    IncludeSubtypes = includeSubtypes,
                    NodeClassMask = nodeClassMask,
                    ResultMask = (uint)BrowseResultMask.All
                };

                browseDescriptions.Add(description);
            }

            BrowseResponse browseResponse = await BrowseAsync(
                requestHeader,
                view,
                maxResultsToReturn,
                browseDescriptions,
                ct).ConfigureAwait(false);

            ClientBase.ValidateResponse(browseResponse.ResponseHeader);
            BrowseResultCollection results = browseResponse.Results;
            DiagnosticInfoCollection diagnosticInfos = browseResponse.DiagnosticInfos;

            ClientBase.ValidateResponse(results, browseDescriptions);
            ClientBase.ValidateDiagnosticInfos(diagnosticInfos, browseDescriptions);

            int ii = 0;
            var errors = new List<ServiceResult>();
            var continuationPoints = new ByteStringCollection();
            var referencesList = new List<ReferenceDescriptionCollection>();
            foreach (BrowseResult result in results)
            {
                if (StatusCode.IsBad(result.StatusCode))
                {
                    errors.Add(new ServiceResult(result.StatusCode, ii, diagnosticInfos, browseResponse.ResponseHeader.StringTable));
                }
                else
                {
                    errors.Add(ServiceResult.Good);
                }
                continuationPoints.Add(result.ContinuationPoint);
                referencesList.Add(result.References);
                ii++;
            }

            return (browseResponse.ResponseHeader, continuationPoints, referencesList, errors);
        }
        #endregion

        #region BrowseNext Methods

        /// <inheritdoc/>
        public async Task<(
            ResponseHeader responseHeader,
            ByteStringCollection revisedContinuationPoints,
            IList<ReferenceDescriptionCollection> referencesList,
            IList<ServiceResult> errors
            )> BrowseNextAsync(
            RequestHeader requestHeader,
            ByteStringCollection continuationPoints,
            bool releaseContinuationPoint,
            CancellationToken ct = default)
        {
            BrowseNextResponse response = await base.BrowseNextAsync(
                requestHeader,
                releaseContinuationPoint,
                continuationPoints,
                ct).ConfigureAwait(false);

            ClientBase.ValidateResponse(response.ResponseHeader);

            BrowseResultCollection results = response.Results;
            DiagnosticInfoCollection diagnosticInfos = response.DiagnosticInfos;

            ClientBase.ValidateResponse(results, continuationPoints);
            ClientBase.ValidateDiagnosticInfos(diagnosticInfos, continuationPoints);

            int ii = 0;
            var errors = new List<ServiceResult>();
            var revisedContinuationPoints = new ByteStringCollection();
            var referencesList = new List<ReferenceDescriptionCollection>();
            foreach (BrowseResult result in results)
            {
                if (StatusCode.IsBad(result.StatusCode))
                {
                    errors.Add(new ServiceResult(result.StatusCode, ii, diagnosticInfos, response.ResponseHeader.StringTable));
                }
                else
                {
                    errors.Add(ServiceResult.Good);
                }
                revisedContinuationPoints.Add(result.ContinuationPoint);
                referencesList.Add(result.References);
                ii++;
            }

            return (response.ResponseHeader, revisedContinuationPoints, referencesList, errors);
        }
        #endregion

        #region Combined Browse/BrowseNext
        /// <inheritdoc/>
        public async Task<(
            IList<ReferenceDescriptionCollection>,
            IList<ServiceResult>
            )>
                ManagedBrowseAsync(
                    RequestHeader requestHeader,
                    ViewDescription view,
                    IList<NodeId> nodesToBrowse,
                    uint maxResultsToReturn,
                    BrowseDirection browseDirection,
                    NodeId referenceTypeId,
                    bool includeSubtypes,
                    uint nodeClassMask,
                    CancellationToken ct = default
            )
        {
            int count = nodesToBrowse.Count;
            var result = new List<ReferenceDescriptionCollection>(count);
            var errors = new List<ServiceResult>(count);

            // first attempt for implementation: create the references for the output in advance.
            // optimize later, when everything works fine.
            for (int i = 0; i < nodesToBrowse.Count; i++)
            {
                result.Add(new ReferenceDescriptionCollection());
                errors.Add(new ServiceResult(StatusCodes.Good));
            }

            try
            {
                // in the first pass, we browse all nodes from the input.
                // Some nodes may need to be browsed again, these are then fed into the next pass.
                List<NodeId> nodesToBrowseForPass = new List<NodeId>(count);
                nodesToBrowseForPass.AddRange(nodesToBrowse);

                List<ReferenceDescriptionCollection> resultForPass = new List<ReferenceDescriptionCollection>(count);
                resultForPass.AddRange(result);

                List<ServiceResult> errorsForPass = new List<ServiceResult>(count);
                errorsForPass.AddRange(errors);

                int passCount = 0;

                do
                {
                    int badNoCPErrorsPerPass = 0;
                    int badCPInvalidErrorsPerPass = 0;
                    int otherErrorsPerPass = 0;
                    uint maxNodesPerBrowse = OperationLimits.MaxNodesPerBrowse;

                    if (ContinuationPointPolicy == ContinuationPointPolicy.Balanced && ServerMaxContinuationPointsPerBrowse > 0)
                    {
                        maxNodesPerBrowse = ServerMaxContinuationPointsPerBrowse < maxNodesPerBrowse ? ServerMaxContinuationPointsPerBrowse : maxNodesPerBrowse;
                    }

                    // split input into batches
                    int batchOffset = 0;

                    List<NodeId> nodesToBrowseForNextPass = new List<NodeId>();
                    List<ReferenceDescriptionCollection> referenceDescriptionsForNextPass = new List<ReferenceDescriptionCollection>();
                    List<ServiceResult> errorsForNextPass = new List<ServiceResult>();

                    // loop over the batches
                    foreach (var nodesToBrowseBatch in ((List<NodeId>)nodesToBrowseForPass).Batch<NodeId, List<NodeId>>(maxNodesPerBrowse))
                    {
                        int nodesToBrowseBatchCount = nodesToBrowseBatch.Count;

                        (
                            IList<ReferenceDescriptionCollection> resultForBatch,
                            IList<ServiceResult> errorsForBatch
                        )
                        =
                        await BrowseWithBrowseNextAsync(
                                requestHeader,
                                view,
                                nodesToBrowseBatch,
                                maxResultsToReturn,
                                browseDirection,
                                referenceTypeId,
                                includeSubtypes,
                                nodeClassMask
                            ).ConfigureAwait(false);

                        int resultOffset = batchOffset;
                        for (int ii = 0; ii < nodesToBrowseBatchCount; ii++)
                        {
                            var statusCode = errorsForBatch[ii].StatusCode;
                            if (StatusCode.IsBad(statusCode))
                            {
                                bool addToNextPass = false;
                                if (statusCode == StatusCodes.BadNoContinuationPoints)
                                {
                                    addToNextPass = true;
                                    badNoCPErrorsPerPass++;
                                }
                                else if (statusCode == StatusCodes.BadContinuationPointInvalid)
                                {
                                    addToNextPass = true;
                                    badCPInvalidErrorsPerPass++;
                                }
                                else
                                {
                                    otherErrorsPerPass++;
                                }

                                if (addToNextPass)
                                {
                                    nodesToBrowseForNextPass.Add(nodesToBrowseForPass[resultOffset]);
                                    referenceDescriptionsForNextPass.Add(resultForPass[resultOffset]);
                                    errorsForNextPass.Add(errorsForPass[resultOffset]);
                                }
                            }

                            resultForPass[resultOffset].Clear();
                            resultForPass[resultOffset].AddRange(resultForBatch[ii]);
                            errorsForPass[resultOffset] = errorsForBatch[ii];
                            resultOffset++;
                        }

                        batchOffset += nodesToBrowseBatchCount;
                    }

                    resultForPass = referenceDescriptionsForNextPass;
                    referenceDescriptionsForNextPass = new List<ReferenceDescriptionCollection>();

                    errorsForPass = errorsForNextPass;
                    errorsForNextPass = new List<ServiceResult>();

                    nodesToBrowseForPass = nodesToBrowseForNextPass;
                    nodesToBrowseForNextPass = new List<NodeId>();

                    string aggregatedErrorMessage = "ManagedBrowse: in pass {0}, {1} {2} occured with a status code {3}.";

                    if (badCPInvalidErrorsPerPass > 0)
                    {
                        Utils.LogDebug(aggregatedErrorMessage, passCount, badCPInvalidErrorsPerPass,
                            badCPInvalidErrorsPerPass == 1 ? "error" : "errors", nameof(StatusCodes.BadContinuationPointInvalid));
                    }
                    if (badNoCPErrorsPerPass > 0)
                    {
                        Utils.LogDebug(aggregatedErrorMessage, passCount, badNoCPErrorsPerPass,
                            badNoCPErrorsPerPass == 1 ? "error" : "errors", nameof(StatusCodes.BadNoContinuationPoints));
                    }
                    if (otherErrorsPerPass > 0)
                    {
                        Utils.LogDebug(aggregatedErrorMessage, passCount, otherErrorsPerPass,
                            otherErrorsPerPass == 1 ? "error" : "errors", $"different from {nameof(StatusCodes.BadNoContinuationPoints)} or {nameof(StatusCodes.BadContinuationPointInvalid)}");
                    }
                    if (otherErrorsPerPass == 0 && badCPInvalidErrorsPerPass == 0 && badNoCPErrorsPerPass == 0)
                    {
                        Utils.LogTrace("ManagedBrowse completed with no errors.");
                    }

                    passCount++;

                } while (nodesToBrowseForPass.Count > 0);
            }
            catch (Exception ex)
            {
                Utils.LogError(ex, "ManagedBrowse failed");
            }

            return (result, errors);
        }

        /// <summary>
        /// Used to pass on references to the Service results in the loop in ManagedBrowseAsync.
        /// </summary>
        private class ReferenceWrapper<T>
        {
            public T reference { get; set; }
        }

        /// <summary>
        /// Call the browse service asynchronously and call browse next,
        /// if applicable, immediately afterwards. Observe proper treatment
        /// of specific service results, specifically
        /// BadNoContinuationPoint and BadContinuationPointInvalid
        /// </summary>
        private async Task<(
            IList<ReferenceDescriptionCollection>,
            IList<ServiceResult>
            )>
            BrowseWithBrowseNextAsync(
            RequestHeader requestHeader,
            ViewDescription view,
            List<NodeId> nodeIds,
            uint maxResultsToReturn,
            BrowseDirection browseDirection,
            NodeId referenceTypeId,
            bool includeSubtypes,
            uint nodeClassMask,
            CancellationToken ct = default
            )
        {
            if (requestHeader != null)
            {
                requestHeader.RequestHandle = 0;
            }

            var result = new List<ReferenceDescriptionCollection>(nodeIds.Count);

            (
                _,
                ByteStringCollection continuationPoints,
                IList<ReferenceDescriptionCollection> referenceDescriptions,
                IList<ServiceResult> errors
            ) =
            await BrowseAsync(
                requestHeader,
                view,
                nodeIds,
                maxResultsToReturn,
                browseDirection,
                referenceTypeId,
                includeSubtypes,
                nodeClassMask,
                ct).ConfigureAwait(false);

            result.AddRange(referenceDescriptions);

            // process any continuation point.
            var previousResults = result;
            var errorAnchors = new List<ReferenceWrapper<ServiceResult>>();
            var previousErrors = new List<ReferenceWrapper<ServiceResult>>();
            foreach (var error in errors)
            {
                previousErrors.Add(new ReferenceWrapper<ServiceResult> { reference = error });
                errorAnchors.Add(previousErrors.Last());
            }

            var nextContinuationPoints = new ByteStringCollection();
            var nextResults = new List<ReferenceDescriptionCollection>();
            var nextErrors = new List<ReferenceWrapper<ServiceResult>>();

            for (int ii = 0; ii < nodeIds.Count; ii++)
            {
                if (continuationPoints[ii] != null)
                {
                    if (!StatusCode.IsBad(previousErrors[ii].reference.StatusCode))
                    {
                        nextContinuationPoints.Add(continuationPoints[ii]);
                        nextResults.Add(previousResults[ii]);
                        nextErrors.Add(previousErrors[ii]);
                    }
                }
            }
            while (nextContinuationPoints.Count > 0)
            {
                if (requestHeader != null)
                {
                    requestHeader.RequestHandle = 0;
                }
<<<<<<< HEAD
=======

>>>>>>> 9b0e4805
                (
                    _,
                    ByteStringCollection revisedContinuationPoints,
                    IList<ReferenceDescriptionCollection> browseNextResults,
                    IList<ServiceResult> browseNextErrors
                ) = await BrowseNextAsync(
                    requestHeader,
                    nextContinuationPoints,
                    false,
                    ct
                    ).ConfigureAwait(false);

                for (int ii = 0; ii < browseNextResults.Count; ii++)
                {
                    nextResults[ii].AddRange(browseNextResults[ii]);
                    nextErrors[ii].reference = browseNextErrors[ii];
                }

                previousResults = nextResults;
                previousErrors = nextErrors;

                nextResults = new List<ReferenceDescriptionCollection>();
                nextErrors = new List<ReferenceWrapper<ServiceResult>>();
                nextContinuationPoints = new ByteStringCollection();

                for (int ii = 0; ii < revisedContinuationPoints.Count; ii++)
                {
                    if (revisedContinuationPoints[ii] != null)
                    {
                        if (!StatusCode.IsBad(browseNextErrors[ii].StatusCode))
                        {
                            nextContinuationPoints.Add(revisedContinuationPoints[ii]);
                            nextResults.Add(previousResults[ii]);
                            nextErrors.Add(previousErrors[ii]);
                        }
                    }
                }

            }
            var finalErrors = new List<ServiceResult>(errorAnchors.Count);
            foreach (var errorReference in errorAnchors)
            {
                finalErrors.Add(errorReference.reference);
            }

            return (result, finalErrors);
        }

        #endregion

        #region Call Methods
        /// <inheritdoc/>
        public async Task<IList<object>> CallAsync(NodeId objectId, NodeId methodId, CancellationToken ct = default, params object[] args)
        {
            VariantCollection inputArguments = new VariantCollection();

            if (args != null)
            {
                for (int ii = 0; ii < args.Length; ii++)
                {
                    inputArguments.Add(new Variant(args[ii]));
                }
            }

            CallMethodRequest request = new CallMethodRequest();

            request.ObjectId = objectId;
            request.MethodId = methodId;
            request.InputArguments = inputArguments;

            CallMethodRequestCollection requests = new CallMethodRequestCollection();
            requests.Add(request);

            CallMethodResultCollection results;
            DiagnosticInfoCollection diagnosticInfos;

            CallResponse response = await base.CallAsync(null, requests, ct).ConfigureAwait(false);

            results = response.Results;
            diagnosticInfos = response.DiagnosticInfos;

            ClientBase.ValidateResponse(results, requests);
            ClientBase.ValidateDiagnosticInfos(diagnosticInfos, requests);

            if (StatusCode.IsBad(results[0].StatusCode))
            {
                throw ServiceResultException.Create(results[0].StatusCode, 0, diagnosticInfos, response.ResponseHeader.StringTable);
            }

            List<object> outputArguments = new List<object>();

            foreach (Variant arg in results[0].OutputArguments)
            {
                outputArguments.Add(arg.Value);
            }

            return outputArguments;
        }
        #endregion

        #region FetchReferences Async Methods
        /// <inheritdoc/>
        public async Task<ReferenceDescriptionCollection> FetchReferencesAsync(
            NodeId nodeId,
            CancellationToken ct = default)
        {
            (
                IList<ReferenceDescriptionCollection> descriptions,
                _
            ) =
                await ManagedBrowseAsync(
                    null,
                    null,
                    new NodeId[] { nodeId },
                    0,
                    BrowseDirection.Both,
                    null,
                    true,
                    0,
                    ct).ConfigureAwait(false);
            return descriptions[0];
        }

        /// <inheritdoc/>
        public Task<(IList<ReferenceDescriptionCollection>, IList<ServiceResult>)> FetchReferencesAsync(
            IList<NodeId> nodeIds,
            CancellationToken ct = default)
            => ManagedBrowseAsync(
                null,
                null,
                nodeIds,
                0,
                BrowseDirection.Both,
                null,
                true,
                0,
                ct
                );
        #endregion

        #region Recreate Async Methods
        /// <summary>
        /// Recreates a session based on a specified template.
        /// </summary>
        /// <param name="sessionTemplate">The Session object to use as template</param>
        /// <param name="ct"></param>
        /// <returns>The new session object.</returns>
        public static async Task<Session> RecreateAsync(Session sessionTemplate, CancellationToken ct = default)
        {
            ServiceMessageContext messageContext = sessionTemplate.m_configuration.CreateMessageContext();
            messageContext.Factory = sessionTemplate.Factory;

            // create the channel object used to connect to the server.
            ITransportChannel channel = SessionChannel.Create(
                sessionTemplate.m_configuration,
                sessionTemplate.ConfiguredEndpoint.Description,
                sessionTemplate.ConfiguredEndpoint.Configuration,
                sessionTemplate.m_instanceCertificate,
                sessionTemplate.m_configuration.SecurityConfiguration.SendCertificateChain ?
                    sessionTemplate.m_instanceCertificateChain : null,
                messageContext);

            // create the session object.
            Session session = sessionTemplate.CloneSession(channel, true);

            try
            {
                // open the session.
                await session.OpenAsync(
                    sessionTemplate.SessionName,
                    (uint)sessionTemplate.SessionTimeout,
                    sessionTemplate.Identity,
                    sessionTemplate.PreferredLocales,
                    sessionTemplate.m_checkDomain,
                    ct).ConfigureAwait(false);

                await session.RecreateSubscriptionsAsync(sessionTemplate.Subscriptions, ct).ConfigureAwait(false);
            }
            catch (Exception e)
            {
                session.Dispose();
                ThrowCouldNotRecreateSessionException(e, sessionTemplate.m_sessionName);
            }

            return session;
        }

        /// <summary>
        /// Recreates a session based on a specified template.
        /// </summary>
        /// <param name="sessionTemplate">The Session object to use as template</param>
        /// <param name="connection">The waiting reverse connection.</param>
        /// <param name="ct"></param>
        /// <returns>The new session object.</returns>
        public static async Task<Session> RecreateAsync(Session sessionTemplate, ITransportWaitingConnection connection, CancellationToken ct = default)
        {
            ServiceMessageContext messageContext = sessionTemplate.m_configuration.CreateMessageContext();
            messageContext.Factory = sessionTemplate.Factory;

            // create the channel object used to connect to the server.
            ITransportChannel channel = SessionChannel.Create(
                sessionTemplate.m_configuration,
                connection,
                sessionTemplate.m_endpoint.Description,
                sessionTemplate.m_endpoint.Configuration,
                sessionTemplate.m_instanceCertificate,
                sessionTemplate.m_configuration.SecurityConfiguration.SendCertificateChain ?
                    sessionTemplate.m_instanceCertificateChain : null,
                messageContext);

            // create the session object.
            Session session = sessionTemplate.CloneSession(channel, true);

            try
            {
                // open the session.
                await session.OpenAsync(
                    sessionTemplate.m_sessionName,
                    (uint)sessionTemplate.m_sessionTimeout,
                    sessionTemplate.m_identity,
                    sessionTemplate.m_preferredLocales,
                    sessionTemplate.m_checkDomain,
                    ct).ConfigureAwait(false);

                await session.RecreateSubscriptionsAsync(sessionTemplate.Subscriptions, ct).ConfigureAwait(false);
            }
            catch (Exception e)
            {
                session.Dispose();
                ThrowCouldNotRecreateSessionException(e, sessionTemplate.m_sessionName);
            }

            return session;
        }

        /// <summary>
        /// Recreates a session based on a specified template using the provided channel.
        /// </summary>
        /// <param name="sessionTemplate">The Session object to use as template</param>
        /// <param name="transportChannel">The waiting reverse connection.</param>
        /// <param name="ct"></param>
        /// <returns>The new session object.</returns>
        public static async Task<Session> RecreateAsync(Session sessionTemplate, ITransportChannel transportChannel, CancellationToken ct = default)
        {
            if (transportChannel == null)
            {
                return await Session.RecreateAsync(sessionTemplate, ct).ConfigureAwait(false);
            }

            ServiceMessageContext messageContext = sessionTemplate.m_configuration.CreateMessageContext();
            messageContext.Factory = sessionTemplate.Factory;

            // create the session object.
            Session session = sessionTemplate.CloneSession(transportChannel, true);

            try
            {
                // open the session.
                await session.OpenAsync(
                    sessionTemplate.m_sessionName,
                    (uint)sessionTemplate.m_sessionTimeout,
                    sessionTemplate.m_identity,
                    sessionTemplate.m_preferredLocales,
                    sessionTemplate.m_checkDomain,
                    ct).ConfigureAwait(false);

                // create the subscriptions.
                foreach (Subscription subscription in session.Subscriptions)
                {
                    await subscription.CreateAsync(ct).ConfigureAwait(false);
                }
            }
            catch (Exception e)
            {
                session.Dispose();
                ThrowCouldNotRecreateSessionException(e, sessionTemplate.m_sessionName);
            }

            return session;
        }
        #endregion

        #region Close Async Methods
        /// <inheritdoc/>
        public override Task<StatusCode> CloseAsync(CancellationToken ct = default)
        {
            return CloseAsync(m_keepAliveInterval, true, ct);
        }

        /// <inheritdoc/>
        public Task<StatusCode> CloseAsync(bool closeChannel, CancellationToken ct = default)
        {
            return CloseAsync(m_keepAliveInterval, closeChannel, ct);
        }

        /// <inheritdoc/>
        public Task<StatusCode> CloseAsync(int timeout, CancellationToken ct = default)
            => CloseAsync(timeout, true, ct);

        /// <inheritdoc/>
        public virtual async Task<StatusCode> CloseAsync(int timeout, bool closeChannel, CancellationToken ct = default)
        {
            // check if already called.
            if (Disposed)
            {
                return StatusCodes.Good;
            }

            StatusCode result = StatusCodes.Good;

            // stop the keep alive timer.
            StopKeepAliveTimer();

            // check if correctly connected.
            bool connected = Connected;

            // halt all background threads.
            if (connected)
            {
                if (m_SessionClosing != null)
                {
                    try
                    {
                        m_SessionClosing(this, null);
                    }
                    catch (Exception e)
                    {
                        Utils.LogError(e, "Session: Unexpected error raising SessionClosing event.");
                    }
                }
            }

            // close the session with the server.
            if (connected && !KeepAliveStopped)
            {
                try
                {
                    // close the session and delete all subscriptions if specified.
                    var requestHeader = new RequestHeader() {
                        TimeoutHint = timeout > 0 ? (uint)timeout : (uint)(this.OperationTimeout > 0 ? this.OperationTimeout : 0),
                    };
                    CloseSessionResponse response = await base.CloseSessionAsync(requestHeader, m_deleteSubscriptionsOnClose, ct).ConfigureAwait(false);

                    if (closeChannel)
                    {
                        await CloseChannelAsync(ct).ConfigureAwait(false);
                    }

                    // raised notification indicating the session is closed.
                    SessionCreated(null, null);
                }
                // don't throw errors on disconnect, but return them
                // so the caller can log the error.
                catch (ServiceResultException sre)
                {
                    result = sre.StatusCode;
                }
                catch (Exception)
                {
                    result = StatusCodes.Bad;
                }
            }

            // clean up.
            if (closeChannel)
            {
                Dispose();
            }

            return result;
        }
        #endregion

        #region Reconnect Async Methods
        /// <inheritdoc/>
        public Task ReconnectAsync(CancellationToken ct)
            => ReconnectAsync(null, null, ct);

        /// <inheritdoc/>
        public Task ReconnectAsync(ITransportWaitingConnection connection, CancellationToken ct)
            => ReconnectAsync(connection, null, ct);

        /// <inheritdoc/>
        public Task ReconnectAsync(ITransportChannel channel, CancellationToken ct)
            => ReconnectAsync(null, channel, ct);

        /// <summary>
        /// Reconnects to the server after a network failure using a waiting connection.
        /// </summary>
        private async Task ReconnectAsync(ITransportWaitingConnection connection, ITransportChannel transportChannel, CancellationToken ct)
        {
            bool resetReconnect = false;
            await m_reconnectLock.WaitAsync(ct).ConfigureAwait(false);
            try
            {
                bool reconnecting = m_reconnecting;
                m_reconnecting = true;
                resetReconnect = true;
                m_reconnectLock.Release();

                // check if already connecting.
                if (reconnecting)
                {
                    Utils.LogWarning("Session is already attempting to reconnect.");

                    throw ServiceResultException.Create(
                        StatusCodes.BadInvalidState,
                        "Session is already attempting to reconnect.");
                }

                StopKeepAliveTimer();

                IAsyncResult result = PrepareReconnectBeginActivate(
                    connection,
                    transportChannel);

                const string timeoutMessage = "ACTIVATE SESSION ASYNC timed out. {0}/{1}";
                if (result is ChannelAsyncOperation<int> operation)
                {
                    try
                    {
                        _ = await operation.EndAsync(kReconnectTimeout / 2, true, ct).ConfigureAwait(false);
                    }
                    catch (ServiceResultException sre)
                    {
                        if (sre.StatusCode == StatusCodes.BadRequestInterrupted)
                        {
                            var error = ServiceResult.Create(StatusCodes.BadRequestTimeout, timeoutMessage,
                                GoodPublishRequestCount, OutstandingRequestCount);
                            Utils.LogWarning("WARNING: {0}", error.ToString());
                            operation.Fault(false, error);
                        }
                    }
                }
                else if (!result.AsyncWaitHandle.WaitOne(kReconnectTimeout / 2))
                {
                    Utils.LogWarning(timeoutMessage, GoodPublishRequestCount, OutstandingRequestCount);
                }

                // reactivate session.
                byte[] serverNonce = null;
                StatusCodeCollection certificateResults = null;
                DiagnosticInfoCollection certificateDiagnosticInfos = null;

                EndActivateSession(
                    result,
                    out serverNonce,
                    out certificateResults,
                    out certificateDiagnosticInfos);

                Utils.LogInfo("Session RECONNECT {0} completed successfully.", SessionId);

                lock (SyncRoot)
                {
                    m_previousServerNonce = m_serverNonce;
                    m_serverNonce = serverNonce;
                }

                await m_reconnectLock.WaitAsync(ct).ConfigureAwait(false);
                m_reconnecting = false;
                resetReconnect = false;
                m_reconnectLock.Release();

                StartPublishing(OperationTimeout, true);

                StartKeepAliveTimer();

                IndicateSessionConfigurationChanged();
            }
            finally
            {
                if (resetReconnect)
                {
                    await m_reconnectLock.WaitAsync(ct).ConfigureAwait(false);
                    m_reconnecting = false;
                    m_reconnectLock.Release();
                }
            }
        }

        /// <inheritdoc/>
        public async Task<(bool, ServiceResult)> RepublishAsync(uint subscriptionId, uint sequenceNumber, CancellationToken ct)
        {
            // send republish request.
            RequestHeader requestHeader = new RequestHeader {
                TimeoutHint = (uint)OperationTimeout,
                ReturnDiagnostics = (uint)(int)ReturnDiagnostics,
                RequestHandle = Utils.IncrementIdentifier(ref m_publishCounter)
            };

            try
            {
                Utils.LogInfo("Requesting RepublishAsync for {0}-{1}", subscriptionId, sequenceNumber);

                // request republish.
                RepublishResponse response = await RepublishAsync(
                    requestHeader,
                    subscriptionId,
                    sequenceNumber,
                    ct).ConfigureAwait(false);
                ResponseHeader responseHeader = response.ResponseHeader;
                NotificationMessage notificationMessage = response.NotificationMessage;

                Utils.LogInfo("Received RepublishAsync for {0}-{1}-{2}", subscriptionId, sequenceNumber, responseHeader.ServiceResult);

                // process response.
                ProcessPublishResponse(
                    responseHeader,
                    subscriptionId,
                    null,
                    false,
                    notificationMessage);

                return (true, ServiceResult.Good);
            }
            catch (Exception e)
            {
                return ProcessRepublishResponseError(e, subscriptionId, sequenceNumber);
            }
        }

        /// <summary>
        /// Recreate the subscriptions in a reconnected session.
        /// Uses Transfer service if <see cref="TransferSubscriptionsOnReconnect"/> is set to <c>true</c>.
        /// </summary>
        /// <param name="subscriptionsTemplate">The template for the subscriptions.</param>
        /// <param name="ct"></param>
        private async Task RecreateSubscriptionsAsync(IEnumerable<Subscription> subscriptionsTemplate, CancellationToken ct)
        {
            bool transferred = false;
            if (TransferSubscriptionsOnReconnect)
            {
                try
                {
                    transferred = await TransferSubscriptionsAsync(new SubscriptionCollection(subscriptionsTemplate), false, ct).ConfigureAwait(false);
                }
                catch (ServiceResultException sre)
                {
                    if (sre.StatusCode == StatusCodes.BadServiceUnsupported)
                    {
                        TransferSubscriptionsOnReconnect = false;
                        Utils.LogWarning("Transfer subscription unsupported, TransferSubscriptionsOnReconnect set to false.");
                    }
                    else
                    {
                        Utils.LogError(sre, "Transfer subscriptions failed.");
                    }
                }
                catch (Exception ex)
                {
                    Utils.LogError(ex, "Unexpected Transfer subscriptions error.");
                }
            }

            if (!transferred)
            {
                // Create the subscriptions which were not transferred.
                foreach (Subscription subscription in Subscriptions)
                {
                    if (!subscription.Created)
                    {
                        await subscription.CreateAsync(ct).ConfigureAwait(false);
                    }
                }
            }
        }
        #endregion
    }
}
#endif<|MERGE_RESOLUTION|>--- conflicted
+++ resolved
@@ -1316,10 +1316,7 @@
                 {
                     requestHeader.RequestHandle = 0;
                 }
-<<<<<<< HEAD
-=======
-
->>>>>>> 9b0e4805
+
                 (
                     _,
                     ByteStringCollection revisedContinuationPoints,
