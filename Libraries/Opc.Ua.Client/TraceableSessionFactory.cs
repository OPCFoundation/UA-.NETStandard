/* ========================================================================
 * Copyright (c) 2005-2023 The OPC Foundation, Inc. All rights reserved.
 *
 * OPC Foundation MIT License 1.00
 * 
 * Permission is hereby granted, free of charge, to any person
 * obtaining a copy of this software and associated documentation
 * files (the "Software"), to deal in the Software without
 * restriction, including without limitation the rights to use,
 * copy, modify, merge, publish, distribute, sublicense, and/or sell
 * copies of the Software, and to permit persons to whom the
 * Software is furnished to do so, subject to the following
 * conditions:
 * 
 * The above copyright notice and this permission notice shall be
 * included in all copies or substantial portions of the Software.
 * THE SOFTWARE IS PROVIDED "AS IS", WITHOUT WARRANTY OF ANY KIND,
 * EXPRESS OR IMPLIED, INCLUDING BUT NOT LIMITED TO THE WARRANTIES
 * OF MERCHANTABILITY, FITNESS FOR A PARTICULAR PURPOSE AND
 * NONINFRINGEMENT. IN NO EVENT SHALL THE AUTHORS OR COPYRIGHT
 * HOLDERS BE LIABLE FOR ANY CLAIM, DAMAGES OR OTHER LIABILITY,
 * WHETHER IN AN ACTION OF CONTRACT, TORT OR OTHERWISE, ARISING
 * FROM, OUT OF OR IN CONNECTION WITH THE SOFTWARE OR THE USE OR
 * OTHER DEALINGS IN THE SOFTWARE.
 *
 * The complete license agreement can be found here:
 * http://opcfoundation.org/License/MIT/1.00/
 * ======================================================================*/

using System;
using System.Collections.Generic;
using System.Diagnostics;
using System.Security.Cryptography.X509Certificates;
using System.Threading;
using System.Threading.Tasks;

namespace Opc.Ua.Client
{
    /// <summary>
    /// Object that creates instances of an Opc.Ua.Client.Session object with Activity Source.
    /// </summary>
    public class TraceableSessionFactory : DefaultSessionFactory
    {
        /// <summary>
        /// The default instance of the factory.
        /// </summary>
        public new static readonly TraceableSessionFactory Instance = new TraceableSessionFactory();

        /// <summary>
        /// Force use of the default instance.
        /// </summary>
        protected TraceableSessionFactory()
        {
        }

        #region ISessionFactory Members
        /// <inheritdoc/>
        public override async Task<ISession> CreateAsync(
            ApplicationConfiguration configuration,
            ConfiguredEndpoint endpoint,
            bool updateBeforeConnect,
            string sessionName,
            uint sessionTimeout,
            IUserIdentity identity,
            IList<string> preferredLocales,
            CancellationToken ct = default)
        {
            using (Activity activity = TraceableSession.ActivitySource.StartActivity())
            {
                ISession session = await base.CreateAsync(configuration, endpoint, updateBeforeConnect, false,
                    sessionName, sessionTimeout, identity, preferredLocales, ct).ConfigureAwait(false);
                return new TraceableSession(session);
            }
        }

        /// <inheritdoc/>
        public override async Task<ISession> CreateAsync(
            ApplicationConfiguration configuration,
            ConfiguredEndpoint endpoint,
            bool updateBeforeConnect,
            bool checkDomain,
            string sessionName,
            uint sessionTimeout,
            IUserIdentity identity,
            IList<string> preferredLocales,
            CancellationToken ct = default)
        {
            using (Activity activity = TraceableSession.ActivitySource.StartActivity())
            {
                ISession session = await Session.Create(this, configuration, (ITransportWaitingConnection)null, endpoint,
                    updateBeforeConnect, checkDomain, sessionName, sessionTimeout,
                    identity, preferredLocales, ct).ConfigureAwait(false);

                return new TraceableSession(session);
            }
        }

        /// <inheritdoc/>
        public override async Task<ISession> CreateAsync(
            ApplicationConfiguration configuration,
            ITransportWaitingConnection connection,
            ConfiguredEndpoint endpoint,
            bool updateBeforeConnect,
            bool checkDomain,
            string sessionName,
            uint sessionTimeout,
            IUserIdentity identity,
            IList<string> preferredLocales,
            CancellationToken ct = default)
        {
            using (Activity activity = TraceableSession.ActivitySource.StartActivity())
            {
                ISession session = await Session.Create(this, configuration, connection, endpoint,
                    updateBeforeConnect, checkDomain, sessionName, sessionTimeout,
                    identity, preferredLocales, ct
                    ).ConfigureAwait(false);

                return new TraceableSession(session);
            }
        }

        /// <inheritdoc/>
        public override ISession Create(
           ApplicationConfiguration configuration,
           ITransportChannel channel,
           ConfiguredEndpoint endpoint,
           X509Certificate2 clientCertificate,
           EndpointDescriptionCollection availableEndpoints = null,
           StringCollection discoveryProfileUris = null)
        {
            using (Activity activity = TraceableSession.ActivitySource.StartActivity())
            {
                return new TraceableSession(base.Create(configuration, channel, endpoint, clientCertificate, availableEndpoints, discoveryProfileUris));
            }
        }

        /// <inheritdoc/>
        public override async Task<ITransportChannel> CreateChannelAsync(
            ApplicationConfiguration configuration,
            ITransportWaitingConnection connection,
            ConfiguredEndpoint endpoint,
            bool updateBeforeConnect,
            bool checkDomain,
            CancellationToken ct = default)
        {
            using (Activity activity = TraceableSession.ActivitySource.StartActivity())
            {
<<<<<<< HEAD
                return await base.CreateChannelAsync(configuration, connection, endpoint, updateBeforeConnect, checkDomain, ct).ConfigureAwait(false);
=======
                return await base.CreateChannelAsync(configuration, connection, endpoint, updateBeforeConnect, checkDomain, ct).ConfigureAwait(false); 
>>>>>>> af7bb8ce
            }
        }

        /// <inheritdoc/>
        public override async Task<ISession> CreateAsync(
            ApplicationConfiguration configuration,
            ReverseConnectManager reverseConnectManager,
            ConfiguredEndpoint endpoint,
            bool updateBeforeConnect,
            bool checkDomain,
            string sessionName,
            uint sessionTimeout,
            IUserIdentity userIdentity,
            IList<string> preferredLocales,
            CancellationToken ct = default
            )
        {
            using (Activity activity = TraceableSession.ActivitySource.StartActivity())
            {
                ISession session = await base.CreateAsync(configuration,
                    reverseConnectManager, endpoint,
                    updateBeforeConnect,
                    checkDomain, sessionName,
                    sessionTimeout, userIdentity,
                    preferredLocales, ct).ConfigureAwait(false);

                return new TraceableSession(session);
            }
        }

        /// <inheritdoc/>
        public override async Task<ISession> RecreateAsync(ISession sessionTemplate, CancellationToken ct = default)
        {
            Session session = ValidateISession(sessionTemplate);
            using (Activity activity = TraceableSession.ActivitySource.StartActivity())
            {
<<<<<<< HEAD
                ISession recreatedSession = await Session.RecreateAsync(session, ct).ConfigureAwait(false);
                return new TraceableSession(recreatedSession);
=======
                return new TraceableSession(await Session.RecreateAsync(session, ct).ConfigureAwait(false));
>>>>>>> af7bb8ce
            }
        }

        /// <inheritdoc/>
        public override async Task<ISession> RecreateAsync(ISession sessionTemplate, ITransportWaitingConnection connection, CancellationToken ct = default)
        {
            Session session = ValidateISession(sessionTemplate);
            using (Activity activity = TraceableSession.ActivitySource.StartActivity())
            {
<<<<<<< HEAD
                ISession recreatedSession = await Session.RecreateAsync(session, connection, ct).ConfigureAwait(false);
                return new TraceableSession(recreatedSession);
=======
                return new TraceableSession(await Session.RecreateAsync(session, connection, ct).ConfigureAwait(false));
>>>>>>> af7bb8ce
            }
        }

        /// <inheritdoc/>
        public override async Task<ISession> RecreateAsync(ISession sessionTemplate, ITransportChannel channel, CancellationToken ct = default)
        {
            Session session = ValidateISession(sessionTemplate);
            using (Activity activity = TraceableSession.ActivitySource.StartActivity())
            {
<<<<<<< HEAD
                ISession recreatedSession = await Session.RecreateAsync(session, channel, ct).ConfigureAwait(false);
                return new TraceableSession(recreatedSession);
=======
                return new TraceableSession(await Session.RecreateAsync(session, channel, ct).ConfigureAwait(false));
>>>>>>> af7bb8ce
            }
        }
        #endregion

        #region Private Methods
        private Session ValidateISession(ISession sessionTemplate)
        {
            if (!(sessionTemplate is Session session))
            {
                if (sessionTemplate is TraceableSession template)
                {
                    session = (Session)template.Session;
                }
                else
                {
                    throw new ArgumentOutOfRangeException(nameof(sessionTemplate), "The ISession provided is not of a supported type.");
                }
            }
            return session;
        }
        #endregion
    }
}<|MERGE_RESOLUTION|>--- conflicted
+++ resolved
@@ -145,11 +145,7 @@
         {
             using (Activity activity = TraceableSession.ActivitySource.StartActivity())
             {
-<<<<<<< HEAD
-                return await base.CreateChannelAsync(configuration, connection, endpoint, updateBeforeConnect, checkDomain, ct).ConfigureAwait(false);
-=======
                 return await base.CreateChannelAsync(configuration, connection, endpoint, updateBeforeConnect, checkDomain, ct).ConfigureAwait(false); 
->>>>>>> af7bb8ce
             }
         }
 
@@ -186,12 +182,7 @@
             Session session = ValidateISession(sessionTemplate);
             using (Activity activity = TraceableSession.ActivitySource.StartActivity())
             {
-<<<<<<< HEAD
-                ISession recreatedSession = await Session.RecreateAsync(session, ct).ConfigureAwait(false);
-                return new TraceableSession(recreatedSession);
-=======
                 return new TraceableSession(await Session.RecreateAsync(session, ct).ConfigureAwait(false));
->>>>>>> af7bb8ce
             }
         }
 
@@ -201,12 +192,7 @@
             Session session = ValidateISession(sessionTemplate);
             using (Activity activity = TraceableSession.ActivitySource.StartActivity())
             {
-<<<<<<< HEAD
-                ISession recreatedSession = await Session.RecreateAsync(session, connection, ct).ConfigureAwait(false);
-                return new TraceableSession(recreatedSession);
-=======
                 return new TraceableSession(await Session.RecreateAsync(session, connection, ct).ConfigureAwait(false));
->>>>>>> af7bb8ce
             }
         }
 
@@ -216,12 +202,7 @@
             Session session = ValidateISession(sessionTemplate);
             using (Activity activity = TraceableSession.ActivitySource.StartActivity())
             {
-<<<<<<< HEAD
-                ISession recreatedSession = await Session.RecreateAsync(session, channel, ct).ConfigureAwait(false);
-                return new TraceableSession(recreatedSession);
-=======
                 return new TraceableSession(await Session.RecreateAsync(session, channel, ct).ConfigureAwait(false));
->>>>>>> af7bb8ce
             }
         }
         #endregion
