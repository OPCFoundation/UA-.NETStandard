/* ========================================================================
 * Copyright (c) 2005-2021 The OPC Foundation, Inc. All rights reserved.
 *
 * OPC Foundation MIT License 1.00
 *
 * Permission is hereby granted, free of charge, to any person
 * obtaining a copy of this software and associated documentation
 * files (the "Software"), to deal in the Software without
 * restriction, including without limitation the rights to use,
 * copy, modify, merge, publish, distribute, sublicense, and/or sell
 * copies of the Software, and to permit persons to whom the
 * Software is furnished to do so, subject to the following
 * conditions:
 *
 * The above copyright notice and this permission notice shall be
 * included in all copies or substantial portions of the Software.
 * THE SOFTWARE IS PROVIDED "AS IS", WITHOUT WARRANTY OF ANY KIND,
 * EXPRESS OR IMPLIED, INCLUDING BUT NOT LIMITED TO THE WARRANTIES
 * OF MERCHANTABILITY, FITNESS FOR A PARTICULAR PURPOSE AND
 * NONINFRINGEMENT. IN NO EVENT SHALL THE AUTHORS OR COPYRIGHT
 * HOLDERS BE LIABLE FOR ANY CLAIM, DAMAGES OR OTHER LIABILITY,
 * WHETHER IN AN ACTION OF CONTRACT, TORT OR OTHERWISE, ARISING
 * FROM, OUT OF OR IN CONNECTION WITH THE SOFTWARE OR THE USE OR
 * OTHER DEALINGS IN THE SOFTWARE.
 *
 * The complete license agreement can be found here:
 * http://opcfoundation.org/License/MIT/1.00/
 * ======================================================================*/

using System;
using System.Collections.Generic;
using System.Diagnostics;
using System.Linq;
using System.Runtime.Serialization;
using System.Threading;
using System.Threading.Tasks;
using Nito.AsyncEx;

namespace Opc.Ua.Client
{
    /// <summary>
    /// A subscription.
    /// </summary>
    [DataContract(Namespace = Namespaces.OpcUaXsd)]
    public partial class Subscription : IDisposable, ICloneable
    {
        const int kMinKeepAliveTimerInterval = 1000;
        const int kKeepAliveTimerMargin = 1000;
        const int kRepublishMessageTimeout = 2500;
        const int kRepublishMessageExpiredTimeout = 10000;

        #region Constructors
        /// <summary>
        /// Creates a empty object.
        /// </summary>
        public Subscription()
        {
            Initialize();
        }

        /// <summary>
        /// Initializes the subscription from a template.
        /// </summary>
        public Subscription(Subscription template) : this(template, false)
        {
        }

        /// <summary>
        /// Initializes the subscription from a template.
        /// </summary>
        /// <param name="template">The template.</param>
        /// <param name="copyEventHandlers">if set to <c>true</c> the event handlers are copied.</param>
        public Subscription(Subscription template, bool copyEventHandlers)
        {
            Initialize();

            if (template != null)
            {
                m_displayName = template.m_displayName;
                m_publishingInterval = template.m_publishingInterval;
                m_keepAliveCount = template.m_keepAliveCount;
                m_lifetimeCount = template.m_lifetimeCount;
                m_minLifetimeInterval = template.m_minLifetimeInterval;
                m_maxNotificationsPerPublish = template.m_maxNotificationsPerPublish;
                m_publishingEnabled = template.m_publishingEnabled;
                m_priority = template.m_priority;
                m_timestampsToReturn = template.m_timestampsToReturn;
                m_maxMessageCount = template.m_maxMessageCount;
                m_sequentialPublishing = template.m_sequentialPublishing;
                m_republishAfterTransfer = template.m_republishAfterTransfer;
                m_defaultItem = (MonitoredItem)template.m_defaultItem.Clone();
                m_handle = template.m_handle;
                m_disableMonitoredItemCache = template.m_disableMonitoredItemCache;
                m_transferId = template.m_transferId;

                if (copyEventHandlers)
                {
                    m_StateChanged = template.m_StateChanged;
                    m_publishStatusChanged = template.m_publishStatusChanged;
                    m_fastDataChangeCallback = template.m_fastDataChangeCallback;
                    m_fastEventCallback = template.m_fastEventCallback;
                    m_fastKeepAliveCallback = template.m_fastKeepAliveCallback;
                }

                // copy the list of monitored items.
                var clonedMonitoredItems = new List<MonitoredItem>();
                foreach (MonitoredItem monitoredItem in template.MonitoredItems)
                {
                    MonitoredItem clone = monitoredItem.CloneMonitoredItem(copyEventHandlers, true);
                    clone.DisplayName = monitoredItem.DisplayName;
                    clonedMonitoredItems.Add(clone);
                }
                if (clonedMonitoredItems.Count > 0)
                {
                    AddItems(clonedMonitoredItems);
                }
            }
        }

        /// <summary>
        /// Resets the state of the publish timer and associated message worker.
        /// </summary>
        private void ResetPublishTimerAndWorkerState()
        {
            ResetPublishTimerAndWorkerStateAsync().GetAwaiter().GetResult();
        }

        /// <summary>
        /// Resets the state of the publish timer and associated message worker.
        /// </summary>
        private async Task ResetPublishTimerAndWorkerStateAsync()
        {
            Task workerTask;
            CancellationTokenSource workerCts;
            lock (m_cache)
            {
                // Called under the m_cache lock
                if (m_publishTimer == null &&
                    m_messageWorkerCts == null &&
                    m_messageWorkerTask == null &&
<<<<<<< HEAD
                    m_messageWorkerCts == null)
=======
                    m_messageWorkerEvent == null)
>>>>>>> 876cf28c
                {
                    return;
                }

                // stop the publish timer.
                Utils.SilentDispose(m_publishTimer);
                m_publishTimer = null;

                if (m_messageWorkerTask == null)
                {
                    Utils.SilentDispose(m_messageWorkerCts);
                    m_messageWorkerCts = null;
                    return;
                }

                // stop the publish worker (outside of lock)
                workerTask = m_messageWorkerTask;
                workerCts = m_messageWorkerCts;
                m_messageWorkerTask = null;
                m_messageWorkerCts = null;
            }
            try
            {
                m_messageWorkerEvent.Set();
                workerCts.Cancel();
                await workerTask.ConfigureAwait(false);
            }
            catch (Exception e)
            {
                Utils.LogError(e, "SubscriptionId {0} - Reset Publish Worker exception.", m_id);
            }
            finally
            {
                Utils.SilentDispose(workerCts);
            }
        }

        /// <summary>
        /// Called by the .NET framework during deserialization.
        /// </summary>
        [OnDeserializing]
        protected void Initialize(StreamingContext context)
        {
            m_cache = new object();
            Initialize();
        }

        /// <summary>
        /// Sets the private members to default values.
        /// </summary>
        private void Initialize()
        {
            m_transferId = m_id = 0;
            m_displayName = "Subscription";
            m_publishingInterval = 0;
            m_keepAliveCount = 0;
            m_keepAliveInterval = 0;
            m_lifetimeCount = 0;
            m_maxNotificationsPerPublish = 0;
            m_publishingEnabled = false;
            m_timestampsToReturn = TimestampsToReturn.Both;
            m_maxMessageCount = 10;
            m_republishAfterTransfer = false;
            m_outstandingMessageWorkers = 0;
            m_sequentialPublishing = false;
            m_lastSequenceNumberProcessed = 0;
            m_messageCache = new LinkedList<NotificationMessage>();
            m_monitoredItems = new Dictionary<uint, MonitoredItem>();
            m_deletedItems = new List<MonitoredItem>();
            m_messageWorkerEvent = new AsyncAutoResetEvent();
            m_messageWorkerCts = null;
            m_resyncLastSequenceNumberProcessed = false;

            m_defaultItem = new MonitoredItem {
                DisplayName = "MonitoredItem",
                SamplingInterval = -1,
                MonitoringMode = MonitoringMode.Reporting,
                QueueSize = 0,
                DiscardOldest = true
            };
        }
        #endregion

        #region IDisposable Members
        /// <summary>
        /// Frees any unmanaged resources.
        /// </summary>
        public void Dispose()
        {
            Dispose(true);
            GC.SuppressFinalize(this);
        }

        /// <summary>
        /// An overrideable version of the Dispose.
        /// </summary>
        protected virtual void Dispose(bool disposing)
        {
            if (disposing)
            {
                ResetPublishTimerAndWorkerState();
                m_disposed = true;
            }
        }
        #endregion

        #region ICloneable Members
        /// <summary cref="ICloneable.Clone" />
        public virtual object Clone()
        {
            return this.MemberwiseClone();
        }

        /// <summary cref="Object.MemberwiseClone" />
        public new object MemberwiseClone()
        {
            return new Subscription(this);
        }

        /// <summary>
        /// Clones a subscription or a subclass with an option to copy event handlers.
        /// </summary>
        /// <returns>A cloned instance of the subscription or its subclass.</returns>
        public virtual Subscription CloneSubscription(bool copyEventHandlers)
        {
            return new Subscription(this, copyEventHandlers);
        }
        #endregion

        #region Events
        /// <summary>
        /// Raised to indicate that the state of the subscription has changed.
        /// </summary>
        [System.Diagnostics.CodeAnalysis.SuppressMessage("Microsoft.Design", "CA1009:DeclareEventHandlersCorrectly")]
        public event SubscriptionStateChangedEventHandler StateChanged
        {
            add { m_StateChanged += value; }
            remove { m_StateChanged -= value; }
        }

        /// <summary>
        /// Raised to indicate the publishing state for the subscription has stopped or resumed (see PublishingStopped property).
        /// </summary>
        public event PublishStateChangedEventHandler PublishStatusChanged
        {
            add
            {
                m_publishStatusChanged += value;
            }

            remove
            {
                m_publishStatusChanged -= value;
            }
        }
        #endregion

        #region Persistent Properties
        /// <summary>
        /// A display name for the subscription.
        /// </summary>
        [DataMember(Order = 1)]
        public string DisplayName
        {
            get => m_displayName;
            set => m_displayName = value;
        }

        /// <summary>
        /// The publishing interval.
        /// </summary>
        [DataMember(Order = 2)]
        public int PublishingInterval
        {
            get => m_publishingInterval;
            set => m_publishingInterval = value;
        }

        /// <summary>
        /// The keep alive count.
        /// </summary>
        [DataMember(Order = 3)]
        public uint KeepAliveCount
        {
            get => m_keepAliveCount;
            set => m_keepAliveCount = value;
        }

        /// <summary>
        /// The life time of of the subscription in counts of
        /// publish interval.
        /// LifetimeCount shall be at least 3*KeepAliveCount.
        /// </summary>
        [DataMember(Order = 4)]
        public uint LifetimeCount
        {
            get => m_lifetimeCount;
            set => m_lifetimeCount = value;
        }

        /// <summary>
        /// The maximum number of notifications per publish request.
        /// </summary>
        [DataMember(Order = 5)]
        public uint MaxNotificationsPerPublish
        {
            get => m_maxNotificationsPerPublish;
            set => m_maxNotificationsPerPublish = value;
        }

        /// <summary>
        /// Whether publishing is enabled.
        /// </summary>
        [DataMember(Order = 6)]
        public bool PublishingEnabled
        {
            get => m_publishingEnabled;
            set => m_publishingEnabled = value;
        }

        /// <summary>
        /// The priority assigned to subscription.
        /// </summary>
        [DataMember(Order = 7)]
        public byte Priority
        {
            get => m_priority;
            set => m_priority = value;
        }

        /// <summary>
        /// The timestamps to return with the notification messages.
        /// </summary>
        [DataMember(Order = 8)]
        public TimestampsToReturn TimestampsToReturn
        {
            get => m_timestampsToReturn;
            set => m_timestampsToReturn = value;
        }

        /// <summary>
        /// The maximum number of messages to keep in the internal cache.
        /// </summary>
        [DataMember(Order = 9)]
        public int MaxMessageCount
        {
            get
            {
                return m_maxMessageCount;
            }

            set
            {
                // lock needed to synchronize with message list processing
                lock (m_cache)
                {
                    m_maxMessageCount = value;
                }
            }
        }

        /// <summary>
        /// The default monitored item.
        /// </summary>
        [DataMember(Order = 10)]
        public MonitoredItem DefaultItem
        {
            get => m_defaultItem;
            set => m_defaultItem = value;
        }

        /// <summary>
        /// The minimum lifetime for subscriptions in milliseconds.
        /// </summary>
        [DataMember(Order = 12)]
        public uint MinLifetimeInterval
        {
            get => m_minLifetimeInterval;
            set => m_minLifetimeInterval = value;
        }

        /// <summary>
        /// Gets or sets a value indicating whether the notifications are cached within the monitored items.
        /// </summary>
        /// <value>
        /// 	<c>true</c> if monitored item cache is disabled; otherwise, <c>false</c>.
        /// </value>
        /// <remarks>
        /// Applications must process the Session.Notication event if this is set to true.
        /// This flag improves performance by eliminating the processing involved in updating the cache.
        /// </remarks>
        [DataMember(Order = 13)]
        public bool DisableMonitoredItemCache
        {
            get => m_disableMonitoredItemCache;
            set => m_disableMonitoredItemCache = value;
        }

        /// <summary>
        /// Gets or sets the behavior of waiting for sequential order in handling incoming messages.
        /// </summary>
        /// <value>
        /// <c>true</c> if incoming messages are handled sequentially; <c>false</c> otherwise.
        /// </value>
        /// <remarks>
        /// Setting <see cref="SequentialPublishing"/> to <c>true</c> means incoming messages are processed in
        /// a "single-threaded" manner and callbacks will not be invoked in parallel.
        /// </remarks>
        [DataMember(Order = 14)]
        public bool SequentialPublishing
        {
            get
            {
                return m_sequentialPublishing;
            }
            set
            {
                // synchronize with message list processing
                lock (m_cache)
                {
                    m_sequentialPublishing = value;
                }
            }
        }

        /// <summary>
        /// If the available sequence numbers of a subscription
        /// are republished or acknowledged after a transfer.
        /// </summary>
        /// <remarks>
        /// Default <c>false</c>, set to <c>true</c> if no data loss is important
        /// and available publish requests (sequence numbers) that were never acknowledged should be
        /// recovered with a republish. The setting is used after a subscription transfer.
        /// </remarks>
        [DataMember(Name = "RepublishAfterTransfer", Order = 15)]
        public bool RepublishAfterTransfer
        {
            get { return m_republishAfterTransfer; }
            set { m_republishAfterTransfer = value; }
        }

        /// <summary>
        /// The unique identifier assigned by the server which can be used to transfer a session.
        /// </summary>
        [DataMember(Name = "TransferId", Order = 16)]
        public uint TransferId
        {
            get => m_transferId;
            set => m_transferId = value;
        }

        /// <summary>
        /// Gets or sets the fast data change callback.
        /// </summary>
        /// <value>The fast data change callback.</value>
        /// <remarks>
        /// Only one callback is allowed at a time but it is more efficient to call than an event.
        /// </remarks>
        public FastDataChangeNotificationEventHandler FastDataChangeCallback
        {
            get => m_fastDataChangeCallback;
            set => m_fastDataChangeCallback = value;
        }

        /// <summary>
        /// Gets or sets the fast event callback.
        /// </summary>
        /// <value>The fast event callback.</value>
        /// <remarks>
        /// Only one callback is allowed at a time but it is more efficient to call than an event.
        /// </remarks>
        public FastEventNotificationEventHandler FastEventCallback
        {
            get => m_fastEventCallback;
            set => m_fastEventCallback = value;
        }

        /// <summary>
        /// Gets or sets the fast keep alive callback.
        /// </summary>
        /// <value>The keep alive change callback.</value>
        /// <remarks>
        /// Only one callback is allowed at a time but it is more efficient to call than an event.
        /// </remarks>
        public FastKeepAliveNotificationEventHandler FastKeepAliveCallback
        {
            get => m_fastKeepAliveCallback;
            set => m_fastKeepAliveCallback = value;
        }

        /// <summary>
        /// The items to monitor.
        /// </summary>
        public IEnumerable<MonitoredItem> MonitoredItems
        {
            get
            {
                lock (m_cache)
                {
                    return new List<MonitoredItem>(m_monitoredItems.Values);
                }
            }
        }

        /// <summary>
        /// Allows the list of monitored items to be saved/restored when the object is serialized.
        /// </summary>
        [DataMember(Name = "MonitoredItems", Order = 11)]
        [System.Diagnostics.CodeAnalysis.SuppressMessage("Microsoft.Performance", "CA1811:AvoidUncalledPrivateCode")]
        private List<MonitoredItem> SavedMonitoredItems
        {
            get
            {
                lock (m_cache)
                {
                    return new List<MonitoredItem>(m_monitoredItems.Values);
                }
            }

            set
            {
                if (this.Created)
                {
                    throw new InvalidOperationException("Cannot update a subscription that has been created on the server.");
                }

                lock (m_cache)
                {
                    m_monitoredItems.Clear();
                    AddItems(value);
                }
            }
        }
        #endregion

        #region Dynamic Properties
        /// <summary>
        /// Returns true if the subscription has changes that need to be applied.
        /// </summary>
        public bool ChangesPending
        {
            get
            {
                lock (m_cache)
                {
                    if (m_deletedItems.Count > 0)
                    {
                        return true;
                    }

                    foreach (MonitoredItem monitoredItem in m_monitoredItems.Values)
                    {
                        if (Created && !monitoredItem.Status.Created)
                        {
                            return true;
                        }

                        if (monitoredItem.AttributesModified)
                        {
                            return true;
                        }
                    }

                    return false;
                }
            }
        }

        /// <summary>
        /// Returns the number of monitored items.
        /// </summary>
        public uint MonitoredItemCount
        {
            get
            {
                lock (m_cache)
                {
                    return (uint)m_monitoredItems.Count;
                }
            }
        }

        /// <summary>
        /// The session that owns the subscription item.
        /// </summary>
        public ISession Session
        {
            get => m_session;
            protected internal set => m_session = value;
        }

        /// <summary>
        /// A local handle assigned to the subscription
        /// </summary>
        public object Handle
        {
            get => m_handle;
            set => m_handle = value;
        }

        /// <summary>
        /// The unique identifier assigned by the server.
        /// </summary>
        public uint Id => m_id;

        /// <summary>
        /// Whether the subscription has been created on the server.
        /// </summary>
        public bool Created => m_id != 0;

        /// <summary>
        /// The current publishing interval.
        /// </summary>
        [DataMember(Name = "CurrentPublishInterval", Order = 20)]
        public double CurrentPublishingInterval
        {
            get => m_currentPublishingInterval;
            set => m_currentPublishingInterval = value;
        }

        /// <summary>
        /// The current keep alive count.
        /// </summary>
        [DataMember(Name = "CurrentKeepAliveCount", Order = 21)]
        public uint CurrentKeepAliveCount
        {
            get => m_currentKeepAliveCount;
            set => m_currentKeepAliveCount = value;
        }

        /// <summary>
        /// The current lifetime count.
        /// </summary>
        [DataMember(Name = "CurrentLifetimeCount", Order = 22)]
        public uint CurrentLifetimeCount
        {
            get => m_currentLifetimeCount;
            set => m_currentLifetimeCount = value;
        }

        /// <summary>
        /// Whether publishing is currently enabled.
        /// </summary>
        public bool CurrentPublishingEnabled => m_currentPublishingEnabled;

        /// <summary>
        /// The priority assigned to subscription when it was created.
        /// </summary>
        public byte CurrentPriority => m_currentPriority;

        /// <summary>
        /// The time that the last notification received was published.
        /// </summary>
        public DateTime PublishTime
        {
            get
            {
                lock (m_cache)
                {
                    if (m_messageCache.Count > 0)
                    {
                        return m_messageCache.Last.Value.PublishTime;
                    }
                }

                return DateTime.MinValue;
            }
        }

        /// <summary>
        /// The time that the last notification was received.
        /// </summary>
        public DateTime LastNotificationTime
        {
            get
            {
                var ticks = Interlocked.Read(ref m_lastNotificationTime);
                return new DateTime(ticks, DateTimeKind.Utc);
            }
        }

        /// <summary>
        /// The sequence number assigned to the last notification message.
        /// </summary>
        public uint SequenceNumber
        {
            get
            {
                lock (m_cache)
                {
                    if (m_messageCache.Count > 0)
                    {
                        return m_messageCache.Last.Value.SequenceNumber;
                    }
                }

                return 0;
            }
        }

        /// <summary>
        /// The number of notifications contained in the last notification message.
        /// </summary>
        public uint NotificationCount
        {
            get
            {
                lock (m_cache)
                {
                    if (m_messageCache.Count > 0)
                    {
                        return (uint)m_messageCache.Last.Value.NotificationData.Count;
                    }
                }

                return 0;
            }
        }

        /// <summary>
        /// The last notification received from the server.
        /// </summary>
        public NotificationMessage LastNotification
        {
            get
            {
                lock (m_cache)
                {
                    if (m_messageCache.Count > 0)
                    {
                        return m_messageCache.Last.Value;
                    }

                    return null;
                }
            }
        }

        /// <summary>
        /// The cached notifications.
        /// </summary>
        public IEnumerable<NotificationMessage> Notifications
        {
            get
            {
                lock (m_cache)
                {
                    // make a copy to ensure the state of the last cannot change during enumeration.
                    return new List<NotificationMessage>(m_messageCache);
                }
            }
        }

        /// <summary>
        /// The sequence numbers that are available for republish requests.
        /// </summary>
        public IEnumerable<uint> AvailableSequenceNumbers
        {
            get
            {
                lock (m_cache)
                {
                    return m_availableSequenceNumbers != null ?
                        (IEnumerable<uint>)new ReadOnlyList<uint>(m_availableSequenceNumbers) :
                        Enumerable.Empty<uint>();
                }
            }
        }

        /// <summary>
        /// Sends a notification that the state of the subscription has changed.
        /// </summary>
        public void ChangesCompleted()
        {
            try
            {
                m_StateChanged?.Invoke(this, new SubscriptionStateChangedEventArgs(m_changeMask));
            }
            catch (Exception ex)
            {
                Utils.LogError(ex, "Subscription state change callback exception with change mask 0x{0:X2}", m_changeMask);
            }
            m_changeMask = SubscriptionChangeMask.None;
        }

        /// <summary>
        /// Returns true if the subscription is not receiving publishes.
        /// </summary>
        public bool PublishingStopped
        {
            get
            {
                int timeSinceLastNotification = HiResClock.TickCount - m_lastNotificationTickCount;
                if (timeSinceLastNotification > m_keepAliveInterval + kKeepAliveTimerMargin)
                {
                    return true;
                }

                return false;
            }
        }
        #endregion

        #region Public Methods
        /// <summary>
        /// Creates a subscription on the server and adds all monitored items.
        /// </summary>
        public void Create()
        {
            VerifySubscriptionState(false);

            // create the subscription.
            uint subscriptionId;
            double revisedPublishingInterval;
            uint revisedKeepAliveCount = m_keepAliveCount;
            uint revisedLifetimeCounter = m_lifetimeCount;

            AdjustCounts(ref revisedKeepAliveCount, ref revisedLifetimeCounter);

            m_session.CreateSubscription(
                null,
                m_publishingInterval,
                revisedLifetimeCounter,
                revisedKeepAliveCount,
                m_maxNotificationsPerPublish,
                false,
                m_priority,
                out subscriptionId,
                out revisedPublishingInterval,
                out revisedLifetimeCounter,
                out revisedKeepAliveCount);

            CreateSubscription(subscriptionId, revisedPublishingInterval, revisedKeepAliveCount, revisedLifetimeCounter);

            CreateItems();

            // only enable publishing afer CreateSubscription is called to avoid race conditions with subscription cleanup.
            if (m_publishingEnabled)
            {
                SetPublishingMode(m_publishingEnabled);
            }

            ChangesCompleted();

            TraceState("CREATED");
        }

        /// <summary>
        /// Called after the subscription was transferred.
        /// </summary>
        /// <param name="session">The session to which the subscription is transferred.</param>
        /// <param name="id">Id of the transferred subscription.</param>
        /// <param name="availableSequenceNumbers">The available sequence numbers on the server.</param>
        public bool Transfer(ISession session, uint id, UInt32Collection availableSequenceNumbers)
        {
            if (Created)
            {
                // handle the case when the client has the subscription template and reconnects
                if (id != m_id)
                {
                    return false;
                }

                // remove the subscription from disconnected session
                if (m_session?.RemoveTransferredSubscription(this) != true)
                {
                    Utils.LogError("SubscriptionId {0}: Failed to remove transferred subscription from owner SessionId={1}.", Id, m_session?.SessionId);
                    return false;
                }

                // remove default subscription template which was copied in Session.Create()
                var subscriptionsToRemove = session.Subscriptions.Where(s => !s.Created && s.TransferId == this.Id).ToList();
                session.RemoveSubscriptions(subscriptionsToRemove);

                // add transferred subscription to session
                if (!session.AddSubscription(this))
                {
                    Utils.LogError("SubscriptionId {0}: Failed to add transferred subscription to SessionId={1}.", Id, session.SessionId);
                    return false;
                }
            }
            else
            {
                // handle the case when the client restarts and loads the saved subscriptions from storage
                if (!GetMonitoredItems(out UInt32Collection serverHandles, out UInt32Collection clientHandles))
                {
                    Utils.LogError("SubscriptionId {0}: The server failed to respond to GetMonitoredItems after transfer.", Id);
                    return false;
                }

                int monitoredItemsCount = m_monitoredItems.Count;
                if (serverHandles.Count != monitoredItemsCount ||
                    clientHandles.Count != monitoredItemsCount)
                {
                    // invalid state
                    Utils.LogError("SubscriptionId {0}: Number of Monitored Items on client and server do not match after transfer {1}!={2}",
                        Id, serverHandles.Count, monitoredItemsCount);
                    return false;
                }

                // sets state to 'Created'
                m_id = id;
                TransferItems(serverHandles, clientHandles, out IList<MonitoredItem> itemsToModify);

                ModifyItems();
            }

            // add available sequence numbers to incoming
            ProcessTransferredSequenceNumbers(availableSequenceNumbers);

            m_changeMask |= SubscriptionChangeMask.Transferred;
            ChangesCompleted();

            StartKeepAliveTimer();

            TraceState("TRANSFERRED");

            return true;
        }

#if CLIENT_ASYNC
        /// <summary>
        /// Called after the subscription was transferred.
        /// </summary>
        /// <param name="session">The session to which the subscription is transferred.</param>
        /// <param name="id">Id of the transferred subscription.</param>
        /// <param name="availableSequenceNumbers">The available sequence numbers on the server.</param>
        /// <param name="ct">The cancellation token.</param>
        public async Task<bool> TransferAsync(ISession session, uint id, UInt32Collection availableSequenceNumbers, CancellationToken ct = default)
        {
            if (Created)
            {
                // handle the case when the client has the subscription template and reconnects
                if (id != m_id)
                {
                    return false;
                }

                // remove the subscription from disconnected session
                if (m_session?.RemoveTransferredSubscription(this) != true)
                {
                    Utils.LogError("SubscriptionId {0}: Failed to remove transferred subscription from owner SessionId={1}.", Id, m_session?.SessionId);
                    return false;
                }

                // remove default subscription template which was copied in Session.Create()
                var subscriptionsToRemove = session.Subscriptions.Where(s => !s.Created && s.TransferId == this.Id).ToList();
                await session.RemoveSubscriptionsAsync(subscriptionsToRemove, ct).ConfigureAwait(false);

                // add transferred subscription to session
                if (!session.AddSubscription(this))
                {
                    Utils.LogError("SubscriptionId {0}: Failed to add transferred subscription to SessionId={1}.", Id, session.SessionId);
                    return false;
                }
            }
            else
            {
                // handle the case when the client restarts and loads the saved subscriptions from storage
                bool success;
                UInt32Collection serverHandles;
                UInt32Collection clientHandles;
                (success, serverHandles, clientHandles) = await GetMonitoredItemsAsync(ct).ConfigureAwait(false);
                if (!success)
                {
                    Utils.LogError("SubscriptionId {0}: The server failed to respond to GetMonitoredItems after transfer.", Id);
                    return false;
                }

                int monitoredItemsCount = m_monitoredItems.Count;
                if (serverHandles.Count != monitoredItemsCount ||
                    clientHandles.Count != monitoredItemsCount)
                {
                    // invalid state
                    Utils.LogError("SubscriptionId {0}: Number of Monitored Items on client and server do not match after transfer {1}!={2}",
                        Id, serverHandles.Count, monitoredItemsCount);
                    return false;
                }

                // sets state to 'Created'
                m_id = id;
                TransferItems(serverHandles, clientHandles, out IList<MonitoredItem> itemsToModify);

                await ModifyItemsAsync(ct).ConfigureAwait(false);
            }

            // add available sequence numbers to incoming
            ProcessTransferredSequenceNumbers(availableSequenceNumbers);

            m_changeMask |= SubscriptionChangeMask.Transferred;
            ChangesCompleted();

            StartKeepAliveTimer();

            TraceState("TRANSFERRED ASYNC");

            return true;
        }
#endif

        /// <summary>
        /// Deletes a subscription on the server.
        /// </summary>
        public void Delete(bool silent)
        {
            if (!silent)
            {
                VerifySubscriptionState(true);
            }

            // nothing to do if not created.
            if (!this.Created)
            {
                return;
            }

            try
            {
                TraceState("DELETE");

                ResetPublishTimerAndWorkerState();

                // delete the subscription.
                UInt32Collection subscriptionIds = new uint[] { m_id };

                StatusCodeCollection results;
                DiagnosticInfoCollection diagnosticInfos;

                ResponseHeader responseHeader = m_session.DeleteSubscriptions(
                    null,
                    subscriptionIds,
                    out results,
                    out diagnosticInfos);

                // validate response.
                ClientBase.ValidateResponse(results, subscriptionIds);
                ClientBase.ValidateDiagnosticInfos(diagnosticInfos, subscriptionIds);

                if (StatusCode.IsBad(results[0]))
                {
                    throw new ServiceResultException(ClientBase.GetResult(results[0], 0, diagnosticInfos, responseHeader));
                }
            }

            // suppress exception if silent flag is set.
            catch (Exception e)
            {
                if (!silent)
                {
                    throw new ServiceResultException(e, StatusCodes.BadUnexpectedError);
                }
            }

            // always put object in disconnected state even if an error occurs.
            finally
            {
                DeleteSubscription();
            }

            ChangesCompleted();
        }

        /// <summary>
        /// Modifies a subscription on the server.
        /// </summary>
        public void Modify()
        {
            VerifySubscriptionState(true);

            // modify the subscription.
            double revisedPublishingInterval;
            uint revisedKeepAliveCount = m_keepAliveCount;
            uint revisedLifetimeCounter = m_lifetimeCount;

            AdjustCounts(ref revisedKeepAliveCount, ref revisedLifetimeCounter);

            m_session.ModifySubscription(
                null,
                m_id,
                m_publishingInterval,
                revisedLifetimeCounter,
                revisedKeepAliveCount,
                m_maxNotificationsPerPublish,
                m_priority,
                out revisedPublishingInterval,
                out revisedLifetimeCounter,
                out revisedKeepAliveCount);

            // update current state.
            ModifySubscription(
                revisedPublishingInterval,
                revisedKeepAliveCount,
                revisedLifetimeCounter);

            ChangesCompleted();

            TraceState("MODIFIED");
        }

        /// <summary>
        /// Changes the publishing enabled state for the subscription.
        /// </summary>
        public void SetPublishingMode(bool enabled)
        {
            VerifySubscriptionState(true);

            // modify the subscription.
            UInt32Collection subscriptionIds = new uint[] { m_id };

            StatusCodeCollection results;
            DiagnosticInfoCollection diagnosticInfos;

            ResponseHeader responseHeader = m_session.SetPublishingMode(
                null,
                enabled,
                new uint[] { m_id },
                out results,
                out diagnosticInfos);

            // validate response.
            ClientBase.ValidateResponse(results, subscriptionIds);
            ClientBase.ValidateDiagnosticInfos(diagnosticInfos, subscriptionIds);

            if (StatusCode.IsBad(results[0]))
            {
                throw new ServiceResultException(ClientBase.GetResult(results[0], 0, diagnosticInfos, responseHeader));
            }

            // update current state.
            m_currentPublishingEnabled = m_publishingEnabled = enabled;

            m_changeMask |= SubscriptionChangeMask.Modified;
            ChangesCompleted();

            TraceState(enabled ? "PUBLISHING ENABLED" : "PUBLISHING DISABLED");
        }

        /// <summary>
        /// Republishes the specified notification message.
        /// </summary>
        public NotificationMessage Republish(uint sequenceNumber)
        {
            VerifySubscriptionState(true);

            NotificationMessage message;

            m_session.Republish(
                null,
                m_id,
                sequenceNumber,
                out message);

            return message;
        }

        /// <summary>
        /// Applies any changes to the subscription items.
        /// </summary>
        public void ApplyChanges()
        {
            DeleteItems();
            ModifyItems();
            CreateItems();
        }

        /// <summary>
        /// Resolves all relative paths to nodes on the server.
        /// </summary>
        public void ResolveItemNodeIds()
        {
            VerifySubscriptionState(true);

            // collect list of browse paths.
            BrowsePathCollection browsePaths = new BrowsePathCollection();
            List<MonitoredItem> itemsToBrowse = new List<MonitoredItem>();

            PrepareResolveItemNodeIds(browsePaths, itemsToBrowse);

            // nothing to do.
            if (browsePaths.Count == 0)
            {
                return;
            }

            // translate browse paths.
            BrowsePathResultCollection results;
            DiagnosticInfoCollection diagnosticInfos;

            ResponseHeader responseHeader = m_session.TranslateBrowsePathsToNodeIds(
                null,
                browsePaths,
                out results,
                out diagnosticInfos);

            ClientBase.ValidateResponse(results, browsePaths);
            ClientBase.ValidateDiagnosticInfos(diagnosticInfos, browsePaths);

            // update results.
            for (int ii = 0; ii < results.Count; ii++)
            {
                itemsToBrowse[ii].SetResolvePathResult(results[ii], ii, diagnosticInfos, responseHeader);
            }

            m_changeMask |= SubscriptionChangeMask.ItemsModified;
        }

        /// <summary>
        /// Creates all items that have not already been created.
        /// </summary>
        public IList<MonitoredItem> CreateItems()
        {
            List<MonitoredItem> itemsToCreate;
            MonitoredItemCreateRequestCollection requestItems = PrepareItemsToCreate(out itemsToCreate);

            if (requestItems.Count == 0)
            {
                return itemsToCreate;
            }

            // create monitored items.
            MonitoredItemCreateResultCollection results;
            DiagnosticInfoCollection diagnosticInfos;

            ResponseHeader responseHeader = m_session.CreateMonitoredItems(
                null,
                m_id,
                m_timestampsToReturn,
                requestItems,
                out results,
                out diagnosticInfos);

            ClientBase.ValidateResponse(results, itemsToCreate);
            ClientBase.ValidateDiagnosticInfos(diagnosticInfos, itemsToCreate);

            // update results.
            for (int ii = 0; ii < results.Count; ii++)
            {
                itemsToCreate[ii].SetCreateResult(requestItems[ii], results[ii], ii, diagnosticInfos, responseHeader);
            }

            m_changeMask |= SubscriptionChangeMask.ItemsCreated;
            ChangesCompleted();

            // return the list of items affected by the change.
            return itemsToCreate;
        }

        /// <summary>
        /// Modifies all items that have been changed.
        /// </summary>
        public IList<MonitoredItem> ModifyItems()
        {
            VerifySubscriptionState(true);

            MonitoredItemModifyRequestCollection requestItems = new MonitoredItemModifyRequestCollection();
            List<MonitoredItem> itemsToModify = new List<MonitoredItem>();

            PrepareItemsToModify(requestItems, itemsToModify);

            if (requestItems.Count == 0)
            {
                return itemsToModify;
            }

            // modify the subscription.
            MonitoredItemModifyResultCollection results;
            DiagnosticInfoCollection diagnosticInfos;

            ResponseHeader responseHeader = m_session.ModifyMonitoredItems(
                null,
                m_id,
                m_timestampsToReturn,
                requestItems,
                out results,
                out diagnosticInfos);

            ClientBase.ValidateResponse(results, itemsToModify);
            ClientBase.ValidateDiagnosticInfos(diagnosticInfos, itemsToModify);

            // update results.
            for (int ii = 0; ii < results.Count; ii++)
            {
                itemsToModify[ii].SetModifyResult(requestItems[ii], results[ii], ii, diagnosticInfos, responseHeader);
            }

            m_changeMask |= SubscriptionChangeMask.ItemsModified;
            ChangesCompleted();

            // return the list of items affected by the change.
            return itemsToModify;
        }

        /// <summary>
        /// Deletes all items that have been marked for deletion.
        /// </summary>
        public IList<MonitoredItem> DeleteItems()
        {
            VerifySubscriptionState(true);

            if (m_deletedItems.Count == 0)
            {
                return new List<MonitoredItem>();
            }

            List<MonitoredItem> itemsToDelete = m_deletedItems;
            m_deletedItems = new List<MonitoredItem>();

            UInt32Collection monitoredItemIds = new UInt32Collection();

            foreach (MonitoredItem monitoredItem in itemsToDelete)
            {
                monitoredItemIds.Add(monitoredItem.Status.Id);
            }

            StatusCodeCollection results;
            DiagnosticInfoCollection diagnosticInfos;

            ResponseHeader responseHeader = m_session.DeleteMonitoredItems(
                null,
                m_id,
                monitoredItemIds,
                out results,
                out diagnosticInfos);

            ClientBase.ValidateResponse(results, monitoredItemIds);
            ClientBase.ValidateDiagnosticInfos(diagnosticInfos, monitoredItemIds);

            // update results.
            for (int ii = 0; ii < results.Count; ii++)
            {
                itemsToDelete[ii].SetDeleteResult(results[ii], ii, diagnosticInfos, responseHeader);
            }

            m_changeMask |= SubscriptionChangeMask.ItemsDeleted;
            ChangesCompleted();

            // return the list of items affected by the change.
            return itemsToDelete;
        }

        /// <summary>
        /// Set monitoring mode of items.
        /// </summary>
        public List<ServiceResult> SetMonitoringMode(
            MonitoringMode monitoringMode,
            IList<MonitoredItem> monitoredItems)
        {
            if (monitoredItems == null) throw new ArgumentNullException(nameof(monitoredItems));

            VerifySubscriptionState(true);

            if (monitoredItems.Count == 0)
            {
                return null;
            }

            // get list of items to update.
            UInt32Collection monitoredItemIds = new UInt32Collection();
            foreach (MonitoredItem monitoredItem in monitoredItems)
            {
                monitoredItemIds.Add(monitoredItem.Status.Id);
            }

            StatusCodeCollection results;
            DiagnosticInfoCollection diagnosticInfos;

            ResponseHeader responseHeader = m_session.SetMonitoringMode(
                null,
                m_id,
                monitoringMode,
                monitoredItemIds,
                out results,
                out diagnosticInfos);

            ClientBase.ValidateResponse(results, monitoredItemIds);
            ClientBase.ValidateDiagnosticInfos(diagnosticInfos, monitoredItemIds);

            // update results.
            List<ServiceResult> errors = new List<ServiceResult>();
            bool noErrors = UpdateMonitoringMode(
                monitoredItems, errors, results,
                diagnosticInfos, responseHeader,
                monitoringMode);

            // raise state changed event.
            m_changeMask |= SubscriptionChangeMask.ItemsModified;
            ChangesCompleted();

            // return null list if no errors occurred.
            if (noErrors)
            {
                return null;
            }

            return errors;
        }

        /// <summary>
        /// Adds the notification message to internal cache.
        /// </summary>
        public void SaveMessageInCache(
            IList<uint> availableSequenceNumbers,
            NotificationMessage message)
        {
            PublishStateChangedEventHandler callback = null;

            lock (m_cache)
            {
                if (availableSequenceNumbers != null)
                {
                    m_availableSequenceNumbers = availableSequenceNumbers;
                }

                if (message == null)
                {
                    return;
                }

                // check if a publish error was previously reported.
                if (PublishingStopped)
                {
                    callback = m_publishStatusChanged;
                    TraceState("PUBLISHING RECOVERED");
                }

                DateTime now = DateTime.UtcNow;
                Interlocked.Exchange(ref m_lastNotificationTime, now.Ticks);

                int tickCount = HiResClock.TickCount;
                m_lastNotificationTickCount = tickCount;

                // create queue for the first time.
                if (m_incomingMessages == null)
                {
                    m_incomingMessages = new LinkedList<IncomingMessage>();
                }

                // find or create an entry for the incoming sequence number.
                IncomingMessage entry = FindOrCreateEntry(now, tickCount, message.SequenceNumber);

                // check for keep alive.
                if (message.NotificationData.Count > 0)
                {
                    entry.Message = message;
                    entry.Processed = false;
                }

                // fill in any gaps in the queue
                LinkedListNode<IncomingMessage> node = m_incomingMessages.First;

                while (node != null)
                {
                    entry = node.Value;
                    LinkedListNode<IncomingMessage> next = node.Next;

                    if (next != null && next.Value.SequenceNumber > entry.SequenceNumber + 1)
                    {
                        var placeholder = new IncomingMessage {
                            SequenceNumber = entry.SequenceNumber + 1,
                            Timestamp = now,
                            TickCount = tickCount
                        };
                        node = m_incomingMessages.AddAfter(node, placeholder);
                        continue;
                    }

                    node = next;
                }

                // clean out processed values.
                node = m_incomingMessages.First;

                while (node != null)
                {
                    entry = node.Value;
                    LinkedListNode<IncomingMessage> next = node.Next;

                    // can only pull off processed or expired or missing messages.
                    if (!entry.Processed &&
                        !(entry.Republished && (entry.RepublishStatus != StatusCodes.Good || (tickCount - entry.TickCount) > kRepublishMessageExpiredTimeout)))
                    {
                        break;
                    }

                    if (next != null)
                    {
                        //If the message being removed is supposed to be the next message, advance it to release anything waiting on it to be processed
                        if (entry.SequenceNumber == m_lastSequenceNumberProcessed + 1)
                        {
                            if (!entry.Processed)
                            {
                                Utils.LogWarning("SubscriptionId {0} skipping PublishResponse Sequence Number {1}", Id, entry.SequenceNumber);
                            }

                            m_lastSequenceNumberProcessed = entry.SequenceNumber;
                        }

                        m_incomingMessages.Remove(node);
                    }

                    node = next;
                }
            }

            // send notification that publishing received a keep alive or has to republish.
            PublishingStateChanged(callback, PublishStateChangedMask.Recovered);

            // process messages.
            m_messageWorkerEvent.Set();
        }

        /// <summary>
        /// Get the number of outstanding message workers
        /// </summary>
        public int OutstandingMessageWorkers => m_outstandingMessageWorkers;

        /// <summary>
        /// Adds an item to the subscription.
        /// </summary>
        public void AddItem(MonitoredItem monitoredItem)
        {
            if (monitoredItem == null) throw new ArgumentNullException(nameof(monitoredItem));

            lock (m_cache)
            {
                if (m_monitoredItems.ContainsKey(monitoredItem.ClientHandle))
                {
                    return;
                }

                m_monitoredItems.Add(monitoredItem.ClientHandle, monitoredItem);
                monitoredItem.Subscription = this;
            }

            m_changeMask |= SubscriptionChangeMask.ItemsAdded;
            ChangesCompleted();
        }

        /// <summary>
        /// Adds items to the subscription.
        /// </summary>
        public void AddItems(IEnumerable<MonitoredItem> monitoredItems)
        {
            if (monitoredItems == null) throw new ArgumentNullException(nameof(monitoredItems));

            bool added = false;

            lock (m_cache)
            {
                foreach (MonitoredItem monitoredItem in monitoredItems)
                {
#if NETFRAMEWORK || NETSTANDARD2_0
                    if (!m_monitoredItems.ContainsKey(monitoredItem.ClientHandle))
                    {
                        m_monitoredItems.Add(monitoredItem.ClientHandle, monitoredItem);
#else
                    if (m_monitoredItems.TryAdd(monitoredItem.ClientHandle, monitoredItem))
                    {
#endif
                        monitoredItem.Subscription = this;
                        added = true;
                    }
                }
            }

            if (added)
            {
                m_changeMask |= SubscriptionChangeMask.ItemsAdded;
                ChangesCompleted();
            }
        }

        /// <summary>
        /// Removes an item from the subscription.
        /// </summary>
        public void RemoveItem(MonitoredItem monitoredItem)
        {
            if (monitoredItem == null) throw new ArgumentNullException(nameof(monitoredItem));

            lock (m_cache)
            {
                if (!m_monitoredItems.Remove(monitoredItem.ClientHandle))
                {
                    return;
                }

                monitoredItem.Subscription = null;
            }

            if (monitoredItem.Status.Created)
            {
                m_deletedItems.Add(monitoredItem);
            }

            m_changeMask |= SubscriptionChangeMask.ItemsRemoved;
            ChangesCompleted();
        }

        /// <summary>
        /// Removes items from the subscription.
        /// </summary>
        public void RemoveItems(IEnumerable<MonitoredItem> monitoredItems)
        {
            if (monitoredItems == null) throw new ArgumentNullException(nameof(monitoredItems));

            bool changed = false;

            lock (m_cache)
            {
                foreach (MonitoredItem monitoredItem in monitoredItems)
                {
                    if (m_monitoredItems.Remove(monitoredItem.ClientHandle))
                    {
                        monitoredItem.Subscription = null;

                        if (monitoredItem.Status.Created)
                        {
                            m_deletedItems.Add(monitoredItem);
                        }

                        changed = true;
                    }
                }
            }

            if (changed)
            {
                m_changeMask |= SubscriptionChangeMask.ItemsRemoved;
                ChangesCompleted();
            }
        }

        /// <summary>
        /// Returns the monitored item identified by the client handle.
        /// </summary>
        public MonitoredItem FindItemByClientHandle(uint clientHandle)
        {
            lock (m_cache)
            {
                MonitoredItem monitoredItem = null;

                if (m_monitoredItems.TryGetValue(clientHandle, out monitoredItem))
                {
                    return monitoredItem;
                }

                return null;
            }
        }

        /// <summary>
        /// Tells the server to refresh all conditions being monitored by the subscription.
        /// </summary>
        public bool ConditionRefresh()
        {
            VerifySubscriptionState(true);

            try
            {
                m_session.Call(
                    ObjectTypeIds.ConditionType,
                    MethodIds.ConditionType_ConditionRefresh,
                    m_id);

                return true;
            }
            catch (ServiceResultException sre)
            {
                Utils.LogError(sre, "SubscriptionId {0}: Failed to call ConditionRefresh on server", m_id);
            }
            return false;
        }

        /// <summary>
        /// Tells the server to refresh all conditions being monitored by the subscription for a specific
        /// monitoredItem for events.
        /// </summary>
        public bool ConditionRefresh2(uint monitoredItemId)
        {
            VerifySubscriptionState(true);

            try
            {
                object[] inputArguments = new object[] { m_id, monitoredItemId };

                m_session.Call(
                    ObjectTypeIds.ConditionType,
                    MethodIds.ConditionType_ConditionRefresh2,
                    inputArguments);

                return true;
            }
            catch (ServiceResultException sre)
            {
                Utils.LogError(sre, "SubscriptionId {0}: Item {1} Failed to call ConditionRefresh2 on server",
                    m_id, monitoredItemId);
            }
            return false;
        }

        /// <summary>
        /// Call the ResendData method on the server for this subscription.
        /// </summary>
        public bool ResendData()
        {
            VerifySubscriptionState(true);

            try
            {
                m_session.Call(ObjectIds.Server, MethodIds.Server_ResendData, m_id);
                return true;
            }
            catch (ServiceResultException sre)
            {
                Utils.LogError(sre, "SubscriptionId {0}: Failed to call ResendData on server", m_id);
            }
            return false;
        }

        /// <summary>
        /// Call the GetMonitoredItems method on the server.
        /// </summary>
        public bool GetMonitoredItems(out UInt32Collection serverHandles, out UInt32Collection clientHandles)
        {
            serverHandles = new UInt32Collection();
            clientHandles = new UInt32Collection();
            try
            {
                var outputArguments = m_session.Call(ObjectIds.Server, MethodIds.Server_GetMonitoredItems, m_transferId);
                if (outputArguments != null && outputArguments.Count == 2)
                {
                    serverHandles.AddRange((uint[])outputArguments[0]);
                    clientHandles.AddRange((uint[])outputArguments[1]);
                    return true;
                }
            }
            catch (ServiceResultException sre)
            {
                Utils.LogError(sre, "SubscriptionId {0}: Failed to call GetMonitoredItems on server", m_id);
            }
            return false;
        }

        /// <summary>
        /// Set the subscription to durable.
        /// </summary>
        public bool SetSubscriptionDurable(uint lifetimeInHours, out uint revisedLifetimeInHours)
        {
            revisedLifetimeInHours = lifetimeInHours;

            try
            {
                var outputArguments = m_session.Call(ObjectIds.Server,
                    MethodIds.Server_SetSubscriptionDurable,
                    m_id, lifetimeInHours);

                if (outputArguments != null && outputArguments.Count == 1)
                {
                    revisedLifetimeInHours = (uint)outputArguments[0];
                    return true;
                }
            }
            catch (ServiceResultException sre)
            {
                Utils.LogError(sre, "SubscriptionId {0}: Failed to call SetSubscriptionDurable on server", m_id);
            }

            return false;
        }
        #endregion

        #region Private Methods
        /// <summary>
        /// Updates the available sequence numbers and queues after transfer.
        /// </summary>
        /// <remarks>
        /// If <see cref="RepublishAfterTransfer"/> is set to <c>true</c>, sequence numbers
        /// are queued for republish, otherwise ack may be sent.
        /// </remarks>
        /// <param name="availableSequenceNumbers">The list of available sequence numbers on the server.</param>
        private void ProcessTransferredSequenceNumbers(UInt32Collection availableSequenceNumbers)
        {
            lock (m_cache)
            {
                // reset incoming state machine and clear cache
                m_lastSequenceNumberProcessed = 0;
                m_resyncLastSequenceNumberProcessed = true;
                m_incomingMessages = new LinkedList<IncomingMessage>();

                // save available sequence numbers
                m_availableSequenceNumbers = (UInt32Collection)availableSequenceNumbers.MemberwiseClone();

                if (availableSequenceNumbers.Count != 0 && m_republishAfterTransfer)
                {
                    // create queue for the first time.
                    if (m_incomingMessages == null)
                    {
                        m_incomingMessages = new LinkedList<IncomingMessage>();
                    }

                    // update last sequence number processed
                    // available seq numbers may not be in order
                    foreach (var sequenceNumber in availableSequenceNumbers)
                    {
                        if (sequenceNumber >= m_lastSequenceNumberProcessed)
                        {
                            m_lastSequenceNumberProcessed = sequenceNumber + 1;
                        }
                    }

                    // only republish consecutive sequence numbers
                    // triggers the republish mechanism immediately,
                    // if event is in the past
                    DateTime now = DateTime.UtcNow.AddMilliseconds(-kRepublishMessageTimeout * 2);
                    int tickCount = HiResClock.TickCount - (kRepublishMessageTimeout * 2);
                    uint lastSequenceNumberToRepublish = m_lastSequenceNumberProcessed - 1;
                    int availableNumbers = availableSequenceNumbers.Count;
                    int republishMessages = 0;
                    for (int i = 0; i < availableNumbers; i++)
                    {
                        bool found = false;
                        foreach (var sequenceNumber in availableSequenceNumbers)
                        {
                            if (lastSequenceNumberToRepublish == sequenceNumber)
                            {
                                FindOrCreateEntry(now, tickCount, sequenceNumber);
                                found = true;
                                break;
                            }
                        }

                        if (found)
                        {
                            // remove sequence number handled for republish
                            availableSequenceNumbers.Remove(lastSequenceNumberToRepublish);
                            lastSequenceNumberToRepublish--;
                            republishMessages++;
                        }
                        else
                        {
                            break;
                        }
                    }

                    Utils.LogInfo("SubscriptionId {0}: Republishing {1} messages, next sequencenumber {2} after transfer.",
                        m_id, republishMessages, m_lastSequenceNumberProcessed);

                    availableSequenceNumbers.Clear();
                }
            }
        }

#if CLIENT_ASYNC
        /// <summary>
        /// Call the GetMonitoredItems method on the server.
        /// </summary>
        public async Task<(bool, UInt32Collection, UInt32Collection)> GetMonitoredItemsAsync(CancellationToken ct = default)
        {
            var serverHandles = new UInt32Collection();
            var clientHandles = new UInt32Collection();
            try
            {
                var outputArguments = await m_session.CallAsync(ObjectIds.Server, MethodIds.Server_GetMonitoredItems, ct, m_transferId).ConfigureAwait(false);
                if (outputArguments != null && outputArguments.Count == 2)
                {
                    serverHandles.AddRange((uint[])outputArguments[0]);
                    clientHandles.AddRange((uint[])outputArguments[1]);
                    return (true, serverHandles, clientHandles);
                }
            }
            catch (ServiceResultException sre)
            {
                Utils.LogError(sre, "SubscriptionId {0}: Failed to call GetMonitoredItems on server", m_id);
            }
            return (false, serverHandles, clientHandles);
        }

        /// <summary>
        /// Set the subscription to durable.
        /// </summary>
        public async Task<(bool, UInt32)> SetSubscriptionDurableAsync(uint lifetimeInHours, CancellationToken ct = default)
        {
            uint revisedLifetimeInHours = lifetimeInHours;

            try
            {
                var outputArguments = await m_session.CallAsync(
                    ObjectIds.Server,
                    MethodIds.Server_SetSubscriptionDurable,
                    ct, m_transferId,
                    lifetimeInHours).ConfigureAwait(false);

                if (outputArguments != null && outputArguments.Count == 1)
                {
                    revisedLifetimeInHours = (uint)outputArguments[0];
                    return (true, revisedLifetimeInHours);

                }
            }
            catch (ServiceResultException sre)
            {
                Utils.LogError(sre, "SubscriptionId {0}: Failed to call SetSubscriptionDurable on server", m_id);
            }

            return (false, revisedLifetimeInHours);
        }

#endif

        /// <summary>
        /// Starts a timer to ensure publish requests are sent frequently enough to detect network interruptions.
        /// </summary>
        private void StartKeepAliveTimer()
        {
            // stop the publish timer.
            lock (m_cache)
            {
                if (m_disposed)
                {
                    throw new ObjectDisposedException(nameof(Subscription), "Starting keep alive timer on disposed subscription");
                }
                bool startPublishing = false;
                int oldKeepAliveInterval = m_keepAliveInterval;
                m_keepAliveInterval = CalculateKeepAliveInterval();

                // don`t create new KeepAliveTimer if interval did not change and timers are still running
                if (oldKeepAliveInterval != m_keepAliveInterval || m_publishTimer == null)
                {
                    Utils.SilentDispose(m_publishTimer);
                    m_publishTimer = null;
                    Interlocked.Exchange(ref m_lastNotificationTime, DateTime.UtcNow.Ticks);
                    m_lastNotificationTickCount = HiResClock.TickCount;
                    m_publishTimer = new Timer(OnKeepAlive, m_keepAliveInterval, m_keepAliveInterval, m_keepAliveInterval);
                    startPublishing = true;
                }

                if (m_messageWorkerTask == null || m_messageWorkerTask.IsCompleted)
                {
                    Utils.SilentDispose(m_messageWorkerCts);
                    m_messageWorkerCts = new CancellationTokenSource();
                    CancellationToken ct = m_messageWorkerCts.Token;
                    m_messageWorkerTask = Task.Factory.StartNew(() => PublishResponseMessageWorkerAsync(ct), ct,
                        TaskCreationOptions.LongRunning, TaskScheduler.Default).Unwrap();
                    startPublishing = true;
                }

                if (!startPublishing)
                {
                    return;
                }
            }

            // start publishing. Fill the queue.
            m_session.StartPublishing(BeginPublishTimeout(), false);
        }

        /// <summary>
        /// Checks if a notification has arrived. Sends a publish if it has not.
        /// </summary>
        private void OnKeepAlive(object state)
        {
            if (!PublishingStopped)
            {
                return;
            }

            HandleOnKeepAliveStopped();
        }

        /// <summary>
        /// Handles callback if publishing stopped. Sends a publish.
        /// </summary>
        private void HandleOnKeepAliveStopped()
        {
            // check if a publish has arrived.
            PublishStateChangedEventHandler callback = m_publishStatusChanged;

            Interlocked.Increment(ref m_publishLateCount);

            TraceState("PUBLISHING STOPPED");

            PublishingStateChanged(callback, PublishStateChangedMask.Stopped);

            // try to send a publish to recover stopped publishing.
            m_session?.BeginPublish(BeginPublishTimeout());
        }

        /// <summary>
        /// Publish response worker task for the subscriptions.
        /// </summary>
        private async Task PublishResponseMessageWorkerAsync(CancellationToken ct)
        {
            Utils.LogTrace("SubscriptionId {0} - Publish Thread {1:X8} Started.", m_id, Environment.CurrentManagedThreadId);

            try
            {
                while (!ct.IsCancellationRequested && !m_disposed)
                {
                    await m_messageWorkerEvent.WaitAsync(ct).ConfigureAwait(false);
                    await OnMessageReceivedAsync(ct).ConfigureAwait(false);
                }
            }
            catch (ObjectDisposedException)
            {
                // intentionally fall through
            }
            catch (OperationCanceledException)
            {
                // intentionally fall through
            }
            catch (Exception e)
            {
                Utils.LogError(e, "SubscriptionId {0} - Publish Worker Thread {1:X8} Exited Unexpectedly.", m_id, Environment.CurrentManagedThreadId);
                return;
            }

            Utils.LogTrace("SubscriptionId {0} - Publish Thread {1:X8} Exited Normally.", m_id, Environment.CurrentManagedThreadId);
        }

        /// <summary>
        /// Dumps the current state of the session queue.
        /// </summary>
        internal void TraceState(string context)
        {
            CoreClientUtils.EventLog.SubscriptionState(context, m_id, new DateTime(m_lastNotificationTime), m_session?.GoodPublishRequestCount ?? 0,
                m_currentPublishingInterval, m_currentKeepAliveCount, m_currentPublishingEnabled, MonitoredItemCount);
        }

        /// <summary>
        /// Calculate the timeout of a publish request.
        /// </summary>
        private int BeginPublishTimeout()
        {
            return Math.Max(Math.Min(m_keepAliveInterval * 3, Int32.MaxValue), kMinKeepAliveTimerInterval);
        }

        /// <summary>
        /// Update the subscription with the given revised settings.
        /// </summary>
        private void ModifySubscription(
            double revisedPublishingInterval,
            uint revisedKeepAliveCount,
            uint revisedLifetimeCounter
            )
        {
            CreateOrModifySubscription(false, 0,
                revisedPublishingInterval, revisedKeepAliveCount, revisedLifetimeCounter);
        }

        /// <summary>
        /// Update the subscription with the given revised settings.
        /// </summary>
        private void CreateSubscription(
            uint subscriptionId,
            double revisedPublishingInterval,
            uint revisedKeepAliveCount,
            uint revisedLifetimeCounter
            )
        {
            CreateOrModifySubscription(true, subscriptionId,
                revisedPublishingInterval, revisedKeepAliveCount, revisedLifetimeCounter);
        }

        /// <summary>
        /// Update the subscription with the given revised settings.
        /// </summary>
        private void CreateOrModifySubscription(
            bool created,
            uint subscriptionId,
            double revisedPublishingInterval,
            uint revisedKeepAliveCount,
            uint revisedLifetimeCounter
            )
        {
            // update current state.
            m_currentPublishingInterval = revisedPublishingInterval;
            m_currentKeepAliveCount = revisedKeepAliveCount;
            m_currentLifetimeCount = revisedLifetimeCounter;
            m_currentPriority = m_priority;

            if (!created)
            {
                m_changeMask |= SubscriptionChangeMask.Modified;
            }
            else
            {
                m_currentPublishingEnabled = m_publishingEnabled;
                m_transferId = m_id = subscriptionId;
                m_changeMask |= SubscriptionChangeMask.Created;
            }

            StartKeepAliveTimer();

            if (m_keepAliveCount != revisedKeepAliveCount)
            {
                Utils.LogInfo("For subscription {0}, Keep alive count was revised from {1} to {2}",
                    Id, m_keepAliveCount, revisedKeepAliveCount);
            }

            if (m_lifetimeCount != revisedLifetimeCounter)
            {
                Utils.LogInfo("For subscription {0}, Lifetime count was revised from {1} to {2}",
                    Id, m_lifetimeCount, revisedLifetimeCounter);
            }

            if (m_publishingInterval != revisedPublishingInterval)
            {
                Utils.LogInfo("For subscription {0}, Publishing interval was revised from {1} to {2}",
                    Id, m_publishingInterval, revisedPublishingInterval);
            }

            if (revisedLifetimeCounter < revisedKeepAliveCount * 3)
            {
                Utils.LogInfo("For subscription {0}, Revised lifetime counter (value={1}) is less than three times the keep alive count (value={2})", Id, revisedLifetimeCounter, revisedKeepAliveCount);
            }

            if (m_currentPriority == 0)
            {
                Utils.LogInfo("For subscription {0}, the priority was set to 0.", Id);
            }
        }

        /// <summary>
        /// Calculate the KeepAliveInterval based on <see cref="m_currentPublishingInterval"/> and <see cref="m_currentKeepAliveCount"/>
        /// </summary>
        /// <returns></returns>
        private int CalculateKeepAliveInterval()
        {
            int keepAliveInterval = (int)(Math.Min(m_currentPublishingInterval * (m_currentKeepAliveCount + 1), Int32.MaxValue));
            if (keepAliveInterval < kMinKeepAliveTimerInterval)
            {
                keepAliveInterval = (int)(Math.Min(m_publishingInterval * (m_keepAliveCount + 1), Int32.MaxValue));
                keepAliveInterval = Math.Max(kMinKeepAliveTimerInterval, keepAliveInterval);
            }
            return keepAliveInterval;
        }

        /// <summary>
        /// Delete the subscription.
        /// Ignore errors, always reset all parameter.
        /// </summary>
        private void DeleteSubscription()
        {
            m_transferId = m_id = 0;
            m_currentPublishingInterval = 0;
            m_currentKeepAliveCount = 0;
            m_currentPublishingEnabled = false;
            m_currentPriority = 0;

            // update items.
            lock (m_cache)
            {
                foreach (MonitoredItem monitoredItem in m_monitoredItems.Values)
                {
                    monitoredItem.SetDeleteResult(StatusCodes.Good, -1, null, null);
                }
            }

            m_deletedItems.Clear();

            m_changeMask |= SubscriptionChangeMask.Deleted;
        }

        /// <summary>
        /// Ensures sensible values for the counts.
        /// </summary>
        private void AdjustCounts(ref uint keepAliveCount, ref uint lifetimeCount)
        {
            const uint kDefaultKeepAlive = 10;
            const uint kDefaultLifeTime = 1000;

            // keep alive count must be at least 1, 10 is a good default.
            if (keepAliveCount == 0)
            {
                Utils.LogInfo("Adjusted KeepAliveCount from value={0}, to value={1}, for subscription {2}.",
                    keepAliveCount, kDefaultKeepAlive, Id);
                keepAliveCount = kDefaultKeepAlive;
            }

            // ensure the lifetime is sensible given the sampling interval.
            if (m_publishingInterval > 0)
            {
                if (m_minLifetimeInterval > 0 && m_minLifetimeInterval < m_session.SessionTimeout)
                {
                    Utils.LogWarning("A smaller minLifetimeInterval {0}ms than session timeout {1}ms configured for subscription {2}.",
                        m_minLifetimeInterval, m_session.SessionTimeout, Id);
                }

                uint minLifetimeCount = (uint)(m_minLifetimeInterval / m_publishingInterval);

                if (lifetimeCount < minLifetimeCount)
                {
                    lifetimeCount = minLifetimeCount;

                    if (m_minLifetimeInterval % m_publishingInterval != 0)
                    {
                        lifetimeCount++;
                    }

                    Utils.LogInfo("Adjusted LifetimeCount to value={0}, for subscription {1}. ",
                        lifetimeCount, Id);
                }

                if (lifetimeCount * m_publishingInterval < m_session.SessionTimeout)
                {
                    Utils.LogWarning("Lifetime {0}ms configured for subscription {1} is less than session timeout {2}ms.",
                        lifetimeCount * m_publishingInterval, Id, m_session.SessionTimeout);
                }
            }
            else if (lifetimeCount == 0)
            {
                // don't know what the sampling interval will be - use something large enough
                // to ensure the user does not experience unexpected drop outs.
                Utils.LogInfo("Adjusted LifetimeCount from value={0}, to value={1}, for subscription {2}. ",
                    lifetimeCount, kDefaultLifeTime, Id);
                lifetimeCount = kDefaultLifeTime;
            }

            // validate spec: lifetimecount shall be at least 3*keepAliveCount
            uint minLifeTimeCount = 3 * keepAliveCount;
            if (lifetimeCount < minLifeTimeCount)
            {
                Utils.LogInfo("Adjusted LifetimeCount from value={0}, to value={1}, for subscription {2}. ",
                    lifetimeCount, minLifeTimeCount, Id);
                lifetimeCount = minLifeTimeCount;
            }
        }

        /// <summary>
        /// Processes the incoming messages.
        /// </summary>
        private async Task OnMessageReceivedAsync(CancellationToken ct)
        {
            try
            {
                Interlocked.Increment(ref m_outstandingMessageWorkers);

                ISession session = null;
                uint subscriptionId = 0;
                PublishStateChangedEventHandler callback = null;

                // list of new messages to process.
                List<NotificationMessage> messagesToProcess = null;

                // list of keep alive messages to process.
                List<IncomingMessage> keepAliveToProcess = null;

                // list of new messages to republish.
                List<IncomingMessage> messagesToRepublish = null;

                PublishStateChangedMask publishStateChangedMask = PublishStateChangedMask.None;

                lock (m_cache)
                {
                    if (m_incomingMessages == null)
                    {
                        return;
                    }

                    for (LinkedListNode<IncomingMessage> ii = m_incomingMessages.First; ii != null; ii = ii.Next)
                    {
                        // update monitored items with unprocessed messages.
                        if (ii.Value.Message != null && !ii.Value.Processed &&
                            (!m_sequentialPublishing || ValidSequentialPublishMessage(ii.Value)))
                        {
                            if (messagesToProcess == null)
                            {
                                messagesToProcess = new List<NotificationMessage>();
                            }

                            messagesToProcess.Add(ii.Value.Message);

                            // remove the oldest items.
                            while (m_messageCache.Count > m_maxMessageCount)
                            {
                                m_messageCache.RemoveFirst();
                            }

                            m_messageCache.AddLast(ii.Value.Message);
                            ii.Value.Processed = true;

                            // Keep the last sequence number processed going up
                            if (ii.Value.SequenceNumber > m_lastSequenceNumberProcessed ||
                               (ii.Value.SequenceNumber == 1 && m_lastSequenceNumberProcessed == uint.MaxValue))
                            {
                                m_lastSequenceNumberProcessed = ii.Value.SequenceNumber;
                                if (m_resyncLastSequenceNumberProcessed)
                                {
                                    Utils.LogInfo("SubscriptionId {0}: Resynced last sequence number processed to {1}.",
                                        Id, m_lastSequenceNumberProcessed);
                                    m_resyncLastSequenceNumberProcessed = false;
                                }
                            }
                        }

                        // process keep alive messages
                        else if (ii.Next == null && ii.Value.Message == null && !ii.Value.Processed)
                        {
                            if (keepAliveToProcess == null)
                            {
                                keepAliveToProcess = new List<IncomingMessage>();
                            }
                            keepAliveToProcess.Add(ii.Value);
                            publishStateChangedMask |= PublishStateChangedMask.KeepAlive;
                        }

                        // check for missing messages.
                        else if (ii.Next != null && ii.Value.Message == null && !ii.Value.Processed && !ii.Value.Republished)
                        {
                            // tolerate if a single request was received out of order
                            if (ii.Next.Next != null &&
                                (HiResClock.TickCount - ii.Value.TickCount) > kRepublishMessageTimeout)
                            {
                                ii.Value.Republished = true;
                                publishStateChangedMask |= PublishStateChangedMask.Republish;

                                // only call republish if the sequence number is available
                                if (m_availableSequenceNumbers?.Contains(ii.Value.SequenceNumber) == true)
                                {
                                    if (messagesToRepublish == null)
                                    {
                                        messagesToRepublish = new List<IncomingMessage>();
                                    }

                                    messagesToRepublish.Add(ii.Value);
                                }
                                else
                                {
                                    Utils.LogInfo("Skipped to receive RepublishAsync for {0}-{1}-BadMessageNotAvailable", subscriptionId, ii.Value.SequenceNumber);
                                    ii.Value.RepublishStatus = StatusCodes.BadMessageNotAvailable;
                                }
                            }
                        }
#if DEBUG
                        // a message that is deferred because of a missing sequence number
                        else if (ii.Value.Message != null && !ii.Value.Processed)
                        {
                            Utils.LogDebug("Subscription {0}: Delayed message with sequence number {1}, expected sequence number is {2}.",
                                Id, ii.Value.SequenceNumber, m_lastSequenceNumberProcessed + 1);
                        }
#endif
                    }

                    session = m_session;
                    subscriptionId = m_id;
                    callback = m_publishStatusChanged;
                }

                // process new keep alive messages.
                FastKeepAliveNotificationEventHandler keepAliveCallback = m_fastKeepAliveCallback;
                if (keepAliveToProcess != null && keepAliveCallback != null)
                {
                    foreach (IncomingMessage message in keepAliveToProcess)
                    {
                        var keepAlive = new NotificationData
                        {
                            PublishTime = message.Timestamp,
                            SequenceNumber = message.SequenceNumber
                        };
                        keepAliveCallback(this, keepAlive);
                    }
                }

                // process new messages.
                if (messagesToProcess != null)
                {
                    int noNotificationsReceived;
                    FastDataChangeNotificationEventHandler datachangeCallback = m_fastDataChangeCallback;
                    FastEventNotificationEventHandler eventCallback = m_fastEventCallback;

                    foreach (NotificationMessage message in messagesToProcess)
                    {
                        noNotificationsReceived = 0;
                        try
                        {
                            foreach (ExtensionObject notificationData in message.NotificationData)
                            {
                                if (notificationData.Body is DataChangeNotification datachange)
                                {
                                    datachange.PublishTime = message.PublishTime;
                                    datachange.SequenceNumber = message.SequenceNumber;
                                    datachange.MoreNotifications = message.MoreNotifications;

                                    noNotificationsReceived += datachange.MonitoredItems.Count;

                                    if (!m_disableMonitoredItemCache)
                                    {
                                        SaveDataChange(message, datachange, message.StringTable);
                                    }

                                    datachangeCallback?.Invoke(this, datachange, message.StringTable);
                                }


                                else if (notificationData.Body is EventNotificationList events)
                                {
                                    events.PublishTime = message.PublishTime;
                                    events.SequenceNumber = message.SequenceNumber;
                                    events.MoreNotifications = message.MoreNotifications;

                                    noNotificationsReceived += events.Events.Count;

                                    if (!m_disableMonitoredItemCache)
                                    {
                                        SaveEvents(message, events, message.StringTable);
                                    }

                                    eventCallback?.Invoke(this, events, message.StringTable);
                                }


                                else if (notificationData.Body is StatusChangeNotification statusChanged)
                                {
                                    statusChanged.PublishTime = message.PublishTime;
                                    statusChanged.SequenceNumber = message.SequenceNumber;
                                    statusChanged.MoreNotifications = message.MoreNotifications;

                                    Utils.LogWarning("StatusChangeNotification received with Status = {0} for SubscriptionId={1}.",
                                        statusChanged.Status.ToString(), Id);

                                    if (statusChanged.Status == StatusCodes.GoodSubscriptionTransferred)
                                    {
                                        publishStateChangedMask |= PublishStateChangedMask.Transferred;

                                        _ = ResetPublishTimerAndWorkerStateAsync(); // Do not block on ourselves but exit
                                    }
                                    else if (statusChanged.Status == StatusCodes.BadTimeout)
                                    {
                                        publishStateChangedMask |= PublishStateChangedMask.Timeout;
                                    }
                                }
                            }
                        }
                        catch (Exception e)
                        {
                            Utils.LogError(e, "Error while processing incoming message #{0}.", message.SequenceNumber);
                        }

                        if (MaxNotificationsPerPublish != 0 && noNotificationsReceived > MaxNotificationsPerPublish)
                        {
                            Utils.LogWarning("For subscription {0}, more notifications were received={1} than the max notifications per publish value={2}",
                                Id, noNotificationsReceived, MaxNotificationsPerPublish);
                        }
                    }

                    if (publishStateChangedMask != PublishStateChangedMask.None)
                    {
                        PublishingStateChanged(callback, publishStateChangedMask);
                    }
                }

                // do any re-publishes.
                if (messagesToRepublish != null && session != null && subscriptionId != 0)
                {
                    int count = messagesToRepublish.Count;
                    var tasks = new Task<(bool, ServiceResult)>[count];
                    for (int ii = 0; ii < count; ii++)
                    {
                        tasks[ii] = session.RepublishAsync(subscriptionId, messagesToRepublish[ii].SequenceNumber, ct);
                    }

                    await Task.WhenAll(tasks).ConfigureAwait(false);

                    lock (m_cache)
                    {
                        for (int ii = 0; ii < count; ii++)
                        {
                            bool success = false;
                            ServiceResult serviceResult = StatusCodes.BadMessageNotAvailable;
                            if (tasks[ii].IsCompleted)
                            {
                                (success, serviceResult) = tasks[ii].Result.ToTuple();
                            }
                            messagesToRepublish[ii].Republished = success;
                            messagesToRepublish[ii].RepublishStatus = serviceResult.StatusCode;
                        }
                    }
                }
            }
            catch (Exception e) when (e is not OperationCanceledException)
            {
                Utils.LogError(e, "Error while processing incoming messages.");
            }
            finally
            {
                Interlocked.Decrement(ref m_outstandingMessageWorkers);
            }
        }

        /// <summary>
        /// Throws an exception if the subscription is not in the correct state.
        /// </summary>
        private void VerifySubscriptionState(bool created)
        {
            if (created && m_id == 0)
            {
                throw new ServiceResultException(StatusCodes.BadInvalidState, "Subscription has not been created.");
            }

            if (!created && m_id != 0)
            {
                throw new ServiceResultException(StatusCodes.BadInvalidState, "Subscription has already been created.");
            }

            if (!created && Session is null) // Occurs only on Create() and CreateAsync()
            {
                throw new ServiceResultException(StatusCodes.BadInvalidState, "Subscription has not been assigned to a Session");
            }
        }

        /// <summary>
        /// Validates the sequence number of the incoming publish request.
        /// </summary>
        private bool ValidSequentialPublishMessage(IncomingMessage message)
        {
            // If sequential publishing is enabled, only release messages in perfect sequence.
            return message.SequenceNumber <= m_lastSequenceNumberProcessed + 1 ||
                // reconnect / transfer subscription case
                m_resyncLastSequenceNumberProcessed ||
                // release the first message after wrapping around.
                message.SequenceNumber == 1 && m_lastSequenceNumberProcessed == uint.MaxValue;
        }

        /// <summary>
        /// Update the results to monitored items
        /// after updating the monitoring mode.
        /// </summary>
        private bool UpdateMonitoringMode(
            IList<MonitoredItem> monitoredItems,
            List<ServiceResult> errors,
            StatusCodeCollection results,
            DiagnosticInfoCollection diagnosticInfos,
            ResponseHeader responseHeader,
            MonitoringMode monitoringMode)
        {
            // update results.
            bool noErrors = true;

            for (int ii = 0; ii < results.Count; ii++)
            {
                ServiceResult error = null;

                if (StatusCode.IsBad(results[ii]))
                {
                    error = ClientBase.GetResult(results[ii], ii, diagnosticInfos, responseHeader);
                    noErrors = false;
                }
                else
                {
                    monitoredItems[ii].MonitoringMode = monitoringMode;
                    monitoredItems[ii].Status.SetMonitoringMode(monitoringMode);
                }

                errors.Add(error);
            }

            return noErrors;
        }

        /// <summary>
        /// Prepare the creation requests for all monitored items that have not yet been created.
        /// </summary>
        private MonitoredItemCreateRequestCollection PrepareItemsToCreate(out List<MonitoredItem> itemsToCreate)
        {
            VerifySubscriptionState(true);

            ResolveItemNodeIds();

            MonitoredItemCreateRequestCollection requestItems = new MonitoredItemCreateRequestCollection();
            itemsToCreate = new List<MonitoredItem>();

            lock (m_cache)
            {
                foreach (MonitoredItem monitoredItem in m_monitoredItems.Values)
                {
                    // ignore items that have been created.
                    if (monitoredItem.Status.Created)
                    {
                        continue;
                    }

                    // build item request.
                    MonitoredItemCreateRequest request = new MonitoredItemCreateRequest();

                    request.ItemToMonitor.NodeId = monitoredItem.ResolvedNodeId;
                    request.ItemToMonitor.AttributeId = monitoredItem.AttributeId;
                    request.ItemToMonitor.IndexRange = monitoredItem.IndexRange;
                    request.ItemToMonitor.DataEncoding = monitoredItem.Encoding;

                    request.MonitoringMode = monitoredItem.MonitoringMode;

                    request.RequestedParameters.ClientHandle = monitoredItem.ClientHandle;
                    request.RequestedParameters.SamplingInterval = monitoredItem.SamplingInterval;
                    request.RequestedParameters.QueueSize = monitoredItem.QueueSize;
                    request.RequestedParameters.DiscardOldest = monitoredItem.DiscardOldest;

                    if (monitoredItem.Filter != null)
                    {
                        request.RequestedParameters.Filter = new ExtensionObject(monitoredItem.Filter);
                    }

                    requestItems.Add(request);
                    itemsToCreate.Add(monitoredItem);
                }
            }
            return requestItems;
        }

        /// <summary>
        /// Prepare the modify requests for all monitored items
        /// that need modification.
        /// </summary>
        private void PrepareItemsToModify(
            MonitoredItemModifyRequestCollection requestItems,
            List<MonitoredItem> itemsToModify)
        {
            lock (m_cache)
            {
                foreach (MonitoredItem monitoredItem in m_monitoredItems.Values)
                {
                    // ignore items that have been created or modified.
                    if (!monitoredItem.Status.Created || !monitoredItem.AttributesModified)
                    {
                        continue;
                    }

                    // build item request.
                    MonitoredItemModifyRequest request = new MonitoredItemModifyRequest();

                    request.MonitoredItemId = monitoredItem.Status.Id;
                    request.RequestedParameters.ClientHandle = monitoredItem.ClientHandle;
                    request.RequestedParameters.SamplingInterval = monitoredItem.SamplingInterval;
                    request.RequestedParameters.QueueSize = monitoredItem.QueueSize;
                    request.RequestedParameters.DiscardOldest = monitoredItem.DiscardOldest;

                    if (monitoredItem.Filter != null)
                    {
                        request.RequestedParameters.Filter = new ExtensionObject(monitoredItem.Filter);
                    }

                    requestItems.Add(request);
                    itemsToModify.Add(monitoredItem);
                }
            }
        }

        /// <summary>
        /// Transfer all monitored items and prepares the modify
        /// requests if transfer of client handles is not possible.
        /// </summary>
        private void TransferItems(
            UInt32Collection serverHandles,
            UInt32Collection clientHandles,
            out IList<MonitoredItem> itemsToModify)
        {
            lock (m_cache)
            {
                int count = clientHandles.Count;
                itemsToModify = new List<MonitoredItem>(count);
                var updatedMonitoredItems = new Dictionary<uint, MonitoredItem>(count);
                foreach (MonitoredItem monitoredItem in m_monitoredItems.Values)
                {
                    var index = serverHandles.FindIndex(handle => handle == monitoredItem.Status.Id);
                    if (index >= 0 && index < count)
                    {
                        var clientHandle = clientHandles[index];
                        updatedMonitoredItems[clientHandle] = monitoredItem;
                        monitoredItem.SetTransferResult(clientHandle);
                    }
                    else
                    {
                        // modify client handle on server
                        updatedMonitoredItems[monitoredItem.ClientHandle] = monitoredItem;
                        itemsToModify.Add(monitoredItem);
                    }
                }
                m_monitoredItems = updatedMonitoredItems;
            }
        }


        /// <summary>
        /// Prepare the ResolveItem to NodeId service call.
        /// </summary>
        private void PrepareResolveItemNodeIds(
            BrowsePathCollection browsePaths,
            List<MonitoredItem> itemsToBrowse)
        {
            lock (m_cache)
            {
                foreach (MonitoredItem monitoredItem in m_monitoredItems.Values)
                {
                    if (!String.IsNullOrEmpty(monitoredItem.RelativePath) && NodeId.IsNull(monitoredItem.ResolvedNodeId))
                    {
                        // cannot change the relative path after an item is created.
                        if (monitoredItem.Created)
                        {
                            throw new ServiceResultException(StatusCodes.BadInvalidState, "Cannot modify item path after it is created.");
                        }

                        BrowsePath browsePath = new BrowsePath();

                        browsePath.StartingNode = monitoredItem.StartNodeId;

                        // parse the relative path.
                        try
                        {
                            browsePath.RelativePath = RelativePath.Parse(monitoredItem.RelativePath, m_session.TypeTree);
                        }
                        catch (Exception e)
                        {
                            monitoredItem.SetError(new ServiceResult(e));
                            continue;
                        }

                        browsePaths.Add(browsePath);
                        itemsToBrowse.Add(monitoredItem);
                    }
                }
            }
        }

        /// <summary>
        /// Saves a data change in the monitored item cache.
        /// </summary>
        private void SaveDataChange(NotificationMessage message, DataChangeNotification notifications, IList<string> stringTable)
        {
            // check for empty monitored items list.
            if (notifications.MonitoredItems == null || notifications.MonitoredItems.Count == 0)
            {
                Utils.LogInfo("Publish response contains empty MonitoredItems list for SubscriptionId = {0}.", m_id);
                return;
            }

            for (int ii = 0; ii < notifications.MonitoredItems.Count; ii++)
            {
                MonitoredItemNotification notification = notifications.MonitoredItems[ii];

                // lookup monitored item,
                MonitoredItem monitoredItem = null;

                lock (m_cache)
                {
                    if (!m_monitoredItems.TryGetValue(notification.ClientHandle, out monitoredItem))
                    {
                        Utils.LogWarning("Publish response contains invalid MonitoredItem. SubscriptionId = {0}, ClientHandle = {1}", m_id, notification.ClientHandle);
                        continue;
                    }
                }

                // save the message.
                notification.Message = message;

                // get diagnostic info.
                if (notifications.DiagnosticInfos.Count > ii)
                {
                    notification.DiagnosticInfo = notifications.DiagnosticInfos[ii];
                }

                // save in cache.
                monitoredItem.SaveValueInCache(notification);
            }
        }

        /// <summary>
        /// Saves events in the monitored item cache.
        /// </summary>
        private void SaveEvents(NotificationMessage message, EventNotificationList notifications, IList<string> stringTable)
        {
            for (int ii = 0; ii < notifications.Events.Count; ii++)
            {
                EventFieldList eventFields = notifications.Events[ii];

                MonitoredItem monitoredItem = null;

                lock (m_cache)
                {
                    if (!m_monitoredItems.TryGetValue(eventFields.ClientHandle, out monitoredItem))
                    {
                        Utils.LogWarning("Publish response contains invalid MonitoredItem.SubscriptionId = {0}, ClientHandle = {1}", m_id, eventFields.ClientHandle);
                        continue;
                    }
                }

                // save the message.
                eventFields.Message = message;

                // save in cache.
                monitoredItem.SaveValueInCache(eventFields);
            }
        }

        /// <summary>
        /// Find or create an entry for the incoming sequence number.
        /// </summary>
        /// <param name="utcNow">The current Utc time.</param>
        /// <param name="tickCount">The current monotonic time</param>
        /// <param name="sequenceNumber">The sequence number for the new entry.</param>
        private IncomingMessage FindOrCreateEntry(DateTime utcNow, int tickCount, uint sequenceNumber)
        {
            IncomingMessage entry = null;
            LinkedListNode<IncomingMessage> node = m_incomingMessages.Last;

            Debug.Assert(Monitor.IsEntered(m_cache));
            while (node != null)
            {
                entry = node.Value;
                LinkedListNode<IncomingMessage> previous = node.Previous;

                if (entry.SequenceNumber == sequenceNumber)
                {
                    entry.Timestamp = utcNow;
                    entry.TickCount = tickCount;
                    break;
                }

                if (entry.SequenceNumber < sequenceNumber)
                {
                    entry = new IncomingMessage();
                    entry.SequenceNumber = sequenceNumber;
                    entry.Timestamp = utcNow;
                    entry.TickCount = tickCount;
                    m_incomingMessages.AddAfter(node, entry);
                    break;
                }

                node = previous;
                entry = null;
            }

            if (entry == null)
            {
                entry = new IncomingMessage();
                entry.SequenceNumber = sequenceNumber;
                entry.Timestamp = utcNow;
                entry.TickCount = tickCount;
                m_incomingMessages.AddLast(entry);
            }

            return entry;
        }

        /// <summary>
        /// Helper to callback event handlers and to catch exceptions.
        /// </summary>
        private void PublishingStateChanged(PublishStateChangedEventHandler callback, PublishStateChangedMask newState)
        {
            try
            {
                callback?.Invoke(this, new PublishStateChangedEventArgs(newState));
            }
            catch (Exception e)
            {
                Utils.LogError(e, "Error while raising PublishStateChanged event for state {0}.", newState.ToString());
            }
        }
        #endregion

        #region Private Fields
        private string m_displayName;
        private int m_publishingInterval;
        private uint m_keepAliveCount;
        private uint m_lifetimeCount;
        private uint m_minLifetimeInterval;
        private uint m_maxNotificationsPerPublish;
        private bool m_publishingEnabled;
        private byte m_priority;
        private TimestampsToReturn m_timestampsToReturn;
        private List<MonitoredItem> m_deletedItems;
        private event SubscriptionStateChangedEventHandler m_StateChanged;
        private MonitoredItem m_defaultItem;
        private SubscriptionChangeMask m_changeMask;

        private ISession m_session;
        private object m_handle;
        private uint m_id;
        private uint m_transferId;
        private double m_currentPublishingInterval;
        private uint m_currentKeepAliveCount;
        private uint m_currentLifetimeCount;
        private bool m_currentPublishingEnabled;
        private byte m_currentPriority;
        private Timer m_publishTimer;
        private long m_lastNotificationTime;
        private int m_lastNotificationTickCount;
        private int m_keepAliveInterval;
        private int m_publishLateCount;
        private event PublishStateChangedEventHandler m_publishStatusChanged;

        private bool m_disposed;
        private object m_cache = new object();
        private LinkedList<NotificationMessage> m_messageCache;
        private IList<uint> m_availableSequenceNumbers;
        private int m_maxMessageCount;
        private bool m_republishAfterTransfer;
        private Dictionary<uint, MonitoredItem> m_monitoredItems;
        private bool m_disableMonitoredItemCache;
        private FastDataChangeNotificationEventHandler m_fastDataChangeCallback;
        private FastEventNotificationEventHandler m_fastEventCallback;
        private FastKeepAliveNotificationEventHandler m_fastKeepAliveCallback;
        private AsyncAutoResetEvent m_messageWorkerEvent;
        private CancellationTokenSource m_messageWorkerCts;
        private Task m_messageWorkerTask;
        private int m_outstandingMessageWorkers;
        private bool m_sequentialPublishing;
        private uint m_lastSequenceNumberProcessed;
        private bool m_resyncLastSequenceNumberProcessed;

        /// <summary>
        /// A message received from the server cached until is processed or discarded.
        /// </summary>
        private class IncomingMessage
        {
            public uint SequenceNumber;
            public DateTime Timestamp;
            public int TickCount;
            public NotificationMessage Message;
            public bool Processed;
            public bool Republished;
            public StatusCode RepublishStatus;
        }

        private LinkedList<IncomingMessage> m_incomingMessages;
        #endregion
    }

    #region SubscriptionChangeMask Enumeration
    /// <summary>
    /// Flags indicating what has changed in a subscription.
    /// </summary>
    [System.Diagnostics.CodeAnalysis.SuppressMessage("Microsoft.Naming", "CA1714:FlagsEnumsShouldHavePluralNames"), Flags]
    public enum SubscriptionChangeMask
    {
        /// <summary>
        /// The subscription has not changed.
        /// </summary>
        None = 0x00,

        /// <summary>
        /// The subscription was created on the server.
        /// </summary>
        Created = 0x01,

        /// <summary>
        /// The subscription was deleted on the server.
        /// </summary>
        Deleted = 0x02,

        /// <summary>
        /// The subscription was modified on the server.
        /// </summary>
        Modified = 0x04,

        /// <summary>
        /// Monitored items were added to the subscription (but not created on the server)
        /// </summary>
        ItemsAdded = 0x08,

        /// <summary>
        /// Monitored items were removed to the subscription (but not deleted on the server)
        /// </summary>
        ItemsRemoved = 0x10,

        /// <summary>
        /// Monitored items were created on the server.
        /// </summary>
        ItemsCreated = 0x20,

        /// <summary>
        /// Monitored items were deleted on the server.
        /// </summary>
        ItemsDeleted = 0x40,

        /// <summary>
        /// Monitored items were modified on the server.
        /// </summary>
        ItemsModified = 0x80,

        /// <summary>
        /// Subscription was transferred on the server.
        /// </summary>
        Transferred = 0x100

    }
    #endregion

    #region PublishStateChangeMask Enumeration
    /// <summary>
    /// Flags indicating what has changed in a publish state change.
    /// </summary>
    [System.Diagnostics.CodeAnalysis.SuppressMessage("Microsoft.Naming", "CA1714:FlagsEnumsShouldHavePluralNames"), Flags]
    public enum PublishStateChangedMask
    {
        /// <summary>
        /// The publish state has not changed.
        /// </summary>
        None = 0x00,

        /// <summary>
        /// The publishing stopped.
        /// </summary>
        Stopped = 0x01,

        /// <summary>
        /// The publishing recovered.
        /// </summary>
        Recovered = 0x02,

        /// <summary>
        /// A keep alive message was received.
        /// </summary>
        KeepAlive = 0x04,

        /// <summary>
        /// A republish for a missing message was issued.
        /// </summary>
        Republish = 0x08,

        /// <summary>
        /// The publishing was transferred to another node.
        /// </summary>
        Transferred = 0x10,

        /// <summary>
        /// The publishing was timed out
        /// </summary>
        Timeout = 0x20,
    }
    #endregion

    /// <summary>
    /// The delegate used to receive data change notifications via a direct function call instead of a .NET Event.
    /// </summary>
    public delegate void FastDataChangeNotificationEventHandler(Subscription subscription, DataChangeNotification notification, IList<string> stringTable);

    /// <summary>
    /// The delegate used to receive event notifications via a direct function call instead of a .NET Event.
    /// </summary>
    public delegate void FastEventNotificationEventHandler(Subscription subscription, EventNotificationList notification, IList<string> stringTable);

    /// <summary>
    /// The delegate used to receive keep alive notifications via a direct function call instead of a .NET Event.
    /// </summary>
    public delegate void FastKeepAliveNotificationEventHandler(Subscription subscription, NotificationData notification);

    #region SubscriptionStateChangedEventArgs Class
    /// <summary>
    /// The event arguments provided when the state of a subscription changes.
    /// </summary>
    public class SubscriptionStateChangedEventArgs : EventArgs
    {
        #region Constructors
        /// <summary>
        /// Creates a new instance.
        /// </summary>
        internal SubscriptionStateChangedEventArgs(SubscriptionChangeMask changeMask)
        {
            m_changeMask = changeMask;
        }
        #endregion

        #region Public Properties
        /// <summary>
        /// The changes that have affected the subscription.
        /// </summary>
        public SubscriptionChangeMask Status => m_changeMask;
        #endregion

        #region Private Fields
        private readonly SubscriptionChangeMask m_changeMask;
        #endregion
    }

    /// <summary>
    /// The delegate used to receive subscription state change notifications.
    /// </summary>
    public delegate void SubscriptionStateChangedEventHandler(Subscription subscription, SubscriptionStateChangedEventArgs e);
    #endregion

    #region PublishStateChangedEventArgs Class
    /// <summary>
    /// The event arguments provided when the state of a subscription changes.
    /// </summary>
    public class PublishStateChangedEventArgs : EventArgs
    {
        #region Constructors
        /// <summary>
        /// Creates a new instance.
        /// </summary>
        internal PublishStateChangedEventArgs(PublishStateChangedMask changeMask)
        {
            m_changeMask = changeMask;
        }
        #endregion

        #region Public Properties
        /// <summary>
        /// The publish state changes.
        /// </summary>
        public PublishStateChangedMask Status => m_changeMask;
        #endregion

        #region Private Fields
        private readonly PublishStateChangedMask m_changeMask;
        #endregion
    }

    /// <summary>
    /// The delegate used to receive publish state change notifications.
    /// </summary>
    public delegate void PublishStateChangedEventHandler(Subscription subscription, PublishStateChangedEventArgs e);
    #endregion

    /// <summary>
    /// A collection of subscriptions.
    /// </summary>
    [CollectionDataContract(Name = "ListOfSubscription", Namespace = Namespaces.OpcUaXsd, ItemName = "Subscription")]
    public partial class SubscriptionCollection : List<Subscription>, ICloneable
    {
        #region Constructors
        /// <summary>
        /// Initializes an empty collection.
        /// </summary>
        public SubscriptionCollection() { }

        /// <summary>
        /// Initializes the collection from another collection.
        /// </summary>
        /// <param name="collection">The existing collection to use as the basis of creating this collection</param>
        public SubscriptionCollection(IEnumerable<Subscription> collection) : base(collection) { }

        /// <summary>
        /// Initializes the collection with the specified capacity.
        /// </summary>
        /// <param name="capacity">The max. capacity of the collection</param>
        public SubscriptionCollection(int capacity) : base(capacity) { }
        #endregion

        #region ICloneable Members
        /// <summary cref="ICloneable.Clone" />
        public virtual object Clone()
        {
            return (SubscriptionCollection)this.MemberwiseClone();
        }

        /// <summary cref="Object.MemberwiseClone" />
        public new object MemberwiseClone()
        {
            SubscriptionCollection clone = new SubscriptionCollection();
            clone.AddRange(this.Select(item => (Subscription)item.Clone()));
            return clone;
        }

        /// <summary>
        /// Helper to clone a SubscriptionCollection with event handlers using the
        /// <see cref="Subscription.CloneSubscription(bool)"/> method.
        /// </summary>
        public virtual SubscriptionCollection CloneSubscriptions(bool copyEventhandlers)
        {
            SubscriptionCollection clone = new SubscriptionCollection();
            clone.AddRange(this.Select(item => (Subscription)item.CloneSubscription(copyEventhandlers)));
            return clone;
        }
        #endregion
    }
}<|MERGE_RESOLUTION|>--- conflicted
+++ resolved
@@ -138,11 +138,7 @@
                 if (m_publishTimer == null &&
                     m_messageWorkerCts == null &&
                     m_messageWorkerTask == null &&
-<<<<<<< HEAD
-                    m_messageWorkerCts == null)
-=======
                     m_messageWorkerEvent == null)
->>>>>>> 876cf28c
                 {
                     return;
                 }
