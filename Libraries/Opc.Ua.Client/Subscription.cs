--- conflicted
+++ resolved
@@ -1653,15 +1653,11 @@
         /// </summary>
         private void DeleteSubscription()
         {
-<<<<<<< HEAD
-            m_id = 0;
+            m_transferId = m_id = 0;
             CurrentPublishingInterval = 0;
             CurrentKeepAliveCount = 0;
-=======
-            m_transferId = m_id = 0;
             m_currentPublishingInterval = 0;
             m_currentKeepAliveCount = 0;
->>>>>>> 1870d67d
             m_currentPublishingEnabled = false;
             m_currentPriority = 0;
 
@@ -2248,13 +2244,10 @@
         private Session m_session;
         private object m_handle;
         private uint m_id;
-<<<<<<< HEAD
-=======
         private uint m_transferId;
         private double m_currentPublishingInterval;
         private uint m_currentKeepAliveCount;
         private uint m_currentLifetimeCount;
->>>>>>> 1870d67d
         private bool m_currentPublishingEnabled;
         private byte m_currentPriority;
         private Timer m_publishTimer;
