--- conflicted
+++ resolved
@@ -2406,14 +2406,11 @@
             if (!created && m_id != 0)
             {
                 throw new ServiceResultException(StatusCodes.BadInvalidState, "Subscription has already been created.");
-<<<<<<< HEAD
-=======
             }
 
             if (!created && Session is null) // Occurs only on Create() and CreateAsync()
             {
                 throw new ServiceResultException(StatusCodes.BadInvalidState, "Subscription has not been assigned to a Session");
->>>>>>> 567ff3b0
             }
         }
 
