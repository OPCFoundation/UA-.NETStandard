/* ========================================================================
 * Copyright (c) 2005-2020 The OPC Foundation, Inc. All rights reserved.
 *
 * OPC Foundation MIT License 1.00
 *
 * Permission is hereby granted, free of charge, to any person
 * obtaining a copy of this software and associated documentation
 * files (the "Software"), to deal in the Software without
 * restriction, including without limitation the rights to use,
 * copy, modify, merge, publish, distribute, sublicense, and/or sell
 * copies of the Software, and to permit persons to whom the
 * Software is furnished to do so, subject to the following
 * conditions:
 *
 * The above copyright notice and this permission notice shall be
 * included in all copies or substantial portions of the Software.
 * THE SOFTWARE IS PROVIDED "AS IS", WITHOUT WARRANTY OF ANY KIND,
 * EXPRESS OR IMPLIED, INCLUDING BUT NOT LIMITED TO THE WARRANTIES
 * OF MERCHANTABILITY, FITNESS FOR A PARTICULAR PURPOSE AND
 * NONINFRINGEMENT. IN NO EVENT SHALL THE AUTHORS OR COPYRIGHT
 * HOLDERS BE LIABLE FOR ANY CLAIM, DAMAGES OR OTHER LIABILITY,
 * WHETHER IN AN ACTION OF CONTRACT, TORT OR OTHERWISE, ARISING
 * FROM, OUT OF OR IN CONNECTION WITH THE SOFTWARE OR THE USE OR
 * OTHER DEALINGS IN THE SOFTWARE.
 *
 * The complete license agreement can be found here:
 * http://opcfoundation.org/License/MIT/1.00/
 * ======================================================================*/

using System;
using System.Collections.Generic;
using System.Globalization;
using System.IO;
using System.Linq;
using System.Reflection;
using System.Runtime.Serialization;
using System.Security.Cryptography.X509Certificates;
using System.Text;
using System.Threading;
using System.Threading.Tasks;
using System.Xml;

namespace Opc.Ua.Client
{
    /// <summary>
    /// Manages a session with a server.
    /// </summary>
    public partial class Session : SessionClientBatched, IDisposable
    {
        #region Constructors
        /// <summary>
        /// Constructs a new instance of the <see cref="Session"/> class.
        /// </summary>
        /// <param name="channel">The channel used to communicate with the server.</param>
        /// <param name="configuration">The configuration for the client application.</param>
        /// <param name="endpoint">The endpoint use to initialize the channel.</param>
        public Session(
            ISessionChannel channel,
            ApplicationConfiguration configuration,
            ConfiguredEndpoint endpoint)
        :
            this(channel as ITransportChannel, configuration, endpoint, null)
        {
        }

        /// <summary>
        /// Constructs a new instance of the <see cref="Session"/> class.
        /// </summary>
        /// <param name="channel">The channel used to communicate with the server.</param>
        /// <param name="configuration">The configuration for the client application.</param>
        /// <param name="endpoint">The endpoint used to initialize the channel.</param>
        /// <param name="clientCertificate">The certificate to use for the client.</param>
        /// <param name="availableEndpoints">The list of available endpoints returned by server in GetEndpoints() response.</param>
        /// <param name="discoveryProfileUris">The value of profileUris used in GetEndpoints() request.</param>
        /// <remarks>
        /// The application configuration is used to look up the certificate if none is provided.
        /// The clientCertificate must have the private key. This will require that the certificate
        /// be loaded from a certicate store. Converting a DER encoded blob to a X509Certificate2
        /// will not include a private key.
        /// The <i>availableEndpoints</i> and <i>discoveryProfileUris</i> parameters are used to validate
        /// that the list of EndpointDescriptions returned at GetEndpoints matches the list returned at CreateSession.
        /// </remarks>
        public Session(
            ITransportChannel channel,
            ApplicationConfiguration configuration,
            ConfiguredEndpoint endpoint,
            X509Certificate2 clientCertificate,
            EndpointDescriptionCollection availableEndpoints = null,
            StringCollection discoveryProfileUris = null)
            :
                base(channel)
        {
            Initialize(channel, configuration, endpoint, clientCertificate);
            m_discoveryServerEndpoints = availableEndpoints;
            m_discoveryProfileUris = discoveryProfileUris;
        }

        /// <summary>
        /// Initializes a new instance of the <see cref="Session"/> class.
        /// </summary>
        /// <param name="channel">The channel.</param>
        /// <param name="template">The template session.</param>
        /// <param name="copyEventHandlers">if set to <c>true</c> the event handlers are copied.</param>
        public Session(ITransportChannel channel, Session template, bool copyEventHandlers)
        :
            base(channel)
        {
            Initialize(channel, template.m_configuration, template.m_endpoint, template.m_instanceCertificate);

            m_defaultSubscription = template.m_defaultSubscription;
            m_deleteSubscriptionsOnClose = template.m_deleteSubscriptionsOnClose;
            m_transferSubscriptionsOnReconnect = template.m_transferSubscriptionsOnReconnect;
            m_sessionTimeout = template.m_sessionTimeout;
            m_maxRequestMessageSize = template.m_maxRequestMessageSize;
            m_preferredLocales = template.m_preferredLocales;
            m_sessionName = template.m_sessionName;
            m_handle = template.m_handle;
            m_identity = template.m_identity;
            m_keepAliveInterval = template.m_keepAliveInterval;
            m_checkDomain = template.m_checkDomain;
            if (template.OperationTimeout > 0)
            {
                OperationTimeout = template.OperationTimeout;
            }

            if (copyEventHandlers)
            {
                m_KeepAlive = template.m_KeepAlive;
                m_Publish = template.m_Publish;
                m_PublishError = template.m_PublishError;
                m_SubscriptionsChanged = template.m_SubscriptionsChanged;
                m_SessionClosing = template.m_SessionClosing;
            }

            foreach (Subscription subscription in template.Subscriptions)
            {
                AddSubscription(new Subscription(subscription, copyEventHandlers));
            }
        }
        #endregion

        #region Private Methods
        /// <summary>
        /// Initializes the channel.
        /// </summary>
        private void Initialize(
            ITransportChannel channel,
            ApplicationConfiguration configuration,
            ConfiguredEndpoint endpoint,
            X509Certificate2 clientCertificate)
        {
            Initialize();

            ValidateClientConfiguration(configuration);

            // save configuration information.
            m_configuration = configuration;
            m_endpoint = endpoint;

            // update the default subscription.
            m_defaultSubscription.MinLifetimeInterval = (uint)configuration.ClientConfiguration.MinSubscriptionLifetime;

            if (m_endpoint.Description.SecurityPolicyUri != SecurityPolicies.None)
            {
                // update client certificate.
                m_instanceCertificate = clientCertificate;

                if (clientCertificate == null)
                {
                    // load the application instance certificate.
                    if (m_configuration.SecurityConfiguration.ApplicationCertificate == null)
                    {
                        throw new ServiceResultException(
                            StatusCodes.BadConfigurationError,
                            "The client configuration does not specify an application instance certificate.");
                    }

                    m_instanceCertificate = m_configuration.SecurityConfiguration.ApplicationCertificate.Find(true).Result;
                }

                // check for valid certificate.
                if (m_instanceCertificate == null)
                {
                    var cert = m_configuration.SecurityConfiguration.ApplicationCertificate;
                    throw ServiceResultException.Create(
                        StatusCodes.BadConfigurationError,
                        "Cannot find the application instance certificate. Store={0}, SubjectName={1}, Thumbprint={2}.",
                        cert.StorePath, cert.SubjectName, cert.Thumbprint);
                }

                // check for private key.
                if (!m_instanceCertificate.HasPrivateKey)
                {
                    throw ServiceResultException.Create(
                        StatusCodes.BadConfigurationError,
                        "No private key for the application instance certificate. Subject={0}, Thumbprint={1}.",
                        m_instanceCertificate.Subject,
                        m_instanceCertificate.Thumbprint);
                }

                // load certificate chain.
                m_instanceCertificateChain = new X509Certificate2Collection(m_instanceCertificate);
                List<CertificateIdentifier> issuers = new List<CertificateIdentifier>();
                configuration.CertificateValidator.GetIssuers(m_instanceCertificate, issuers).Wait();

                for (int i = 0; i < issuers.Count; i++)
                {
                    m_instanceCertificateChain.Add(issuers[i].Certificate);
                }
            }

            // initialize the message context.
            IServiceMessageContext messageContext = channel.MessageContext;

            if (messageContext != null)
            {
                m_namespaceUris = messageContext.NamespaceUris;
                m_serverUris = messageContext.ServerUris;
                m_factory = messageContext.Factory;
            }
            else
            {
                m_namespaceUris = new NamespaceTable();
                m_serverUris = new StringTable();
                m_factory = new EncodeableFactory(EncodeableFactory.GlobalFactory);
            }

            // initialize the NodeCache late, it needs references to the namespaceUris
            m_nodeCache = new NodeCache(this);

            // set the default preferred locales.
            m_preferredLocales = new string[] { CultureInfo.CurrentCulture.Name };

            // create a context to use.
            m_systemContext = new SystemContext {
                SystemHandle = this,
                EncodeableFactory = m_factory,
                NamespaceUris = m_namespaceUris,
                ServerUris = m_serverUris,
                TypeTable = TypeTree,
                PreferredLocales = null,
                SessionId = null,
                UserIdentity = null
            };
        }

        /// <summary>
        /// Sets the object members to default values.
        /// </summary>
        private void Initialize()
        {
            m_sessionTimeout = 0;
            m_namespaceUris = new NamespaceTable();
            m_serverUris = new StringTable();
            m_factory = EncodeableFactory.GlobalFactory;
            m_configuration = null;
            m_instanceCertificate = null;
            m_endpoint = null;
            m_subscriptions = new List<Subscription>();
            m_dictionaries = new Dictionary<NodeId, DataDictionary>();
            m_acknowledgementsToSend = new SubscriptionAcknowledgementCollection();
            m_latestAcknowledgementsSent = new Dictionary<uint, uint>();
            m_identityHistory = new List<IUserIdentity>();
            m_outstandingRequests = new LinkedList<AsyncRequestState>();
            m_keepAliveInterval = 5000;
            m_tooManyPublishRequests = 0;
            m_sessionName = "";
            m_deleteSubscriptionsOnClose = true;
            m_transferSubscriptionsOnReconnect = false;

            m_defaultSubscription = new Subscription {
                DisplayName = "Subscription",
                PublishingInterval = 1000,
                KeepAliveCount = 10,
                LifetimeCount = 1000,
                Priority = 255,
                PublishingEnabled = true
            };
        }

        /// <summary>
        /// Check if all required configuration fields are populated.
        /// </summary>
        private void ValidateClientConfiguration(ApplicationConfiguration configuration)
        {
            String configurationField;
            if (configuration == null)
            {
                throw new ArgumentNullException(nameof(configuration));
            }
            if (configuration.ClientConfiguration == null)
            {
                configurationField = "ClientConfiguration";
            }
            else if (configuration.SecurityConfiguration == null)
            {
                configurationField = "SecurityConfiguration";
            }
            else if (configuration.CertificateValidator == null)
            {
                configurationField = "CertificateValidator";
            }
            else
            {
                return;
            }

            throw new ServiceResultException(
                StatusCodes.BadConfigurationError,
                $"The client configuration does not specify the {configurationField}.");
        }

        /// <summary>
        /// Validates the server nonce and security parameters of user identity.
        /// </summary>
        private void ValidateServerNonce(
            IUserIdentity identity,
            byte[] serverNonce,
            string securityPolicyUri,
            byte[] previousServerNonce,
            MessageSecurityMode channelSecurityMode = MessageSecurityMode.None)
        {
            // skip validation if server nonce is not used for encryption.
            if (String.IsNullOrEmpty(securityPolicyUri) || securityPolicyUri == SecurityPolicies.None)
            {
                return;
            }

            if (identity != null && identity.TokenType != UserTokenType.Anonymous)
            {
                // the server nonce should be validated if the token includes a secret.
                if (!Utils.Nonce.ValidateNonce(serverNonce, MessageSecurityMode.SignAndEncrypt, (uint)m_configuration.SecurityConfiguration.NonceLength))
                {
                    if (channelSecurityMode == MessageSecurityMode.SignAndEncrypt ||
                        m_configuration.SecurityConfiguration.SuppressNonceValidationErrors)
                    {
                        Utils.LogWarning(Utils.TraceMasks.Security, "Warning: The server nonce has not the correct length or is not random enough. The error is suppressed by user setting or because the channel is encrypted.");
                    }
                    else
                    {
                        throw ServiceResultException.Create(StatusCodes.BadNonceInvalid, "The server nonce has not the correct length or is not random enough.");
                    }
                }

                // check that new nonce is different from the previously returned server nonce.
                if (previousServerNonce != null && Utils.CompareNonce(serverNonce, previousServerNonce))
                {
                    if (channelSecurityMode == MessageSecurityMode.SignAndEncrypt ||
                        m_configuration.SecurityConfiguration.SuppressNonceValidationErrors)
                    {
                        Utils.LogWarning(Utils.TraceMasks.Security, "Warning: The Server nonce is equal with previously returned nonce. The error is suppressed by user setting or because the channel is encrypted.");
                    }
                    else
                    {
                        throw ServiceResultException.Create(StatusCodes.BadNonceInvalid, "Server nonce is equal with previously returned nonce.");
                    }
                }
            }
        }
        #endregion

        #region IDisposable Members
        /// <summary>
        /// Closes the session and the underlying channel.
        /// </summary>
        protected override void Dispose(bool disposing)
        {
            if (disposing)
            {
                Utils.SilentDispose(m_keepAliveTimer);
                m_keepAliveTimer = null;

                Utils.SilentDispose(m_defaultSubscription);
                m_defaultSubscription = null;

                foreach (Subscription subscription in m_subscriptions)
                {
                    Utils.SilentDispose(subscription);
                }
                m_subscriptions.Clear();
            }

            base.Dispose(disposing);
        }
        #endregion

        #region Events
        /// <summary>
        /// Raised when a keep alive arrives from the server or an error is detected.
        /// </summary>
        /// <remarks>
        /// Once a session is created a timer will periodically read the server state and current time.
        /// If this read operation succeeds this event will be raised each time the keep alive period elapses.
        /// If an error is detected (KeepAliveStopped == true) then this event will be raised as well.
        /// </remarks>
        [System.Diagnostics.CodeAnalysis.SuppressMessage("Microsoft.Design", "CA1009:DeclareEventHandlersCorrectly")]
        public event KeepAliveEventHandler KeepAlive
        {
            add
            {
                lock (m_eventLock)
                {
                    m_KeepAlive += value;
                }
            }

            remove
            {
                lock (m_eventLock)
                {
                    m_KeepAlive -= value;
                }
            }
        }

        /// <summary>
        /// Raised when a notification message arrives in a publish response.
        /// </summary>
        /// <remarks>
        /// All publish requests are managed by the Session object. When a response arrives it is
        /// validated and passed to the appropriate Subscription object and this event is raised.
        /// </remarks>
        [System.Diagnostics.CodeAnalysis.SuppressMessage("Microsoft.Design", "CA1009:DeclareEventHandlersCorrectly")]
        public event NotificationEventHandler Notification
        {
            add
            {
                lock (m_eventLock)
                {
                    m_Publish += value;
                }
            }

            remove
            {
                lock (m_eventLock)
                {
                    m_Publish -= value;
                }
            }
        }

        /// <summary>
        /// Raised when an exception occurs while processing a publish response.
        /// </summary>
        /// <remarks>
        /// Exceptions in a publish response are not necessarily fatal and the Session will
        /// attempt to recover by issuing Republish requests if missing messages are detected.
        /// That said, timeout errors may be a symptom of a OperationTimeout that is too short
        /// when compared to the shortest PublishingInterval/KeepAliveCount amount the current
        /// Subscriptions. The OperationTimeout should be twice the minimum value for
        /// PublishingInterval*KeepAliveCount.
        /// </remarks>
        [System.Diagnostics.CodeAnalysis.SuppressMessage("Microsoft.Design", "CA1009:DeclareEventHandlersCorrectly")]
        public event PublishErrorEventHandler PublishError
        {
            add
            {
                lock (m_eventLock)
                {
                    m_PublishError += value;
                }
            }

            remove
            {
                lock (m_eventLock)
                {
                    m_PublishError -= value;
                }
            }
        }

        /// <summary>
        /// Raised when a subscription is added or removed
        /// </summary>
        public event EventHandler SubscriptionsChanged
        {
            add
            {
                m_SubscriptionsChanged += value;
            }

            remove
            {
                m_SubscriptionsChanged -= value;
            }
        }

        /// <summary>
        /// Raised to indicate the session is closing.
        /// </summary>
        public event EventHandler SessionClosing
        {
            add
            {
                m_SessionClosing += value;
            }

            remove
            {
                m_SessionClosing -= value;
            }
        }
        #endregion

        #region Public Properties
        /// <summary>
        /// Gets the endpoint used to connect to the server.
        /// </summary>
        public ConfiguredEndpoint ConfiguredEndpoint => m_endpoint;

        /// <summary>
        /// Gets the name assigned to the session.
        /// </summary>
        public string SessionName => m_sessionName;

        /// <summary>
        /// Gets the period for wich the server will maintain the session if there is no communication from the client.
        /// </summary>
        public double SessionTimeout => m_sessionTimeout;

        /// <summary>
        /// Gets the local handle assigned to the session.
        /// </summary>
        public object Handle
        {
            get { return m_handle; }
            set { m_handle = value; }
        }

        /// <summary>
        /// Gets the user identity currently used for the session.
        /// </summary>
        public IUserIdentity Identity => m_identity;

        /// <summary>
        /// Gets a list of user identities that can be used to connect to the server.
        /// </summary>
        public IEnumerable<IUserIdentity> IdentityHistory => m_identityHistory;

        /// <summary>
        /// Gets the table of namespace uris known to the server.
        /// </summary>
        public NamespaceTable NamespaceUris => m_namespaceUris;

        /// <summary>
        /// Gets the table of remote server uris known to the server.
        /// </summary>
        public StringTable ServerUris => m_serverUris;

        /// <summary>
        /// Gets the system context for use with the session.
        /// </summary>
        public ISystemContext SystemContext => m_systemContext;

        /// <summary>
        /// Gets the factory used to create encodeable objects that the server understands.
        /// </summary>
        public IEncodeableFactory Factory => m_factory;

        /// <summary>
        /// Gets the cache of the server's type tree.
        /// </summary>
        public ITypeTable TypeTree => m_nodeCache.TypeTree;

        /// <summary>
        /// Gets the cache of nodes fetched from the server.
        /// </summary>
        public INodeCache NodeCache => m_nodeCache;

        /// <summary>
        /// Gets the context to use for filter operations.
        /// </summary>
        public FilterContext FilterContext => new FilterContext(m_namespaceUris, m_nodeCache.TypeTree, m_preferredLocales);

        /// <summary>
        /// Gets the locales that the server should use when returning localized text.
        /// </summary>
        public StringCollection PreferredLocales => m_preferredLocales;

        /// <summary>
        /// Gets the data type system dictionaries in use.
        /// </summary>
        public IReadOnlyDictionary<NodeId, DataDictionary> DataTypeSystem => m_dictionaries;

        /// <summary>
        /// Gets the subscriptions owned by the session.
        /// </summary>
        public IEnumerable<Subscription> Subscriptions
        {
            get
            {
                lock (SyncRoot)
                {
                    return new ReadOnlyList<Subscription>(m_subscriptions);
                }
            }
        }

        /// <summary>
        /// Gets the number of subscriptions owned by the session.
        /// </summary>
        public int SubscriptionCount
        {
            get
            {
                lock (SyncRoot)
                {
                    return m_subscriptions.Count;
                }
            }
        }

        /// <summary>
        /// If the subscriptions are deleted when a session is closed. 
        /// </summary>
        /// <remarks>
        /// Default <c>true</c>, set to <c>false</c> if subscriptions need to
        /// be transferred or for durable subscriptions.
        /// </remarks>   
        public bool DeleteSubscriptionsOnClose
        {
            get { return m_deleteSubscriptionsOnClose; }
            set { m_deleteSubscriptionsOnClose = value; }
        }

        /// <summary>
        /// If the subscriptions are transferred when a session is reconnected. 
        /// </summary>
        /// <remarks>
        /// Default <c>false</c>, set to <c>true</c> if subscriptions should
        /// be transferred after reconnect. Service must be supported by server.
        /// </remarks>   
        public bool TransferSubscriptionsOnReconnect
        {
            get { return m_transferSubscriptionsOnReconnect; }
            set { m_transferSubscriptionsOnReconnect = value; }
        }

        /// <summary>
        /// Gets or Sets the default subscription for the session.
        /// </summary>
        public Subscription DefaultSubscription
        {
            get { return m_defaultSubscription; }
            set { m_defaultSubscription = value; }
        }

        /// <summary>
        /// Gets or Sets how frequently the server is pinged to see if communication is still working.
        /// </summary>
        /// <remarks>
        /// This interval controls how much time elaspes before a communication error is detected.
        /// If everything is ok the KeepAlive event will be raised each time this period elapses.
        /// </remarks>
        public int KeepAliveInterval
        {
            get
            {
                return m_keepAliveInterval;
            }

            set
            {
                m_keepAliveInterval = value;
                StartKeepAliveTimer();
            }
        }

        /// <summary>
        /// Returns true if the session is not receiving keep alives.
        /// </summary>
        /// <remarks>
        /// Set to true if the server does not respond for 2 times the KeepAliveInterval.
        /// Set to false is communication recovers.
        /// </remarks>
        public bool KeepAliveStopped
        {
            get
            {
                lock (m_eventLock)
                {
                    long delta = DateTime.UtcNow.Ticks - m_lastKeepAliveTime.Ticks;

                    // add a 1000ms guard band to allow for network lag.
                    return (m_keepAliveInterval * 2) * TimeSpan.TicksPerMillisecond <= delta;
                }
            }
        }

        /// <summary>
        /// Gets the time of the last keep alive.
        /// </summary>
        public DateTime LastKeepAliveTime => m_lastKeepAliveTime;

        /// <summary>
        /// Gets the number of outstanding publish or keep alive requests.
        /// </summary>
        public int OutstandingRequestCount
        {
            get
            {
                lock (m_outstandingRequests)
                {
                    return m_outstandingRequests.Count;
                }
            }
        }

        /// <summary>
        /// Gets the number of outstanding publish or keep alive requests which appear to be missing.
        /// </summary>
        public int DefunctRequestCount
        {
            get
            {
                lock (m_outstandingRequests)
                {
                    int count = 0;

                    for (LinkedListNode<AsyncRequestState> ii = m_outstandingRequests.First; ii != null; ii = ii.Next)
                    {
                        if (ii.Value.Defunct)
                        {
                            count++;
                        }
                    }

                    return count;
                }
            }
        }

        /// <summary>
        /// Gets the number of good outstanding publish requests.
        /// </summary>
        public int GoodPublishRequestCount
        {
            get
            {
                lock (m_outstandingRequests)
                {
                    int count = 0;

                    for (LinkedListNode<AsyncRequestState> ii = m_outstandingRequests.First; ii != null; ii = ii.Next)
                    {
                        if (!ii.Value.Defunct && ii.Value.RequestTypeId == DataTypes.PublishRequest)
                        {
                            count++;
                        }
                    }

                    return count;
                }
            }
        }
        #endregion

        #region Public Static Methods
        /// <summary>
        /// Creates a new communication session with a server by invoking the CreateSession service
        /// </summary>
        /// <param name="configuration">The configuration for the client application.</param>
        /// <param name="endpoint">The endpoint for the server.</param>
        /// <param name="updateBeforeConnect">If set to <c>true</c> the discovery endpoint is used to update the endpoint description before connecting.</param>
        /// <param name="sessionName">The name to assign to the session.</param>
        /// <param name="sessionTimeout">The timeout period for the session.</param>
        /// <param name="identity">The identity.</param>
        /// <param name="preferredLocales">The user identity to associate with the session.</param>
        /// <returns>The new session object</returns>
        public static Task<Session> Create(
            ApplicationConfiguration configuration,
            ConfiguredEndpoint endpoint,
            bool updateBeforeConnect,
            string sessionName,
            uint sessionTimeout,
            IUserIdentity identity,
            IList<string> preferredLocales)
        {
            return Create(configuration, endpoint, updateBeforeConnect, false, sessionName, sessionTimeout, identity, preferredLocales);
        }

        /// <summary>
        /// Creates a new communication session with a server by invoking the CreateSession service
        /// </summary>
        /// <param name="configuration">The configuration for the client application.</param>
        /// <param name="endpoint">The endpoint for the server.</param>
        /// <param name="updateBeforeConnect">If set to <c>true</c> the discovery endpoint is used to update the endpoint description before connecting.</param>
        /// <param name="checkDomain">If set to <c>true</c> then the domain in the certificate must match the endpoint used.</param>
        /// <param name="sessionName">The name to assign to the session.</param>
        /// <param name="sessionTimeout">The timeout period for the session.</param>
        /// <param name="identity">The user identity to associate with the session.</param>
        /// <param name="preferredLocales">The preferred locales.</param>
        /// <returns>The new session object.</returns>
        public static Task<Session> Create(
            ApplicationConfiguration configuration,
            ConfiguredEndpoint endpoint,
            bool updateBeforeConnect,
            bool checkDomain,
            string sessionName,
            uint sessionTimeout,
            IUserIdentity identity,
            IList<string> preferredLocales)
        {
            return Create(configuration, null, endpoint, updateBeforeConnect, checkDomain, sessionName, sessionTimeout, identity, preferredLocales);
        }

        /// <summary>
        /// Creates a new session with a server using the specified channel by invoking the CreateSession service
        /// </summary>
        /// <param name="configuration">The configuration for the client application.</param>
        /// <param name="channel">The channel for the server.</param>
        /// <param name="endpoint">The endpoint for the server.</param>
        /// <param name="clientCertificate">The certificate to use for the client.</param>
        /// <param name="availableEndpoints">The list of available endpoints returned by server in GetEndpoints() response.</param>
        /// <param name="discoveryProfileUris">The value of profileUris used in GetEndpoints() request.</param>
        /// <returns></returns>
        public static Session Create(
           ApplicationConfiguration configuration,
           ITransportChannel channel,
           ConfiguredEndpoint endpoint,
           X509Certificate2 clientCertificate,
           EndpointDescriptionCollection availableEndpoints = null,
           StringCollection discoveryProfileUris = null)
        {
            return new Session(channel, configuration, endpoint, clientCertificate, availableEndpoints, discoveryProfileUris);
        }

        /// <summary>
        /// Creates a secure channel to the specified endpoint.
        /// </summary>
        /// <param name="configuration">The application configuration.</param>
        /// <param name="connection">The client endpoint for the reverse connect.</param>
        /// <param name="endpoint">A configured endpoint to connect to.</param> 
        /// <param name="updateBeforeConnect">Update configuration based on server prior connect.</param>
        /// <param name="checkDomain">Check that the certificate specifies a valid domain (computer) name.</param>
        /// <returns>A <see cref="Task"/> representing the asynchronous operation.</returns>
        public static async Task<ITransportChannel> CreateChannelAsync(
            ApplicationConfiguration configuration,
            ITransportWaitingConnection connection,
            ConfiguredEndpoint endpoint,
            bool updateBeforeConnect,
            bool checkDomain)
        {
            endpoint.UpdateBeforeConnect = updateBeforeConnect;

            EndpointDescription endpointDescription = endpoint.Description;

            // create the endpoint configuration (use the application configuration to provide default values).
            EndpointConfiguration endpointConfiguration = endpoint.Configuration;

            if (endpointConfiguration == null)
            {
                endpoint.Configuration = endpointConfiguration = EndpointConfiguration.Create(configuration);
            }

            // create message context.
            IServiceMessageContext messageContext = configuration.CreateMessageContext(true);

            // update endpoint description using the discovery endpoint.
            if (endpoint.UpdateBeforeConnect && connection == null)
            {
                endpoint.UpdateFromServer();
                endpointDescription = endpoint.Description;
                endpointConfiguration = endpoint.Configuration;
            }

            // checks the domains in the certificate.
            if (checkDomain &&
                endpoint.Description.ServerCertificate != null &&
                endpoint.Description.ServerCertificate.Length > 0)
            {
                configuration.CertificateValidator?.ValidateDomains(
                    new X509Certificate2(endpoint.Description.ServerCertificate),
                    endpoint);
                checkDomain = false;
            }

            X509Certificate2 clientCertificate = null;
            X509Certificate2Collection clientCertificateChain = null;
            if (endpointDescription.SecurityPolicyUri != SecurityPolicies.None)
            {
                clientCertificate = await LoadCertificate(configuration).ConfigureAwait(false);
                clientCertificateChain = await LoadCertificateChain(configuration, clientCertificate).ConfigureAwait(false);
            }

            // initialize the channel which will be created with the server.
            ITransportChannel channel;
            if (connection != null)
            {
                channel = SessionChannel.CreateUaBinaryChannel(
                    configuration,
                    connection,
                    endpointDescription,
                    endpointConfiguration,
                    clientCertificate,
                    clientCertificateChain,
                    messageContext);
            }
            else
            {
                channel = SessionChannel.Create(
                     configuration,
                     endpointDescription,
                     endpointConfiguration,
                     clientCertificate,
                     clientCertificateChain,
                     messageContext);
            }

            return channel;
        }

        /// <summary>
        /// Creates a new communication session with a server using a reverse connection.
        /// </summary>
        /// <param name="configuration">The configuration for the client application.</param>
        /// <param name="connection">The client endpoint for the reverse connect.</param>
        /// <param name="endpoint">The endpoint for the server.</param>
        /// <param name="updateBeforeConnect">If set to <c>true</c> the discovery endpoint is used to update the endpoint description before connecting.</param>
        /// <param name="checkDomain">If set to <c>true</c> then the domain in the certificate must match the endpoint used.</param>
        /// <param name="sessionName">The name to assign to the session.</param>
        /// <param name="sessionTimeout">The timeout period for the session.</param>
        /// <param name="identity">The user identity to associate with the session.</param>
        /// <param name="preferredLocales">The preferred locales.</param>
        /// <returns>The new session object.</returns>
        public static async Task<Session> Create(
            ApplicationConfiguration configuration,
            ITransportWaitingConnection connection,
            ConfiguredEndpoint endpoint,
            bool updateBeforeConnect,
            bool checkDomain,
            string sessionName,
            uint sessionTimeout,
            IUserIdentity identity,
            IList<string> preferredLocales)
        {
            // initialize the channel which will be created with the server.
            ITransportChannel channel = await Session.CreateChannelAsync(configuration, connection, endpoint, updateBeforeConnect, checkDomain).ConfigureAwait(false);

            // create the session object.
            Session session = new Session(channel, configuration, endpoint, null);

            // create the session.
            try
            {
                session.Open(sessionName, sessionTimeout, identity, preferredLocales, checkDomain);
            }
            catch (Exception)
            {
                session.Dispose();
                throw;
            }

            return session;
        }

        /// <summary>
        /// Creates a new communication session with a server using a reverse connect manager.
        /// </summary>
        /// <param name="configuration">The configuration for the client application.</param>
        /// <param name="reverseConnectManager">The reverse connect manager for the client connection.</param>
        /// <param name="endpoint">The endpoint for the server.</param>
        /// <param name="updateBeforeConnect">If set to <c>true</c> the discovery endpoint is used to update the endpoint description before connecting.</param>
        /// <param name="checkDomain">If set to <c>true</c> then the domain in the certificate must match the endpoint used.</param>
        /// <param name="sessionName">The name to assign to the session.</param>
        /// <param name="sessionTimeout">The timeout period for the session.</param>
        /// <param name="userIdentity">The user identity to associate with the session.</param>
        /// <param name="preferredLocales">The preferred locales.</param>
        /// <param name="ct">The cancellation token.</param>
        /// <returns>The new session object.</returns>
        public static async Task<Session> Create(
            ApplicationConfiguration configuration,
            ReverseConnectManager reverseConnectManager,
            ConfiguredEndpoint endpoint,
            bool updateBeforeConnect,
            bool checkDomain,
            string sessionName,
            uint sessionTimeout,
            IUserIdentity userIdentity,
            IList<string> preferredLocales,
            CancellationToken ct = default(CancellationToken)
            )
        {
            if (reverseConnectManager == null)
            {
                return await Create(configuration, endpoint, updateBeforeConnect,
                    checkDomain, sessionName, sessionTimeout, userIdentity, preferredLocales).ConfigureAwait(false);
            }

            ITransportWaitingConnection connection = null;
            do
            {
                connection = await reverseConnectManager.WaitForConnection(
                    endpoint.EndpointUrl,
                    endpoint.ReverseConnect?.ServerUri,
                    ct).ConfigureAwait(false);

                if (updateBeforeConnect)
                {
                    await endpoint.UpdateFromServerAsync(
                        endpoint.EndpointUrl, connection,
                        endpoint.Description.SecurityMode,
                        endpoint.Description.SecurityPolicyUri).ConfigureAwait(false);
                    updateBeforeConnect = false;
                    connection = null;
                }
            } while (connection == null);

            return await Create(
                configuration,
                connection,
                endpoint,
                false,
                checkDomain,
                sessionName,
                sessionTimeout,
                userIdentity,
                preferredLocales).ConfigureAwait(false);
        }

        /// <summary>
        /// Recreates a session based on a specified template.
        /// </summary>
        /// <param name="template">The Session object to use as template</param>
        /// <returns>The new session object.</returns>
        public static Session Recreate(Session template)
        {
            var messageContext = template.m_configuration.CreateMessageContext();
            messageContext.Factory = template.Factory;

            // create the channel object used to connect to the server.
            ITransportChannel channel = SessionChannel.Create(
                template.m_configuration,
                template.m_endpoint.Description,
                template.m_endpoint.Configuration,
                template.m_instanceCertificate,
                template.m_configuration.SecurityConfiguration.SendCertificateChain ?
                    template.m_instanceCertificateChain : null,
                messageContext);

            // create the session object.
            Session session = new Session(channel, template, true);

            try
            {
                // open the session.
                session.Open(
                    template.m_sessionName,
                    (uint)template.m_sessionTimeout,
                    template.m_identity,
                    template.m_preferredLocales,
                    template.m_checkDomain);

                session.RecreateSubscriptions(template.Subscriptions);
            }
            catch (Exception e)
            {
                session.Dispose();
                throw ServiceResultException.Create(StatusCodes.BadCommunicationError, e, "Could not recreate session. {0}", template.m_sessionName);
            }

            return session;
        }

        /// <summary>
        /// Recreates a session based on a specified template.
        /// </summary>
        /// <param name="template">The Session object to use as template</param>
        /// <param name="connection">The waiting reverse connection.</param>
        /// <returns>The new session object.</returns>
        public static Session Recreate(Session template, ITransportWaitingConnection connection)
        {
            var messageContext = template.m_configuration.CreateMessageContext();
            messageContext.Factory = template.Factory;

            // create the channel object used to connect to the server.
            ITransportChannel channel = SessionChannel.Create(
                template.m_configuration,
                connection,
                template.m_endpoint.Description,
                template.m_endpoint.Configuration,
                template.m_instanceCertificate,
                template.m_configuration.SecurityConfiguration.SendCertificateChain ?
                    template.m_instanceCertificateChain : null,
                messageContext);

            // create the session object.
            Session session = new Session(channel, template, true);

            try
            {
                // open the session.
                session.Open(
                    template.m_sessionName,
                    (uint)template.m_sessionTimeout,
                    template.m_identity,
                    template.m_preferredLocales,
                    template.m_checkDomain);

                session.RecreateSubscriptions(template.Subscriptions);
            }
            catch (Exception e)
            {
                session.Dispose();
                throw ServiceResultException.Create(StatusCodes.BadCommunicationError, e, "Could not recreate session. {0}", template.m_sessionName);
            }

            return session;
        }

        /// <summary>
        /// Recreates a session based on a specified template using the provided channel.
        /// </summary>
        /// <param name="template">The Session object to use as template</param>
        /// <param name="transportChannel">The waiting reverse connection.</param>
        /// <returns>The new session object.</returns>
        public static Session Recreate(Session template, ITransportChannel transportChannel)
        {
            var messageContext = template.m_configuration.CreateMessageContext();
            messageContext.Factory = template.Factory;

            // create the session object.
            Session session = new Session(transportChannel, template, true);

            try
            {
                // open the session.
                session.Open(
                    template.m_sessionName,
                    (uint)template.m_sessionTimeout,
                    template.m_identity,
                    template.m_preferredLocales,
                    template.m_checkDomain);

                // create the subscriptions.
                foreach (Subscription subscription in session.Subscriptions)
                {
                    subscription.Create();
                }
            }
            catch (Exception e)
            {
                session.Dispose();
                throw ServiceResultException.Create(StatusCodes.BadCommunicationError, e, "Could not recreate session. {0}", template.m_sessionName);
            }

            return session;
        }
        #endregion

        #region Delegates and Events
        /// <summary>
        /// Used to handle renews of user identity tokens before reconnect.
        /// </summary>
        public delegate IUserIdentity RenewUserIdentityEventHandler(Session session, IUserIdentity identity);

        /// <summary>
        /// Raised before a reconnect operation completes.
        /// </summary>
        public event RenewUserIdentityEventHandler RenewUserIdentity
        {
            add { m_RenewUserIdentity += value; }
            remove { m_RenewUserIdentity -= value; }
        }

        private event RenewUserIdentityEventHandler m_RenewUserIdentity;
        #endregion

        #region Public Methods
        /// <summary>
        /// Reconnects to the server after a network failure.
        /// </summary>
        public void Reconnect()
        {
            Reconnect(null, null);
        }

        /// <summary>
        /// Reconnects to the server after a network failure using a waiting connection.
        /// </summary>
        public void Reconnect(ITransportWaitingConnection connection, ITransportChannel transportChannel = null)
        {
            try
            {
                lock (SyncRoot)
                {
                    // check if already connecting.
                    if (m_reconnecting)
                    {
                        Utils.LogWarning("Session is already attempting to reconnect.");

                        throw ServiceResultException.Create(
                            StatusCodes.BadInvalidState,
                            "Session is already attempting to reconnect.");
                    }

                    Utils.LogInfo("Session RECONNECT starting.");
                    m_reconnecting = true;

                    // stop keep alives.
                    Utils.SilentDispose(m_keepAliveTimer);
                    m_keepAliveTimer = null;
                }

                // create the client signature.
                byte[] dataToSign = Utils.Append(m_serverCertificate != null ? m_serverCertificate.RawData : null, m_serverNonce);
                EndpointDescription endpoint = m_endpoint.Description;
                SignatureData clientSignature = SecurityPolicies.Sign(m_instanceCertificate, endpoint.SecurityPolicyUri, dataToSign);

                // check that the user identity is supported by the endpoint.
                UserTokenPolicy identityPolicy = endpoint.FindUserTokenPolicy(m_identity.TokenType, m_identity.IssuedTokenType);

                if (identityPolicy == null)
                {
                    Utils.LogError("Reconnect: Endpoint does not support the user identity type provided.");

                    throw ServiceResultException.Create(
                        StatusCodes.BadUserAccessDenied,
                        "Endpoint does not support the user identity type provided.");
                }

                // select the security policy for the user token.
                string securityPolicyUri = identityPolicy.SecurityPolicyUri;

                if (String.IsNullOrEmpty(securityPolicyUri))
                {
                    securityPolicyUri = endpoint.SecurityPolicyUri;
                }

                // need to refresh the identity (reprompt for password, refresh token).
                if (m_RenewUserIdentity != null)
                {
                    m_identity = m_RenewUserIdentity(this, m_identity);
                }

                // validate server nonce and security parameters for user identity.
                ValidateServerNonce(
                    m_identity,
                    m_serverNonce,
                    securityPolicyUri,
                    m_previousServerNonce,
                    m_endpoint.Description.SecurityMode);

                // sign data with user token.
                UserIdentityToken identityToken = m_identity.GetIdentityToken();
                identityToken.PolicyId = identityPolicy.PolicyId;
                SignatureData userTokenSignature = identityToken.Sign(dataToSign, securityPolicyUri);

                // encrypt token.
                identityToken.Encrypt(m_serverCertificate, m_serverNonce, securityPolicyUri);

                // send the software certificates assigned to the client.
                SignedSoftwareCertificateCollection clientSoftwareCertificates = GetSoftwareCertificates();

                Utils.LogInfo("Session REPLACING channel.");

                if (connection != null)
                {
                    // check if the channel supports reconnect.
                    if ((TransportChannel.SupportedFeatures & TransportChannelFeatures.Reconnect) != 0)
                    {
                        TransportChannel.Reconnect(connection);
                    }
                    else
                    {
                        // initialize the channel which will be created with the server.
                        ITransportChannel channel = SessionChannel.Create(
                            m_configuration,
                            connection,
                            m_endpoint.Description,
                            m_endpoint.Configuration,
                            m_instanceCertificate,
                            m_configuration.SecurityConfiguration.SendCertificateChain ? m_instanceCertificateChain : null,
                            MessageContext);

                        // disposes the existing channel.
                        TransportChannel = channel;
                    }
                }
                else if (transportChannel != null)
                {
                    TransportChannel = transportChannel;
                }
                else
                {
                    // check if the channel supports reconnect.
                    if (TransportChannel != null && (TransportChannel.SupportedFeatures & TransportChannelFeatures.Reconnect) != 0)
                    {
                        TransportChannel.Reconnect();
                    }
                    else
                    {
                        // initialize the channel which will be created with the server.
                        ITransportChannel channel = SessionChannel.Create(
                            m_configuration,
                            m_endpoint.Description,
                            m_endpoint.Configuration,
                            m_instanceCertificate,
                            m_configuration.SecurityConfiguration.SendCertificateChain ? m_instanceCertificateChain : null,
                            MessageContext);

                        // disposes the existing channel.
                        TransportChannel = channel;
                    }
                }

                // reactivate session.
                byte[] serverNonce = null;
                StatusCodeCollection certificateResults = null;
                DiagnosticInfoCollection certificateDiagnosticInfos = null;

                Utils.LogInfo("Session RE-ACTIVATING session.");

                RequestHeader header = new RequestHeader() { TimeoutHint = kReconnectTimeout };
                IAsyncResult result = BeginActivateSession(
                    header,
                    clientSignature,
                    null,
                    m_preferredLocales,
                    new ExtensionObject(identityToken),
                    userTokenSignature,
                    null,
                    null);

                if (!result.AsyncWaitHandle.WaitOne(kReconnectTimeout / 2))
                {
                    Utils.LogWarning("WARNING: ACTIVATE SESSION timed out. {0}/{1}", GoodPublishRequestCount, OutstandingRequestCount);
                }

                EndActivateSession(
                    result,
                    out serverNonce,
                    out certificateResults,
                    out certificateDiagnosticInfos);

                int publishCount = 0;

                lock (SyncRoot)
                {
                    Utils.LogInfo("Session RECONNECT completed successfully.");
                    m_previousServerNonce = m_serverNonce;
                    m_serverNonce = serverNonce;
                    m_reconnecting = false;
                    publishCount = m_subscriptions.Count;
                }

                // refill pipeline.
                for (int ii = 0; ii < publishCount; ii++)
                {
                    BeginPublish(OperationTimeout);
                }

                StartKeepAliveTimer();
            }
            finally
            {
                m_reconnecting = false;
            }
        }

        /// <summary>
        /// Saves all the subscriptions of the session.
        /// </summary>
        /// <param name="filePath">The file path.</param>
        public void Save(string filePath)
        {
            Save(filePath, Subscriptions);
        }

        /// <summary>
        /// Saves a set of subscriptions to a stream.
        /// </summary>
        public void Save(Stream stream, IEnumerable<Subscription> subscriptions)
        {
            SubscriptionCollection subscriptionList = new SubscriptionCollection(subscriptions);
            XmlWriterSettings settings = Utils.DefaultXmlWriterSettings();

            using (XmlWriter writer = XmlWriter.Create(stream, settings))
            {
                DataContractSerializer serializer = new DataContractSerializer(typeof(SubscriptionCollection));
                serializer.WriteObject(writer, subscriptionList);
            }
        }

        /// <summary>
        /// Saves a set of subscriptions to a file.
        /// </summary>
        public void Save(string filePath, IEnumerable<Subscription> subscriptions)
        {
            using (FileStream stream = new FileStream(filePath, FileMode.Create))
            {
                Save(stream, subscriptions);
            }
        }

        /// <summary>
        /// Load the list of subscriptions saved in a stream.
        /// </summary>
        /// <param name="stream">The stream.</param>
        /// <returns>The list of loaded subscriptions</returns>
        public IEnumerable<Subscription> Load(Stream stream)
        {
            // secure settings
            XmlReaderSettings settings = Utils.DefaultXmlReaderSettings();
            settings.CloseInput = true;

            using (XmlReader reader = XmlReader.Create(stream, settings))
            {
                DataContractSerializer serializer = new DataContractSerializer(typeof(SubscriptionCollection));
                SubscriptionCollection subscriptions = (SubscriptionCollection)serializer.ReadObject(reader);
                foreach (Subscription subscription in subscriptions)
                {
                    AddSubscription(subscription);
                }
                return subscriptions;
            }
        }

        /// <summary>
        /// Load the list of subscriptions saved in a file.
        /// </summary>
        /// <param name="filePath">The file path.</param>
        /// <returns>The list of loaded subscriptions</returns>
        public IEnumerable<Subscription> Load(string filePath)
        {
            using (FileStream stream = File.OpenRead(filePath))
            {
                return Load(stream);
            }
        }

        /// <summary>
        /// Updates the local copy of the server's namespace uri and server uri tables.
        /// </summary>
        public void FetchNamespaceTables()
        {
            ReadValueIdCollection nodesToRead = new ReadValueIdCollection();

            // request namespace array.
            ReadValueId valueId = new ReadValueId {
                NodeId = Variables.Server_NamespaceArray,
                AttributeId = Attributes.Value
            };

            nodesToRead.Add(valueId);

            // request server array.
            valueId = new ReadValueId {
                NodeId = Variables.Server_ServerArray,
                AttributeId = Attributes.Value
            };

            nodesToRead.Add(valueId);

            // read from server.
            ResponseHeader responseHeader = this.Read(
                null,
                0,
                TimestampsToReturn.Both,
                nodesToRead,
                out DataValueCollection values,
                out DiagnosticInfoCollection diagnosticInfos);

            ValidateResponse(values, nodesToRead);
            ValidateDiagnosticInfos(diagnosticInfos, nodesToRead);

            // validate namespace array.
            ServiceResult result = ValidateDataValue(values[0], typeof(string[]), 0, diagnosticInfos, responseHeader);

            if (ServiceResult.IsBad(result))
            {
                Utils.LogError("FetchNamespaceTables: Cannot read NamespaceArray node: {0}", result.StatusCode);
            }
            else
            {
                m_namespaceUris.Update((string[])values[0].Value);
            }

            // validate server array.
            result = ValidateDataValue(values[1], typeof(string[]), 1, diagnosticInfos, responseHeader);

            if (ServiceResult.IsBad(result))
            {
                Utils.LogError("FetchNamespaceTables: Cannot read ServerArray node: {0} ", result.StatusCode);
            }
            else
            {
                m_serverUris.Update((string[])values[1].Value);
            }
        }

        /// <summary>
        /// Fetch the operation limits of the server.
        /// </summary>
        public void FetchOperationLimits()
        {
            try
            {
                var operationLimitsProperties = typeof(OperationLimits)
                    .GetProperties().Select(p => p.Name).ToList();

                var nodeIds = new NodeIdCollection(
                    operationLimitsProperties.Select(name => (NodeId)typeof(VariableIds)
                    .GetField("Server_ServerCapabilities_OperationLimits_" + name, BindingFlags.Public | BindingFlags.Static)
                    .GetValue(null))
                    );

                ReadValues(nodeIds, Enumerable.Repeat(typeof(uint), nodeIds.Count).ToList(), out var values, out var errors);

                var configOperationLimits = m_configuration?.ClientConfiguration?.OperationLimits ?? new OperationLimits();
                var operationLimits = new OperationLimits();

                for (int ii = 0; ii < nodeIds.Count; ii++)
                {
                    var property = typeof(OperationLimits).GetProperty(operationLimitsProperties[ii]);
                    uint value = (uint)property.GetValue(configOperationLimits);
                    if (values[ii] != null &&
                        ServiceResult.IsNotBad(errors[ii]))
                    {
                        uint serverValue = (uint)values[ii];
                        if (serverValue > 0 &&
                           (value == 0 || serverValue < value))
                        {
                            value = serverValue;
                        }
                    }
                    property.SetValue(operationLimits, value);
                }

                OperationLimits = operationLimits;
            }
            catch (Exception ex)
            {
                Utils.LogError(ex, "Failed to read operation limits from server. Using configuration defaults.");
                var operationLimits = m_configuration?.ClientConfiguration?.OperationLimits;
                if (operationLimits != null)
                {
                    OperationLimits = operationLimits;
                }
            }
        }

        /// <summary>
        /// Updates the cache with the type and its subtypes.
        /// </summary>
        /// <remarks>
        /// This method can be used to ensure the TypeTree is populated.
        /// </remarks>
        public void FetchTypeTree(ExpandedNodeId typeId)
        {
            Node node = NodeCache.Find(typeId) as Node;

            if (node != null)
            {
                var subTypes = new ExpandedNodeIdCollection();
                foreach (IReference reference in node.Find(ReferenceTypeIds.HasSubtype, false))
                {
                    subTypes.Add(reference.TargetId);
                }
                if (subTypes.Count > 0)
                {
                    FetchTypeTree(subTypes);
                }
            }
        }

        /// <summary>
        /// Updates the cache with the types and its subtypes.
        /// </summary>
        /// <remarks>
        /// This method can be used to ensure the TypeTree is populated.
        /// </remarks>
        public void FetchTypeTree(ExpandedNodeIdCollection typeIds)
        {
            var referenceTypeIds = new NodeIdCollection() { ReferenceTypeIds.HasSubtype };
            IList<INode> nodes = NodeCache.FindReferences(typeIds, referenceTypeIds, false, false);
            var subTypes = new ExpandedNodeIdCollection();
            foreach (INode inode in nodes)
            {
                if (inode is Node node)
                {
                    foreach (IReference reference in node.Find(ReferenceTypeIds.HasSubtype, false))
                    {
                        if (!typeIds.Contains(reference.TargetId))
                        {
                            subTypes.Add(reference.TargetId);
                        }
                    }
                }
            }
            if (subTypes.Count > 0)
            {
                FetchTypeTree(subTypes);
            }
        }

        /// <summary>
        /// Returns the available encodings for a node
        /// </summary>
        /// <param name="variableId">The variable node.</param>
        public ReferenceDescriptionCollection ReadAvailableEncodings(NodeId variableId)
        {
            VariableNode variable = NodeCache.Find(variableId) as VariableNode;

            if (variable == null)
            {
                throw ServiceResultException.Create(StatusCodes.BadNodeIdInvalid, "NodeId does not refer to a valid variable node.");
            }

            // no encodings available if there was a problem reading the data type for the node.
            if (NodeId.IsNull(variable.DataType))
            {
                return new ReferenceDescriptionCollection();
            }

            // no encodings for non-structures.
            if (!TypeTree.IsTypeOf(variable.DataType, DataTypes.Structure))
            {
                return new ReferenceDescriptionCollection();
            }

            // look for cached values.
            IList<INode> encodings = NodeCache.Find(variableId, ReferenceTypeIds.HasEncoding, false, true);

            if (encodings.Count > 0)
            {
                ReferenceDescriptionCollection references = new ReferenceDescriptionCollection();

                foreach (INode encoding in encodings)
                {
                    ReferenceDescription reference = new ReferenceDescription();

                    reference.ReferenceTypeId = ReferenceTypeIds.HasEncoding;
                    reference.IsForward = true;
                    reference.NodeId = encoding.NodeId;
                    reference.NodeClass = encoding.NodeClass;
                    reference.BrowseName = encoding.BrowseName;
                    reference.DisplayName = encoding.DisplayName;
                    reference.TypeDefinition = encoding.TypeDefinitionId;

                    references.Add(reference);
                }

                return references;
            }

            Browser browser = new Browser(this);

            browser.BrowseDirection = BrowseDirection.Forward;
            browser.ReferenceTypeId = ReferenceTypeIds.HasEncoding;
            browser.IncludeSubtypes = false;
            browser.NodeClassMask = 0;

            return browser.Browse(variable.DataType);
        }

        /// <summary>
        /// Returns the data description for the encoding.
        /// </summary>
        /// <param name="encodingId">The encoding Id.</param>
        public ReferenceDescription FindDataDescription(NodeId encodingId)
        {
            Browser browser = new Browser(this);

            browser.BrowseDirection = BrowseDirection.Forward;
            browser.ReferenceTypeId = ReferenceTypeIds.HasDescription;
            browser.IncludeSubtypes = false;
            browser.NodeClassMask = 0;

            ReferenceDescriptionCollection references = browser.Browse(encodingId);

            if (references.Count == 0)
            {
                throw ServiceResultException.Create(StatusCodes.BadNodeIdInvalid, "Encoding does not refer to a valid data description.");
            }

            return references[0];
        }

        /// <summary>
        ///  Returns the data dictionary that contains the description.
        /// </summary>
        /// <param name="descriptionId">The description id.</param>
        public async Task<DataDictionary> FindDataDictionary(NodeId descriptionId)
        {
            // check if the dictionary has already been loaded.
            foreach (DataDictionary dictionary in m_dictionaries.Values)
            {
                if (dictionary.Contains(descriptionId))
                {
                    return dictionary;
                }
            }

            IList<INode> references = this.NodeCache.FindReferences(descriptionId, ReferenceTypeIds.HasComponent, true, false);
            if (references.Count == 0)
            {
                throw ServiceResultException.Create(StatusCodes.BadNodeIdInvalid, "Description does not refer to a valid data dictionary.");
            }

            // load the dictionary.
            NodeId dictionaryId = ExpandedNodeId.ToNodeId(references[0].NodeId, m_namespaceUris);

            DataDictionary dictionaryToLoad = new DataDictionary(this);

            await dictionaryToLoad.Load(references[0]).ConfigureAwait(false);

            m_dictionaries[dictionaryId] = dictionaryToLoad;

            return dictionaryToLoad;
        }

        /// <summary>
        ///  Returns the data dictionary that contains the description.
        /// </summary>
        /// <param name="dictionaryNode">The dictionary id.</param>
        /// <param name="forceReload"></param>
        /// <returns>The dictionary.</returns>
        public async Task<DataDictionary> LoadDataDictionary(ReferenceDescription dictionaryNode, bool forceReload = false)
        {
            // check if the dictionary has already been loaded.
            DataDictionary dictionary;
            NodeId dictionaryId = ExpandedNodeId.ToNodeId(dictionaryNode.NodeId, m_namespaceUris);
            if (!forceReload &&
                m_dictionaries.TryGetValue(dictionaryId, out dictionary))
            {
                return dictionary;
            }

            // load the dictionary.
            DataDictionary dictionaryToLoad = new DataDictionary(this);
            await dictionaryToLoad.Load(dictionaryId, dictionaryNode.ToString()).ConfigureAwait(false);
            m_dictionaries[dictionaryId] = dictionaryToLoad;
            return dictionaryToLoad;
        }

        /// <summary>
        /// Loads all dictionaries of the OPC binary or Xml schema type system.
        /// </summary>
        /// <param name="dataTypeSystem">The type system.</param>
        public async Task<Dictionary<NodeId, DataDictionary>> LoadDataTypeSystem(NodeId dataTypeSystem = null)
        {
            if (dataTypeSystem == null)
            {
                dataTypeSystem = ObjectIds.OPCBinarySchema_TypeSystem;
            }
            else
            if (!Utils.Equals(dataTypeSystem, ObjectIds.OPCBinarySchema_TypeSystem) &&
                !Utils.Equals(dataTypeSystem, ObjectIds.XmlSchema_TypeSystem))
            {
                throw ServiceResultException.Create(StatusCodes.BadNodeIdInvalid, $"{nameof(dataTypeSystem)} does not refer to a valid data dictionary.");
            }

            // find the dictionary for the description.
            IList<INode> references = this.NodeCache.FindReferences(dataTypeSystem, ReferenceTypeIds.HasComponent, false, false);

            if (references.Count == 0)
            {
                throw ServiceResultException.Create(StatusCodes.BadNodeIdInvalid, "Type system does not contain a valid data dictionary.");
            }

            // batch read all encodings and namespaces
            var referenceNodeIds = references.Select(r => r.NodeId).ToList();

            // find namespace properties
            var namespaceNodes = this.NodeCache.FindReferences(referenceNodeIds, new NodeIdCollection { ReferenceTypeIds.HasProperty }, false, false)
                .Where(n => n.BrowseName == BrowseNames.NamespaceUri).ToList();
            var namespaceNodeIds = namespaceNodes.Select(n => ExpandedNodeId.ToNodeId(n.NodeId, this.NamespaceUris)).ToList();

            // read all schema definitions
            var referenceExpandedNodeIds = references
                .Select(r => ExpandedNodeId.ToNodeId(r.NodeId, this.NamespaceUris))
                .Where(n => n.NamespaceIndex != 0).ToList();
            IDictionary<NodeId, byte[]> schemas = await DataDictionary.ReadDictionaries(this, referenceExpandedNodeIds).ConfigureAwait(false);

            // read namespace property values
            var namespaces = new Dictionary<NodeId, string>();
            ReadValues(namespaceNodeIds, Enumerable.Repeat(typeof(string), namespaceNodeIds.Count).ToList(), out var nameSpaceValues, out var errors);

            // build the namespace dictionary
            for (int ii = 0; ii < nameSpaceValues.Count; ii++)
            {
                if (StatusCode.IsNotBad(errors[ii].StatusCode))
                {
                    namespaces[((NodeId)referenceNodeIds[ii])] = (string)nameSpaceValues[ii];
                }
            }

            // build the namespace/schema import dictionary
            var imports = new Dictionary<string, byte[]>();
            foreach (var r in references)
            {
                NodeId nodeId = ExpandedNodeId.ToNodeId(r.NodeId, NamespaceUris);
                if (schemas.TryGetValue(nodeId, out var schema))
                {
                    imports[namespaces[nodeId]] = schema;
                }
            }

            // read all type dictionaries in the type system
            foreach (var r in references)
            {
                DataDictionary dictionaryToLoad = null;
                NodeId dictionaryId = ExpandedNodeId.ToNodeId(r.NodeId, m_namespaceUris);
                if (dictionaryId.NamespaceIndex != 0 &&
                    !m_dictionaries.TryGetValue(dictionaryId, out dictionaryToLoad))
                {
                    try
                    {
                        dictionaryToLoad = new DataDictionary(this);
                        if (schemas.TryGetValue(dictionaryId, out var schema))
                        {
                            await dictionaryToLoad.Load(dictionaryId, dictionaryId.ToString(), schema, imports).ConfigureAwait(false);
                        }
                        else
                        {
                            await dictionaryToLoad.Load(dictionaryId, dictionaryId.ToString()).ConfigureAwait(false);
                        }
                        m_dictionaries[dictionaryId] = dictionaryToLoad;
                    }
                    catch (Exception ex)
                    {
                        Utils.LogError("Dictionary load error for Dictionary {0} : {1}", r.NodeId, ex.Message);
                    }
                }
            }

            return m_dictionaries;
        }

        /// <summary>
        /// Reads the values for the node attributes and returns a node object collection.
        /// </summary>
        /// <remarks>
        /// If the nodeclass for the nodes in nodeIdCollection is already known,
        /// and passed as nodeClass, reads only values of required attributes.
        /// Otherwise NodeClass.Unspecified should be used.
        /// </remarks>
        /// <param name="nodeIds">The nodeId collection to read.</param>
        /// <param name="nodeClass">The nodeClass of all nodes in the collection. Set to <c>NodeClass.Unspecified</c> if the nodeclass is unknown.</param>
        /// <param name="nodeCollection">The node collection that is created from attributes read from the server.</param>
        /// <param name="errors">The errors that occured reading the nodes.</param>
        /// <param name="optionalAttributes">Set to <c>true</c> if optional attributes should not be omitted.</param>
        public void ReadNodes(
            IList<NodeId> nodeIds,
            NodeClass nodeClass,
            out IList<Node> nodeCollection,
            out IList<ServiceResult> errors,
            bool optionalAttributes = false)
        {
            if (nodeClass == NodeClass.Unspecified)
            {
                ReadNodes(nodeIds, out nodeCollection, out errors, optionalAttributes);
                return;
            }

            nodeCollection = new NodeCollection(nodeIds.Count);
            errors = new ServiceResult[nodeIds.Count].ToList();

            // determine attributes to read for nodeclass
            var attributesPerNodeId = new IDictionary<uint, DataValue>[nodeIds.Count].ToList();
            var attributesToRead = new ReadValueIdCollection();

            CreateNodeClassAttributesReadNodesRequest(
                nodeIds, nodeClass,
                attributesToRead, attributesPerNodeId,
                nodeCollection, optionalAttributes);

            ResponseHeader responseHeader = Read(
                null,
                0,
                TimestampsToReturn.Neither,
                attributesToRead,
                out DataValueCollection values,
                out DiagnosticInfoCollection diagnosticInfos);

            ClientBase.ValidateResponse(values, attributesToRead);
            ClientBase.ValidateDiagnosticInfos(diagnosticInfos, attributesToRead);

            ProcessAttributesReadNodesResponse(
                responseHeader,
                attributesToRead, attributesPerNodeId,
                values, diagnosticInfos,
                nodeCollection, errors);
        }

        /// <summary>
        /// Reads the values for the node attributes and returns a node object.
        /// Reads the nodeclass of the nodeIds, then reads
        /// the values for the node attributes and returns a node object collection.
        /// </summary>
        /// <param name="nodeIds">The nodeId collection.</param>
        /// <param name="nodeCollection">The node collection read from the server.</param>
        /// <param name="errors">The errors occured reading the nodes.</param>
        /// <param name="optionalAttributes">Set to <c>true</c> if optional attributes should not be omitted.</param>
        public void ReadNodes(
            IList<NodeId> nodeIds,
            out IList<Node> nodeCollection,
            out IList<ServiceResult> errors,
            bool optionalAttributes = false)
        {
            int count = nodeIds.Count;
            nodeCollection = new NodeCollection(count);

            if (count == 0)
            {
                errors = new List<ServiceResult>();
                return;
            }

            // first read only nodeclasses for nodes from server.
            var itemsToRead = new ReadValueIdCollection(
                nodeIds.Select(nodeId =>
                    new ReadValueId {
                        NodeId = nodeId,
                        AttributeId = Attributes.NodeClass
                    }));

            DataValueCollection nodeClassValues = null;
            DiagnosticInfoCollection diagnosticInfos = null;
            ResponseHeader responseHeader = null;

            if (count > 1)
            {
                responseHeader = Read(
                    null,
                    0,
                    TimestampsToReturn.Neither,
                    itemsToRead,
                    out nodeClassValues,
                    out diagnosticInfos);

                ClientBase.ValidateResponse(nodeClassValues, itemsToRead);
                ClientBase.ValidateDiagnosticInfos(diagnosticInfos, itemsToRead);
            }
            else
            {
                // for a single node read all attributes to skip the first service call
                nodeClassValues = new DataValueCollection() {
                    new DataValue(new Variant((int)NodeClass.Unspecified),
                    statusCode: StatusCodes.Good)
                    };
            }

            // second determine attributes to read per nodeclass
            errors = new ServiceResult[count].ToList();
            var attributesPerNodeId = new IDictionary<uint, DataValue>[count].ToList();
            var attributesToRead = new ReadValueIdCollection();

            CreateAttributesReadNodesRequest(
                responseHeader,
                itemsToRead, nodeClassValues, diagnosticInfos,
                attributesToRead, attributesPerNodeId,
                nodeCollection, errors,
                optionalAttributes);

            responseHeader = Read(
                null,
                0,
                TimestampsToReturn.Neither,
            attributesToRead,
            out DataValueCollection values,
                out diagnosticInfos);

            ClientBase.ValidateResponse(values, attributesToRead);
            ClientBase.ValidateDiagnosticInfos(diagnosticInfos, attributesToRead);

            ProcessAttributesReadNodesResponse(
                responseHeader,
                attributesToRead, attributesPerNodeId,
                values, diagnosticInfos,
                nodeCollection, errors);
        }

        /// <summary>
        /// Reads the values for the node attributes and returns a node object.
        /// </summary>
        /// <param name="nodeId">The nodeId.</param>
        public Node ReadNode(NodeId nodeId)
        {
            return ReadNode(nodeId, NodeClass.Unspecified, true);
        }

        /// <summary>
        /// Reads the values for the node attributes and returns a node object.
        /// </summary>
        /// <remarks>
        /// If the nodeclass is known, only the supported attribute values are read.
        /// </remarks>
        /// <param name="nodeId">The nodeId.</param>
        /// <param name="nodeClass">The nodeclass of the node to read.</param>
        /// <param name="optionalAttributes">Read optional attributes.</param>
        public Node ReadNode(
            NodeId nodeId,
            NodeClass nodeClass,
            bool optionalAttributes = true)
        {
            // build list of attributes.
            var attributes = CreateAttributes(nodeClass, optionalAttributes);

            // build list of values to read.
            ReadValueIdCollection itemsToRead = new ReadValueIdCollection();
            foreach (uint attributeId in attributes.Keys)
            {
                ReadValueId itemToRead = new ReadValueId {
                    NodeId = nodeId,
                    AttributeId = attributeId
                };
                itemsToRead.Add(itemToRead);
            }

            // read from server.
            DataValueCollection values = null;
            DiagnosticInfoCollection diagnosticInfos = null;

            ResponseHeader responseHeader = Read(
                null,
                0,
                TimestampsToReturn.Neither,
                itemsToRead,
                out values,
                out diagnosticInfos);

            ClientBase.ValidateResponse(values, itemsToRead);
            ClientBase.ValidateDiagnosticInfos(diagnosticInfos, itemsToRead);

            return ProcessReadResponse(responseHeader, attributes, itemsToRead, values, diagnosticInfos);
        }

        /// <summary>
        /// Reads the value for a node.
        /// </summary>
        /// <param name="nodeId">The node Id.</param>
        public DataValue ReadValue(NodeId nodeId)
        {
            ReadValueId itemToRead = new ReadValueId {
                NodeId = nodeId,
                AttributeId = Attributes.Value
            };

            ReadValueIdCollection itemsToRead = new ReadValueIdCollection {
                itemToRead
            };

            // read from server.
            DataValueCollection values = null;
            DiagnosticInfoCollection diagnosticInfos = null;

            ResponseHeader responseHeader = Read(
                null,
                0,
                TimestampsToReturn.Both,
                itemsToRead,
                out values,
                out diagnosticInfos);

            ClientBase.ValidateResponse(values, itemsToRead);
            ClientBase.ValidateDiagnosticInfos(diagnosticInfos, itemsToRead);

            if (StatusCode.IsBad(values[0].StatusCode))
            {
                ServiceResult result = ClientBase.GetResult(values[0].StatusCode, 0, diagnosticInfos, responseHeader);
                throw new ServiceResultException(result);
            }

            return values[0];
        }

        /// <summary>
        /// Reads the values for a node collection. Returns diagnostic errors.
        /// </summary>
        /// <param name="nodeIds">The node Id.</param>
        /// <param name="values">The data values read from the server.</param>
        /// <param name="errors">The errors reported by the server.</param>
        public void ReadValues(
            IList<NodeId> nodeIds,
            out DataValueCollection values,
            out IList<ServiceResult> errors)
        {
            if (nodeIds.Count == 0)
            {
                values = new DataValueCollection();
                errors = new List<ServiceResult>();
                return;
            }

            // read all values from server.
            var itemsToRead = new ReadValueIdCollection(
                nodeIds.Select(nodeId =>
                    new ReadValueId {
                        NodeId = nodeId,
                        AttributeId = Attributes.Value
                    }));

            // read from server.
            errors = new List<ServiceResult>(itemsToRead.Count);

            ResponseHeader responseHeader = Read(
                null,
                0,
                TimestampsToReturn.Both,
                itemsToRead,
                out values,
                out DiagnosticInfoCollection diagnosticInfos);

            ClientBase.ValidateResponse(values, itemsToRead);
            ClientBase.ValidateDiagnosticInfos(diagnosticInfos, itemsToRead);

            int ii = 0;
            foreach (var value in values)
            {
                ServiceResult result = ServiceResult.Good;
                if (StatusCode.IsNotGood(value.StatusCode))
                {
                    result = ClientBase.GetResult(value.StatusCode, ii, diagnosticInfos, responseHeader);
                }
                errors.Add(result);
                ii++;
            }
        }

        /// <summary>
        /// Reads the value for a node an checks that it is the specified type.
        /// </summary>
        /// <param name="nodeId">The node id.</param>
        /// <param name="expectedType">The expected type.</param>
        public object ReadValue(NodeId nodeId, Type expectedType)
        {
            DataValue dataValue = ReadValue(nodeId);

            object value = dataValue.Value;

            if (expectedType != null)
            {
                ExtensionObject extension = value as ExtensionObject;

                if (extension != null)
                {
                    value = extension.Body;
                }

                if (!expectedType.IsInstanceOfType(value))
                {
                    throw ServiceResultException.Create(
                        StatusCodes.BadTypeMismatch,
                        "Server returned value unexpected type: {0}",
                        (value != null) ? value.GetType().Name : "(null)");
                }
            }

            return value;
        }

        /// <summary>
        /// Fetches all references for the specified node.
        /// </summary>
        /// <param name="nodeId">The node id.</param>
        public ReferenceDescriptionCollection FetchReferences(NodeId nodeId)
        {
            // browse for all references.
            byte[] continuationPoint;
            ReferenceDescriptionCollection descriptions;

            Browse(
                null,
                null,
                nodeId,
                0,
                BrowseDirection.Both,
                null,
                true,
                0,
                out continuationPoint,
                out descriptions);

            // process any continuation point.
            while (continuationPoint != null)
            {
                byte[] revisedContinuationPoint;
                ReferenceDescriptionCollection additionalDescriptions;

                BrowseNext(
                    null,
                    false,
                    continuationPoint,
                    out revisedContinuationPoint,
                    out additionalDescriptions);

                continuationPoint = revisedContinuationPoint;

                descriptions.AddRange(additionalDescriptions);
            }

            return descriptions;
        }

        /// <summary>
        /// Fetches all references for the specified nodes.
        /// </summary>
        /// <param name="nodeIds">The node id collection.</param>
        /// <param name="referenceDescriptions">A list of reference collections.</param>
        /// <param name="errors">The errors reported by the server.</param>
        public void FetchReferences(
<<<<<<< HEAD
        IList<NodeId> nodeIds,
        out IList<ReferenceDescriptionCollection> referenceDescriptions,
        out IList<ServiceResult> errors)
=======
            IList<NodeId> nodeIds,
            out IList<ReferenceDescriptionCollection> referenceDescriptions,
            out IList<ServiceResult> errors)
>>>>>>> dd78c0be
        {
            var result = new List<ReferenceDescriptionCollection>();

            // browse for all references.
            Browse(
                null,
                null,
                nodeIds,
                0,
                BrowseDirection.Both,
                null,
                true,
                0,
                out ByteStringCollection continuationPoints,
                out IList<ReferenceDescriptionCollection> descriptions,
                out errors);

            result.AddRange(descriptions);

            // process any continuation point.
            var previousResult = result;
            var previousErrors = errors;
            while (HasAnyContinuationPoint(continuationPoints))
            {
                var nextContinuationPoints = new ByteStringCollection();
                var nextResult = new List<ReferenceDescriptionCollection>();
                var nextErrors = new List<ServiceResult>();

                for (int ii = 0; ii < continuationPoints.Count; ii++)
                {
                    var cp = continuationPoints[ii];
                    if (cp != null)
                    {
                        nextContinuationPoints.Add(cp);
                        nextResult.Add(previousResult[ii]);
                        nextErrors.Add(previousErrors[ii]);
                    }
                }

                BrowseNext(
                    null,
                    false,
                    nextContinuationPoints,
                    out ByteStringCollection revisedContinuationPoints,
                    out descriptions,
                    out IList<ServiceResult> browseNextErrors);

                continuationPoints = revisedContinuationPoints;
                previousResult = nextResult;
                previousErrors = nextErrors;

                for (int ii = 0; ii < descriptions.Count; ii++)
                {
                    nextResult[ii].AddRange(descriptions[ii]);
                    if (StatusCode.IsBad(browseNextErrors[ii].StatusCode))
                    {
                        nextErrors[ii] = browseNextErrors[ii];
                    }
                }
            }

            referenceDescriptions = result;
        }

        /// <summary>
        /// Establishes a session with the server.
        /// </summary>
        /// <param name="sessionName">The name to assign to the session.</param>
        /// <param name="identity">The user identity.</param>
        public void Open(
            string sessionName,
            IUserIdentity identity)
        {
            Open(sessionName, 0, identity, null);
        }

        /// <summary>
        /// Establishes a session with the server.
        /// </summary>
        /// <param name="sessionName">The name to assign to the session.</param>
        /// <param name="sessionTimeout">The session timeout.</param>
        /// <param name="identity">The user identity.</param>
        /// <param name="preferredLocales">The list of preferred locales.</param>
        public void Open(
            string sessionName,
            uint sessionTimeout,
            IUserIdentity identity,
            IList<string> preferredLocales)
        {
            Open(sessionName, sessionTimeout, identity, preferredLocales, true);
        }

        /// <summary>
        /// Establishes a session with the server.
        /// </summary>
        /// <param name="sessionName">The name to assign to the session.</param>
        /// <param name="sessionTimeout">The session timeout.</param>
        /// <param name="identity">The user identity.</param>
        /// <param name="preferredLocales">The list of preferred locales.</param>
        /// <param name="checkDomain">If set to <c>true</c> then the domain in the certificate must match the endpoint used.</param>
        [System.Diagnostics.CodeAnalysis.SuppressMessage("Microsoft.Maintainability", "CA1506:AvoidExcessiveClassCoupling")]
        public void Open(
            string sessionName,
            uint sessionTimeout,
            IUserIdentity identity,
            IList<string> preferredLocales,
            bool checkDomain)
        {
            // check connection state.
            lock (SyncRoot)
            {
                if (Connected)
                {
                    throw new ServiceResultException(StatusCodes.BadInvalidState, "Already connected to server.");
                }
            }

            string securityPolicyUri = m_endpoint.Description.SecurityPolicyUri;

            // catch security policies which are not supported by core
            if (SecurityPolicies.GetDisplayName(securityPolicyUri) == null)
            {
                throw ServiceResultException.Create(
                    StatusCodes.BadSecurityChecksFailed,
                    "The chosen security policy is not supported by the client to connect to the server.");
            }

            // get the identity token.
            if (identity == null)
            {
                identity = new UserIdentity();
            }

            // get identity token.
            UserIdentityToken identityToken = identity.GetIdentityToken();

            // check that the user identity is supported by the endpoint.
            UserTokenPolicy identityPolicy = m_endpoint.Description.FindUserTokenPolicy(identityToken.PolicyId);

            if (identityPolicy == null)
            {
                // try looking up by TokenType if the policy id was not found.
                identityPolicy = m_endpoint.Description.FindUserTokenPolicy(identity.TokenType, identity.IssuedTokenType);

                if (identityPolicy == null)
                {
                    throw ServiceResultException.Create(
                        StatusCodes.BadUserAccessDenied,
                        "Endpoint does not support the user identity type provided.");
                }

                identityToken.PolicyId = identityPolicy.PolicyId;
            }

            bool requireEncryption = securityPolicyUri != SecurityPolicies.None;

            if (!requireEncryption)
            {
                requireEncryption = identityPolicy.SecurityPolicyUri != SecurityPolicies.None &&
                    !String.IsNullOrEmpty(identityPolicy.SecurityPolicyUri);
            }

            // validate the server certificate /certificate chain.
            X509Certificate2 serverCertificate = null;
            byte[] certificateData = m_endpoint.Description.ServerCertificate;

            if (certificateData != null && certificateData.Length > 0)
            {
                X509Certificate2Collection serverCertificateChain = Utils.ParseCertificateChainBlob(certificateData);

                if (serverCertificateChain.Count > 0)
                {
                    serverCertificate = serverCertificateChain[0];
                }

                if (requireEncryption)
                {
                    if (checkDomain)
                    {
                        m_configuration.CertificateValidator.Validate(serverCertificateChain, m_endpoint);
                    }
                    else
                    {
                        m_configuration.CertificateValidator.Validate(serverCertificateChain);
                    }
                    // save for reconnect
                    m_checkDomain = checkDomain;
                }
            }

            // create a nonce.
            uint length = (uint)m_configuration.SecurityConfiguration.NonceLength;
            byte[] clientNonce = Utils.Nonce.CreateNonce(length);
            NodeId sessionId = null;
            NodeId sessionCookie = null;
            byte[] serverNonce = Array.Empty<byte>();
            byte[] serverCertificateData = Array.Empty<byte>();
            SignatureData serverSignature = null;
            EndpointDescriptionCollection serverEndpoints = null;
            SignedSoftwareCertificateCollection serverSoftwareCertificates = null;

            // send the application instance certificate for the client.
            byte[] clientCertificateData = m_instanceCertificate != null ? m_instanceCertificate.RawData : null;
            byte[] clientCertificateChainData = null;

            if (m_instanceCertificateChain != null && m_instanceCertificateChain.Count > 0 && m_configuration.SecurityConfiguration.SendCertificateChain)
            {
                List<byte> clientCertificateChain = new List<byte>();

                for (int i = 0; i < m_instanceCertificateChain.Count; i++)
                {
                    clientCertificateChain.AddRange(m_instanceCertificateChain[i].RawData);
                }

                clientCertificateChainData = clientCertificateChain.ToArray();
            }

            ApplicationDescription clientDescription = new ApplicationDescription();

            clientDescription.ApplicationUri = m_configuration.ApplicationUri;
            clientDescription.ApplicationName = m_configuration.ApplicationName;
            clientDescription.ApplicationType = ApplicationType.Client;
            clientDescription.ProductUri = m_configuration.ProductUri;

            if (sessionTimeout == 0)
            {
                sessionTimeout = (uint)m_configuration.ClientConfiguration.DefaultSessionTimeout;
            }

            bool successCreateSession = false;
            //if security none, first try to connect without certificate
            if (m_endpoint.Description.SecurityPolicyUri == SecurityPolicies.None)
            {
                //first try to connect with client certificate NULL
                try
                {
                    CreateSession(
                        null,
                        clientDescription,
                        m_endpoint.Description.Server.ApplicationUri,
                        m_endpoint.EndpointUrl.ToString(),
                        sessionName,
                        clientNonce,
                        null,
                        sessionTimeout,
                        (uint)MessageContext.MaxMessageSize,
                        out sessionId,
                        out sessionCookie,
                        out m_sessionTimeout,
                        out serverNonce,
                        out serverCertificateData,
                        out serverEndpoints,
                        out serverSoftwareCertificates,
                        out serverSignature,
                        out m_maxRequestMessageSize);

                    successCreateSession = true;
                }
                catch (Exception ex)
                {
                    Utils.LogInfo("Create session failed with client certificate NULL. " + ex.Message);
                    successCreateSession = false;
                }
            }

            if (!successCreateSession)
            {
                CreateSession(
                        null,
                        clientDescription,
                        m_endpoint.Description.Server.ApplicationUri,
                        m_endpoint.EndpointUrl.ToString(),
                        sessionName,
                        clientNonce,
                        clientCertificateChainData != null ? clientCertificateChainData : clientCertificateData,
                        sessionTimeout,
                        (uint)MessageContext.MaxMessageSize,
                        out sessionId,
                        out sessionCookie,
                        out m_sessionTimeout,
                        out serverNonce,
                        out serverCertificateData,
                        out serverEndpoints,
                        out serverSoftwareCertificates,
                        out serverSignature,
                        out m_maxRequestMessageSize);
            }
            // save session id.
            lock (SyncRoot)
            {
                base.SessionCreated(sessionId, sessionCookie);
            }

            Utils.LogInfo("Revised session timeout value: {0}. ", m_sessionTimeout);
            Utils.LogInfo("Max response message size value: {0}. Max request message size: {1} ",
                MessageContext.MaxMessageSize, m_maxRequestMessageSize);

            //we need to call CloseSession if CreateSession was successful but some other exception is thrown
            try
            {
                // verify that the server returned the same instance certificate.
                if (serverCertificateData != null &&
                    m_endpoint.Description.ServerCertificate != null &&
                    !Utils.IsEqual(serverCertificateData, m_endpoint.Description.ServerCertificate))
                {
                    try
                    {
                        // verify for certificate chain in endpoint.
                        X509Certificate2Collection serverCertificateChain = Utils.ParseCertificateChainBlob(m_endpoint.Description.ServerCertificate);

                        if (serverCertificateChain.Count > 0 && !Utils.IsEqual(serverCertificateData, serverCertificateChain[0].RawData))
                        {
                            throw ServiceResultException.Create(
                                        StatusCodes.BadCertificateInvalid,
                                        "Server did not return the certificate used to create the secure channel.");
                        }
                    }
                    catch (Exception)
                    {
                        throw ServiceResultException.Create(
                                StatusCodes.BadCertificateInvalid,
                                "Server did not return the certificate used to create the secure channel.");
                    }
                }

                if (serverSignature == null || serverSignature.Signature == null)
                {
                    Utils.LogInfo("Server signature is null or empty.");

                    //throw ServiceResultException.Create(
                    //    StatusCodes.BadSecurityChecksFailed,
                    //    "Server signature is null or empty.");
                }

                if (m_discoveryServerEndpoints != null && m_discoveryServerEndpoints.Count > 0)
                {
                    // Compare EndpointDescriptions returned at GetEndpoints with values returned at CreateSession
                    EndpointDescriptionCollection expectedServerEndpoints = null;

                    if (serverEndpoints != null &&
                        m_discoveryProfileUris != null && m_discoveryProfileUris.Count > 0)
                    {
                        // Select EndpointDescriptions with a transportProfileUri that matches the
                        // profileUris specified in the original GetEndpoints() request.
                        expectedServerEndpoints = new EndpointDescriptionCollection();

                        foreach (EndpointDescription serverEndpoint in serverEndpoints)
                        {
                            if (m_discoveryProfileUris.Contains(serverEndpoint.TransportProfileUri))
                            {
                                expectedServerEndpoints.Add(serverEndpoint);
                            }
                        }
                    }
                    else
                    {
                        expectedServerEndpoints = serverEndpoints;
                    }

                    if (expectedServerEndpoints == null ||
                        m_discoveryServerEndpoints.Count != expectedServerEndpoints.Count)
                    {
                        throw ServiceResultException.Create(
                            StatusCodes.BadSecurityChecksFailed,
                            "Server did not return a number of ServerEndpoints that matches the one from GetEndpoints.");
                    }

                    for (int ii = 0; ii < expectedServerEndpoints.Count; ii++)
                    {
                        EndpointDescription serverEndpoint = expectedServerEndpoints[ii];
                        EndpointDescription expectedServerEndpoint = m_discoveryServerEndpoints[ii];

                        if (serverEndpoint.SecurityMode != expectedServerEndpoint.SecurityMode ||
                            serverEndpoint.SecurityPolicyUri != expectedServerEndpoint.SecurityPolicyUri ||
                            serverEndpoint.TransportProfileUri != expectedServerEndpoint.TransportProfileUri ||
                            serverEndpoint.SecurityLevel != expectedServerEndpoint.SecurityLevel)
                        {
                            throw ServiceResultException.Create(
                                StatusCodes.BadSecurityChecksFailed,
                                "The list of ServerEndpoints returned at CreateSession does not match the list from GetEndpoints.");
                        }

                        if (serverEndpoint.UserIdentityTokens.Count != expectedServerEndpoint.UserIdentityTokens.Count)
                        {
                            throw ServiceResultException.Create(
                                StatusCodes.BadSecurityChecksFailed,
                                "The list of ServerEndpoints returned at CreateSession does not match the one from GetEndpoints.");
                        }

                        for (int jj = 0; jj < serverEndpoint.UserIdentityTokens.Count; jj++)
                        {
                            if (!serverEndpoint.UserIdentityTokens[jj].IsEqual(expectedServerEndpoint.UserIdentityTokens[jj]))
                            {
                                throw ServiceResultException.Create(
                                StatusCodes.BadSecurityChecksFailed,
                                "The list of ServerEndpoints returned at CreateSession does not match the one from GetEndpoints.");
                            }
                        }
                    }
                }

                // find the matching description (TBD - check domains against certificate).
                bool found = false;
                Uri expectedUrl = Utils.ParseUri(m_endpoint.Description.EndpointUrl);

                if (expectedUrl != null)
                {
                    for (int ii = 0; ii < serverEndpoints.Count; ii++)
                    {
                        EndpointDescription serverEndpoint = serverEndpoints[ii];
                        Uri actualUrl = Utils.ParseUri(serverEndpoint.EndpointUrl);

                        if (actualUrl != null && actualUrl.Scheme == expectedUrl.Scheme)
                        {
                            if (serverEndpoint.SecurityPolicyUri == m_endpoint.Description.SecurityPolicyUri)
                            {
                                if (serverEndpoint.SecurityMode == m_endpoint.Description.SecurityMode)
                                {
                                    // ensure endpoint has up to date information.
                                    m_endpoint.Description.Server.ApplicationName = serverEndpoint.Server.ApplicationName;
                                    m_endpoint.Description.Server.ApplicationUri = serverEndpoint.Server.ApplicationUri;
                                    m_endpoint.Description.Server.ApplicationType = serverEndpoint.Server.ApplicationType;
                                    m_endpoint.Description.Server.ProductUri = serverEndpoint.Server.ProductUri;
                                    m_endpoint.Description.TransportProfileUri = serverEndpoint.TransportProfileUri;
                                    m_endpoint.Description.UserIdentityTokens = serverEndpoint.UserIdentityTokens;

                                    found = true;
                                    break;
                                }
                            }
                        }
                    }
                }

                // could be a security risk.
                if (!found)
                {
                    throw ServiceResultException.Create(
                        StatusCodes.BadSecurityChecksFailed,
                        "Server did not return an EndpointDescription that matched the one used to create the secure channel.");
                }

                // validate the server's signature.
                byte[] dataToSign = Utils.Append(clientCertificateData, clientNonce);

                if (!SecurityPolicies.Verify(serverCertificate, m_endpoint.Description.SecurityPolicyUri, dataToSign, serverSignature))
                {
                    // validate the signature with complete chain if the check with leaf certificate failed.
                    if (clientCertificateChainData != null)
                    {
                        dataToSign = Utils.Append(clientCertificateChainData, clientNonce);

                        if (!SecurityPolicies.Verify(serverCertificate, m_endpoint.Description.SecurityPolicyUri, dataToSign, serverSignature))
                        {
                            throw ServiceResultException.Create(
                                StatusCodes.BadApplicationSignatureInvalid,
                                "Server did not provide a correct signature for the nonce data provided by the client.");
                        }
                    }
                    else
                    {
                        throw ServiceResultException.Create(
                           StatusCodes.BadApplicationSignatureInvalid,
                           "Server did not provide a correct signature for the nonce data provided by the client.");
                    }
                }

                // get a validator to check certificates provided by server.
                CertificateValidator validator = m_configuration.CertificateValidator;

                // validate software certificates.
                List<SoftwareCertificate> softwareCertificates = new List<SoftwareCertificate>();

                foreach (SignedSoftwareCertificate signedCertificate in serverSoftwareCertificates)
                {
                    SoftwareCertificate softwareCertificate = null;

                    ServiceResult result = SoftwareCertificate.Validate(
                        validator,
                        signedCertificate.CertificateData,
                        out softwareCertificate);

                    if (ServiceResult.IsBad(result))
                    {
                        OnSoftwareCertificateError(signedCertificate, result);
                    }

                    softwareCertificates.Add(softwareCertificate);
                }

                // check if software certificates meet application requirements.
                ValidateSoftwareCertificates(softwareCertificates);

                // create the client signature.
                dataToSign = Utils.Append(serverCertificate != null ? serverCertificate.RawData : null, serverNonce);
                SignatureData clientSignature = SecurityPolicies.Sign(m_instanceCertificate, securityPolicyUri, dataToSign);

                // select the security policy for the user token.
                securityPolicyUri = identityPolicy.SecurityPolicyUri;

                if (String.IsNullOrEmpty(securityPolicyUri))
                {
                    securityPolicyUri = m_endpoint.Description.SecurityPolicyUri;
                }

                byte[] previousServerNonce = null;

                if (TransportChannel.CurrentToken != null)
                {
                    previousServerNonce = TransportChannel.CurrentToken.ServerNonce;
                }

                // validate server nonce and security parameters for user identity.
                ValidateServerNonce(
                    identity,
                    serverNonce,
                    securityPolicyUri,
                    previousServerNonce,
                    m_endpoint.Description.SecurityMode);

                // sign data with user token.
                SignatureData userTokenSignature = identityToken.Sign(dataToSign, securityPolicyUri);

                // encrypt token.
                identityToken.Encrypt(serverCertificate, serverNonce, securityPolicyUri);

                // send the software certificates assigned to the client.
                SignedSoftwareCertificateCollection clientSoftwareCertificates = GetSoftwareCertificates();

                // copy the preferred locales if provided.
                if (preferredLocales != null && preferredLocales.Count > 0)
                {
                    m_preferredLocales = new StringCollection(preferredLocales);
                }

                StatusCodeCollection certificateResults = null;
                DiagnosticInfoCollection certificateDiagnosticInfos = null;

                // activate session.
                ActivateSession(
                    null,
                    clientSignature,
                    clientSoftwareCertificates,
                    m_preferredLocales,
                    new ExtensionObject(identityToken),
                    userTokenSignature,
                    out serverNonce,
                    out certificateResults,
                    out certificateDiagnosticInfos);

                if (certificateResults != null)
                {
                    for (int i = 0; i < certificateResults.Count; i++)
                    {
                        Utils.LogInfo("ActivateSession result[{0}] = {1}", i, certificateResults[i]);
                    }
                }

                if (certificateResults == null || certificateResults.Count == 0)
                {
                    Utils.LogInfo("Empty results were received for the ActivateSession call.");
                }

                // fetch namespaces.
                FetchNamespaceTables();

                lock (SyncRoot)
                {
                    // save nonces.
                    m_sessionName = sessionName;
                    m_identity = identity;
                    m_previousServerNonce = previousServerNonce;
                    m_serverNonce = serverNonce;
                    m_serverCertificate = serverCertificate;

                    // update system context.
                    m_systemContext.PreferredLocales = m_preferredLocales;
                    m_systemContext.SessionId = this.SessionId;
                    m_systemContext.UserIdentity = identity;
                }

                // fetch operation limits
                FetchOperationLimits();

                // start keep alive thread.
                StartKeepAliveTimer();
            }
            catch (Exception)
            {
                try
                {
                    CloseSession(null, false);
                    CloseChannel();
                }
                catch (Exception e)
                {
                    Utils.LogError("Cleanup: CloseSession() or CloseChannel() raised exception. " + e.Message);
                }
                finally
                {
                    SessionCreated(null, null);
                }

                throw;
            }
        }

        /// <summary>
        /// Updates the preferred locales used for the session.
        /// </summary>
        /// <param name="preferredLocales">The preferred locales.</param>
        public void ChangePreferredLocales(StringCollection preferredLocales)
        {
            UpdateSession(Identity, preferredLocales);
        }

        /// <summary>
        /// Updates the user identity and/or locales used for the session.
        /// </summary>
        /// <param name="identity">The user identity.</param>
        /// <param name="preferredLocales">The preferred locales.</param>
        public void UpdateSession(IUserIdentity identity, StringCollection preferredLocales)
        {
            byte[] serverNonce = null;

            lock (SyncRoot)
            {
                // check connection state.
                if (!Connected)
                {
                    throw new ServiceResultException(StatusCodes.BadInvalidState, "Not connected to server.");
                }

                // get current nonce.
                serverNonce = m_serverNonce;

                if (preferredLocales == null)
                {
                    preferredLocales = m_preferredLocales;
                }
            }

            // get the identity token.
            UserIdentityToken identityToken = null;
            SignatureData userTokenSignature = null;

            string securityPolicyUri = m_endpoint.Description.SecurityPolicyUri;

            // create the client signature.
            byte[] dataToSign = Utils.Append(m_serverCertificate != null ? m_serverCertificate.RawData : null, serverNonce);
            SignatureData clientSignature = SecurityPolicies.Sign(m_instanceCertificate, securityPolicyUri, dataToSign);

            // choose a default token.
            if (identity == null)
            {
                identity = new UserIdentity();
            }

            // check that the user identity is supported by the endpoint.
            UserTokenPolicy identityPolicy = m_endpoint.Description.FindUserTokenPolicy(identity.TokenType, identity.IssuedTokenType);

            if (identityPolicy == null)
            {
                throw ServiceResultException.Create(
                    StatusCodes.BadUserAccessDenied,
                    "Endpoint does not support the user identity type provided.");
            }

            // select the security policy for the user token.
            securityPolicyUri = identityPolicy.SecurityPolicyUri;

            if (String.IsNullOrEmpty(securityPolicyUri))
            {
                securityPolicyUri = m_endpoint.Description.SecurityPolicyUri;
            }

            bool requireEncryption = securityPolicyUri != SecurityPolicies.None;

            // validate the server certificate before encrypting tokens.
            if (m_serverCertificate != null && requireEncryption && identity.TokenType != UserTokenType.Anonymous)
            {
                m_configuration.CertificateValidator.Validate(m_serverCertificate);
            }

            // validate server nonce and security parameters for user identity.
            ValidateServerNonce(
                identity,
                serverNonce,
                securityPolicyUri,
                m_previousServerNonce,
                m_endpoint.Description.SecurityMode);

            // sign data with user token.
            identityToken = identity.GetIdentityToken();
            identityToken.PolicyId = identityPolicy.PolicyId;
            userTokenSignature = identityToken.Sign(dataToSign, securityPolicyUri);

            // encrypt token.
            identityToken.Encrypt(m_serverCertificate, serverNonce, securityPolicyUri);

            // send the software certificates assigned to the client.
            SignedSoftwareCertificateCollection clientSoftwareCertificates = GetSoftwareCertificates();

            StatusCodeCollection certificateResults = null;
            DiagnosticInfoCollection certificateDiagnosticInfos = null;

            // activate session.
            ActivateSession(
                null,
                clientSignature,
                clientSoftwareCertificates,
                preferredLocales,
                new ExtensionObject(identityToken),
                userTokenSignature,
                out serverNonce,
                out certificateResults,
                out certificateDiagnosticInfos);

            // save nonce and new values.
            lock (SyncRoot)
            {
                if (identity != null)
                {
                    m_identity = identity;
                }

                m_previousServerNonce = m_serverNonce;
                m_serverNonce = serverNonce;
                m_preferredLocales = preferredLocales;

                // update system context.
                m_systemContext.PreferredLocales = m_preferredLocales;
                m_systemContext.SessionId = this.SessionId;
                m_systemContext.UserIdentity = identity;
            }
        }

        /// <summary>
        /// Finds the NodeIds for the components for an instance.
        /// </summary>
        public void FindComponentIds(
            NodeId instanceId,
            IList<string> componentPaths,
            out NodeIdCollection componentIds,
            out List<ServiceResult> errors)
        {
            componentIds = new NodeIdCollection();
            errors = new List<ServiceResult>();

            // build list of paths to translate.
            BrowsePathCollection pathsToTranslate = new BrowsePathCollection();

            for (int ii = 0; ii < componentPaths.Count; ii++)
            {
                BrowsePath pathToTranslate = new BrowsePath();

                pathToTranslate.StartingNode = instanceId;
                pathToTranslate.RelativePath = RelativePath.Parse(componentPaths[ii], TypeTree);

                pathsToTranslate.Add(pathToTranslate);
            }

            // translate the paths.
            BrowsePathResultCollection results = null;
            DiagnosticInfoCollection diagnosticInfos = null;

            ResponseHeader responseHeader = TranslateBrowsePathsToNodeIds(
                null,
                pathsToTranslate,
                out results,
                out diagnosticInfos);

            // verify that the server returned the correct number of results.
            ClientBase.ValidateResponse(results, pathsToTranslate);
            ClientBase.ValidateDiagnosticInfos(diagnosticInfos, pathsToTranslate);

            for (int ii = 0; ii < componentPaths.Count; ii++)
            {
                componentIds.Add(NodeId.Null);
                errors.Add(ServiceResult.Good);

                // process any diagnostics associated with any error.
                if (StatusCode.IsBad(results[ii].StatusCode))
                {
                    errors[ii] = new ServiceResult(results[ii].StatusCode, ii, diagnosticInfos, responseHeader.StringTable);
                    continue;
                }

                // Expecting exact one NodeId for a local node.
                // Report an error if the server returns anything other than that.

                if (results[ii].Targets.Count == 0)
                {
                    errors[ii] = ServiceResult.Create(
                        StatusCodes.BadTargetNodeIdInvalid,
                        "Could not find target for path: {0}.",
                        componentPaths[ii]);

                    continue;
                }

                if (results[ii].Targets.Count != 1)
                {
                    errors[ii] = ServiceResult.Create(
                        StatusCodes.BadTooManyMatches,
                        "Too many matches found for path: {0}.",
                        componentPaths[ii]);

                    continue;
                }

                if (results[ii].Targets[0].RemainingPathIndex != UInt32.MaxValue)
                {
                    errors[ii] = ServiceResult.Create(
                        StatusCodes.BadTargetNodeIdInvalid,
                        "Cannot follow path to external server: {0}.",
                        componentPaths[ii]);

                    continue;
                }

                if (NodeId.IsNull(results[ii].Targets[0].TargetId))
                {
                    errors[ii] = ServiceResult.Create(
                        StatusCodes.BadUnexpectedError,
                        "Server returned a null NodeId for path: {0}.",
                        componentPaths[ii]);

                    continue;
                }

                if (results[ii].Targets[0].TargetId.IsAbsolute)
                {
                    errors[ii] = ServiceResult.Create(
                        StatusCodes.BadUnexpectedError,
                        "Server returned a remote node for path: {0}.",
                        componentPaths[ii]);

                    continue;
                }

                // suitable target found.
                componentIds[ii] = ExpandedNodeId.ToNodeId(results[ii].Targets[0].TargetId, m_namespaceUris);
            }
        }

        /// <summary>
        /// Reads the values for a set of variables.
        /// </summary>
        /// <param name="variableIds">The variable ids.</param>
        /// <param name="expectedTypes">The expected types.</param>
        /// <param name="values">The list of returned values.</param>
        /// <param name="errors">The list of returned errors.</param>
        public void ReadValues(
            IList<NodeId> variableIds,
            IList<Type> expectedTypes,
            out List<object> values,
            out List<ServiceResult> errors)
        {
            values = new List<object>();
            errors = new List<ServiceResult>();

            // build list of values to read.
            ReadValueIdCollection valuesToRead = new ReadValueIdCollection();

            for (int ii = 0; ii < variableIds.Count; ii++)
            {
                ReadValueId valueToRead = new ReadValueId();

                valueToRead.NodeId = variableIds[ii];
                valueToRead.AttributeId = Attributes.Value;
                valueToRead.IndexRange = null;
                valueToRead.DataEncoding = null;

                valuesToRead.Add(valueToRead);
            }

            // read the values.
            DataValueCollection results = null;
            DiagnosticInfoCollection diagnosticInfos = null;

            ResponseHeader responseHeader = Read(
                null,
                0,
                TimestampsToReturn.Both,
                valuesToRead,
                out results,
                out diagnosticInfos);

            // verify that the server returned the correct number of results.
            ClientBase.ValidateResponse(results, valuesToRead);
            ClientBase.ValidateDiagnosticInfos(diagnosticInfos, valuesToRead);

            for (int ii = 0; ii < variableIds.Count; ii++)
            {
                values.Add(null);
                errors.Add(ServiceResult.Good);

                // process any diagnostics associated with bad or uncertain data.
                if (StatusCode.IsNotGood(results[ii].StatusCode))
                {
                    errors[ii] = new ServiceResult(results[ii].StatusCode, ii, diagnosticInfos, responseHeader.StringTable);
                    if (StatusCode.IsBad(results[ii].StatusCode))
                    {
                        continue;
                    }
                }

                object value = results[ii].Value;

                // extract the body from extension objects.
                ExtensionObject extension = value as ExtensionObject;

                if (extension != null && extension.Body is IEncodeable)
                {
                    value = extension.Body;
                }

                // check expected type.
                if (expectedTypes[ii] != null && !expectedTypes[ii].IsInstanceOfType(value))
                {
                    errors[ii] = ServiceResult.Create(
                        StatusCodes.BadTypeMismatch,
                        "Value {0} does not have expected type: {1}.",
                        value,
                        expectedTypes[ii].Name);

                    continue;
                }

                // suitable value found.
                values[ii] = value;
            }
        }

        /// <summary>
        /// Reads the display name for a set of Nodes.
        /// </summary>
        public void ReadDisplayName(
            IList<NodeId> nodeIds,
            out IList<string> displayNames,
            out IList<ServiceResult> errors)
        {
            displayNames = new List<string>();
            errors = new List<ServiceResult>();

            // build list of values to read.
            ReadValueIdCollection valuesToRead = new ReadValueIdCollection();

            for (int ii = 0; ii < nodeIds.Count; ii++)
            {
                ReadValueId valueToRead = new ReadValueId();

                valueToRead.NodeId = nodeIds[ii];
                valueToRead.AttributeId = Attributes.DisplayName;
                valueToRead.IndexRange = null;
                valueToRead.DataEncoding = null;

                valuesToRead.Add(valueToRead);
            }

            // read the values.
            DataValueCollection results = null;
            DiagnosticInfoCollection diagnosticInfos = null;

            ResponseHeader responseHeader = Read(
                null,
                Int32.MaxValue,
                TimestampsToReturn.Neither,
                valuesToRead,
                out results,
                out diagnosticInfos);

            // verify that the server returned the correct number of results.
            ClientBase.ValidateResponse(results, valuesToRead);
            ClientBase.ValidateDiagnosticInfos(diagnosticInfos, valuesToRead);

            for (int ii = 0; ii < nodeIds.Count; ii++)
            {
                displayNames.Add(String.Empty);
                errors.Add(ServiceResult.Good);

                // process any diagnostics associated with bad or uncertain data.
                if (StatusCode.IsNotGood(results[ii].StatusCode))
                {
                    errors[ii] = new ServiceResult(results[ii].StatusCode, ii, diagnosticInfos, responseHeader.StringTable);
                    continue;
                }

                // extract the name.
                LocalizedText displayName = results[ii].GetValue<LocalizedText>(null);

                if (!LocalizedText.IsNullOrEmpty(displayName))
                {
                    displayNames[ii] = displayName.Text;
                }
            }
        }
        #endregion

        #region Close Methods
        /// <summary>
        /// Disconnects from the server and frees any network resources.
        /// </summary>
        public override StatusCode Close()
        {
            return Close(m_keepAliveInterval, true);
        }

        /// <summary>
        /// Close the session with the server and optionally closes the channel.
        /// </summary>
        /// <param name="closeChannel"></param>
        /// <returns></returns>
        public StatusCode Close(bool closeChannel)
        {
            return Close(m_keepAliveInterval, closeChannel);
        }

        /// <summary>
        /// Disconnects from the server and frees any network resources with the specified timeout.
        /// </summary>
        public virtual StatusCode Close(int timeout, bool closeChannel = true)
        {
            // check if already called.
            if (Disposed)
            {
                return StatusCodes.Good;
            }

            StatusCode result = StatusCodes.Good;

            // stop the keep alive timer.
            Utils.SilentDispose(m_keepAliveTimer);
            m_keepAliveTimer = null;

            // check if currectly connected.
            bool connected = Connected;

            // halt all background threads.
            if (connected)
            {
                if (m_SessionClosing != null)
                {
                    try
                    {
                        m_SessionClosing(this, null);
                    }
                    catch (Exception e)
                    {
                        Utils.LogError(e, "Session: Unexpected eror raising SessionClosing event.");
                    }
                }
            }

            // close the session with the server.
            if (connected && !KeepAliveStopped)
            {
                int existingTimeout = this.OperationTimeout;

                try
                {
                    // close the session and delete all subscriptions if specified.
                    this.OperationTimeout = timeout;
                    CloseSession(null, m_deleteSubscriptionsOnClose);
                    this.OperationTimeout = existingTimeout;

                    if (closeChannel)
                    {
                        CloseChannel();
                    }

                    // raised notification indicating the session is closed.
                    SessionCreated(null, null);
                }
                catch (Exception e)
                {
                    // dont throw errors on disconnect, but return them
                    // so the caller can log the error.
                    if (e is ServiceResultException)
                    {
                        result = ((ServiceResultException)e).StatusCode;
                    }
                    else
                    {
                        result = StatusCodes.Bad;
                    }

                    Utils.LogError("Session close error: " + result);
                }
            }

            // clean up.
            if (closeChannel)
            {
                Dispose();
            }

            return result;
        }
        #endregion

        #region Subscription Methods
        /// <summary>
        /// Adds a subscription to the session.
        /// </summary>
        /// <param name="subscription">The subscription to add.</param>
        public bool AddSubscription(Subscription subscription)
        {
            if (subscription == null) throw new ArgumentNullException(nameof(subscription));

            lock (SyncRoot)
            {
                if (m_subscriptions.Contains(subscription))
                {
                    return false;
                }

                subscription.Session = this;
                m_subscriptions.Add(subscription);
            }

            if (m_SubscriptionsChanged != null)
            {
                m_SubscriptionsChanged(this, null);
            }

            return true;
        }

        /// <summary>
        /// Removes a subscription from the session.
        /// </summary>
        /// <param name="subscription">The subscription to remove.</param>
        public bool RemoveSubscription(Subscription subscription)
        {
            if (subscription == null) throw new ArgumentNullException(nameof(subscription));

            if (subscription.Created)
            {
                subscription.Delete(false);
            }

            lock (SyncRoot)
            {
                if (!m_subscriptions.Remove(subscription))
                {
                    return false;
                }

                subscription.Session = null;
            }

            if (m_SubscriptionsChanged != null)
            {
                m_SubscriptionsChanged(this, null);
            }

            return true;
        }

        /// <summary>
        /// Removes a list of subscriptions from the session.
        /// </summary>
        /// <param name="subscriptions">The list of subscriptions to remove.</param>
        public bool RemoveSubscriptions(IEnumerable<Subscription> subscriptions)
        {
            if (subscriptions == null) throw new ArgumentNullException(nameof(subscriptions));

            List<Subscription> subscriptionsToDelete = new List<Subscription>();
            bool removed = PrepareSubscriptionsToDelete(subscriptions, subscriptionsToDelete);

            foreach (Subscription subscription in subscriptionsToDelete)
            {
                subscription.Delete(true);
            }

            if (removed)
            {
                if (m_SubscriptionsChanged != null)
                {
                    m_SubscriptionsChanged(this, null);
                }
            }

            return removed;
        }

        /// <summary>
        /// Removes a transferred subscription from the session.
        /// Called by the session to which the subscription
        /// is transferred to obtain ownership. Internal.
        /// </summary>
        /// <param name="subscription">The subscription to remove.</param>
        internal bool RemoveTransferredSubscription(Subscription subscription)
        {
            if (subscription == null) throw new ArgumentNullException(nameof(subscription));

            if (subscription.Session != this)
            {
                return false;
            }

            lock (SyncRoot)
            {
                if (!m_subscriptions.Remove(subscription))
                {
                    return false;
                }

                subscription.Session = null;
            }

            if (m_SubscriptionsChanged != null)
            {
                m_SubscriptionsChanged(this, null);
            }

            return true;
        }

        /// <summary>
        /// Transfers a list of Subscriptions from another session.
        /// </summary>
        public bool TransferSubscriptions(
            SubscriptionCollection subscriptions,
            bool sendInitialValues)
        {
            var subscriptionIds = new UInt32Collection();
            foreach (var subscription in subscriptions)
            {
                if (subscription.Created && SessionId.Equals(subscription.Session.SessionId))
                {
                    throw new ServiceResultException(StatusCodes.BadInvalidState, Utils.Format("The subscriptionId {0} is already created.", subscription.Id));
                }
                if (subscription.TransferId == 0)
                {
                    throw new ServiceResultException(StatusCodes.BadInvalidState, Utils.Format("A subscription can not be transferred due to missing transfer Id."));
                }
                subscriptionIds.Add(subscription.TransferId);
            }

            lock (SyncRoot)
            {
                if (subscriptionIds.Count > 0)
                {
                    ResponseHeader responseHeader = TransferSubscriptions(null, subscriptionIds, sendInitialValues, out var results, out var diagnosticInfos);
                    if (!StatusCode.IsGood(responseHeader.ServiceResult))
                    {
                        Utils.LogError("TransferSubscription failed: {0}", responseHeader.ServiceResult);
                        return false;
                    }
                    ClientBase.ValidateResponse(results, subscriptionIds);
                    ClientBase.ValidateDiagnosticInfos(diagnosticInfos, subscriptionIds);
                    var failedSubscriptionIds = new UInt32Collection();

                    for (int ii = 0; ii < subscriptions.Count; ii++)
                    {
                        if (StatusCode.IsGood(results[ii].StatusCode))
                        {
                            if (subscriptions[ii].Transfer(this, subscriptionIds[ii], results[ii].AvailableSequenceNumbers))
                            {   // create ack for available sequence numbers
                                foreach (var sequenceNumber in results[ii].AvailableSequenceNumbers)
                                {
                                    var ack = new SubscriptionAcknowledgement() {
                                        SubscriptionId = subscriptionIds[ii],
                                        SequenceNumber = sequenceNumber
                                    };
                                    m_acknowledgementsToSend.Add(ack);
                                }
                            }
                        }
                        else
                        {
                            Utils.LogError("SubscriptionId {0} failed to transfer, StatusCode={1}", subscriptionIds[ii], results[ii].StatusCode);
                            failedSubscriptionIds.Add(subscriptions[ii].TransferId);
                        }
                    }
                    if (failedSubscriptionIds.Count > 0)
                    {
                        return false;
                    }
                }
                else
                {
                    Utils.LogInfo("No subscriptions. Transfersubscription skipped.");
                }
            }

            return true;
        }
        #endregion

        #region Browse Methods
        /// <summary>
        /// Invokes the Browse service.
        /// </summary>
        /// <param name="requestHeader">The request header.</param>
        /// <param name="view">The view to browse.</param>
        /// <param name="nodeToBrowse">The node to browse.</param>
        /// <param name="maxResultsToReturn">The maximum number of returned values.</param>
        /// <param name="browseDirection">The browse direction.</param>
        /// <param name="referenceTypeId">The reference type id.</param>
        /// <param name="includeSubtypes">If set to <c>true</c> the subtypes of the ReferenceType will be included in the browse.</param>
        /// <param name="nodeClassMask">The node class mask.</param>
        /// <param name="continuationPoint">The continuation point.</param>
        /// <param name="references">The list of node references.</param>
        public virtual ResponseHeader Browse(
            RequestHeader requestHeader,
            ViewDescription view,
            NodeId nodeToBrowse,
            uint maxResultsToReturn,
            BrowseDirection browseDirection,
            NodeId referenceTypeId,
            bool includeSubtypes,
            uint nodeClassMask,
            out byte[] continuationPoint,
            out ReferenceDescriptionCollection references)
        {
            BrowseDescription description = new BrowseDescription();

            description.NodeId = nodeToBrowse;
            description.BrowseDirection = browseDirection;
            description.ReferenceTypeId = referenceTypeId;
            description.IncludeSubtypes = includeSubtypes;
            description.NodeClassMask = nodeClassMask;
            description.ResultMask = (uint)BrowseResultMask.All;

            BrowseDescriptionCollection nodesToBrowse = new BrowseDescriptionCollection();
            nodesToBrowse.Add(description);

            BrowseResultCollection results;
            DiagnosticInfoCollection diagnosticInfos;

            ResponseHeader responseHeader = Browse(
                requestHeader,
                view,
                maxResultsToReturn,
                nodesToBrowse,
                out results,
                out diagnosticInfos);

            ClientBase.ValidateResponse(results, nodesToBrowse);
            ClientBase.ValidateDiagnosticInfos(diagnosticInfos, nodesToBrowse);

            if (StatusCode.IsBad(results[0].StatusCode))
            {
                throw new ServiceResultException(new ServiceResult(results[0].StatusCode, 0, diagnosticInfos, responseHeader.StringTable));
            }

            continuationPoint = results[0].ContinuationPoint;
            references = results[0].References;

            return responseHeader;
        }

        /// <summary>
        /// Invokes the Browse service. Handles multiple nodes for browse request.
        /// </summary>
        /// <param name="requestHeader">The request header.</param>
        /// <param name="view">The view to browse.</param>
        /// <param name="nodesToBrowse">The nodes to browse.</param>
        /// <param name="maxResultsToReturn">The maximum number of returned values.</param>
        /// <param name="browseDirection">The browse direction.</param>
        /// <param name="referenceTypeId">The reference type id.</param>
        /// <param name="includeSubtypes">If set to <c>true</c> the subtypes of the ReferenceType will be included in the browse.</param>
        /// <param name="nodeClassMask">The node class mask.</param>
        /// <param name="continuationPoints">The continuation points per browse.</param>
        /// <param name="referencesList">The list of node references collections.</param>
        /// <param name="errors"></param>
        public virtual ResponseHeader Browse(
            RequestHeader requestHeader,
            ViewDescription view,
            IList<NodeId> nodesToBrowse,
            uint maxResultsToReturn,
            BrowseDirection browseDirection,
            NodeId referenceTypeId,
            bool includeSubtypes,
            uint nodeClassMask,
            out ByteStringCollection continuationPoints,
            out IList<ReferenceDescriptionCollection> referencesList,
            out IList<ServiceResult> errors)
        {

            BrowseDescriptionCollection browseDescription = new BrowseDescriptionCollection();
            foreach (var nodeToBrowse in nodesToBrowse)
            {
                BrowseDescription description = new BrowseDescription {
                    NodeId = nodeToBrowse,
                    BrowseDirection = browseDirection,
                    ReferenceTypeId = referenceTypeId,
                    IncludeSubtypes = includeSubtypes,
                    NodeClassMask = nodeClassMask,
                    ResultMask = (uint)BrowseResultMask.All
                };

                browseDescription.Add(description);
            }

            ResponseHeader responseHeader = Browse(
                requestHeader,
                view,
                maxResultsToReturn,
                browseDescription,
                out BrowseResultCollection results,
                out DiagnosticInfoCollection diagnosticInfos);

            ClientBase.ValidateResponse(results, browseDescription);
            ClientBase.ValidateDiagnosticInfos(diagnosticInfos, browseDescription);

            int ii = 0;
            errors = new List<ServiceResult>();
            continuationPoints = new ByteStringCollection();
            referencesList = new List<ReferenceDescriptionCollection>();
            foreach (var result in results)
            {
                if (StatusCode.IsBad(result.StatusCode))
                {
                    errors.Add(new ServiceResult(result.StatusCode, ii, diagnosticInfos, responseHeader.StringTable));
                }
                else
                {
                    errors.Add(ServiceResult.Good);
                }
                continuationPoints.Add(result.ContinuationPoint);
                referencesList.Add(result.References);
                ii++;
            }

            return responseHeader;
        }

        /// <summary>
        /// Begins an asynchronous invocation of the Browse service.
        /// </summary>
        /// <param name="requestHeader">The request header.</param>
        /// <param name="view">The view to browse.</param>
        /// <param name="nodeToBrowse">The node to browse.</param>
        /// <param name="maxResultsToReturn">The maximum number of returned values..</param>
        /// <param name="browseDirection">The browse direction.</param>
        /// <param name="referenceTypeId">The reference type id.</param>
        /// <param name="includeSubtypes">If set to <c>true</c> the subtypes of the ReferenceType will be included in the browse.</param>
        /// <param name="nodeClassMask">The node class mask.</param>
        /// <param name="callback">The callback.</param>
        /// <param name="asyncState"></param>
        public IAsyncResult BeginBrowse(
            RequestHeader requestHeader,
            ViewDescription view,
            NodeId nodeToBrowse,
            uint maxResultsToReturn,
            BrowseDirection browseDirection,
            NodeId referenceTypeId,
            bool includeSubtypes,
            uint nodeClassMask,
            AsyncCallback callback,
            object asyncState)
        {
            BrowseDescription description = new BrowseDescription();

            description.NodeId = nodeToBrowse;
            description.BrowseDirection = browseDirection;
            description.ReferenceTypeId = referenceTypeId;
            description.IncludeSubtypes = includeSubtypes;
            description.NodeClassMask = nodeClassMask;
            description.ResultMask = (uint)BrowseResultMask.All;

            BrowseDescriptionCollection nodesToBrowse = new BrowseDescriptionCollection();
            nodesToBrowse.Add(description);

            return BeginBrowse(
                requestHeader,
                view,
                maxResultsToReturn,
                nodesToBrowse,
                callback,
                asyncState);
        }

        /// <summary>
        /// Finishes an asynchronous invocation of the Browse service.
        /// </summary>
        /// <param name="result">The result.</param>
        /// <param name="continuationPoint">The continuation point.</param>
        /// <param name="references">The list of node references.</param>
        public ResponseHeader EndBrowse(
            IAsyncResult result,
            out byte[] continuationPoint,
            out ReferenceDescriptionCollection references)
        {
            BrowseResultCollection results;
            DiagnosticInfoCollection diagnosticInfos;

            ResponseHeader responseHeader = EndBrowse(
                result,
                out results,
                out diagnosticInfos);

            if (results == null || results.Count != 1)
            {
                throw new ServiceResultException(StatusCodes.BadUnknownResponse);
            }

            if (StatusCode.IsBad(results[0].StatusCode))
            {
                throw new ServiceResultException(new ServiceResult(results[0].StatusCode, 0, diagnosticInfos, responseHeader.StringTable));
            }

            continuationPoint = results[0].ContinuationPoint;
            references = results[0].References;

            return responseHeader;
        }
        #endregion

        #region BrowseNext Methods
        /// <summary>
        /// Invokes the BrowseNext service.
        /// </summary>
        public virtual ResponseHeader BrowseNext(
            RequestHeader requestHeader,
            bool releaseContinuationPoint,
            byte[] continuationPoint,
            out byte[] revisedContinuationPoint,
            out ReferenceDescriptionCollection references)
        {
            ByteStringCollection continuationPoints = new ByteStringCollection();
            continuationPoints.Add(continuationPoint);

            BrowseResultCollection results;
            DiagnosticInfoCollection diagnosticInfos;

            ResponseHeader responseHeader = BrowseNext(
                requestHeader,
                releaseContinuationPoint,
                continuationPoints,
                out results,
                out diagnosticInfos);

            ClientBase.ValidateResponse(results, continuationPoints);
            ClientBase.ValidateDiagnosticInfos(diagnosticInfos, continuationPoints);

            if (StatusCode.IsBad(results[0].StatusCode))
            {
                throw new ServiceResultException(new ServiceResult(results[0].StatusCode, 0, diagnosticInfos, responseHeader.StringTable));
            }

            revisedContinuationPoint = results[0].ContinuationPoint;
            references = results[0].References;

            return responseHeader;
        }

        /// <summary>
        /// Invokes the BrowseNext service. Handles multiple continuation points.
        /// </summary>
        public virtual ResponseHeader BrowseNext(
            RequestHeader requestHeader,
            bool releaseContinuationPoint,
            ByteStringCollection continuationPoints,
            out ByteStringCollection revisedContinuationPoints,
            out IList<ReferenceDescriptionCollection> referencesList,
            out IList<ServiceResult> errors)
        {
            BrowseResultCollection results;
            DiagnosticInfoCollection diagnosticInfos;

            ResponseHeader responseHeader = BrowseNext(
                requestHeader,
                releaseContinuationPoint,
                continuationPoints,
                out results,
                out diagnosticInfos);

            ClientBase.ValidateResponse(results, continuationPoints);
            ClientBase.ValidateDiagnosticInfos(diagnosticInfos, continuationPoints);

            int ii = 0;
            errors = new List<ServiceResult>();
            revisedContinuationPoints = new ByteStringCollection();
            referencesList = new List<ReferenceDescriptionCollection>();
            foreach (var result in results)
            {
                if (StatusCode.IsBad(result.StatusCode))
                {
                    errors.Add(new ServiceResult(result.StatusCode, ii, diagnosticInfos, responseHeader.StringTable));
                }
                else
                {
                    errors.Add(ServiceResult.Good);
                }
                revisedContinuationPoints.Add(result.ContinuationPoint);
                referencesList.Add(results[0].References);
                ii++;
            }

            return responseHeader;
        }

        /// <summary>
        /// Begins an asynchronous invocation of the BrowseNext service.
        /// </summary>
        public IAsyncResult BeginBrowseNext(
            RequestHeader requestHeader,
            bool releaseContinuationPoint,
            byte[] continuationPoint,
            AsyncCallback callback,
            object asyncState)
        {
            ByteStringCollection continuationPoints = new ByteStringCollection();
            continuationPoints.Add(continuationPoint);

            return BeginBrowseNext(
                requestHeader,
                releaseContinuationPoint,
                continuationPoints,
                callback,
                asyncState);
        }

        /// <summary>
        /// Finishes an asynchronous invocation of the BrowseNext service.
        /// </summary>
        public ResponseHeader EndBrowseNext(
            IAsyncResult result,
            out byte[] revisedContinuationPoint,
            out ReferenceDescriptionCollection references)
        {
            BrowseResultCollection results;
            DiagnosticInfoCollection diagnosticInfos;

            ResponseHeader responseHeader = EndBrowseNext(
                result,
                out results,
                out diagnosticInfos);

            if (results == null || results.Count != 1)
            {
                throw new ServiceResultException(StatusCodes.BadUnknownResponse);
            }

            if (StatusCode.IsBad(results[0].StatusCode))
            {
                throw new ServiceResultException(new ServiceResult(results[0].StatusCode, 0, diagnosticInfos, responseHeader.StringTable));
            }

            revisedContinuationPoint = results[0].ContinuationPoint;
            references = results[0].References;

            return responseHeader;
        }
        #endregion

        #region Call Methods
        /// <summary>
        /// Calls the specified method and returns the output arguments.
        /// </summary>
        /// <param name="objectId">The NodeId of the object that provides the method.</param>
        /// <param name="methodId">The NodeId of the method to call.</param>
        /// <param name="args">The input arguments.</param>
        /// <returns>The list of output argument values.</returns>
        public IList<object> Call(NodeId objectId, NodeId methodId, params object[] args)
        {
            VariantCollection inputArguments = new VariantCollection();

            if (args != null)
            {
                for (int ii = 0; ii < args.Length; ii++)
                {
                    inputArguments.Add(new Variant(args[ii]));
                }
            }

            CallMethodRequest request = new CallMethodRequest();

            request.ObjectId = objectId;
            request.MethodId = methodId;
            request.InputArguments = inputArguments;

            CallMethodRequestCollection requests = new CallMethodRequestCollection();
            requests.Add(request);

            CallMethodResultCollection results;
            DiagnosticInfoCollection diagnosticInfos;

            ResponseHeader responseHeader = Call(
                null,
                requests,
                out results,
                out diagnosticInfos);

            ClientBase.ValidateResponse(results, requests);
            ClientBase.ValidateDiagnosticInfos(diagnosticInfos, requests);

            if (StatusCode.IsBad(results[0].StatusCode))
            {
                throw ServiceResultException.Create(results[0].StatusCode, 0, diagnosticInfos, responseHeader.StringTable);
            }

            List<object> outputArguments = new List<object>();

            foreach (Variant arg in results[0].OutputArguments)
            {
                outputArguments.Add(arg.Value);
            }

            return outputArguments;
        }
        #endregion

        #region Protected Methods
        /// <summary>
        /// Returns the software certificates assigned to the application.
        /// </summary>
        protected virtual SignedSoftwareCertificateCollection GetSoftwareCertificates()
        {
            return new SignedSoftwareCertificateCollection();
        }

        /// <summary>
        /// Handles an error when validating the application instance certificate provided by the server.
        /// </summary>
        protected virtual void OnApplicationCertificateError(byte[] serverCertificate, ServiceResult result)
        {
            throw new ServiceResultException(result);
        }

        /// <summary>
        /// Handles an error when validating software certificates provided by the server.
        /// </summary>
        protected virtual void OnSoftwareCertificateError(SignedSoftwareCertificate signedCertificate, ServiceResult result)
        {
            throw new ServiceResultException(result);
        }

        /// <summary>
        /// Inspects the software certificates provided by the server.
        /// </summary>
        protected virtual void ValidateSoftwareCertificates(List<SoftwareCertificate> softwareCertificates)
        {
            // always accept valid certificates.
        }

        /// <summary>
        /// Starts a timer to check that the connection to the server is still available.
        /// </summary>
        private void StartKeepAliveTimer()
        {
            int keepAliveInterval = m_keepAliveInterval;

            lock (m_eventLock)
            {
                m_serverState = ServerState.Unknown;
                m_lastKeepAliveTime = DateTime.UtcNow;
            }

            var nodesToRead = new ReadValueIdCollection() {
                // read the server state.
                new ReadValueId {
                    NodeId = Variables.Server_ServerStatus_State,
                    AttributeId = Attributes.Value,
                    DataEncoding = null,
                    IndexRange = null
                }
            };

            // restart the publish timer.
            lock (SyncRoot)
            {
                Utils.SilentDispose(m_keepAliveTimer);
                m_keepAliveTimer = null;

                // start timer.
                m_keepAliveTimer = new Timer(OnKeepAlive, nodesToRead, keepAliveInterval, keepAliveInterval);
            }

            // send initial keep alive.
            OnKeepAlive(nodesToRead);
        }

        /// <summary>
        /// Removes a completed async request.
        /// </summary>
        private AsyncRequestState RemoveRequest(IAsyncResult result, uint requestId, uint typeId)
        {
            lock (m_outstandingRequests)
            {
                for (LinkedListNode<AsyncRequestState> ii = m_outstandingRequests.First; ii != null; ii = ii.Next)
                {
                    if (Object.ReferenceEquals(result, ii.Value.Result) || (requestId == ii.Value.RequestId && typeId == ii.Value.RequestTypeId))
                    {
                        AsyncRequestState state = ii.Value;
                        m_outstandingRequests.Remove(ii);
                        return state;
                    }
                }

                return null;
            }
        }

        /// <summary>
        /// Adds a new async request.
        /// </summary>
        private void AsyncRequestStarted(IAsyncResult result, uint requestId, uint typeId)
        {
            lock (m_outstandingRequests)
            {
                // check if the request completed asynchronously.
                AsyncRequestState state = RemoveRequest(result, requestId, typeId);

                // add a new request.
                if (state == null)
                {
                    state = new AsyncRequestState();

                    state.Defunct = false;
                    state.RequestId = requestId;
                    state.RequestTypeId = typeId;
                    state.Result = result;
                    state.Timestamp = DateTime.UtcNow;

                    m_outstandingRequests.AddLast(state);
                }
            }
        }

        /// <summary>
        /// Removes a completed async request.
        /// </summary>
        private void AsyncRequestCompleted(IAsyncResult result, uint requestId, uint typeId)
        {
            lock (m_outstandingRequests)
            {
                // remove the request.
                AsyncRequestState state = RemoveRequest(result, requestId, typeId);

                if (state != null)
                {
                    // mark any old requests as default (i.e. the should have returned before this request).
                    DateTime maxAge = state.Timestamp.AddSeconds(-1);

                    for (LinkedListNode<AsyncRequestState> ii = m_outstandingRequests.First; ii != null; ii = ii.Next)
                    {
                        if (ii.Value.RequestTypeId == typeId && ii.Value.Timestamp < maxAge)
                        {
                            ii.Value.Defunct = true;
                        }
                    }
                }

                // add a dummy placeholder since the begin request has not completed yet.
                if (state == null)
                {
                    state = new AsyncRequestState();

                    state.Defunct = true;
                    state.RequestId = requestId;
                    state.RequestTypeId = typeId;
                    state.Result = result;
                    state.Timestamp = DateTime.UtcNow;

                    m_outstandingRequests.AddLast(state);
                }
            }
        }

        /// <summary>
        /// Sends a keep alive by reading from the server.
        /// </summary>
        private void OnKeepAlive(object state)
        {
            ReadValueIdCollection nodesToRead = (ReadValueIdCollection)state;

            try
            {
                // check if session has been closed.
                if (!Connected || m_keepAliveTimer == null)
                {
                    return;
                }

                // raise error if keep alives are not coming back.
                if (KeepAliveStopped)
                {
                    if (!OnKeepAliveError(ServiceResult.Create(StatusCodes.BadNoCommunication, "Server not responding to keep alive requests.")))
                    {
                        return;
                    }
                }

                RequestHeader requestHeader = new RequestHeader();

                requestHeader.RequestHandle = Utils.IncrementIdentifier(ref m_keepAliveCounter);
                requestHeader.TimeoutHint = (uint)(KeepAliveInterval * 2);
                requestHeader.ReturnDiagnostics = 0;

                IAsyncResult result = BeginRead(
                    requestHeader,
                    0,
                    TimestampsToReturn.Neither,
                    nodesToRead,
                    OnKeepAliveComplete,
                    nodesToRead);

                AsyncRequestStarted(result, requestHeader.RequestHandle, DataTypes.ReadRequest);
            }
            catch (Exception e)
            {
                Utils.LogError("Could not send keep alive request: {0} {1}", e.GetType().FullName, e.Message);
            }
        }

        /// <summary>
        /// Checks if a notification has arrived. Sends a publish if it has not.
        /// </summary>
        private void OnKeepAliveComplete(IAsyncResult result)
        {
            ReadValueIdCollection nodesToRead = (ReadValueIdCollection)result.AsyncState;

            AsyncRequestCompleted(result, 0, DataTypes.ReadRequest);

            try
            {
                // read the server status.
                DataValueCollection values = new DataValueCollection();
                DiagnosticInfoCollection diagnosticInfos = new DiagnosticInfoCollection();

                ResponseHeader responseHeader = EndRead(
                    result,
                    out values,
                    out diagnosticInfos);

                ValidateResponse(values, nodesToRead);
                ValidateDiagnosticInfos(diagnosticInfos, nodesToRead);

                // validate value returned.
                ServiceResult error = ValidateDataValue(values[0], typeof(int), 0, diagnosticInfos, responseHeader);

                if (ServiceResult.IsBad(error))
                {
                    throw new ServiceResultException(error);
                }

                // send notification that keep alive completed.
                OnKeepAlive((ServerState)(int)values[0].Value, responseHeader.Timestamp);
            }
            catch (Exception e)
            {
                Utils.LogError("Unexpected keep alive error occurred: {0}", e.Message);
            }
        }

        /// <summary>
        /// Called when the server returns a keep alive response.
        /// </summary>
        protected virtual void OnKeepAlive(ServerState currentState, DateTime currentTime)
        {
            // restart publishing if keep alives recovered.
            if (KeepAliveStopped)
            {
                // ignore if already reconnecting.
                if (m_reconnecting)
                {
                    return;
                }

                int count = 0;

                lock (m_outstandingRequests)
                {
                    for (LinkedListNode<AsyncRequestState> ii = m_outstandingRequests.First; ii != null; ii = ii.Next)
                    {
                        if (ii.Value.RequestTypeId == DataTypes.PublishRequest)
                        {
                            ii.Value.Defunct = true;
                        }
                    }
                }

                lock (SyncRoot)
                {
                    count = m_subscriptions.Count;
                }

                while (count-- > 0)
                {
                    BeginPublish(OperationTimeout);
                }
            }

            KeepAliveEventHandler callback = null;

            lock (m_eventLock)
            {
                callback = m_KeepAlive;

                // save server state.
                m_serverState = currentState;
                m_lastKeepAliveTime = DateTime.UtcNow;
            }

            if (callback != null)
            {
                try
                {
                    callback(this, new KeepAliveEventArgs(null, currentState, currentTime));
                }
                catch (Exception e)
                {
                    Utils.LogError(e, "Session: Unexpected error invoking KeepAliveCallback.");
                }
            }
        }

        /// <summary>
        /// Called when a error occurs during a keep alive.
        /// </summary>
        protected virtual bool OnKeepAliveError(ServiceResult result)
        {
            long delta = 0;

            lock (m_eventLock)
            {
                delta = DateTime.UtcNow.Ticks - m_lastKeepAliveTime.Ticks;
            }

            Utils.LogInfo(
                "KEEP ALIVE LATE: {0}s, EndpointUrl={1}, RequestCount={2}/{3}",
                ((double)delta) / TimeSpan.TicksPerSecond,
                this.Endpoint.EndpointUrl,
                this.GoodPublishRequestCount,
                this.OutstandingRequestCount);

            KeepAliveEventHandler callback = null;

            lock (m_eventLock)
            {
                callback = m_KeepAlive;
            }

            if (callback != null)
            {
                try
                {
                    KeepAliveEventArgs args = new KeepAliveEventArgs(result, ServerState.Unknown, DateTime.UtcNow);
                    callback(this, args);
                    return !args.CancelKeepAlive;
                }
                catch (Exception e)
                {
                    Utils.LogError(e, "Session: Unexpected error invoking KeepAliveCallback.");
                }
            }

            return true;
        }

        /// <summary>
        /// Prepare a list of subscriptions to delete.
        /// </summary>
        private bool PrepareSubscriptionsToDelete(IEnumerable<Subscription> subscriptions, IList<Subscription> subscriptionsToDelete)
        {
            bool removed = false;
            lock (SyncRoot)
            {
                foreach (Subscription subscription in subscriptions)
                {
                    if (m_subscriptions.Remove(subscription))
                    {
                        if (subscription.Created)
                        {
                            subscriptionsToDelete.Add(subscription);
                        }

                        removed = true;
                    }
                }
            }
            return removed;
        }

        /// <summary>
        /// Creates a read request with attributes determined by the NodeClass.
        /// </summary>
        private void CreateNodeClassAttributesReadNodesRequest(
            IList<NodeId> nodeIdCollection,
            NodeClass nodeClass,
            ReadValueIdCollection attributesToRead,
            IList<IDictionary<uint, DataValue>> attributesPerNodeId,
            IList<Node> nodeCollection,
            bool optionalAttributes)
        {
            for (int ii = 0; ii < nodeIdCollection.Count; ii++)
            {
                var node = new Node();
                node.NodeId = nodeIdCollection[ii];
                node.NodeClass = nodeClass;

                var attributes = CreateAttributes(node.NodeClass, optionalAttributes);
                foreach (uint attributeId in attributes.Keys)
                {
                    ReadValueId itemToRead = new ReadValueId {
                        NodeId = node.NodeId,
                        AttributeId = attributeId
                    };
                    attributesToRead.Add(itemToRead);
                }

                nodeCollection.Add(node);
                attributesPerNodeId[ii] = attributes;
            }
        }

        /// <summary>
        /// Creates a read request with attributes determined by the NodeClass.
        /// </summary>
        private void CreateAttributesReadNodesRequest(
            ResponseHeader responseHeader,
            ReadValueIdCollection itemsToRead,
            DataValueCollection nodeClassValues,
            DiagnosticInfoCollection diagnosticInfos,
            ReadValueIdCollection attributesToRead,
            IList<IDictionary<uint, DataValue>> attributesPerNodeId,
            IList<Node> nodeCollection,
            IList<ServiceResult> errors,
            bool optionalAttributes
            )
        {
            int? nodeClass;
            for (int ii = 0; ii < itemsToRead.Count; ii++)
            {
                var node = new Node();
                node.NodeId = itemsToRead[ii].NodeId;
                if (!DataValue.IsGood(nodeClassValues[ii]))
                {
                    nodeCollection.Add(node);
                    errors[ii] = new ServiceResult(nodeClassValues[ii].StatusCode, ii, diagnosticInfos, responseHeader.StringTable);
                    continue;
                }

                // check for valid node class.
                nodeClass = nodeClassValues[ii].Value as int?;

                if (nodeClass == null)
                {
                    nodeCollection.Add(node);
                    errors[ii] = ServiceResult.Create(StatusCodes.BadUnexpectedError,
                        "Node does not have a valid value for NodeClass: {0}.", nodeClassValues[ii].Value);
                    continue;
                }

                node.NodeClass = (NodeClass)nodeClass;

                var attributes = CreateAttributes(node.NodeClass, optionalAttributes);
                foreach (uint attributeId in attributes.Keys)
                {
                    ReadValueId itemToRead = new ReadValueId {
                        NodeId = node.NodeId,
                        AttributeId = attributeId
                    };
                    attributesToRead.Add(itemToRead);
                }

                nodeCollection.Add(node);
                errors[ii] = ServiceResult.Good;
                attributesPerNodeId[ii] = attributes;
            }
        }

        /// <summary>
        /// Builds the node collection results based on the attribute values of the read response. 
        /// </summary>
        /// <param name="attributesToRead">The collection of all attributes to read passed in the read request.</param>
        /// <param name="attributesPerNodeId">The attributes requested per NodeId</param>
        /// <param name="values">The attribute values returned by the read request.</param>
        /// <param name="diagnosticInfos">The diagnostic info returned by the read request.</param>
        /// <param name="responseHeader">The response header of the read request.</param>
        /// <param name="nodeCollection">The node collection which holds the results.</param>
        /// <param name="errors">The service results for each node.</param>
        private void ProcessAttributesReadNodesResponse(
            ResponseHeader responseHeader,
            ReadValueIdCollection attributesToRead,
            IList<IDictionary<uint, DataValue>> attributesPerNodeId,
            DataValueCollection values,
            DiagnosticInfoCollection diagnosticInfos,
            IList<Node> nodeCollection,
            IList<ServiceResult> errors)
        {
            int readIndex = 0;
            for (int ii = 0; ii < nodeCollection.Count; ii++)
            {
                var attributes = attributesPerNodeId[ii];
                if (attributes == null)
                {
                    continue;
                }

                int readCount = attributes.Count;
                ReadValueIdCollection subRangeAttributes = new ReadValueIdCollection(attributesToRead.GetRange(readIndex, readCount));
                DataValueCollection subRangeValues = new DataValueCollection(values.GetRange(readIndex, readCount));
                DiagnosticInfoCollection subRangeDiagnostics = diagnosticInfos.Count > 0 ? new DiagnosticInfoCollection(diagnosticInfos.GetRange(readIndex, readCount)) : diagnosticInfos;
                try
                {
                    nodeCollection[ii] = ProcessReadResponse(responseHeader, attributes,
                        subRangeAttributes, subRangeValues, subRangeDiagnostics);
                    errors[ii] = ServiceResult.Good;
                }
                catch (ServiceResultException sre)
                {
                    errors[ii] = sre.Result;
                }
                readIndex += readCount;
            }
        }

        /// <summary>
        /// Creates a Node based on the read response.
        /// </summary>
        private Node ProcessReadResponse(
            ResponseHeader responseHeader,
            IDictionary<uint, DataValue> attributes,
            ReadValueIdCollection itemsToRead,
            DataValueCollection values,
            DiagnosticInfoCollection diagnosticInfos)
        {
            // process results.
            int? nodeClass = null;

            for (int ii = 0; ii < itemsToRead.Count; ii++)
            {
                uint attributeId = itemsToRead[ii].AttributeId;

                // the node probably does not exist if the node class is not found.
                if (attributeId == Attributes.NodeClass)
                {
                    if (!DataValue.IsGood(values[ii]))
                    {
                        throw ServiceResultException.Create(values[ii].StatusCode, ii, diagnosticInfos, responseHeader.StringTable);
                    }

                    // check for valid node class.
                    nodeClass = values[ii].Value as int?;

                    if (nodeClass == null)
                    {
                        throw ServiceResultException.Create(StatusCodes.BadUnexpectedError, "Node does not have a valid value for NodeClass: {0}.", values[ii].Value);
                    }
                }
                else
                {
                    if (!DataValue.IsGood(values[ii]))
                    {
                        // check for unsupported attributes.
                        if (values[ii].StatusCode == StatusCodes.BadAttributeIdInvalid)
                        {
                            continue;
                        }

                        // ignore errors on optional attributes
                        if (StatusCode.IsBad(values[ii].StatusCode))
                        {
                            if (attributeId == Attributes.AccessRestrictions ||
                                attributeId == Attributes.Description ||
                                attributeId == Attributes.RolePermissions ||
                                attributeId == Attributes.UserRolePermissions ||
                                attributeId == Attributes.UserWriteMask ||
                                attributeId == Attributes.WriteMask)
                            {
                                continue;
                            }
                        }

                        // all supported attributes must be readable.
                        if (attributeId != Attributes.Value)
                        {
                            throw ServiceResultException.Create(values[ii].StatusCode, ii, diagnosticInfos, responseHeader.StringTable);
                        }
                    }
                }

                attributes[attributeId] = values[ii];
            }

            Node node;
            DataValue value;
            switch ((NodeClass)nodeClass.Value)
            {
                default:
                {
                    throw ServiceResultException.Create(StatusCodes.BadUnexpectedError, "Node does not have a valid value for NodeClass: {0}.", nodeClass.Value);
                }

                case NodeClass.Object:
                {
                    ObjectNode objectNode = new ObjectNode();

                    value = attributes[Attributes.EventNotifier];

                    if (value == null)
                    {
                        throw ServiceResultException.Create(StatusCodes.BadUnexpectedError, "Object does not support the EventNotifier attribute.");
                    }

                    objectNode.EventNotifier = (byte)value.GetValue(typeof(byte));
                    node = objectNode;
                    break;
                }

                case NodeClass.ObjectType:
                {
                    ObjectTypeNode objectTypeNode = new ObjectTypeNode();

                    value = attributes[Attributes.IsAbstract];

                    if (value == null)
                    {
                        throw ServiceResultException.Create(StatusCodes.BadUnexpectedError, "ObjectType does not support the IsAbstract attribute.");
                    }

                    objectTypeNode.IsAbstract = (bool)value.GetValue(typeof(bool));
                    node = objectTypeNode;
                    break;
                }

                case NodeClass.Variable:
                {
                    VariableNode variableNode = new VariableNode();

                    // DataType Attribute
                    value = attributes[Attributes.DataType];

                    if (value == null)
                    {
                        throw ServiceResultException.Create(StatusCodes.BadUnexpectedError, "Variable does not support the DataType attribute.");
                    }

                    variableNode.DataType = (NodeId)value.GetValue(typeof(NodeId));

                    // ValueRank Attribute
                    value = attributes[Attributes.ValueRank];

                    if (value == null)
                    {
                        throw ServiceResultException.Create(StatusCodes.BadUnexpectedError, "Variable does not support the ValueRank attribute.");
                    }

                    variableNode.ValueRank = (int)value.GetValue(typeof(int));

                    // ArrayDimensions Attribute
                    value = attributes[Attributes.ArrayDimensions];

                    if (value != null)
                    {
                        if (value.Value == null)
                        {
                            variableNode.ArrayDimensions = Array.Empty<uint>();
                        }
                        else
                        {
                            variableNode.ArrayDimensions = (uint[])value.GetValue(typeof(uint[]));
                        }
                    }

                    // AccessLevel Attribute
                    value = attributes[Attributes.AccessLevel];

                    if (value == null)
                    {
                        throw ServiceResultException.Create(StatusCodes.BadUnexpectedError, "Variable does not support the AccessLevel attribute.");
                    }

                    variableNode.AccessLevel = (byte)value.GetValue(typeof(byte));

                    // UserAccessLevel Attribute
                    value = attributes[Attributes.UserAccessLevel];

                    if (value == null)
                    {
                        throw ServiceResultException.Create(StatusCodes.BadUnexpectedError, "Variable does not support the UserAccessLevel attribute.");
                    }

                    variableNode.UserAccessLevel = (byte)value.GetValue(typeof(byte));

                    // Historizing Attribute
                    value = attributes[Attributes.Historizing];

                    if (value == null)
                    {
                        throw ServiceResultException.Create(StatusCodes.BadUnexpectedError, "Variable does not support the Historizing attribute.");
                    }

                    variableNode.Historizing = (bool)value.GetValue(typeof(bool));

                    // MinimumSamplingInterval Attribute
                    value = attributes[Attributes.MinimumSamplingInterval];

                    if (value != null)
                    {
                        variableNode.MinimumSamplingInterval = Convert.ToDouble(attributes[Attributes.MinimumSamplingInterval].Value);
                    }

                    // AccessLevelEx Attribute
                    value = attributes[Attributes.AccessLevelEx];

                    if (value != null)
                    {
                        variableNode.AccessLevelEx = (uint)value.GetValue(typeof(uint));
                    }

                    node = variableNode;
                    break;
                }

                case NodeClass.VariableType:
                {
                    VariableTypeNode variableTypeNode = new VariableTypeNode();

                    // IsAbstract Attribute
                    value = attributes[Attributes.IsAbstract];

                    if (value == null)
                    {
                        throw ServiceResultException.Create(StatusCodes.BadUnexpectedError, "VariableType does not support the IsAbstract attribute.");
                    }

                    variableTypeNode.IsAbstract = (bool)value.GetValue(typeof(bool));

                    // DataType Attribute
                    value = attributes[Attributes.DataType];

                    if (value == null)
                    {
                        throw ServiceResultException.Create(StatusCodes.BadUnexpectedError, "VariableType does not support the DataType attribute.");
                    }

                    variableTypeNode.DataType = (NodeId)value.GetValue(typeof(NodeId));

                    // ValueRank Attribute
                    value = attributes[Attributes.ValueRank];

                    if (value == null)
                    {
                        throw ServiceResultException.Create(StatusCodes.BadUnexpectedError, "VariableType does not support the ValueRank attribute.");
                    }

                    variableTypeNode.ValueRank = (int)value.GetValue(typeof(int));

                    // ArrayDimensions Attribute
                    value = attributes[Attributes.ArrayDimensions];

                    if (value != null && value.Value != null)
                    {
                        variableTypeNode.ArrayDimensions = (uint[])value.GetValue(typeof(uint[]));
                    }

                    node = variableTypeNode;
                    break;
                }

                case NodeClass.Method:
                {
                    MethodNode methodNode = new MethodNode();

                    // Executable Attribute
                    value = attributes[Attributes.Executable];

                    if (value == null)
                    {
                        throw ServiceResultException.Create(StatusCodes.BadUnexpectedError, "Method does not support the Executable attribute.");
                    }

                    methodNode.Executable = (bool)value.GetValue(typeof(bool));

                    // UserExecutable Attribute
                    value = attributes[Attributes.UserExecutable];

                    if (value == null)
                    {
                        throw ServiceResultException.Create(StatusCodes.BadUnexpectedError, "Method does not support the UserExecutable attribute.");
                    }

                    methodNode.UserExecutable = (bool)value.GetValue(typeof(bool));

                    node = methodNode;
                    break;
                }

                case NodeClass.DataType:
                {
                    DataTypeNode dataTypeNode = new DataTypeNode();

                    // IsAbstract Attribute
                    value = attributes[Attributes.IsAbstract];

                    if (value == null)
                    {
                        throw ServiceResultException.Create(StatusCodes.BadUnexpectedError, "DataType does not support the IsAbstract attribute.");
                    }

                    dataTypeNode.IsAbstract = (bool)value.GetValue(typeof(bool));

                    // DataTypeDefinition Attribute
                    value = attributes[Attributes.DataTypeDefinition];

                    if (value != null)
                    {
                        dataTypeNode.DataTypeDefinition = value.Value as ExtensionObject;
                    }

                    node = dataTypeNode;
                    break;
                }

                case NodeClass.ReferenceType:
                {
                    ReferenceTypeNode referenceTypeNode = new ReferenceTypeNode();

                    // IsAbstract Attribute
                    value = attributes[Attributes.IsAbstract];

                    if (value == null)
                    {
                        throw ServiceResultException.Create(StatusCodes.BadUnexpectedError, "ReferenceType does not support the IsAbstract attribute.");
                    }

                    referenceTypeNode.IsAbstract = (bool)value.GetValue(typeof(bool));

                    // Symmetric Attribute
                    value = attributes[Attributes.Symmetric];

                    if (value == null)
                    {
                        throw ServiceResultException.Create(StatusCodes.BadUnexpectedError, "ReferenceType does not support the Symmetric attribute.");
                    }

                    referenceTypeNode.Symmetric = (bool)value.GetValue(typeof(bool));

                    // InverseName Attribute
                    value = attributes[Attributes.InverseName];

                    if (value != null && value.Value != null)
                    {
                        referenceTypeNode.InverseName = (LocalizedText)value.GetValue(typeof(LocalizedText));
                    }

                    node = referenceTypeNode;
                    break;
                }

                case NodeClass.View:
                {
                    ViewNode viewNode = new ViewNode();

                    // EventNotifier Attribute
                    value = attributes[Attributes.EventNotifier];

                    if (value == null)
                    {
                        throw ServiceResultException.Create(StatusCodes.BadUnexpectedError, "View does not support the EventNotifier attribute.");
                    }

                    viewNode.EventNotifier = (byte)value.GetValue(typeof(byte));

                    // ContainsNoLoops Attribute
                    value = attributes[Attributes.ContainsNoLoops];

                    if (value == null)
                    {
                        throw ServiceResultException.Create(StatusCodes.BadUnexpectedError, "View does not support the ContainsNoLoops attribute.");
                    }

                    viewNode.ContainsNoLoops = (bool)value.GetValue(typeof(bool));

                    node = viewNode;
                    break;
                }
            }

            // NodeId Attribute
            value = attributes[Attributes.NodeId];

            if (value == null)
            {
                throw ServiceResultException.Create(StatusCodes.BadUnexpectedError, "Node does not support the NodeId attribute.");
            }

            node.NodeId = (NodeId)value.GetValue(typeof(NodeId));
            node.NodeClass = (NodeClass)nodeClass.Value;

            // BrowseName Attribute
            value = attributes[Attributes.BrowseName];

            if (value == null)
            {
                throw ServiceResultException.Create(StatusCodes.BadUnexpectedError, "Node does not support the BrowseName attribute.");
            }

            node.BrowseName = (QualifiedName)value.GetValue(typeof(QualifiedName));

            // DisplayName Attribute
            value = attributes[Attributes.DisplayName];

            if (value == null)
            {
                throw ServiceResultException.Create(StatusCodes.BadUnexpectedError, "Node does not support the DisplayName attribute.");
            }

            node.DisplayName = (LocalizedText)value.GetValue(typeof(LocalizedText));

            // all optional attributes follow

            // Description Attribute
            if (attributes.TryGetValue(Attributes.Description, out value) &&
                value != null && value.Value != null)
            {
                node.Description = (LocalizedText)value.GetValue(typeof(LocalizedText));
            }

            // WriteMask Attribute
            if (attributes.TryGetValue(Attributes.WriteMask, out value) &&
                value != null)
            {
                node.WriteMask = (uint)value.GetValue(typeof(uint));
            }

            // UserWriteMask Attribute
            if (attributes.TryGetValue(Attributes.UserWriteMask, out value) &&
                value != null)
            {
                node.UserWriteMask = (uint)value.GetValue(typeof(uint));
            }

            // RolePermissions Attribute
            if (attributes.TryGetValue(Attributes.RolePermissions, out value) &&
                value != null)
            {
                ExtensionObject[] rolePermissions = value.Value as ExtensionObject[];

                if (rolePermissions != null)
                {
                    node.RolePermissions = new RolePermissionTypeCollection();

                    foreach (ExtensionObject rolePermission in rolePermissions)
                    {
                        node.RolePermissions.Add(rolePermission.Body as RolePermissionType);
                    }
                }
            }

            // UserRolePermissions Attribute
            if (attributes.TryGetValue(Attributes.UserRolePermissions, out value) &&
                value != null)
            {
                ExtensionObject[] userRolePermissions = value.Value as ExtensionObject[];

                if (userRolePermissions != null)
                {
                    node.UserRolePermissions = new RolePermissionTypeCollection();

                    foreach (ExtensionObject rolePermission in userRolePermissions)
                    {
                        node.UserRolePermissions.Add(rolePermission.Body as RolePermissionType);
                    }
                }
            }

            // AccessRestrictions Attribute
            if (attributes.TryGetValue(Attributes.AccessRestrictions, out value) &&
                value != null)
            {
                node.AccessRestrictions = (ushort)value.GetValue(typeof(ushort));
            }

            return node;
        }

        /// <summary>
        /// Create a dictionary of attributes to read for a nodeclass.
        /// </summary>
        private IDictionary<uint, DataValue> CreateAttributes(NodeClass nodeclass = NodeClass.Unspecified, bool optionalAttributes = true)
        {
            // Attributes to read for all types of nodes
            var attributes = new SortedDictionary<uint, DataValue>() {
                { Attributes.NodeId, null },
                { Attributes.NodeClass, null },
                { Attributes.BrowseName, null },
                { Attributes.DisplayName, null },
            };

            switch (nodeclass)
            {
                case NodeClass.Object:
                    attributes.Add(Attributes.EventNotifier, null);
                    break;

                case NodeClass.Variable:
                    attributes.Add(Attributes.DataType, null);
                    attributes.Add(Attributes.ValueRank, null);
                    attributes.Add(Attributes.ArrayDimensions, null);
                    attributes.Add(Attributes.AccessLevel, null);
                    attributes.Add(Attributes.UserAccessLevel, null);
                    attributes.Add(Attributes.Historizing, null);
                    attributes.Add(Attributes.MinimumSamplingInterval, null);
                    attributes.Add(Attributes.AccessLevelEx, null);
                    break;

                case NodeClass.Method:
                    attributes.Add(Attributes.Executable, null);
                    attributes.Add(Attributes.UserExecutable, null);
                    break;

                case NodeClass.ObjectType:
                    attributes.Add(Attributes.IsAbstract, null);
                    break;

                case NodeClass.VariableType:
                    attributes.Add(Attributes.IsAbstract, null);
                    attributes.Add(Attributes.DataType, null);
                    attributes.Add(Attributes.ValueRank, null);
                    attributes.Add(Attributes.ArrayDimensions, null);
                    break;

                case NodeClass.ReferenceType:
                    attributes.Add(Attributes.IsAbstract, null);
                    attributes.Add(Attributes.Symmetric, null);
                    attributes.Add(Attributes.InverseName, null);
                    break;

                case NodeClass.DataType:
                    attributes.Add(Attributes.IsAbstract, null);
                    attributes.Add(Attributes.DataTypeDefinition, null);
                    break;

                case NodeClass.View:
                    attributes.Add(Attributes.EventNotifier, null);
                    attributes.Add(Attributes.ContainsNoLoops, null);
                    break;

                default:
                    // build complete list of attributes.
                    attributes = new SortedDictionary<uint, DataValue> {
                        { Attributes.NodeId, null },
                        { Attributes.NodeClass, null },
                        { Attributes.BrowseName, null },
                        { Attributes.DisplayName, null },
                        //{ Attributes.Description, null },
                        //{ Attributes.WriteMask, null },
                        //{ Attributes.UserWriteMask, null },
                        { Attributes.DataType, null },
                        { Attributes.ValueRank, null },
                        { Attributes.ArrayDimensions, null },
                        { Attributes.AccessLevel, null },
                        { Attributes.UserAccessLevel, null },
                        { Attributes.MinimumSamplingInterval, null },
                        { Attributes.Historizing, null },
                        { Attributes.EventNotifier, null },
                        { Attributes.Executable, null },
                        { Attributes.UserExecutable, null },
                        { Attributes.IsAbstract, null },
                        { Attributes.InverseName, null },
                        { Attributes.Symmetric, null },
                        { Attributes.ContainsNoLoops, null },
                        { Attributes.DataTypeDefinition, null },
                        //{ Attributes.RolePermissions, null },
                        //{ Attributes.UserRolePermissions, null },
                        //{ Attributes.AccessRestrictions, null },
                        { Attributes.AccessLevelEx, null }
                    };
                    break;
            }

            if (optionalAttributes)
            {
                attributes.Add(Attributes.Description, null);
                attributes.Add(Attributes.WriteMask, null);
                attributes.Add(Attributes.UserWriteMask, null);
                attributes.Add(Attributes.RolePermissions, null);
                attributes.Add(Attributes.UserRolePermissions, null);
                attributes.Add(Attributes.AccessRestrictions, null);
            }

            return attributes;
        }
        #endregion

        #region Publish Methods
        /// <summary>
        /// Sends an additional publish request.
        /// </summary>
        public IAsyncResult BeginPublish(int timeout)
        {
            // do not publish if reconnecting.
            if (m_reconnecting)
            {
                Utils.LogWarning("Publish skipped due to reconnect");
                return null;
            }

            SubscriptionAcknowledgementCollection acknowledgementsToSend = null;

            // collect the current set if acknowledgements.
            lock (SyncRoot)
            {
                acknowledgementsToSend = m_acknowledgementsToSend;
                m_acknowledgementsToSend = new SubscriptionAcknowledgementCollection();
                foreach (var toSend in acknowledgementsToSend)
                {
                    m_latestAcknowledgementsSent[toSend.SubscriptionId] = toSend.SequenceNumber;
                }
            }

            // send publish request.
            RequestHeader requestHeader = new RequestHeader();

            // ensure the publish request is discarded before the timeout occurs to ensure the channel is dropped.
            requestHeader.TimeoutHint = (uint)OperationTimeout / 2;
            requestHeader.ReturnDiagnostics = (uint)(int)ReturnDiagnostics;
            requestHeader.RequestHandle = Utils.IncrementIdentifier(ref m_publishCounter);

            AsyncRequestState state = new AsyncRequestState();

            state.RequestTypeId = DataTypes.PublishRequest;
            state.RequestId = requestHeader.RequestHandle;
            state.Timestamp = DateTime.UtcNow;

            CoreClientUtils.EventLog.PublishStart((int)requestHeader.RequestHandle);

            try
            {

                IAsyncResult result = BeginPublish(
                    requestHeader,
                    acknowledgementsToSend,
                    OnPublishComplete,
                    new object[] { SessionId, acknowledgementsToSend, requestHeader });

                AsyncRequestStarted(result, requestHeader.RequestHandle, DataTypes.PublishRequest);

                return result;
            }
            catch (Exception e)
            {
                Utils.LogError(e, "Unexpected error sending publish request.");
                return null;
            }
        }

        /// <summary>
        /// Completes an asynchronous publish operation.
        /// </summary>
        private void OnPublishComplete(IAsyncResult result)
        {
            // extract state information.
            object[] state = (object[])result.AsyncState;
            NodeId sessionId = (NodeId)state[0];
            SubscriptionAcknowledgementCollection acknowledgementsToSend = (SubscriptionAcknowledgementCollection)state[1];
            RequestHeader requestHeader = (RequestHeader)state[2];
            bool moreNotifications;

            AsyncRequestCompleted(result, requestHeader.RequestHandle, DataTypes.PublishRequest);

            CoreClientUtils.EventLog.PublishStop((int)requestHeader.RequestHandle);

            try
            {
                // complete publish.
                uint subscriptionId;
                UInt32Collection availableSequenceNumbers;
                NotificationMessage notificationMessage;
                StatusCodeCollection acknowledgeResults;
                DiagnosticInfoCollection acknowledgeDiagnosticInfos;

                ResponseHeader responseHeader = EndPublish(
                    result,
                    out subscriptionId,
                    out availableSequenceNumbers,
                    out moreNotifications,
                    out notificationMessage,
                    out acknowledgeResults,
                    out acknowledgeDiagnosticInfos);

                foreach (StatusCode code in acknowledgeResults)
                {
                    if (StatusCode.IsBad(code))
                    {
                        Utils.LogError("Error - Publish call finished. ResultCode={0}; SubscriptionId={1};", code.ToString(), subscriptionId);
                    }
                }

                // nothing more to do if session changed.
                if (sessionId != SessionId)
                {
                    Utils.LogWarning("Publish response discarded because session id changed: Old {0} != New {1}", sessionId, SessionId);
                    return;
                }

                CoreClientUtils.EventLog.NotificationReceived((int)subscriptionId, (int)notificationMessage.SequenceNumber);

                // process response.
                ProcessPublishResponse(
                    responseHeader,
                    subscriptionId,
                    availableSequenceNumbers,
                    moreNotifications,
                    notificationMessage);

                // nothing more to do if reconnecting.
                if (m_reconnecting)
                {
                    Utils.LogWarning("No new publish sent because of reconnect in progress.");
                    return;
                }
            }
            catch (Exception e)
            {
                if (m_subscriptions.Count == 0)
                {
                    // Publish responses with error should occur after deleting the last subscription.
                    Utils.LogError("Publish #{0}, Subscription count = 0, Error: {1}", requestHeader.RequestHandle, e.Message);
                }
                else
                {
                    Utils.LogError("Publish #{0}, Reconnecting={1}, Error: {2}", requestHeader.RequestHandle, m_reconnecting, e.Message);
                }

                moreNotifications = false;

                // ignore errors if reconnecting.
                if (m_reconnecting)
                {
                    Utils.LogWarning("Publish abandoned after error due to reconnect: {0}", e.Message);
                    return;
                }

                // nothing more to do if session changed.
                if (sessionId != SessionId)
                {
                    Utils.LogError("Publish abandoned after error because session id changed: Old {0} != New {1}", sessionId, SessionId);
                    return;
                }

                // try to acknowledge the notifications again in the next publish.
                if (acknowledgementsToSend != null)
                {
                    lock (SyncRoot)
                    {
                        m_acknowledgementsToSend.AddRange(acknowledgementsToSend);
                    }
                }

                // raise an error event.
                ServiceResult error = new ServiceResult(e);

                if (error.Code != StatusCodes.BadNoSubscription)
                {
                    PublishErrorEventHandler callback = null;

                    lock (m_eventLock)
                    {
                        callback = m_PublishError;
                    }

                    if (callback != null)
                    {
                        try
                        {
                            callback(this, new PublishErrorEventArgs(error));
                        }
                        catch (Exception e2)
                        {
                            Utils.LogError(e2, "Session: Unexpected error invoking PublishErrorCallback.");
                        }
                    }
                }

                // don't send another publish for these errors.
                switch (error.Code)
                {
                    case StatusCodes.BadTooManyPublishRequests:
                        int tooManyPublishRequests = GoodPublishRequestCount;
                        if (BelowPublishRequestLimit(tooManyPublishRequests))
                        {
                            m_tooManyPublishRequests = tooManyPublishRequests;
                            Utils.LogInfo("PUBLISH - Too many requests, set limit to GoodPublishRequestCount={0}.", m_tooManyPublishRequests);
                        }
                        return;
                    case StatusCodes.BadNoSubscription:
                    case StatusCodes.BadSessionClosed:
                    case StatusCodes.BadSessionIdInvalid:
                    case StatusCodes.BadSecureChannelIdInvalid:
                    case StatusCodes.BadSecureChannelClosed:
                    case StatusCodes.BadServerHalted:
                        return;
                }

                Utils.LogError(e, "PUBLISH #{0} - Unhandled error {1} during Publish.", requestHeader.RequestHandle, error.StatusCode);
            }

            int requestCount = GoodPublishRequestCount;
            var subscriptionsCount = m_subscriptions.Count;
            if (requestCount < subscriptionsCount)
            {
                BeginPublish(OperationTimeout);
            }
            else
            {
                Utils.LogInfo("PUBLISH - Did not send another publish request. GoodPublishRequestCount={0}, Subscriptions={1}", requestCount, subscriptionsCount);
            }
        }

        /// <summary>
        /// Sends a republish request.
        /// </summary>
        public bool Republish(uint subscriptionId, uint sequenceNumber)
        {
            // send publish request.
            RequestHeader requestHeader = new RequestHeader {
                TimeoutHint = (uint)OperationTimeout,
                ReturnDiagnostics = (uint)(int)ReturnDiagnostics,
                RequestHandle = Utils.IncrementIdentifier(ref m_publishCounter)
            };

            try
            {
                Utils.LogInfo("Requesting Republish for {0}-{1}", subscriptionId, sequenceNumber);

                // request republish.
                NotificationMessage notificationMessage = null;

                ResponseHeader responseHeader = Republish(
                    requestHeader,
                    subscriptionId,
                    sequenceNumber,
                    out notificationMessage);

                Utils.LogInfo("Received Republish for {0}-{1}-{2}", subscriptionId, sequenceNumber, responseHeader.ServiceResult);

                // process response.
                ProcessPublishResponse(
                    responseHeader,
                    subscriptionId,
                    null,
                    false,
                    notificationMessage);

                return true;
            }
            catch (Exception e)
            {
                ServiceResult error = new ServiceResult(e);

                bool result = true;
                switch (error.StatusCode.Code)
                {
                    case StatusCodes.BadMessageNotAvailable:
                        Utils.LogWarning("Message {0}-{1} no longer available.", subscriptionId, sequenceNumber);
                        break;
                    // if encoding limits are exceeded, the issue is logged and
                    // the published data is acknoledged to prevent the endless republish loop.
                    case StatusCodes.BadEncodingLimitsExceeded:
                        Utils.LogError(e, "Message {0}-{1} exceeded size limits, ignored.", subscriptionId, sequenceNumber);
                        var ack = new SubscriptionAcknowledgement {
                            SubscriptionId = subscriptionId,
                            SequenceNumber = sequenceNumber
                        };
                        lock (SyncRoot)
                        {
                            m_acknowledgementsToSend.Add(ack);
                        }
                        break;
                    default:
                        result = false;
                        Utils.LogError(e, "Unexpected error sending republish request.");
                        break;
                }

                PublishErrorEventHandler callback = null;

                lock (m_eventLock)
                {
                    callback = m_PublishError;
                }

                // raise an error event.
                if (callback != null)
                {
                    try
                    {
                        PublishErrorEventArgs args = new PublishErrorEventArgs(
                            error,
                            subscriptionId,
                            sequenceNumber);

                        callback(this, args);
                    }
                    catch (Exception e2)
                    {
                        Utils.LogError(e2, "Session: Unexpected error invoking PublishErrorCallback.");
                    }
                }

                return result;
            }
        }

        /// <summary>
        /// Processes the response from a publish request.
        /// </summary>
        private void ProcessPublishResponse(
            ResponseHeader responseHeader,
            uint subscriptionId,
            UInt32Collection availableSequenceNumbers,
            bool moreNotifications,
            NotificationMessage notificationMessage)
        {
            Subscription subscription = null;

            // send notification that the server is alive.
            OnKeepAlive(m_serverState, responseHeader.Timestamp);

            // collect the current set if acknowledgements.
            lock (SyncRoot)
            {
                // clear out acknowledgements for messages that the server does not have any more.
                SubscriptionAcknowledgementCollection acknowledgementsToSend = new SubscriptionAcknowledgementCollection();

                for (int ii = 0; ii < m_acknowledgementsToSend.Count; ii++)
                {
                    SubscriptionAcknowledgement acknowledgement = m_acknowledgementsToSend[ii];

                    if (acknowledgement.SubscriptionId != subscriptionId)
                    {
                        acknowledgementsToSend.Add(acknowledgement);
                    }
                    else
                    {
                        if (availableSequenceNumbers == null || availableSequenceNumbers.Contains(acknowledgement.SequenceNumber))
                        {
                            acknowledgementsToSend.Add(acknowledgement);
                        }
                    }
                }

                // create an acknowledgement to be sent back to the server.
                if (notificationMessage.NotificationData.Count > 0)
                {
                    SubscriptionAcknowledgement acknowledgement = new SubscriptionAcknowledgement();

                    acknowledgement.SubscriptionId = subscriptionId;
                    acknowledgement.SequenceNumber = notificationMessage.SequenceNumber;

                    acknowledgementsToSend.Add(acknowledgement);
                }

#if DEBUG_SEQUENTIALPUBLISHING
                // Checks for debug info only. 
                // Once more than a single publish request is queued, the checks are invalid
                // because a publish response may not include the latest ack information yet.

                uint lastSentSequenceNumber = 0;
                if (availableSequenceNumbers != null)
                {
                    foreach (uint availableSequenceNumber in availableSequenceNumbers)
                    {
                        if (m_latestAcknowledgementsSent.ContainsKey(subscriptionId))
                        {
                            lastSentSequenceNumber = m_latestAcknowledgementsSent[subscriptionId];
                            // If the last sent sequence number is uint.Max do not display the warning; the counter rolled over
                            // If the last sent sequence number is greater or equal to the available sequence number (returned by the publish),
                            // a warning must be logged.
                            if (((lastSentSequenceNumber >= availableSequenceNumber) && (lastSentSequenceNumber != uint.MaxValue)) ||
                                (lastSentSequenceNumber == availableSequenceNumber) && (lastSentSequenceNumber == uint.MaxValue))
                            {
                                Utils.LogWarning("Received sequence number which was already acknowledged={0}", availableSequenceNumber);
                            }
                        }
                    }
                }

                if (m_latestAcknowledgementsSent.ContainsKey(subscriptionId))
                {
                    lastSentSequenceNumber = m_latestAcknowledgementsSent[subscriptionId];

                    // If the last sent sequence number is uint.Max do not display the warning; the counter rolled over
                    // If the last sent sequence number is greater or equal to the notificationMessage's sequence number (returned by the publish),
                    // a warning must be logged.
                    if (((lastSentSequenceNumber >= notificationMessage.SequenceNumber) && (lastSentSequenceNumber != uint.MaxValue)) || (lastSentSequenceNumber == notificationMessage.SequenceNumber) && (lastSentSequenceNumber == uint.MaxValue))
                    {
                        Utils.LogWarning("Received sequence number which was already acknowledged={0}", notificationMessage.SequenceNumber);
                    }
                }
#endif

                if (availableSequenceNumbers != null)
                {
                    foreach (var acknowledgement in acknowledgementsToSend)
                    {
                        if (acknowledgement.SubscriptionId == subscriptionId && !availableSequenceNumbers.Contains(acknowledgement.SequenceNumber))
                        {
                            Utils.LogWarning("Sequence number={0} was not received in the available sequence numbers.", acknowledgement.SequenceNumber);
                        }
                    }
                }

                m_acknowledgementsToSend = acknowledgementsToSend;

                if (notificationMessage.IsEmpty)
                {
                    Utils.LogTrace("Empty notification message received for SessionId {0} with PublishTime {1}", SessionId, notificationMessage.PublishTime.ToLocalTime());
                }

                // find the subscription.
                foreach (Subscription current in m_subscriptions)
                {
                    if (current.Id == subscriptionId)
                    {
                        subscription = current;
                        break;
                    }
                }
            }

            // ignore messages with a subscription that has been deleted.
            if (subscription != null)
            {
                // Validate publish time and reject old values.
                if (notificationMessage.PublishTime.AddMilliseconds(subscription.CurrentPublishingInterval * subscription.CurrentLifetimeCount) < DateTime.UtcNow)
                {
                    Utils.LogWarning("PublishTime {0} in publish response is too old for SubscriptionId {1}.", notificationMessage.PublishTime.ToLocalTime(), subscription.Id);
                }

                // Validate publish time and reject old values.
                if (notificationMessage.PublishTime > DateTime.UtcNow.AddMilliseconds(subscription.CurrentPublishingInterval * subscription.CurrentLifetimeCount))
                {
                    Utils.LogWarning("PublishTime {0} in publish response is newer than actual time for SubscriptionId {1}.", notificationMessage.PublishTime.ToLocalTime(), subscription.Id);
                }

                // update subscription cache.
                subscription.SaveMessageInCache(
                    availableSequenceNumbers,
                    notificationMessage,
                    responseHeader.StringTable);

                // raise the notification.
                lock (m_eventLock)
                {
                    NotificationEventArgs args = new NotificationEventArgs(subscription, notificationMessage, responseHeader.StringTable);

                    if (m_Publish != null)
                    {
                        Task.Run(() => {
                            OnRaisePublishNotification(args);
                        });
                    }
                }
            }
            else
            {
                if (m_deleteSubscriptionsOnClose)
                {
                    // Delete abandoned subscription from server.
                    Utils.LogWarning("Received Publish Response for Unknown SubscriptionId={0}. Deleting abandoned subscription from server.", subscriptionId);

                    Task.Run(() => {
                        DeleteSubscription(subscriptionId);
                    });
                }
                else
                {
                    // Do not delete publish requests of stale subscriptions
                    Utils.LogWarning("Received Publish Response for Unknown SubscriptionId={0}. Ignored.", subscriptionId);
                }
            }
        }

        /// <summary>
        /// Recreate the subscriptions in a reconnected session.
        /// Uses Transfer service if <see cref="TransferSubscriptionsOnReconnect"/> is set to <c>true</c>.
        /// </summary>
        /// <param name="subscriptionsTemplate">The template for the subscriptions.</param>
        private void RecreateSubscriptions(IEnumerable<Subscription> subscriptionsTemplate)
        {
            bool transferred = false;
            if (TransferSubscriptionsOnReconnect)
            {
                try
                {
                    transferred = TransferSubscriptions(new SubscriptionCollection(subscriptionsTemplate), false);
                }
                catch (ServiceResultException sre)
                {
                    Utils.LogError(sre, "Transfer subscriptions failed.");
                }
                catch (Exception ex)
                {
                    Utils.LogError(ex, "Unexpected Transfer subscriptions error.");
                }
            }

            if (!transferred)
            {
                // Create the subscriptions which were not transferred.
                foreach (Subscription subscription in Subscriptions)
                {
                    if (!subscription.Created)
                    {
                        subscription.Create();
                    }
                }
            }
        }

        /// <summary>
        /// Raises an event indicating that publish has returned a notification.
        /// </summary>
        private void OnRaisePublishNotification(object state)
        {
            try
            {
                NotificationEventArgs args = (NotificationEventArgs)state;
                NotificationEventHandler callback = m_Publish;

                if (callback != null && args.Subscription.Id != 0)
                {
                    callback(this, args);
                }
            }
            catch (Exception e)
            {
                Utils.LogError(e, "Session: Unexpected error while raising Notification event.");
            }
        }

        /// <summary>
        /// Invokes a DeleteSubscriptions call for the specified subscriptionId.
        /// </summary>
        private void DeleteSubscription(uint subscriptionId)
        {
            try
            {
                Utils.LogInfo("Deleting server subscription for SubscriptionId={0}", subscriptionId);

                // delete the subscription.
                UInt32Collection subscriptionIds = new uint[] { subscriptionId };

                StatusCodeCollection results;
                DiagnosticInfoCollection diagnosticInfos;

                ResponseHeader responseHeader = DeleteSubscriptions(
                    null,
                    subscriptionIds,
                    out results,
                    out diagnosticInfos);

                // validate response.
                ClientBase.ValidateResponse(results, subscriptionIds);
                ClientBase.ValidateDiagnosticInfos(diagnosticInfos, subscriptionIds);

                if (StatusCode.IsBad(results[0]))
                {
                    throw new ServiceResultException(ClientBase.GetResult(results[0], 0, diagnosticInfos, responseHeader));
                }
            }
            catch (Exception e)
            {
                Utils.LogError(e, "Session: Unexpected error while deleting subscription for SubscriptionId={0}.", subscriptionId);
            }
        }

        /// <summary>
        /// Load certificate for connection.
        /// </summary>
        private static async Task<X509Certificate2> LoadCertificate(ApplicationConfiguration configuration)
        {
            X509Certificate2 clientCertificate;
            if (configuration.SecurityConfiguration.ApplicationCertificate == null)
            {
                throw ServiceResultException.Create(StatusCodes.BadConfigurationError, "ApplicationCertificate must be specified.");
            }

            clientCertificate = await configuration.SecurityConfiguration.ApplicationCertificate.Find(true).ConfigureAwait(false);

            if (clientCertificate == null)
            {
                throw ServiceResultException.Create(StatusCodes.BadConfigurationError, "ApplicationCertificate cannot be found.");
            }
            return clientCertificate;
        }

        /// <summary>
        /// Load certificate chain for connection.
        /// </summary>
        private static async Task<X509Certificate2Collection> LoadCertificateChain(ApplicationConfiguration configuration, X509Certificate2 clientCertificate)
        {
            X509Certificate2Collection clientCertificateChain = null;
            // load certificate chain.
            if (configuration.SecurityConfiguration.SendCertificateChain)
            {
                clientCertificateChain = new X509Certificate2Collection(clientCertificate);
                List<CertificateIdentifier> issuers = new List<CertificateIdentifier>();
                await configuration.CertificateValidator.GetIssuers(clientCertificate, issuers).ConfigureAwait(false);

                for (int i = 0; i < issuers.Count; i++)
                {
                    clientCertificateChain.Add(issuers[i].Certificate);
                }
            }
            return clientCertificateChain;
        }

        /// <summary>
        /// Helper to determine if a continuation point needs to be processed.
        /// </summary>
        private bool HasAnyContinuationPoint(ByteStringCollection continuationPoints)
        {
            foreach (byte[] cp in continuationPoints)
            {
                if (cp != null)
                {
                    return true;
                }
            }
            return false;
        }

        /// <summary>
        /// Returns true if the Bad_TooManyPublishRequests limit
        /// has not been reached.
        /// </summary>
        /// <param name="requestCount">The actual number of publish requests.</param>
        /// <returns>If the publish request limit was reached.</returns>
        private bool BelowPublishRequestLimit(int requestCount)
        {
            return (m_tooManyPublishRequests == 0) ||
                (requestCount < m_tooManyPublishRequests);
        }
        #endregion

        #region Protected Fields
        /// <summary>
        /// The period for which the server will maintain the session if there is no communication from the client.
        /// </summary>
        protected double m_sessionTimeout;

        /// <summary>
        /// The locales that the server should use when returning localized text.
        /// </summary>
        protected StringCollection m_preferredLocales;

        /// <summary>
        /// The Application Configuration.
        /// </summary>
        protected ApplicationConfiguration m_configuration;

        /// <summary>
        /// The endpoint used to connect to the server.
        /// </summary>
        protected ConfiguredEndpoint m_endpoint;

        /// <summary>
        /// The Instance Certificate.
        /// </summary>
        protected X509Certificate2 m_instanceCertificate;

        /// <summary>
        /// The Instance Certificate Chain.
        /// </summary>
        protected X509Certificate2Collection m_instanceCertificateChain;

        /// <summary>
        /// If set to<c>true</c> then the domain in the certificate must match the endpoint used.
        /// </summary>
        protected bool m_checkDomain;

        /// <summary>
        /// The name assigned to the session.
        /// </summary>
        protected string m_sessionName;

        /// <summary>
        /// The user identity currently used for the session.
        /// </summary>
        protected IUserIdentity m_identity;
        #endregion

        #region Private Fields
        private SubscriptionAcknowledgementCollection m_acknowledgementsToSend;
        private Dictionary<uint, uint> m_latestAcknowledgementsSent;
        private List<Subscription> m_subscriptions;
        private Dictionary<NodeId, DataDictionary> m_dictionaries;
        private Subscription m_defaultSubscription;
        private bool m_deleteSubscriptionsOnClose;
        private bool m_transferSubscriptionsOnReconnect;
        private uint m_maxRequestMessageSize;
        private NamespaceTable m_namespaceUris;
        private StringTable m_serverUris;
        private IEncodeableFactory m_factory;
        private SystemContext m_systemContext;
        private NodeCache m_nodeCache;
        private List<IUserIdentity> m_identityHistory;
        private object m_handle;
        private byte[] m_serverNonce;
        private byte[] m_previousServerNonce;
        private X509Certificate2 m_serverCertificate;
        private long m_publishCounter;
        private int m_tooManyPublishRequests;
        private DateTime m_lastKeepAliveTime;
        private ServerState m_serverState;
        private int m_keepAliveInterval;
        private Timer m_keepAliveTimer;
        private long m_keepAliveCounter;
        private bool m_reconnecting;
        private const int kReconnectTimeout = 15000;
        private LinkedList<AsyncRequestState> m_outstandingRequests;
        private readonly EndpointDescriptionCollection m_discoveryServerEndpoints;
        private readonly StringCollection m_discoveryProfileUris;

        private class AsyncRequestState
        {
            public uint RequestTypeId;
            public uint RequestId;
            public DateTime Timestamp;
            public IAsyncResult Result;
            public bool Defunct;
        }

        private readonly object m_eventLock = new object();
        private event KeepAliveEventHandler m_KeepAlive;
        private event NotificationEventHandler m_Publish;
        private event PublishErrorEventHandler m_PublishError;
        private event EventHandler m_SubscriptionsChanged;
        private event EventHandler m_SessionClosing;
        #endregion
    }

    #region KeepAliveEventArgs Class
    /// <summary>
    /// The event arguments provided when a keep alive response arrives.
    /// </summary>
    public class KeepAliveEventArgs : EventArgs
    {
        #region Constructors
        /// <summary>
        /// Creates a new instance.
        /// </summary>
        internal KeepAliveEventArgs(
            ServiceResult status,
            ServerState currentState,
            DateTime currentTime)
        {
            m_status = status;
            m_currentState = currentState;
            m_currentTime = currentTime;
        }
        #endregion

        #region Public Properties
        /// <summary>
        /// Gets the status associated with the keep alive operation.
        /// </summary>
        public ServiceResult Status => m_status;

        /// <summary>
        /// Gets the current server state.
        /// </summary>
        public ServerState CurrentState => m_currentState;

        /// <summary>
        /// Gets the current server time.
        /// </summary>
        public DateTime CurrentTime => m_currentTime;

        /// <summary>
        /// Gets or sets a flag indicating whether the session should send another keep alive.
        /// </summary>
        public bool CancelKeepAlive
        {
            get { return m_cancelKeepAlive; }
            set { m_cancelKeepAlive = value; }
        }
        #endregion

        #region Private Fields
        private readonly ServiceResult m_status;
        private readonly ServerState m_currentState;
        private readonly DateTime m_currentTime;
        private bool m_cancelKeepAlive;
        #endregion
    }

    /// <summary>
    /// The delegate used to receive keep alive notifications.
    /// </summary>
    public delegate void KeepAliveEventHandler(Session session, KeepAliveEventArgs e);
    #endregion

    #region NotificationEventArgs Class
    /// <summary>
    /// Represents the event arguments provided when a new notification message arrives.
    /// </summary>
    public class NotificationEventArgs : EventArgs
    {
        #region Constructors
        /// <summary>
        /// Creates a new instance.
        /// </summary>
        internal NotificationEventArgs(
            Subscription subscription,
            NotificationMessage notificationMessage,
            IList<string> stringTable)
        {
            m_subscription = subscription;
            m_notificationMessage = notificationMessage;
            m_stringTable = stringTable;
        }
        #endregion

        #region Public Properties
        /// <summary>
        /// Gets the subscription that the notification applies to.
        /// </summary>
        public Subscription Subscription => m_subscription;

        /// <summary>
        /// Gets the notification message.
        /// </summary>
        public NotificationMessage NotificationMessage => m_notificationMessage;

        /// <summary>
        /// Gets the string table returned with the notification message.
        /// </summary>
        public IList<string> StringTable => m_stringTable;
        #endregion

        #region Private Fields
        private readonly Subscription m_subscription;
        private readonly NotificationMessage m_notificationMessage;
        private readonly IList<string> m_stringTable;
        #endregion
    }

    /// <summary>
    /// The delegate used to receive publish notifications.
    /// </summary>
    public delegate void NotificationEventHandler(Session session, NotificationEventArgs e);
    #endregion

    #region PublishErrorEventArgs Class
    /// <summary>
    /// Represents the event arguments provided when a publish error occurs.
    /// </summary>
    public class PublishErrorEventArgs : EventArgs
    {
        #region Constructors
        /// <summary>
        /// Creates a new instance.
        /// </summary>
        internal PublishErrorEventArgs(ServiceResult status)
        {
            m_status = status;
        }

        /// <summary>
        /// Creates a new instance.
        /// </summary>
        internal PublishErrorEventArgs(ServiceResult status, uint subscriptionId, uint sequenceNumber)
        {
            m_status = status;
            m_subscriptionId = subscriptionId;
            m_sequenceNumber = sequenceNumber;
        }
        #endregion

        #region Public Properties
        /// <summary>
        /// Gets the status associated with the keep alive operation.
        /// </summary>
        public ServiceResult Status => m_status;

        /// <summary>
        /// Gets the subscription with the message that could not be republished.
        /// </summary>
        public uint SubscriptionId => m_subscriptionId;

        /// <summary>
        /// Gets the sequence number for the message that could not be republished.
        /// </summary>
        public uint SequenceNumber => m_sequenceNumber;
        #endregion

        #region Private Fields
        private readonly uint m_subscriptionId;
        private readonly uint m_sequenceNumber;
        private readonly ServiceResult m_status;
        #endregion
    }

    /// <summary>
    /// The delegate used to receive pubish error notifications.
    /// </summary>
    public delegate void PublishErrorEventHandler(Session session, PublishErrorEventArgs e);
    #endregion
}<|MERGE_RESOLUTION|>--- conflicted
+++ resolved
@@ -1910,6 +1910,12 @@
                 return;
             }
 
+            if (count == 0)
+            {
+                errors = new List<ServiceResult>();
+                return;
+            }
+
             // first read only nodeclasses for nodes from server.
             var itemsToRead = new ReadValueIdCollection(
                 nodeIds.Select(nodeId =>
@@ -1960,8 +1966,8 @@
                 null,
                 0,
                 TimestampsToReturn.Neither,
-            attributesToRead,
-            out DataValueCollection values,
+                attributesToRead,
+                out DataValueCollection values,
                 out diagnosticInfos);
 
             ClientBase.ValidateResponse(values, attributesToRead);
@@ -2203,15 +2209,83 @@
         /// <param name="referenceDescriptions">A list of reference collections.</param>
         /// <param name="errors">The errors reported by the server.</param>
         public void FetchReferences(
-<<<<<<< HEAD
+            IList<NodeId> nodeIds,
+            out IList<ReferenceDescriptionCollection> referenceDescriptions,
+            out IList<ServiceResult> errors)
+        {
+            var result = new List<ReferenceDescriptionCollection>();
+
+            // browse for all references.
+            Browse(
+                null,
+                null,
+                nodeIds,
+                0,
+                BrowseDirection.Both,
+                null,
+                true,
+                0,
+                out ByteStringCollection continuationPoints,
+                out IList<ReferenceDescriptionCollection> descriptions,
+                out errors);
+
+            result.AddRange(descriptions);
+
+            // process any continuation point.
+            var previousResult = result;
+            var previousErrors = errors;
+            while (HasAnyContinuationPoint(continuationPoints))
+            {
+                var nextContinuationPoints = new ByteStringCollection();
+                var nextResult = new List<ReferenceDescriptionCollection>();
+                var nextErrors = new List<ServiceResult>();
+
+                for (int ii = 0; ii < continuationPoints.Count; ii++)
+                {
+                    var cp = continuationPoints[ii];
+                    if (cp != null)
+                    {
+                        nextContinuationPoints.Add(cp);
+                        nextResult.Add(previousResult[ii]);
+                        nextErrors.Add(previousErrors[ii]);
+                    }
+                }
+
+                BrowseNext(
+                    null,
+                    false,
+                    nextContinuationPoints,
+                    out ByteStringCollection revisedContinuationPoints,
+                    out descriptions,
+                    out IList<ServiceResult> browseNextErrors);
+
+                continuationPoints = revisedContinuationPoints;
+                previousResult = nextResult;
+                previousErrors = nextErrors;
+
+                for (int ii = 0; ii < descriptions.Count; ii++)
+                {
+                    nextResult[ii].AddRange(descriptions[ii]);
+                    if (StatusCode.IsBad(browseNextErrors[ii].StatusCode))
+                    {
+                        nextErrors[ii] = browseNextErrors[ii];
+                    }
+                }
+            }
+
+            referenceDescriptions = result;
+        }
+
+        /// <summary>
+        /// Fetches all references for the specified nodes.
+        /// </summary>
+        /// <param name="nodeIds">The node id collection.</param>
+        /// <param name="referenceDescriptions">A list of reference collections.</param>
+        /// <param name="errors">The errors reported by the server.</param>
+        public void FetchReferences(
         IList<NodeId> nodeIds,
         out IList<ReferenceDescriptionCollection> referenceDescriptions,
         out IList<ServiceResult> errors)
-=======
-            IList<NodeId> nodeIds,
-            out IList<ReferenceDescriptionCollection> referenceDescriptions,
-            out IList<ServiceResult> errors)
->>>>>>> dd78c0be
         {
             var result = new List<ReferenceDescriptionCollection>();
 
