--- conflicted
+++ resolved
@@ -188,7 +188,7 @@
                     throw ServiceResultException.Create(
                         StatusCodes.BadConfigurationError,
                         "No private key for the application instance certificate. Subject={0}, Thumbprint={1}.",
-                        m_instanceCertificate.Subject, 
+                        m_instanceCertificate.Subject,
                         m_instanceCertificate.Thumbprint);
                 }
 
@@ -1371,9 +1371,8 @@
             var sessionConfiguration = new SessionConfiguration(this, m_serverNonce, m_userTokenSecurityPolicyUri, m_eccServerEphemeralKey, AuthenticationToken);
 #else
             var sessionConfiguration = new SessionConfiguration(this, m_serverNonce, AuthenticationToken);
-# endif
-
-#if ECC_SUPPORT
+#endif
+
             if (stream != null)
             {
                 XmlWriterSettings settings = Utils.DefaultXmlWriterSettings();
@@ -1385,17 +1384,7 @@
                     serializer.WriteObject(writer, sessionConfiguration);
                 }
             }
-else
-            if (stream != null)
-            {
-                XmlWriterSettings settings = Utils.DefaultXmlWriterSettings();
-                using (XmlWriter writer = XmlWriter.Create(stream, settings))
-                {
-                    DataContractSerializer serializer = new DataContractSerializer(typeof(SessionConfiguration));
-                    serializer.WriteObject(writer, sessionConfiguration);
-                }
-            }
-#endif
+
             return sessionConfiguration;
         }
 
@@ -1427,85 +1416,12 @@
                 resetReconnect = true;
                 m_reconnectLock.Release();
 
-<<<<<<< HEAD
-                lock (SyncRoot)
-                {
-                    // stop keep alives.
-                    Utils.SilentDispose(m_keepAliveTimer);
-                    m_keepAliveTimer = null;
-                }
-
-                // create the client signature.
-                byte[] dataToSign = Utils.Append(m_serverCertificate != null ? m_serverCertificate.RawData : null, m_serverNonce);
-                EndpointDescription endpoint = m_endpoint.Description;
-                SignatureData clientSignature = SecurityPolicies.Sign(m_instanceCertificate, endpoint.SecurityPolicyUri, dataToSign);
-
-                // check that the user identity is supported by the endpoint.
-                UserTokenPolicy identityPolicy = endpoint.FindUserTokenPolicy(m_identity.TokenType,
-                    m_identity.IssuedTokenType,
-                    endpoint.SecurityPolicyUri);
-
-                if (identityPolicy == null)
-=======
                 // check if already connecting.
                 if (reconnecting)
->>>>>>> 8b3126bd
                 {
                     Utils.LogWarning("Session is already attempting to reconnect.");
 
                     throw ServiceResultException.Create(
-<<<<<<< HEAD
-                        StatusCodes.BadUserAccessDenied,
-                        "Endpoint does not support the user identity type provided.");
-                }
-
-                // select the security policy for the user token.
-                string securityPolicyUri = identityPolicy.SecurityPolicyUri;
-
-                if (String.IsNullOrEmpty(securityPolicyUri))
-                {
-                    securityPolicyUri = endpoint.SecurityPolicyUri;
-                }
-                m_userTokenSecurityPolicyUri = securityPolicyUri;
-
-                // need to refresh the identity (reprompt for password, refresh token).
-                if (m_RenewUserIdentity != null)
-                {
-                    m_identity = m_RenewUserIdentity(this, m_identity);
-                }
-
-                // validate server nonce and security parameters for user identity.
-                ValidateServerNonce(
-                    m_identity,
-                    m_serverNonce,
-                    securityPolicyUri,
-                    m_previousServerNonce,
-                    m_endpoint.Description.SecurityMode);
-
-                // sign data with user token.
-                UserIdentityToken identityToken = m_identity.GetIdentityToken();
-                identityToken.PolicyId = identityPolicy.PolicyId;
-                SignatureData userTokenSignature = identityToken.Sign(dataToSign, securityPolicyUri);
-
-                // encrypt token.
-#if ECC_SUPPORT
-                identityToken.Encrypt(
-                    m_serverCertificate,
-                    m_serverNonce,
-                    m_userTokenSecurityPolicyUri,
-                    m_eccServerEphemeralKey,
-                    m_instanceCertificate,
-                    m_instanceCertificateChain,
-                    m_endpoint.Description.SecurityMode != MessageSecurityMode.None);
-#else
-                identityToken.Encrypt(m_serverCertificate, m_serverNonce, securityPolicyUri);
-#endif
-
-                // send the software certificates assigned to the client.
-                SignedSoftwareCertificateCollection clientSoftwareCertificates = GetSoftwareCertificates();
-
-                Utils.LogInfo("Session REPLACING channel.");
-=======
                         StatusCodes.BadInvalidState,
                         "Session is already attempting to reconnect.");
                 }
@@ -1513,7 +1429,6 @@
                 IAsyncResult result = PrepareReconnectBeginActivate(
                     connection,
                     transportChannel);
->>>>>>> 8b3126bd
 
                 if (!result.AsyncWaitHandle.WaitOne(kReconnectTimeout / 2))
                 {
@@ -1525,29 +1440,7 @@
                 StatusCodeCollection certificateResults = null;
                 DiagnosticInfoCollection certificateDiagnosticInfos = null;
 
-<<<<<<< HEAD
-                Utils.LogInfo("Session RE-ACTIVATING session.");
-
-                RequestHeader header = new RequestHeader() { TimeoutHint = kReconnectTimeout };
-                IAsyncResult result = BeginActivateSession(
-                    header,
-                    clientSignature,
-                    null,
-                    m_preferredLocales,
-                    new ExtensionObject(identityToken),
-                    userTokenSignature,
-                    null,
-                    null);
-
-                if (!result.AsyncWaitHandle.WaitOne(kReconnectTimeout / 2))
-                {
-                    Utils.LogWarning("WARNING: ACTIVATE SESSION timed out. {0}/{1}", GoodPublishRequestCount, OutstandingRequestCount);
-                }
-
                 var responseHeader = EndActivateSession(
-=======
-                EndActivateSession(
->>>>>>> 8b3126bd
                     result,
                     out serverNonce,
                     out certificateResults,
@@ -2760,9 +2653,7 @@
             }
 
             // check that the user identity is supported by the endpoint.
-            UserTokenPolicy identityPolicy = m_endpoint.Description.FindUserTokenPolicy(identity.TokenType,
-                identity.IssuedTokenType,
-                securityPolicyUri);
+            UserTokenPolicy identityPolicy = m_endpoint.Description.FindUserTokenPolicy(identity.TokenType, identity.IssuedTokenType, securityPolicyUri);
 
             if (identityPolicy == null)
             {
@@ -2802,6 +2693,7 @@
 
             // encrypt token.
 #if ECC_SUPPORT
+            // TODO: build helper function
             identityToken.Encrypt(
                 m_serverCertificate,
                 serverNonce,
@@ -3105,9 +2997,6 @@
                 }
             }
         }
-<<<<<<< HEAD
-#endregion
-=======
 
         /// <inheritdoc/>
         public override bool Equals(object obj)
@@ -3141,9 +3030,8 @@
             return new Session(channel, this, copyEventHandlers);
         }
         #endregion
->>>>>>> 8b3126bd
-
-#region Close Methods
+
+        #region Close Methods
         /// <inheritdoc/>
         public override StatusCode Close()
         {
@@ -3238,9 +3126,9 @@
 
             return result;
         }
-#endregion
-
-#region Subscription Methods
+        #endregion
+
+        #region Subscription Methods
         /// <inheritdoc/>
         public bool AddSubscription(Subscription subscription)
         {
@@ -3486,9 +3374,9 @@
 
             return failedSubscriptions == 0;
         }
-#endregion
-
-#region Browse Methods
+        #endregion
+
+        #region Browse Methods
         /// <inheritdoc/>
         public virtual ResponseHeader Browse(
             RequestHeader requestHeader,
@@ -3665,9 +3553,9 @@
 
             return responseHeader;
         }
-#endregion
-
-#region BrowseNext Methods
+        #endregion
+
+        #region BrowseNext Methods
         /// <inheritdoc/>
         public virtual ResponseHeader BrowseNext(
             RequestHeader requestHeader,
@@ -3795,9 +3683,9 @@
 
             return responseHeader;
         }
-#endregion
-
-#region Call Methods
+        #endregion
+
+        #region Call Methods
         /// <inheritdoc/>
         public IList<object> Call(NodeId objectId, NodeId methodId, params object[] args)
         {
@@ -3846,9 +3734,9 @@
 
             return outputArguments;
         }
-#endregion
-
-#region Protected Methods
+        #endregion
+
+        #region Protected Methods
         /// <summary>
         /// Returns the software certificates assigned to the application.
         /// </summary>
@@ -4986,9 +4874,9 @@
 
             return attributes;
         }
-#endregion
-
-#region Publish Methods
+        #endregion
+
+        #region Publish Methods
         /// <summary>
         /// Sends an additional publish request.
         /// </summary>
@@ -5339,9 +5227,9 @@
 
             return false;
         }
-#endregion
-
-#region Private Methods
+        #endregion
+
+        #region Private Methods
         /// <summary>
         /// Validates  the identity for an open call.
         /// </summary>
@@ -5635,7 +5523,9 @@
             SignatureData clientSignature = SecurityPolicies.Sign(m_instanceCertificate, endpoint.SecurityPolicyUri, dataToSign);
 
             // check that the user identity is supported by the endpoint.
-            UserTokenPolicy identityPolicy = endpoint.FindUserTokenPolicy(m_identity.TokenType, m_identity.IssuedTokenType);
+            UserTokenPolicy identityPolicy = endpoint.FindUserTokenPolicy(m_identity.TokenType,
+                m_identity.IssuedTokenType,
+                endpoint.SecurityPolicyUri);
 
             if (identityPolicy == null)
             {
@@ -5653,6 +5543,7 @@
             {
                 securityPolicyUri = endpoint.SecurityPolicyUri;
             }
+            m_userTokenSecurityPolicyUri = securityPolicyUri;
 
             // need to refresh the identity (reprompt for password, refresh token).
             if (m_RenewUserIdentity != null)
@@ -5674,7 +5565,18 @@
             SignatureData userTokenSignature = identityToken.Sign(dataToSign, securityPolicyUri);
 
             // encrypt token.
-            identityToken.Encrypt(m_serverCertificate, m_serverNonce, securityPolicyUri);
+#if ECC_SUPPORT
+            identityToken.Encrypt(
+                m_serverCertificate,
+                m_serverNonce,
+                m_userTokenSecurityPolicyUri,
+                m_eccServerEphemeralKey,
+                m_instanceCertificate,
+                m_instanceCertificateChain,
+                m_endpoint.Description.SecurityMode != MessageSecurityMode.None);
+#else
+                identityToken.Encrypt(m_serverCertificate, m_serverNonce, securityPolicyUri);
+#endif
 
             // send the software certificates assigned to the client.
             SignedSoftwareCertificateCollection clientSoftwareCertificates = GetSoftwareCertificates();
@@ -6305,9 +6207,9 @@
                 }
             }
         }
-#endregion
-
-#region Protected Methods
+        #endregion
+
+        #region Protected Methods
         /// <summary>
         /// Process the AdditionalHeader field of a ResponseHeader
         /// </summary>
@@ -6355,9 +6257,9 @@
         }
 
 
-#endregion
-
-#region Protected Fields
+        #endregion
+
+        #region Protected Fields
         /// <summary>
         /// The period for which the server will maintain the session if there is no communication from the client.
         /// </summary>
@@ -6402,9 +6304,9 @@
         /// The user identity currently used for the session.
         /// </summary>
         protected IUserIdentity m_identity;
-#endregion
-
-#region Private Fields
+        #endregion
+
+        #region Private Fields
         private ISessionFactory m_sessionFactory;
         private SubscriptionAcknowledgementCollection m_acknowledgementsToSend;
         private Dictionary<uint, uint> m_latestAcknowledgementsSent;
@@ -6462,16 +6364,16 @@
         private event EventHandler m_SubscriptionsChanged;
         private event EventHandler m_SessionClosing;
         private event EventHandler m_SessionConfigurationChanged;
-#endregion
+        #endregion
     }
 
-#region KeepAliveEventArgs Class
+    #region KeepAliveEventArgs Class
     /// <summary>
     /// The event arguments provided when a keep alive response arrives.
     /// </summary>
     public class KeepAliveEventArgs : EventArgs
     {
-#region Constructors
+        #region Constructors
         /// <summary>
         /// Creates a new instance.
         /// </summary>
@@ -6484,9 +6386,9 @@
             m_currentState = currentState;
             m_currentTime = currentTime;
         }
-#endregion
-
-#region Public Properties
+        #endregion
+
+        #region Public Properties
         /// <summary>
         /// Gets the status associated with the keep alive operation.
         /// </summary>
@@ -6510,24 +6412,24 @@
             get { return m_cancelKeepAlive; }
             set { m_cancelKeepAlive = value; }
         }
-#endregion
-
-#region Private Fields
+        #endregion
+
+        #region Private Fields
         private readonly ServiceResult m_status;
         private readonly ServerState m_currentState;
         private readonly DateTime m_currentTime;
         private bool m_cancelKeepAlive;
-#endregion
+        #endregion
     }
-#endregion
-
-#region NotificationEventArgs Class
+    #endregion
+
+    #region NotificationEventArgs Class
     /// <summary>
     /// Represents the event arguments provided when a new notification message arrives.
     /// </summary>
     public class NotificationEventArgs : EventArgs
     {
-#region Constructors
+        #region Constructors
         /// <summary>
         /// Creates a new instance.
         /// </summary>
@@ -6540,9 +6442,9 @@
             m_notificationMessage = notificationMessage;
             m_stringTable = stringTable;
         }
-#endregion
-
-#region Public Properties
+        #endregion
+
+        #region Public Properties
         /// <summary>
         /// Gets the subscription that the notification applies to.
         /// </summary>
@@ -6557,23 +6459,23 @@
         /// Gets the string table returned with the notification message.
         /// </summary>
         public IList<string> StringTable => m_stringTable;
-#endregion
-
-#region Private Fields
+        #endregion
+
+        #region Private Fields
         private readonly Subscription m_subscription;
         private readonly NotificationMessage m_notificationMessage;
         private readonly IList<string> m_stringTable;
-#endregion
+        #endregion
     }
-#endregion
-
-#region PublishErrorEventArgs Class
+    #endregion
+
+    #region PublishErrorEventArgs Class
     /// <summary>
     /// Represents the event arguments provided when a publish error occurs.
     /// </summary>
     public class PublishErrorEventArgs : EventArgs
     {
-#region Constructors
+        #region Constructors
         /// <summary>
         /// Creates a new instance.
         /// </summary>
@@ -6591,9 +6493,9 @@
             m_subscriptionId = subscriptionId;
             m_sequenceNumber = sequenceNumber;
         }
-#endregion
-
-#region Public Properties
+        #endregion
+
+        #region Public Properties
         /// <summary>
         /// Gets the status associated with the keep alive operation.
         /// </summary>
@@ -6608,17 +6510,17 @@
         /// Gets the sequence number for the message that could not be republished.
         /// </summary>
         public uint SequenceNumber => m_sequenceNumber;
-#endregion
-
-#region Private Fields
+        #endregion
+
+        #region Private Fields
         private readonly uint m_subscriptionId;
         private readonly uint m_sequenceNumber;
         private readonly ServiceResult m_status;
-#endregion
+        #endregion
     }
-#endregion
-
-#region PublishSequenceNumbersToAcknowledgeEventArgs Class
+    #endregion
+
+    #region PublishSequenceNumbersToAcknowledgeEventArgs Class
     /// <summary>
     /// Represents the event arguments provided when publish response
     /// sequence numbers are about to be achknoledged with a publish request.
@@ -6631,7 +6533,7 @@
     /// </remarks>
     public class PublishSequenceNumbersToAcknowledgeEventArgs : EventArgs
     {
-#region Constructors
+        #region Constructors
         /// <summary>
         /// Creates a new instance.
         /// </summary>
@@ -6642,9 +6544,9 @@
             m_acknowledgementsToSend = acknowledgementsToSend;
             m_deferredAcknowledgementsToSend = deferredAcknowledgementsToSend;
         }
-#endregion
-
-#region Public Properties
+        #endregion
+
+        #region Public Properties
         /// <summary>
         /// The acknowledgements which are sent with the next publish request.
         /// </summary>
@@ -6662,12 +6564,12 @@
         /// to this list to defer the acknowledge of a sequence number to the next publish request.
         /// </remarks>
         public SubscriptionAcknowledgementCollection DeferredAcknowledgementsToSend => m_deferredAcknowledgementsToSend;
-#endregion
-
-#region Private Fields
+        #endregion
+
+        #region Private Fields
         private readonly SubscriptionAcknowledgementCollection m_acknowledgementsToSend;
         private readonly SubscriptionAcknowledgementCollection m_deferredAcknowledgementsToSend;
-#endregion
+        #endregion
     }
-#endregion
+    #endregion
 }