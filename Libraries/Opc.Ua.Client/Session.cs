/* ========================================================================
 * Copyright (c) 2005-2020 The OPC Foundation, Inc. All rights reserved.
 *
 * OPC Foundation MIT License 1.00
 *
 * Permission is hereby granted, free of charge, to any person
 * obtaining a copy of this software and associated documentation
 * files (the "Software"), to deal in the Software without
 * restriction, including without limitation the rights to use,
 * copy, modify, merge, publish, distribute, sublicense, and/or sell
 * copies of the Software, and to permit persons to whom the
 * Software is furnished to do so, subject to the following
 * conditions:
 *
 * The above copyright notice and this permission notice shall be
 * included in all copies or substantial portions of the Software.
 * THE SOFTWARE IS PROVIDED "AS IS", WITHOUT WARRANTY OF ANY KIND,
 * EXPRESS OR IMPLIED, INCLUDING BUT NOT LIMITED TO THE WARRANTIES
 * OF MERCHANTABILITY, FITNESS FOR A PARTICULAR PURPOSE AND
 * NONINFRINGEMENT. IN NO EVENT SHALL THE AUTHORS OR COPYRIGHT
 * HOLDERS BE LIABLE FOR ANY CLAIM, DAMAGES OR OTHER LIABILITY,
 * WHETHER IN AN ACTION OF CONTRACT, TORT OR OTHERWISE, ARISING
 * FROM, OUT OF OR IN CONNECTION WITH THE SOFTWARE OR THE USE OR
 * OTHER DEALINGS IN THE SOFTWARE.
 *
 * The complete license agreement can be found here:
 * http://opcfoundation.org/License/MIT/1.00/
 * ======================================================================*/

using System;
using System.Collections.Generic;
using System.Globalization;
using System.IO;
using System.Linq;
using System.Reflection;
using System.Runtime.CompilerServices;
using System.Runtime.Serialization;
using System.Security.Cryptography.X509Certificates;
using System.Threading;
using System.Threading.Tasks;
using System.Xml;

namespace Opc.Ua.Client
{
    /// <summary>
    /// Manages a session with a server.
    /// </summary>
    public partial class Session : SessionClientBatched, ISession, IDisposable
    {
        #region Constructors
        /// <summary>
        /// Constructs a new instance of the <see cref="Session"/> class.
        /// </summary>
        /// <param name="channel">The channel used to communicate with the server.</param>
        /// <param name="configuration">The configuration for the client application.</param>
        /// <param name="endpoint">The endpoint use to initialize the channel.</param>
        public Session(
            ISessionChannel channel,
            ApplicationConfiguration configuration,
            ConfiguredEndpoint endpoint)
        :
            this(channel as ITransportChannel, configuration, endpoint, null)
        {
        }

        /// <summary>
        /// Constructs a new instance of the <see cref="ISession"/> class.
        /// </summary>
        /// <param name="channel">The channel used to communicate with the server.</param>
        /// <param name="configuration">The configuration for the client application.</param>
        /// <param name="endpoint">The endpoint used to initialize the channel.</param>
        /// <param name="clientCertificate">The certificate to use for the client.</param>
        /// <param name="availableEndpoints">The list of available endpoints returned by server in GetEndpoints() response.</param>
        /// <param name="discoveryProfileUris">The value of profileUris used in GetEndpoints() request.</param>
        /// <remarks>
        /// The application configuration is used to look up the certificate if none is provided.
        /// The clientCertificate must have the private key. This will require that the certificate
        /// be loaded from a certicate store. Converting a DER encoded blob to a X509Certificate2
        /// will not include a private key.
        /// The <i>availableEndpoints</i> and <i>discoveryProfileUris</i> parameters are used to validate
        /// that the list of EndpointDescriptions returned at GetEndpoints matches the list returned at CreateSession.
        /// </remarks>
        public Session(
            ITransportChannel channel,
            ApplicationConfiguration configuration,
            ConfiguredEndpoint endpoint,
            X509Certificate2 clientCertificate,
            EndpointDescriptionCollection availableEndpoints = null,
            StringCollection discoveryProfileUris = null)
            :
                base(channel)
        {
            Initialize(channel, configuration, endpoint, clientCertificate);
            m_discoveryServerEndpoints = availableEndpoints;
            m_discoveryProfileUris = discoveryProfileUris;
        }

        /// <summary>
        /// Initializes a new instance of the <see cref="ISession"/> class.
        /// </summary>
        /// <param name="channel">The channel.</param>
        /// <param name="template">The template session.</param>
        /// <param name="copyEventHandlers">if set to <c>true</c> the event handlers are copied.</param>
        public Session(ITransportChannel channel, Session template, bool copyEventHandlers)
        :
            base(channel)
        {
            Initialize(channel, template.m_configuration, template.ConfiguredEndpoint, template.m_instanceCertificate);

            m_sessionFactory = template.m_sessionFactory;
            m_defaultSubscription = template.m_defaultSubscription;
            m_deleteSubscriptionsOnClose = template.m_deleteSubscriptionsOnClose;
            m_transferSubscriptionsOnReconnect = template.m_transferSubscriptionsOnReconnect;
            m_sessionTimeout = template.m_sessionTimeout;
            m_maxRequestMessageSize = template.m_maxRequestMessageSize;
            m_minPublishRequestCount = template.m_minPublishRequestCount;
            m_preferredLocales = template.PreferredLocales;
            m_sessionName = template.SessionName;
            m_handle = template.Handle;
            m_identity = template.Identity;
            m_keepAliveInterval = template.KeepAliveInterval;
            m_checkDomain = template.m_checkDomain;
            if (template.OperationTimeout > 0)
            {
                OperationTimeout = template.OperationTimeout;
            }

            if (copyEventHandlers)
            {
                m_KeepAlive = template.m_KeepAlive;
                m_Publish = template.m_Publish;
                m_PublishError = template.m_PublishError;
                m_PublishSequenceNumbersToAcknowledge = template.m_PublishSequenceNumbersToAcknowledge;
                m_SubscriptionsChanged = template.m_SubscriptionsChanged;
                m_SessionClosing = template.m_SessionClosing;
                m_SessionConfigurationChanged = template.m_SessionConfigurationChanged;
            }

            foreach (Subscription subscription in template.Subscriptions)
            {
                AddSubscription(new Subscription(subscription, copyEventHandlers));
            }
        }
        #endregion

        #region Private Methods
        /// <summary>
        /// Initializes the channel.
        /// </summary>
        private void Initialize(
            ITransportChannel channel,
            ApplicationConfiguration configuration,
            ConfiguredEndpoint endpoint,
            X509Certificate2 clientCertificate)
        {
            Initialize();

            ValidateClientConfiguration(configuration);

            // save configuration information.
            m_configuration = configuration;
            m_endpoint = endpoint;

            // update the default subscription.
            m_defaultSubscription.MinLifetimeInterval = (uint)configuration.ClientConfiguration.MinSubscriptionLifetime;

            if (m_endpoint.Description.SecurityPolicyUri != SecurityPolicies.None)
            {
                // update client certificate.
                m_instanceCertificate = clientCertificate;

                if (clientCertificate == null)
                {
                    // load the application instance certificate.
                    if (m_configuration.SecurityConfiguration.ApplicationCertificate == null)
                    {
                        throw new ServiceResultException(
                            StatusCodes.BadConfigurationError,
                            "The client configuration does not specify an application instance certificate.");
                    }

                    m_instanceCertificate = m_configuration.SecurityConfiguration.ApplicationCertificate.Find(true).Result;
                }

                // check for valid certificate.
                if (m_instanceCertificate == null)
                {
                    var cert = m_configuration.SecurityConfiguration.ApplicationCertificate;
                    throw ServiceResultException.Create(
                        StatusCodes.BadConfigurationError,
                        "Cannot find the application instance certificate. Store={0}, SubjectName={1}, Thumbprint={2}.",
                        cert.StorePath, cert.SubjectName, cert.Thumbprint);
                }

                // check for private key.
                if (!m_instanceCertificate.HasPrivateKey)
                {
                    throw ServiceResultException.Create(
                        StatusCodes.BadConfigurationError,
                        "No private key for the application instance certificate. Subject={0}, Thumbprint={1}.",
                        m_instanceCertificate.Subject,
                        m_instanceCertificate.Thumbprint);
                }

                // load certificate chain.
                m_instanceCertificateChain = new X509Certificate2Collection(m_instanceCertificate);
                List<CertificateIdentifier> issuers = new List<CertificateIdentifier>();
                configuration.CertificateValidator.GetIssuers(m_instanceCertificate, issuers).Wait();

                for (int i = 0; i < issuers.Count; i++)
                {
                    m_instanceCertificateChain.Add(issuers[i].Certificate);
                }
            }

            // initialize the message context.
            IServiceMessageContext messageContext = channel.MessageContext;

            if (messageContext != null)
            {
                m_namespaceUris = messageContext.NamespaceUris;
                m_serverUris = messageContext.ServerUris;
                m_factory = messageContext.Factory;
            }
            else
            {
                m_namespaceUris = new NamespaceTable();
                m_serverUris = new StringTable();
                m_factory = new EncodeableFactory(EncodeableFactory.GlobalFactory);
            }

            // initialize the NodeCache late, it needs references to the namespaceUris
            m_nodeCache = new NodeCache(this);

            // set the default preferred locales.
            m_preferredLocales = new string[] { CultureInfo.CurrentCulture.Name };

            // create a context to use.
            m_systemContext = new SystemContext {
                SystemHandle = this,
                EncodeableFactory = m_factory,
                NamespaceUris = m_namespaceUris,
                ServerUris = m_serverUris,
                TypeTable = TypeTree,
                PreferredLocales = null,
                SessionId = null,
                UserIdentity = null
            };
        }

        /// <summary>
        /// Sets the object members to default values.
        /// </summary>
        private void Initialize()
        {
            m_sessionFactory = DefaultSessionFactory.Instance;
            m_sessionTimeout = 0;
            m_namespaceUris = new NamespaceTable();
            m_serverUris = new StringTable();
            m_factory = EncodeableFactory.GlobalFactory;
            m_configuration = null;
            m_instanceCertificate = null;
            m_endpoint = null;
            m_subscriptions = new List<Subscription>();
            m_dictionaries = new Dictionary<NodeId, DataDictionary>();
            m_acknowledgementsToSend = new SubscriptionAcknowledgementCollection();
            m_latestAcknowledgementsSent = new Dictionary<uint, uint>();
            m_identityHistory = new List<IUserIdentity>();
            m_outstandingRequests = new LinkedList<AsyncRequestState>();
            m_keepAliveInterval = 5000;
            m_tooManyPublishRequests = 0;
            m_minPublishRequestCount = kDefaultPublishRequestCount;
            m_sessionName = "";
            m_deleteSubscriptionsOnClose = true;
            m_transferSubscriptionsOnReconnect = false;
            m_reconnecting = false;
            m_reconnectLock = new SemaphoreSlim(1, 1);

            m_defaultSubscription = new Subscription {
                DisplayName = "Subscription",
                PublishingInterval = 1000,
                KeepAliveCount = 10,
                LifetimeCount = 1000,
                Priority = 255,
                PublishingEnabled = true
            };
        }

        /// <summary>
        /// Check if all required configuration fields are populated.
        /// </summary>
        private void ValidateClientConfiguration(ApplicationConfiguration configuration)
        {
            String configurationField;
            if (configuration == null)
            {
                throw new ArgumentNullException(nameof(configuration));
            }
            if (configuration.ClientConfiguration == null)
            {
                configurationField = "ClientConfiguration";
            }
            else if (configuration.SecurityConfiguration == null)
            {
                configurationField = "SecurityConfiguration";
            }
            else if (configuration.CertificateValidator == null)
            {
                configurationField = "CertificateValidator";
            }
            else
            {
                return;
            }

            throw new ServiceResultException(
                StatusCodes.BadConfigurationError,
                $"The client configuration does not specify the {configurationField}.");
        }

        /// <summary>
        /// Validates the server nonce and security parameters of user identity.
        /// </summary>
        private void ValidateServerNonce(
            IUserIdentity identity,
            byte[] serverNonce,
            string securityPolicyUri,
            byte[] previousServerNonce,
            MessageSecurityMode channelSecurityMode = MessageSecurityMode.None)
        {
            // skip validation if server nonce is not used for encryption.
            if (String.IsNullOrEmpty(securityPolicyUri) || securityPolicyUri == SecurityPolicies.None)
            {
                return;
            }

            if (identity != null && identity.TokenType != UserTokenType.Anonymous)
            {
                // the server nonce should be validated if the token includes a secret.
                if (!Utils.Nonce.ValidateNonce(serverNonce, MessageSecurityMode.SignAndEncrypt, (uint)m_configuration.SecurityConfiguration.NonceLength))
                {
                    if (channelSecurityMode == MessageSecurityMode.SignAndEncrypt ||
                        m_configuration.SecurityConfiguration.SuppressNonceValidationErrors)
                    {
                        Utils.LogWarning(Utils.TraceMasks.Security, "Warning: The server nonce has not the correct length or is not random enough. The error is suppressed by user setting or because the channel is encrypted.");
                    }
                    else
                    {
                        throw ServiceResultException.Create(StatusCodes.BadNonceInvalid, "The server nonce has not the correct length or is not random enough.");
                    }
                }

                // check that new nonce is different from the previously returned server nonce.
                if (previousServerNonce != null && Utils.CompareNonce(serverNonce, previousServerNonce))
                {
                    if (channelSecurityMode == MessageSecurityMode.SignAndEncrypt ||
                        m_configuration.SecurityConfiguration.SuppressNonceValidationErrors)
                    {
                        Utils.LogWarning(Utils.TraceMasks.Security, "Warning: The Server nonce is equal with previously returned nonce. The error is suppressed by user setting or because the channel is encrypted.");
                    }
                    else
                    {
                        throw ServiceResultException.Create(StatusCodes.BadNonceInvalid, "Server nonce is equal with previously returned nonce.");
                    }
                }
            }
        }
        #endregion

        #region IDisposable Members
        /// <summary>
        /// Closes the session and the underlying channel.
        /// </summary>
        protected override void Dispose(bool disposing)
        {
            if (disposing)
            {
                Utils.SilentDispose(m_keepAliveTimer);
                m_keepAliveTimer = null;

                Utils.SilentDispose(m_defaultSubscription);
                m_defaultSubscription = null;

                IList<Subscription> subscriptions = null;
                lock (SyncRoot)
                {
                    subscriptions = new List<Subscription>(m_subscriptions);
                    m_subscriptions.Clear();
                }

                foreach (Subscription subscription in subscriptions)
                {
                    Utils.SilentDispose(subscription);
                }
            }

            base.Dispose(disposing);

            if (disposing)
            {
                // suppress spurious events
                m_KeepAlive = null;
                m_Publish = null;
                m_PublishError = null;
                m_PublishSequenceNumbersToAcknowledge = null;
                m_SubscriptionsChanged = null;
                m_SessionClosing = null;
                m_SessionConfigurationChanged = null;
            }
        }
        #endregion

        #region Events
        /// <summary>
        /// Raised when a keep alive arrives from the server or an error is detected.
        /// </summary>
        /// <remarks>
        /// Once a session is created a timer will periodically read the server state and current time.
        /// If this read operation succeeds this event will be raised each time the keep alive period elapses.
        /// If an error is detected (KeepAliveStopped == true) then this event will be raised as well.
        /// </remarks>
        [System.Diagnostics.CodeAnalysis.SuppressMessage("Microsoft.Design", "CA1009:DeclareEventHandlersCorrectly")]
        public event KeepAliveEventHandler KeepAlive
        {
            add
            {
                lock (m_eventLock)
                {
                    m_KeepAlive += value;
                }
            }

            remove
            {
                lock (m_eventLock)
                {
                    m_KeepAlive -= value;
                }
            }
        }

        /// <summary>
        /// Raised when a notification message arrives in a publish response.
        /// </summary>
        /// <remarks>
        /// All publish requests are managed by the Session object. When a response arrives it is
        /// validated and passed to the appropriate Subscription object and this event is raised.
        /// </remarks>
        [System.Diagnostics.CodeAnalysis.SuppressMessage("Microsoft.Design", "CA1009:DeclareEventHandlersCorrectly")]
        public event NotificationEventHandler Notification
        {
            add
            {
                lock (m_eventLock)
                {
                    m_Publish += value;
                }
            }

            remove
            {
                lock (m_eventLock)
                {
                    m_Publish -= value;
                }
            }
        }

        /// <summary>
        /// Raised when an exception occurs while processing a publish response.
        /// </summary>
        /// <remarks>
        /// Exceptions in a publish response are not necessarily fatal and the Session will
        /// attempt to recover by issuing Republish requests if missing messages are detected.
        /// That said, timeout errors may be a symptom of a OperationTimeout that is too short
        /// when compared to the shortest PublishingInterval/KeepAliveCount amount the current
        /// Subscriptions. The OperationTimeout should be twice the minimum value for
        /// PublishingInterval*KeepAliveCount.
        /// </remarks>
        [System.Diagnostics.CodeAnalysis.SuppressMessage("Microsoft.Design", "CA1009:DeclareEventHandlersCorrectly")]
        public event PublishErrorEventHandler PublishError
        {
            add
            {
                lock (m_eventLock)
                {
                    m_PublishError += value;
                }
            }

            remove
            {
                lock (m_eventLock)
                {
                    m_PublishError -= value;
                }
            }
        }


        /// <inheritdoc/>
        public event PublishSequenceNumbersToAcknowledgeEventHandler PublishSequenceNumbersToAcknowledge
        {
            add
            {
                lock (m_eventLock)
                {
                    m_PublishSequenceNumbersToAcknowledge += value;
                }
            }

            remove
            {
                lock (m_eventLock)
                {
                    m_PublishSequenceNumbersToAcknowledge -= value;
                }
            }
        }

        /// <summary>
        /// Raised when a subscription is added or removed
        /// </summary>
        public event EventHandler SubscriptionsChanged
        {
            add
            {
                m_SubscriptionsChanged += value;
            }

            remove
            {
                m_SubscriptionsChanged -= value;
            }
        }

        /// <summary>
        /// Raised to indicate the session is closing.
        /// </summary>
        public event EventHandler SessionClosing
        {
            add
            {
                m_SessionClosing += value;
            }

            remove
            {
                m_SessionClosing -= value;
            }
        }

        /// <inheritdoc/>
        public event EventHandler SessionConfigurationChanged
        {
            add
            {
                m_SessionConfigurationChanged += value;
            }

            remove
            {
                m_SessionConfigurationChanged -= value;
            }
        }

        #endregion

        #region Public Properties
        /// <summary>
        /// A session factory that was used to create the session.
        /// </summary>
        public ISessionFactory SessionFactory
        {
            get => m_sessionFactory;
            set => m_sessionFactory = value;
        }

        /// <summary>
        /// Gets the endpoint used to connect to the server.
        /// </summary>
        public ConfiguredEndpoint ConfiguredEndpoint => m_endpoint;

        /// <summary>
        /// Gets the name assigned to the session.
        /// </summary>
        public string SessionName => m_sessionName;

        /// <summary>
        /// Gets the period for wich the server will maintain the session if there is no communication from the client.
        /// </summary>
        public double SessionTimeout => m_sessionTimeout;

        /// <summary>
        /// Gets the local handle assigned to the session.
        /// </summary>
        public object Handle
        {
            get { return m_handle; }
            set { m_handle = value; }
        }

        /// <summary>
        /// Gets the user identity currently used for the session.
        /// </summary>
        public IUserIdentity Identity => m_identity;

        /// <summary>
        /// Gets a list of user identities that can be used to connect to the server.
        /// </summary>
        public IEnumerable<IUserIdentity> IdentityHistory => m_identityHistory;

        /// <summary>
        /// Gets the table of namespace uris known to the server.
        /// </summary>
        public NamespaceTable NamespaceUris => m_namespaceUris;

        /// <summary>
        /// Gets the table of remote server uris known to the server.
        /// </summary>
        public StringTable ServerUris => m_serverUris;

        /// <summary>
        /// Gets the system context for use with the session.
        /// </summary>
        public ISystemContext SystemContext => m_systemContext;

        /// <summary>
        /// Gets the factory used to create encodeable objects that the server understands.
        /// </summary>
        public IEncodeableFactory Factory => m_factory;

        /// <summary>
        /// Gets the cache of the server's type tree.
        /// </summary>
        public ITypeTable TypeTree => m_nodeCache.TypeTree;

        /// <summary>
        /// Gets the cache of nodes fetched from the server.
        /// </summary>
        public INodeCache NodeCache => m_nodeCache;

        /// <summary>
        /// Gets the context to use for filter operations.
        /// </summary>
        public FilterContext FilterContext => new FilterContext(m_namespaceUris, m_nodeCache.TypeTree, m_preferredLocales);

        /// <summary>
        /// Gets the locales that the server should use when returning localized text.
        /// </summary>
        public StringCollection PreferredLocales => m_preferredLocales;

        /// <summary>
        /// Gets the data type system dictionaries in use.
        /// </summary>
        public IReadOnlyDictionary<NodeId, DataDictionary> DataTypeSystem => m_dictionaries;

        /// <summary>
        /// Gets the subscriptions owned by the session.
        /// </summary>
        public IEnumerable<Subscription> Subscriptions
        {
            get
            {
                lock (SyncRoot)
                {
                    return new ReadOnlyList<Subscription>(m_subscriptions);
                }
            }
        }

        /// <summary>
        /// Gets the number of subscriptions owned by the session.
        /// </summary>
        public int SubscriptionCount
        {
            get
            {
                lock (SyncRoot)
                {
                    return m_subscriptions.Count;
                }
            }
        }

        /// <summary>
        /// If the subscriptions are deleted when a session is closed.
        /// </summary>
        /// <remarks>
        /// Default <c>true</c>, set to <c>false</c> if subscriptions need to
        /// be transferred or for durable subscriptions.
        /// </remarks>
        public bool DeleteSubscriptionsOnClose
        {
            get { return m_deleteSubscriptionsOnClose; }
            set { m_deleteSubscriptionsOnClose = value; }
        }

        /// <summary>
        /// If the subscriptions are transferred when a session is reconnected.
        /// </summary>
        /// <remarks>
        /// Default <c>false</c>, set to <c>true</c> if subscriptions should
        /// be transferred after reconnect. Service must be supported by server.
        /// </remarks>
        public bool TransferSubscriptionsOnReconnect
        {
            get { return m_transferSubscriptionsOnReconnect; }
            set { m_transferSubscriptionsOnReconnect = value; }
        }

        /// <summary>
        /// Whether the endpoint Url domain is checked in the certificate.
        /// </summary>
        public bool CheckDomain
        {
            get { return m_checkDomain; }
        }

        /// <summary>
        /// Gets or Sets the default subscription for the session.
        /// </summary>
        public Subscription DefaultSubscription
        {
            get { return m_defaultSubscription; }
            set { m_defaultSubscription = value; }
        }

        /// <summary>
        /// Gets or Sets how frequently the server is pinged to see if communication is still working.
        /// </summary>
        /// <remarks>
        /// This interval controls how much time elaspes before a communication error is detected.
        /// If everything is ok the KeepAlive event will be raised each time this period elapses.
        /// </remarks>
        public int KeepAliveInterval
        {
            get
            {
                return m_keepAliveInterval;
            }

            set
            {
                m_keepAliveInterval = value;
                StartKeepAliveTimer();
            }
        }

        /// <summary>
        /// Returns true if the session is not receiving keep alives.
        /// </summary>
        /// <remarks>
        /// Set to true if the server does not respond for 2 times the KeepAliveInterval.
        /// Set to false is communication recovers.
        /// </remarks>
        public bool KeepAliveStopped
        {
            get
            {
                lock (m_eventLock)
                {
                    long delta = DateTime.UtcNow.Ticks - m_lastKeepAliveTime.Ticks;

                    // add a 1000ms guard band to allow for network lag.
                    return (m_keepAliveInterval * 2) * TimeSpan.TicksPerMillisecond <= delta;
                }
            }
        }

        /// <summary>
        /// Gets the time of the last keep alive.
        /// </summary>
        public DateTime LastKeepAliveTime => m_lastKeepAliveTime;

        /// <summary>
        /// Gets the number of outstanding publish or keep alive requests.
        /// </summary>
        public int OutstandingRequestCount
        {
            get
            {
                lock (m_outstandingRequests)
                {
                    return m_outstandingRequests.Count;
                }
            }
        }

        /// <summary>
        /// Gets the number of outstanding publish or keep alive requests which appear to be missing.
        /// </summary>
        public int DefunctRequestCount
        {
            get
            {
                lock (m_outstandingRequests)
                {
                    int count = 0;

                    for (LinkedListNode<AsyncRequestState> ii = m_outstandingRequests.First; ii != null; ii = ii.Next)
                    {
                        if (ii.Value.Defunct)
                        {
                            count++;
                        }
                    }

                    return count;
                }
            }
        }

        /// <summary>
        /// Gets the number of good outstanding publish requests.
        /// </summary>
        public int GoodPublishRequestCount
        {
            get
            {
                lock (m_outstandingRequests)
                {
                    int count = 0;

                    for (LinkedListNode<AsyncRequestState> ii = m_outstandingRequests.First; ii != null; ii = ii.Next)
                    {
                        if (!ii.Value.Defunct && ii.Value.RequestTypeId == DataTypes.PublishRequest)
                        {
                            count++;
                        }
                    }

                    return count;
                }
            }
        }

        /// <summary>
        /// Gets and sets the minimum number of publish requests to be used in the session.
        /// </summary>
        public int MinPublishRequestCount
        {
            get => m_minPublishRequestCount;
            set
            {
                lock (SyncRoot)
                {
                    if (value >= kDefaultPublishRequestCount && value <= kMinPublishRequestCountMax)
                    {
                        m_minPublishRequestCount = value;
                    }
                    else
                    {
                        throw new ArgumentOutOfRangeException(nameof(MinPublishRequestCount),
                            $"Minimum publish request count must be between {kDefaultPublishRequestCount} and {kMinPublishRequestCountMax}.");
                    }
                }
            }
        }
        #endregion

        #region Public Static Methods
        /// <summary>
        /// Creates a new communication session with a server by invoking the CreateSession service
        /// </summary>
        /// <param name="configuration">The configuration for the client application.</param>
        /// <param name="endpoint">The endpoint for the server.</param>
        /// <param name="updateBeforeConnect">If set to <c>true</c> the discovery endpoint is used to update the endpoint description before connecting.</param>
        /// <param name="sessionName">The name to assign to the session.</param>
        /// <param name="sessionTimeout">The timeout period for the session.</param>
        /// <param name="identity">The identity.</param>
        /// <param name="preferredLocales">The user identity to associate with the session.</param>
        /// <param name="ct">The cancellation token.</param>
        /// <returns>The new session object</returns>
        public static Task<Session> Create(
            ApplicationConfiguration configuration,
            ConfiguredEndpoint endpoint,
            bool updateBeforeConnect,
            string sessionName,
            uint sessionTimeout,
            IUserIdentity identity,
            IList<string> preferredLocales,
            CancellationToken ct = default)
        {
            return Create(configuration, endpoint, updateBeforeConnect, false, sessionName, sessionTimeout, identity, preferredLocales, ct);
        }

        /// <summary>
        /// Creates a new communication session with a server by invoking the CreateSession service
        /// </summary>
        /// <param name="configuration">The configuration for the client application.</param>
        /// <param name="endpoint">The endpoint for the server.</param>
        /// <param name="updateBeforeConnect">If set to <c>true</c> the discovery endpoint is used to update the endpoint description before connecting.</param>
        /// <param name="checkDomain">If set to <c>true</c> then the domain in the certificate must match the endpoint used.</param>
        /// <param name="sessionName">The name to assign to the session.</param>
        /// <param name="sessionTimeout">The timeout period for the session.</param>
        /// <param name="identity">The user identity to associate with the session.</param>
        /// <param name="preferredLocales">The preferred locales.</param>
        /// <param name="ct">The cancellation token.</param>
        /// <returns>The new session object.</returns>
        public static Task<Session> Create(
            ApplicationConfiguration configuration,
            ConfiguredEndpoint endpoint,
            bool updateBeforeConnect,
            bool checkDomain,
            string sessionName,
            uint sessionTimeout,
            IUserIdentity identity,
            IList<string> preferredLocales,
            CancellationToken ct = default)
        {
            return Create(configuration, (ITransportWaitingConnection)null, endpoint, updateBeforeConnect, checkDomain, sessionName, sessionTimeout, identity, preferredLocales, ct);
        }

        /// <summary>
        /// Creates a new session with a server using the specified channel by invoking the CreateSession service
        /// </summary>
        /// <param name="configuration">The configuration for the client application.</param>
        /// <param name="channel">The channel for the server.</param>
        /// <param name="endpoint">The endpoint for the server.</param>
        /// <param name="clientCertificate">The certificate to use for the client.</param>
        /// <param name="availableEndpoints">The list of available endpoints returned by server in GetEndpoints() response.</param>
        /// <param name="discoveryProfileUris">The value of profileUris used in GetEndpoints() request.</param>
        /// <returns></returns>
        public static Session Create(
           ApplicationConfiguration configuration,
           ITransportChannel channel,
           ConfiguredEndpoint endpoint,
           X509Certificate2 clientCertificate,
           EndpointDescriptionCollection availableEndpoints = null,
           StringCollection discoveryProfileUris = null)
        {
            return new Session(channel, configuration, endpoint, clientCertificate, availableEndpoints, discoveryProfileUris);
        }

        /// <summary>
        /// Creates a secure channel to the specified endpoint.
        /// </summary>
        /// <param name="configuration">The application configuration.</param>
        /// <param name="connection">The client endpoint for the reverse connect.</param>
        /// <param name="endpoint">A configured endpoint to connect to.</param>
        /// <param name="updateBeforeConnect">Update configuration based on server prior connect.</param>
        /// <param name="checkDomain">Check that the certificate specifies a valid domain (computer) name.</param>
        /// <param name="ct">The cancellation token.</param>
        /// <returns>A <see cref="Task"/> representing the asynchronous operation.</returns>
        public static async Task<ITransportChannel> CreateChannelAsync(
            ApplicationConfiguration configuration,
            ITransportWaitingConnection connection,
            ConfiguredEndpoint endpoint,
            bool updateBeforeConnect,
            bool checkDomain,
            CancellationToken ct = default)
        {
            endpoint.UpdateBeforeConnect = updateBeforeConnect;

            EndpointDescription endpointDescription = endpoint.Description;

            // create the endpoint configuration (use the application configuration to provide default values).
            EndpointConfiguration endpointConfiguration = endpoint.Configuration;

            if (endpointConfiguration == null)
            {
                endpoint.Configuration = endpointConfiguration = EndpointConfiguration.Create(configuration);
            }

            // create message context.
            IServiceMessageContext messageContext = configuration.CreateMessageContext(true);

            // update endpoint description using the discovery endpoint.
            if (endpoint.UpdateBeforeConnect && connection == null)
            {
                await endpoint.UpdateFromServerAsync(ct).ConfigureAwait(false);
                endpointDescription = endpoint.Description;
                endpointConfiguration = endpoint.Configuration;
            }

            // checks the domains in the certificate.
            if (checkDomain &&
                endpoint.Description.ServerCertificate != null &&
                endpoint.Description.ServerCertificate.Length > 0)
            {
                configuration.CertificateValidator?.ValidateDomains(
                    new X509Certificate2(endpoint.Description.ServerCertificate),
                    endpoint);
                checkDomain = false;
            }

            X509Certificate2 clientCertificate = null;
            X509Certificate2Collection clientCertificateChain = null;
            if (endpointDescription.SecurityPolicyUri != SecurityPolicies.None)
            {
                clientCertificate = await LoadCertificate(configuration).ConfigureAwait(false);
                clientCertificateChain = await LoadCertificateChain(configuration, clientCertificate).ConfigureAwait(false);
            }

            // initialize the channel which will be created with the server.
            ITransportChannel channel;
            if (connection != null)
            {
                channel = SessionChannel.CreateUaBinaryChannel(
                    configuration,
                    connection,
                    endpointDescription,
                    endpointConfiguration,
                    clientCertificate,
                    clientCertificateChain,
                    messageContext);
            }
            else
            {
                channel = SessionChannel.Create(
                     configuration,
                     endpointDescription,
                     endpointConfiguration,
                     clientCertificate,
                     clientCertificateChain,
                     messageContext);
            }

            return channel;
        }

        /// <summary>
        /// Creates a new communication session with a server using a reverse connection.
        /// </summary>
        /// <param name="configuration">The configuration for the client application.</param>
        /// <param name="connection">The client endpoint for the reverse connect.</param>
        /// <param name="endpoint">The endpoint for the server.</param>
        /// <param name="updateBeforeConnect">If set to <c>true</c> the discovery endpoint is used to update the endpoint description before connecting.</param>
        /// <param name="checkDomain">If set to <c>true</c> then the domain in the certificate must match the endpoint used.</param>
        /// <param name="sessionName">The name to assign to the session.</param>
        /// <param name="sessionTimeout">The timeout period for the session.</param>
        /// <param name="identity">The user identity to associate with the session.</param>
        /// <param name="preferredLocales">The preferred locales.</param>
        /// <param name="ct">The cancellation token.</param>
        /// <returns>The new session object.</returns>
        public static async Task<Session> Create(
            ApplicationConfiguration configuration,
            ITransportWaitingConnection connection,
            ConfiguredEndpoint endpoint,
            bool updateBeforeConnect,
            bool checkDomain,
            string sessionName,
            uint sessionTimeout,
            IUserIdentity identity,
            IList<string> preferredLocales,
            CancellationToken ct = default)
        {
            // initialize the channel which will be created with the server.
            ITransportChannel channel = await Session.CreateChannelAsync(configuration, connection, endpoint, updateBeforeConnect, checkDomain, ct).ConfigureAwait(false);

            // create the session object.
            Session session = new Session(channel, configuration, endpoint, null);

            // create the session.
            try
            {
                await session.OpenAsync(sessionName, sessionTimeout, identity, preferredLocales, checkDomain, ct).ConfigureAwait(false);
            }
            catch (Exception)
            {
                session.Dispose();
                throw;
            }

            return session;
        }

        /// <summary>
        /// Creates a new communication session with a server using a reverse connect manager.
        /// </summary>
        /// <param name="configuration">The configuration for the client application.</param>
        /// <param name="reverseConnectManager">The reverse connect manager for the client connection.</param>
        /// <param name="endpoint">The endpoint for the server.</param>
        /// <param name="updateBeforeConnect">If set to <c>true</c> the discovery endpoint is used to update the endpoint description before connecting.</param>
        /// <param name="checkDomain">If set to <c>true</c> then the domain in the certificate must match the endpoint used.</param>
        /// <param name="sessionName">The name to assign to the session.</param>
        /// <param name="sessionTimeout">The timeout period for the session.</param>
        /// <param name="userIdentity">The user identity to associate with the session.</param>
        /// <param name="preferredLocales">The preferred locales.</param>
        /// <param name="ct">The cancellation token.</param>
        /// <returns>The new session object.</returns>
        public static async Task<Session> Create(
            ApplicationConfiguration configuration,
            ReverseConnectManager reverseConnectManager,
            ConfiguredEndpoint endpoint,
            bool updateBeforeConnect,
            bool checkDomain,
            string sessionName,
            uint sessionTimeout,
            IUserIdentity userIdentity,
            IList<string> preferredLocales,
            CancellationToken ct = default
            )
        {
            if (reverseConnectManager == null)
            {
                return await Create(configuration, endpoint, updateBeforeConnect, checkDomain, sessionName, sessionTimeout, userIdentity, preferredLocales, ct).ConfigureAwait(false);
            }

            ITransportWaitingConnection connection = null;
            do
            {
                connection = await reverseConnectManager.WaitForConnection(
                    endpoint.EndpointUrl,
                    endpoint.ReverseConnect?.ServerUri,
                    ct).ConfigureAwait(false);

                if (updateBeforeConnect)
                {
<<<<<<< HEAD
                    await endpoint.UpdateFromServerAsync(endpoint.EndpointUrl, connection, endpoint.Description.SecurityMode, endpoint.Description.SecurityPolicyUri, ct).ConfigureAwait(false);
=======
                    await endpoint.UpdateFromServerAsync(
                        endpoint.EndpointUrl, connection,
                        endpoint.Description.SecurityMode,
                        endpoint.Description.SecurityPolicyUri,
                        ct).ConfigureAwait(false);
>>>>>>> c6ee32a1
                    updateBeforeConnect = false;
                    connection = null;
                }
            } while (connection == null);

            return await Create(
                configuration,
                connection,
                endpoint,
                false,
                checkDomain,
                sessionName,
                sessionTimeout,
                userIdentity,
                preferredLocales,
                ct).ConfigureAwait(false);
        }

        /// <summary>
        /// Recreates a session based on a specified template.
        /// </summary>
        /// <param name="template">The Session object to use as template</param>
        /// <returns>The new session object.</returns>
        public static Session Recreate(Session template)
        {
            var messageContext = template.m_configuration.CreateMessageContext();
            messageContext.Factory = template.Factory;

            // create the channel object used to connect to the server.
            ITransportChannel channel = SessionChannel.Create(
                template.m_configuration,
                template.ConfiguredEndpoint.Description,
                template.ConfiguredEndpoint.Configuration,
                template.m_instanceCertificate,
                template.m_configuration.SecurityConfiguration.SendCertificateChain ?
                    template.m_instanceCertificateChain : null,
                messageContext);

            // create the session object.
            Session session = new Session(channel, template, true);

            try
            {
                // open the session.
                session.Open(
                    template.SessionName,
                    (uint)template.SessionTimeout,
                    template.Identity,
                    template.PreferredLocales,
                    template.m_checkDomain);

                session.RecreateSubscriptions(template.Subscriptions);
            }
            catch (Exception e)
            {
                session.Dispose();
                throw ServiceResultException.Create(StatusCodes.BadCommunicationError, e, "Could not recreate session. {0}", template.SessionName);
            }

            return session;
        }

        /// <summary>
        /// Recreates a session based on a specified template.
        /// </summary>
        /// <param name="template">The Session object to use as template</param>
        /// <param name="connection">The waiting reverse connection.</param>
        /// <returns>The new session object.</returns>
        public static Session Recreate(Session template, ITransportWaitingConnection connection)
        {
            var messageContext = template.m_configuration.CreateMessageContext();
            messageContext.Factory = template.Factory;

            // create the channel object used to connect to the server.
            ITransportChannel channel = SessionChannel.Create(
                template.m_configuration,
                connection,
                template.m_endpoint.Description,
                template.m_endpoint.Configuration,
                template.m_instanceCertificate,
                template.m_configuration.SecurityConfiguration.SendCertificateChain ?
                    template.m_instanceCertificateChain : null,
                messageContext);

            // create the session object.
            Session session = new Session(channel, template, true);

            try
            {
                // open the session.
                session.Open(
                    template.m_sessionName,
                    (uint)template.m_sessionTimeout,
                    template.m_identity,
                    template.m_preferredLocales,
                    template.m_checkDomain);

                session.RecreateSubscriptions(template.Subscriptions);
            }
            catch (Exception e)
            {
                session.Dispose();
                throw ServiceResultException.Create(StatusCodes.BadCommunicationError, e, "Could not recreate session. {0}", template.m_sessionName);
            }

            return session;
        }

        /// <summary>
        /// Recreates a session based on a specified template using the provided channel.
        /// </summary>
        /// <param name="template">The Session object to use as template</param>
        /// <param name="transportChannel">The waiting reverse connection.</param>
        /// <returns>The new session object.</returns>
        public static Session Recreate(Session template, ITransportChannel transportChannel)
        {
            var messageContext = template.m_configuration.CreateMessageContext();
            messageContext.Factory = template.Factory;

            // create the session object.
            Session session = new Session(transportChannel, template, true);

            try
            {
                // open the session.
                session.Open(
                    template.m_sessionName,
                    (uint)template.m_sessionTimeout,
                    template.m_identity,
                    template.m_preferredLocales,
                    template.m_checkDomain);

                // create the subscriptions.
                foreach (Subscription subscription in session.Subscriptions)
                {
                    subscription.Create();
                }
            }
            catch (Exception e)
            {
                session.Dispose();
                throw ServiceResultException.Create(StatusCodes.BadCommunicationError, e, "Could not recreate session. {0}", template.m_sessionName);
            }

            return session;
        }
        #endregion

        #region Events
        /// <inheritdoc/>
        public event RenewUserIdentityEventHandler RenewUserIdentity
        {
            add { m_RenewUserIdentity += value; }
            remove { m_RenewUserIdentity -= value; }
        }

        private event RenewUserIdentityEventHandler m_RenewUserIdentity;
        #endregion

        #region Public Methods
        /// <inheritdoc/>
        public bool ApplySessionConfiguration(SessionConfiguration sessionConfiguration)
        {
            if (sessionConfiguration == null) throw new ArgumentNullException(nameof(sessionConfiguration));

            byte[] serverCertificate = m_endpoint.Description?.ServerCertificate;
            m_sessionName = sessionConfiguration.SessionName;
            m_serverCertificate = serverCertificate != null ? new X509Certificate2(serverCertificate) : null;
            m_identity = sessionConfiguration.Identity;
            m_checkDomain = sessionConfiguration.CheckDomain;
            m_serverNonce = sessionConfiguration.ServerNonce;
            SessionCreated(sessionConfiguration.SessionId, sessionConfiguration.AuthenticationToken);

            return true;
        }

        /// <inheritdoc/>
        public SessionConfiguration SaveSessionConfiguration(Stream stream = null)
        {
            var sessionConfiguration = new SessionConfiguration(this, m_serverNonce, AuthenticationToken);
            if (stream != null)
            {
                XmlWriterSettings settings = Utils.DefaultXmlWriterSettings();
                using (XmlWriter writer = XmlWriter.Create(stream, settings))
                {
                    DataContractSerializer serializer = new DataContractSerializer(typeof(SessionConfiguration),
                        new[] { typeof(UserIdentityToken), typeof(AnonymousIdentityToken), typeof(X509IdentityToken),
                        typeof(IssuedIdentityToken), typeof(UserIdentity) });
                    serializer.WriteObject(writer, sessionConfiguration);
                }
            }
            return sessionConfiguration;
        }

        /// <inheritdoc/>
        public void Reconnect()
        {
            Reconnect(null, null);
        }

        /// <inheritdoc/>
        public void Reconnect(ITransportWaitingConnection connection)
            => Reconnect(connection, null);

        /// <inheritdoc/>
        public void Reconnect(ITransportChannel channel)
            => Reconnect(null, channel);

        /// <summary>
        /// Reconnects to the server after a network failure using a waiting connection.
        /// </summary>
        private void Reconnect(ITransportWaitingConnection connection, ITransportChannel transportChannel = null)
        {
            bool resetReconnect = false;
            try
            {
                // check if already connecting.
                if (m_reconnecting)
                {
                    Utils.LogWarning("Session is already attempting to reconnect.");

                    throw ServiceResultException.Create(
                        StatusCodes.BadInvalidState,
                        "Session is already attempting to reconnect.");
                }

                Utils.LogInfo("Session RECONNECT starting.");

                m_reconnectLock.Wait();
                m_reconnecting = true;
                resetReconnect = true;
                m_reconnectLock.Release();

                lock (SyncRoot)
                {
                    // stop keep alives.
                    Utils.SilentDispose(m_keepAliveTimer);
                    m_keepAliveTimer = null;
                }

                // create the client signature.
                byte[] dataToSign = Utils.Append(m_serverCertificate != null ? m_serverCertificate.RawData : null, m_serverNonce);
                EndpointDescription endpoint = m_endpoint.Description;
                SignatureData clientSignature = SecurityPolicies.Sign(m_instanceCertificate, endpoint.SecurityPolicyUri, dataToSign);

                // check that the user identity is supported by the endpoint.
                UserTokenPolicy identityPolicy = endpoint.FindUserTokenPolicy(m_identity.TokenType, m_identity.IssuedTokenType);

                if (identityPolicy == null)
                {
                    Utils.LogError("Reconnect: Endpoint does not support the user identity type provided.");

                    throw ServiceResultException.Create(
                        StatusCodes.BadUserAccessDenied,
                        "Endpoint does not support the user identity type provided.");
                }

                // select the security policy for the user token.
                string securityPolicyUri = identityPolicy.SecurityPolicyUri;

                if (String.IsNullOrEmpty(securityPolicyUri))
                {
                    securityPolicyUri = endpoint.SecurityPolicyUri;
                }

                // need to refresh the identity (reprompt for password, refresh token).
                if (m_RenewUserIdentity != null)
                {
                    m_identity = m_RenewUserIdentity(this, m_identity);
                }

                // validate server nonce and security parameters for user identity.
                ValidateServerNonce(
                    m_identity,
                    m_serverNonce,
                    securityPolicyUri,
                    m_previousServerNonce,
                    m_endpoint.Description.SecurityMode);

                // sign data with user token.
                UserIdentityToken identityToken = m_identity.GetIdentityToken();
                identityToken.PolicyId = identityPolicy.PolicyId;
                SignatureData userTokenSignature = identityToken.Sign(dataToSign, securityPolicyUri);

                // encrypt token.
                identityToken.Encrypt(m_serverCertificate, m_serverNonce, securityPolicyUri);

                // send the software certificates assigned to the client.
                SignedSoftwareCertificateCollection clientSoftwareCertificates = GetSoftwareCertificates();

                Utils.LogInfo("Session REPLACING channel.");

                if (connection != null)
                {
                    // check if the channel supports reconnect.
                    if ((TransportChannel.SupportedFeatures & TransportChannelFeatures.Reconnect) != 0)
                    {
                        TransportChannel.Reconnect(connection);
                    }
                    else
                    {
                        // initialize the channel which will be created with the server.
                        ITransportChannel channel = SessionChannel.Create(
                            m_configuration,
                            connection,
                            m_endpoint.Description,
                            m_endpoint.Configuration,
                            m_instanceCertificate,
                            m_configuration.SecurityConfiguration.SendCertificateChain ? m_instanceCertificateChain : null,
                            MessageContext);

                        // disposes the existing channel.
                        TransportChannel = channel;
                    }
                }
                else if (transportChannel != null)
                {
                    TransportChannel = transportChannel;
                }
                else
                {
                    // check if the channel supports reconnect.
                    if (TransportChannel != null && (TransportChannel.SupportedFeatures & TransportChannelFeatures.Reconnect) != 0)
                    {
                        TransportChannel.Reconnect();
                    }
                    else
                    {
                        // initialize the channel which will be created with the server.
                        ITransportChannel channel = SessionChannel.Create(
                            m_configuration,
                            m_endpoint.Description,
                            m_endpoint.Configuration,
                            m_instanceCertificate,
                            m_configuration.SecurityConfiguration.SendCertificateChain ? m_instanceCertificateChain : null,
                            MessageContext);

                        // disposes the existing channel.
                        TransportChannel = channel;
                    }
                }

                // reactivate session.
                byte[] serverNonce = null;
                StatusCodeCollection certificateResults = null;
                DiagnosticInfoCollection certificateDiagnosticInfos = null;

                Utils.LogInfo("Session RE-ACTIVATING session.");

                RequestHeader header = new RequestHeader() { TimeoutHint = kReconnectTimeout };
                IAsyncResult result = BeginActivateSession(
                    header,
                    clientSignature,
                    null,
                    m_preferredLocales,
                    new ExtensionObject(identityToken),
                    userTokenSignature,
                    null,
                    null);

                if (!result.AsyncWaitHandle.WaitOne(kReconnectTimeout / 2))
                {
                    Utils.LogWarning("WARNING: ACTIVATE SESSION timed out. {0}/{1}", GoodPublishRequestCount, OutstandingRequestCount);
                }

                EndActivateSession(
                    result,
                    out serverNonce,
                    out certificateResults,
                    out certificateDiagnosticInfos);

                int publishCount = 0;

                lock (SyncRoot)
                {
                    Utils.LogInfo("Session RECONNECT completed successfully.");
                    m_previousServerNonce = m_serverNonce;
                    m_serverNonce = serverNonce;
                    publishCount = GetMinPublishRequestCount(true);
                }

                m_reconnectLock.Wait();
                m_reconnecting = false;
                resetReconnect = false;
                m_reconnectLock.Release();

                // refill pipeline.
                for (int ii = 0; ii < publishCount; ii++)
                {
                    BeginPublish(OperationTimeout);
                }

                StartKeepAliveTimer();

                IndicateSessionConfigurationChanged();
            }
            finally
            {
                if (resetReconnect)
                {
                    m_reconnectLock.Wait();
                    m_reconnecting = false;
                    m_reconnectLock.Release();
                }
            }
        }

        /// <inheritdoc/>
        public void Save(string filePath)
        {
            Save(filePath, Subscriptions);
        }

        /// <inheritdoc/>
        public void Save(Stream stream, IEnumerable<Subscription> subscriptions)
        {
            SubscriptionCollection subscriptionList = new SubscriptionCollection(subscriptions);
            XmlWriterSettings settings = Utils.DefaultXmlWriterSettings();

            using (XmlWriter writer = XmlWriter.Create(stream, settings))
            {
                DataContractSerializer serializer = new DataContractSerializer(typeof(SubscriptionCollection));
                serializer.WriteObject(writer, subscriptionList);
            }
        }

        /// <inheritdoc/>
        public void Save(string filePath, IEnumerable<Subscription> subscriptions)
        {
            using (FileStream stream = new FileStream(filePath, FileMode.Create))
            {
                Save(stream, subscriptions);
            }
        }

        /// <inheritdoc/>
        public IEnumerable<Subscription> Load(Stream stream, bool transferSubscriptions = false)
        {
            // secure settings
            XmlReaderSettings settings = Utils.DefaultXmlReaderSettings();
            settings.CloseInput = true;

            using (XmlReader reader = XmlReader.Create(stream, settings))
            {
                DataContractSerializer serializer = new DataContractSerializer(typeof(SubscriptionCollection));
                SubscriptionCollection subscriptions = (SubscriptionCollection)serializer.ReadObject(reader);
                foreach (Subscription subscription in subscriptions)
                {
                    if (!transferSubscriptions)
                    {
                        // ServerId must be reset if the saved list of subscriptions
                        // is not used to transfer a subscription
                        foreach (var monitoredItem in subscription.MonitoredItems)
                        {
                            monitoredItem.ServerId = 0;
                        }
                    }
                    AddSubscription(subscription);
                }
                return subscriptions;
            }
        }

        /// <inheritdoc/>
        public IEnumerable<Subscription> Load(string filePath, bool transferSubscriptions = false)
        {
            using (FileStream stream = File.OpenRead(filePath))
            {
                return Load(stream, transferSubscriptions);
            }
        }

        /// <inheritdoc/>
        public void FetchNamespaceTables()
        {
            ReadValueIdCollection nodesToRead = new ReadValueIdCollection();

            // request namespace array.
            ReadValueId valueId = new ReadValueId {
                NodeId = Variables.Server_NamespaceArray,
                AttributeId = Attributes.Value
            };

            nodesToRead.Add(valueId);

            // request server array.
            valueId = new ReadValueId {
                NodeId = Variables.Server_ServerArray,
                AttributeId = Attributes.Value
            };

            nodesToRead.Add(valueId);

            // read from server.
            ResponseHeader responseHeader = base.Read(
                null,
                0,
                TimestampsToReturn.Neither,
                nodesToRead,
                out DataValueCollection values,
                out DiagnosticInfoCollection diagnosticInfos);

            ValidateResponse(values, nodesToRead);
            ValidateDiagnosticInfos(diagnosticInfos, nodesToRead);

            // validate namespace array.
            ServiceResult result = ValidateDataValue(values[0], typeof(string[]), 0, diagnosticInfos, responseHeader);

            if (ServiceResult.IsBad(result))
            {
                Utils.LogError("FetchNamespaceTables: Cannot read NamespaceArray node: {0}", result.StatusCode);
            }
            else
            {
                m_namespaceUris.Update((string[])values[0].Value);
            }

            // validate server array.
            result = ValidateDataValue(values[1], typeof(string[]), 1, diagnosticInfos, responseHeader);

            if (ServiceResult.IsBad(result))
            {
                Utils.LogError("FetchNamespaceTables: Cannot read ServerArray node: {0} ", result.StatusCode);
            }
            else
            {
                m_serverUris.Update((string[])values[1].Value);
            }
        }

        /// <summary>
        /// Fetch the operation limits of the server.
        /// </summary>
        public void FetchOperationLimits()
        {
            try
            {
                var operationLimitsProperties = typeof(OperationLimits)
                    .GetProperties().Select(p => p.Name).ToList();

                var nodeIds = new NodeIdCollection(
                    operationLimitsProperties.Select(name => (NodeId)typeof(VariableIds)
                    .GetField("Server_ServerCapabilities_OperationLimits_" + name, BindingFlags.Public | BindingFlags.Static)
                    .GetValue(null))
                    );

                ReadValues(nodeIds, Enumerable.Repeat(typeof(uint), nodeIds.Count).ToList(), out var values, out var errors);

                var configOperationLimits = m_configuration?.ClientConfiguration?.OperationLimits ?? new OperationLimits();
                var operationLimits = new OperationLimits();

                for (int ii = 0; ii < nodeIds.Count; ii++)
                {
                    var property = typeof(OperationLimits).GetProperty(operationLimitsProperties[ii]);
                    uint value = (uint)property.GetValue(configOperationLimits);
                    if (values[ii] != null &&
                        ServiceResult.IsNotBad(errors[ii]))
                    {
                        uint serverValue = (uint)values[ii];
                        if (serverValue > 0 &&
                           (value == 0 || serverValue < value))
                        {
                            value = serverValue;
                        }
                    }
                    property.SetValue(operationLimits, value);
                }

                OperationLimits = operationLimits;
            }
            catch (Exception ex)
            {
                Utils.LogError(ex, "Failed to read operation limits from server. Using configuration defaults.");
                var operationLimits = m_configuration?.ClientConfiguration?.OperationLimits;
                if (operationLimits != null)
                {
                    OperationLimits = operationLimits;
                }
            }
        }

        /// <inheritdoc/>
        public void FetchTypeTree(ExpandedNodeId typeId)
        {
            Node node = NodeCache.Find(typeId) as Node;

            if (node != null)
            {
                var subTypes = new ExpandedNodeIdCollection();
                foreach (IReference reference in node.Find(ReferenceTypeIds.HasSubtype, false))
                {
                    subTypes.Add(reference.TargetId);
                }
                if (subTypes.Count > 0)
                {
                    FetchTypeTree(subTypes);
                }
            }
        }

        /// <inheritdoc/>
        public void FetchTypeTree(ExpandedNodeIdCollection typeIds)
        {
            var referenceTypeIds = new NodeIdCollection() { ReferenceTypeIds.HasSubtype };
            IList<INode> nodes = NodeCache.FindReferences(typeIds, referenceTypeIds, false, false);
            var subTypes = new ExpandedNodeIdCollection();
            foreach (INode inode in nodes)
            {
                if (inode is Node node)
                {
                    foreach (IReference reference in node.Find(ReferenceTypeIds.HasSubtype, false))
                    {
                        if (!typeIds.Contains(reference.TargetId))
                        {
                            subTypes.Add(reference.TargetId);
                        }
                    }
                }
            }
            if (subTypes.Count > 0)
            {
                FetchTypeTree(subTypes);
            }
        }

        /// <inheritdoc/>
        public ReferenceDescriptionCollection ReadAvailableEncodings(NodeId variableId)
        {
            VariableNode variable = NodeCache.Find(variableId) as VariableNode;

            if (variable == null)
            {
                throw ServiceResultException.Create(StatusCodes.BadNodeIdInvalid, "NodeId does not refer to a valid variable node.");
            }

            // no encodings available if there was a problem reading the data type for the node.
            if (NodeId.IsNull(variable.DataType))
            {
                return new ReferenceDescriptionCollection();
            }

            // no encodings for non-structures.
            if (!TypeTree.IsTypeOf(variable.DataType, DataTypes.Structure))
            {
                return new ReferenceDescriptionCollection();
            }

            // look for cached values.
            IList<INode> encodings = NodeCache.Find(variableId, ReferenceTypeIds.HasEncoding, false, true);

            if (encodings.Count > 0)
            {
                ReferenceDescriptionCollection references = new ReferenceDescriptionCollection();

                foreach (INode encoding in encodings)
                {
                    ReferenceDescription reference = new ReferenceDescription();

                    reference.ReferenceTypeId = ReferenceTypeIds.HasEncoding;
                    reference.IsForward = true;
                    reference.NodeId = encoding.NodeId;
                    reference.NodeClass = encoding.NodeClass;
                    reference.BrowseName = encoding.BrowseName;
                    reference.DisplayName = encoding.DisplayName;
                    reference.TypeDefinition = encoding.TypeDefinitionId;

                    references.Add(reference);
                }

                return references;
            }

            Browser browser = new Browser(this);

            browser.BrowseDirection = BrowseDirection.Forward;
            browser.ReferenceTypeId = ReferenceTypeIds.HasEncoding;
            browser.IncludeSubtypes = false;
            browser.NodeClassMask = 0;

            return browser.Browse(variable.DataType);
        }

        /// <inheritdoc/>
        public ReferenceDescription FindDataDescription(NodeId encodingId)
        {
            Browser browser = new Browser(this);

            browser.BrowseDirection = BrowseDirection.Forward;
            browser.ReferenceTypeId = ReferenceTypeIds.HasDescription;
            browser.IncludeSubtypes = false;
            browser.NodeClassMask = 0;

            ReferenceDescriptionCollection references = browser.Browse(encodingId);

            if (references.Count == 0)
            {
                throw ServiceResultException.Create(StatusCodes.BadNodeIdInvalid, "Encoding does not refer to a valid data description.");
            }

            return references[0];
        }

        /// <inheritdoc/>
        public async Task<DataDictionary> FindDataDictionary(NodeId descriptionId, CancellationToken ct = default)
        {
            // check if the dictionary has already been loaded.
            foreach (DataDictionary dictionary in m_dictionaries.Values)
            {
                if (dictionary.Contains(descriptionId))
                {
                    return dictionary;
                }
            }

            IList<INode> references = this.NodeCache.FindReferences(descriptionId, ReferenceTypeIds.HasComponent, true, false);
            if (references.Count == 0)
            {
                throw ServiceResultException.Create(StatusCodes.BadNodeIdInvalid, "Description does not refer to a valid data dictionary.");
            }

            // load the dictionary.
            NodeId dictionaryId = ExpandedNodeId.ToNodeId(references[0].NodeId, m_namespaceUris);

            DataDictionary dictionaryToLoad = new DataDictionary(this);

            await dictionaryToLoad.Load(references[0]).ConfigureAwait(false);

            m_dictionaries[dictionaryId] = dictionaryToLoad;

            return dictionaryToLoad;
        }

        /// <inheritdoc/>
        public async Task<DataDictionary> LoadDataDictionary(ReferenceDescription dictionaryNode, bool forceReload = false, CancellationToken ct = default)
        {
            // check if the dictionary has already been loaded.
            DataDictionary dictionary;
            NodeId dictionaryId = ExpandedNodeId.ToNodeId(dictionaryNode.NodeId, m_namespaceUris);
            if (!forceReload &&
                m_dictionaries.TryGetValue(dictionaryId, out dictionary))
            {
                return dictionary;
            }

            // load the dictionary.
            DataDictionary dictionaryToLoad = new DataDictionary(this);
            await dictionaryToLoad.Load(dictionaryId, dictionaryNode.ToString()).ConfigureAwait(false);
            m_dictionaries[dictionaryId] = dictionaryToLoad;
            return dictionaryToLoad;
        }

        /// <inheritdoc/>
        public async Task<Dictionary<NodeId, DataDictionary>> LoadDataTypeSystem(NodeId dataTypeSystem = null, CancellationToken ct = default)
        {
            if (dataTypeSystem == null)
            {
                dataTypeSystem = ObjectIds.OPCBinarySchema_TypeSystem;
            }
            else
            if (!Utils.IsEqual(dataTypeSystem, ObjectIds.OPCBinarySchema_TypeSystem) &&
                !Utils.IsEqual(dataTypeSystem, ObjectIds.XmlSchema_TypeSystem))
            {
                throw ServiceResultException.Create(StatusCodes.BadNodeIdInvalid, $"{nameof(dataTypeSystem)} does not refer to a valid data dictionary.");
            }

            // find the dictionary for the description.
            IList<INode> references = this.NodeCache.FindReferences(dataTypeSystem, ReferenceTypeIds.HasComponent, false, false);

            if (references.Count == 0)
            {
                throw ServiceResultException.Create(StatusCodes.BadNodeIdInvalid, "Type system does not contain a valid data dictionary.");
            }

            // batch read all encodings and namespaces
            var referenceNodeIds = references.Select(r => r.NodeId).ToList();

            // find namespace properties
            var namespaceNodes = this.NodeCache.FindReferences(referenceNodeIds, new NodeIdCollection { ReferenceTypeIds.HasProperty }, false, false)
                .Where(n => n.BrowseName == BrowseNames.NamespaceUri).ToList();
            var namespaceNodeIds = namespaceNodes.Select(n => ExpandedNodeId.ToNodeId(n.NodeId, this.NamespaceUris)).ToList();

            // read all schema definitions
            var referenceExpandedNodeIds = references
                .Select(r => ExpandedNodeId.ToNodeId(r.NodeId, this.NamespaceUris))
                .Where(n => n.NamespaceIndex != 0).ToList();
            IDictionary<NodeId, byte[]> schemas = await DataDictionary.ReadDictionaries(this, referenceExpandedNodeIds).ConfigureAwait(false);

            // read namespace property values
            var namespaces = new Dictionary<NodeId, string>();
            ReadValues(namespaceNodeIds, Enumerable.Repeat(typeof(string), namespaceNodeIds.Count).ToList(), out var nameSpaceValues, out var errors);

            // build the namespace dictionary
            for (int ii = 0; ii < nameSpaceValues.Count; ii++)
            {
                if (StatusCode.IsNotBad(errors[ii].StatusCode))
                {
                    namespaces[((NodeId)referenceNodeIds[ii])] = (string)nameSpaceValues[ii];
                }
                else
                {
                    Utils.LogWarning("Failed to load namespace {0}: {1}", namespaceNodeIds[ii], errors[ii]);
                }
            }

            // build the namespace/schema import dictionary
            var imports = new Dictionary<string, byte[]>();
            foreach (var r in references)
            {
                NodeId nodeId = ExpandedNodeId.ToNodeId(r.NodeId, NamespaceUris);
                if (schemas.TryGetValue(nodeId, out var schema) && namespaces.TryGetValue(nodeId, out var ns))
                {
                    imports[ns] = schema;
                }
            }

            // read all type dictionaries in the type system
            foreach (var r in references)
            {
                DataDictionary dictionaryToLoad = null;
                NodeId dictionaryId = ExpandedNodeId.ToNodeId(r.NodeId, m_namespaceUris);
                if (dictionaryId.NamespaceIndex != 0 &&
                    !m_dictionaries.TryGetValue(dictionaryId, out dictionaryToLoad))
                {
                    try
                    {
                        dictionaryToLoad = new DataDictionary(this);
                        if (schemas.TryGetValue(dictionaryId, out var schema))
                        {
                            await dictionaryToLoad.Load(dictionaryId, dictionaryId.ToString(), schema, imports).ConfigureAwait(false);
                        }
                        else
                        {
                            await dictionaryToLoad.Load(dictionaryId, dictionaryId.ToString()).ConfigureAwait(false);
                        }
                        m_dictionaries[dictionaryId] = dictionaryToLoad;
                    }
                    catch (Exception ex)
                    {
                        Utils.LogError("Dictionary load error for Dictionary {0} : {1}", r.NodeId, ex.Message);
                    }
                }
            }

            return m_dictionaries;
        }

        /// <inheritdoc/>
        public void ReadNodes(
            IList<NodeId> nodeIds,
            NodeClass nodeClass,
            out IList<Node> nodeCollection,
            out IList<ServiceResult> errors,
            bool optionalAttributes = false)
        {
            if (nodeIds.Count == 0)
            {
                nodeCollection = new NodeCollection();
                errors = new List<ServiceResult>();
                return;
            }

            if (nodeClass == NodeClass.Unspecified)
            {
                ReadNodes(nodeIds, out nodeCollection, out errors, optionalAttributes);
                return;
            }

            // determine attributes to read for nodeclass
            var attributesPerNodeId = new List<IDictionary<uint, DataValue>>(nodeIds.Count);
            var attributesToRead = new ReadValueIdCollection();
            nodeCollection = new NodeCollection(nodeIds.Count);

            CreateNodeClassAttributesReadNodesRequest(
                nodeIds, nodeClass,
                attributesToRead, attributesPerNodeId,
                nodeCollection, optionalAttributes);

            ResponseHeader responseHeader = Read(
                null,
                0,
                TimestampsToReturn.Neither,
                attributesToRead,
                out DataValueCollection values,
                out DiagnosticInfoCollection diagnosticInfos);

            ClientBase.ValidateResponse(values, attributesToRead);
            ClientBase.ValidateDiagnosticInfos(diagnosticInfos, attributesToRead);

            errors = new ServiceResult[nodeIds.Count].ToList();
            ProcessAttributesReadNodesResponse(
                responseHeader,
                attributesToRead, attributesPerNodeId,
                values, diagnosticInfos,
                nodeCollection, errors);
        }

        /// <inheritdoc/>
        public void ReadNodes(
            IList<NodeId> nodeIds,
            out IList<Node> nodeCollection,
            out IList<ServiceResult> errors,
            bool optionalAttributes = false)
        {
            int count = nodeIds.Count;
            nodeCollection = new NodeCollection(count);
            errors = new List<ServiceResult>(count);

            if (count == 0)
            {
                return;
            }

            // first read only nodeclasses for nodes from server.
            var itemsToRead = new ReadValueIdCollection(
                nodeIds.Select(nodeId =>
                    new ReadValueId {
                        NodeId = nodeId,
                        AttributeId = Attributes.NodeClass
                    }));

            DataValueCollection nodeClassValues = null;
            DiagnosticInfoCollection diagnosticInfos = null;
            ResponseHeader responseHeader = null;

            if (count > 1)
            {
                responseHeader = Read(
                    null,
                    0,
                    TimestampsToReturn.Neither,
                    itemsToRead,
                    out nodeClassValues,
                    out diagnosticInfos);

                ClientBase.ValidateResponse(nodeClassValues, itemsToRead);
                ClientBase.ValidateDiagnosticInfos(diagnosticInfos, itemsToRead);
            }
            else
            {
                // for a single node read all attributes to skip the first service call
                nodeClassValues = new DataValueCollection() {
                    new DataValue(new Variant((int)NodeClass.Unspecified),
                    statusCode: StatusCodes.Good)
                    };
            }

            // second determine attributes to read per nodeclass
            var attributesPerNodeId = new List<IDictionary<uint, DataValue>>(count);
            var attributesToRead = new ReadValueIdCollection();

            CreateAttributesReadNodesRequest(
                responseHeader,
                itemsToRead, nodeClassValues, diagnosticInfos,
                attributesToRead, attributesPerNodeId,
                nodeCollection, errors,
                optionalAttributes);

            if (attributesToRead.Count > 0)
            {
                responseHeader = Read(
                    null,
                    0,
                    TimestampsToReturn.Neither,
                    attributesToRead,
                    out DataValueCollection values,
                    out diagnosticInfos);

                ClientBase.ValidateResponse(values, attributesToRead);
                ClientBase.ValidateDiagnosticInfos(diagnosticInfos, attributesToRead);

                ProcessAttributesReadNodesResponse(
                    responseHeader,
                    attributesToRead, attributesPerNodeId,
                    values, diagnosticInfos,
                    nodeCollection, errors);
            }
        }

        /// <inheritdoc/>
        public Node ReadNode(NodeId nodeId)
        {
            return ReadNode(nodeId, NodeClass.Unspecified, true);
        }

        /// <inheritdoc/>
        public Node ReadNode(
            NodeId nodeId,
            NodeClass nodeClass,
            bool optionalAttributes = true)
        {
            // build list of attributes.
            var attributes = CreateAttributes(nodeClass, optionalAttributes);

            // build list of values to read.
            ReadValueIdCollection itemsToRead = new ReadValueIdCollection();
            foreach (uint attributeId in attributes.Keys)
            {
                ReadValueId itemToRead = new ReadValueId {
                    NodeId = nodeId,
                    AttributeId = attributeId
                };
                itemsToRead.Add(itemToRead);
            }

            // read from server.
            DataValueCollection values = null;
            DiagnosticInfoCollection diagnosticInfos = null;

            ResponseHeader responseHeader = Read(
                null,
                0,
                TimestampsToReturn.Neither,
                itemsToRead,
                out values,
                out diagnosticInfos);

            ClientBase.ValidateResponse(values, itemsToRead);
            ClientBase.ValidateDiagnosticInfos(diagnosticInfos, itemsToRead);

            return ProcessReadResponse(responseHeader, attributes, itemsToRead, values, diagnosticInfos);
        }

        /// <inheritdoc/>
        public DataValue ReadValue(NodeId nodeId)
        {
            ReadValueId itemToRead = new ReadValueId {
                NodeId = nodeId,
                AttributeId = Attributes.Value
            };

            ReadValueIdCollection itemsToRead = new ReadValueIdCollection {
                itemToRead
            };

            // read from server.
            DataValueCollection values = null;
            DiagnosticInfoCollection diagnosticInfos = null;

            ResponseHeader responseHeader = Read(
                null,
                0,
                TimestampsToReturn.Both,
                itemsToRead,
                out values,
                out diagnosticInfos);

            ClientBase.ValidateResponse(values, itemsToRead);
            ClientBase.ValidateDiagnosticInfos(diagnosticInfos, itemsToRead);

            if (StatusCode.IsBad(values[0].StatusCode))
            {
                ServiceResult result = ClientBase.GetResult(values[0].StatusCode, 0, diagnosticInfos, responseHeader);
                throw new ServiceResultException(result);
            }

            return values[0];
        }

        /// <inheritdoc/>
        public void ReadValues(
            IList<NodeId> nodeIds,
            out DataValueCollection values,
            out IList<ServiceResult> errors)
        {
            if (nodeIds.Count == 0)
            {
                values = new DataValueCollection();
                errors = new List<ServiceResult>();
                return;
            }

            // read all values from server.
            var itemsToRead = new ReadValueIdCollection(
                nodeIds.Select(nodeId =>
                    new ReadValueId {
                        NodeId = nodeId,
                        AttributeId = Attributes.Value
                    }));

            // read from server.
            errors = new List<ServiceResult>(itemsToRead.Count);

            ResponseHeader responseHeader = Read(
                null,
                0,
                TimestampsToReturn.Both,
                itemsToRead,
                out values,
                out DiagnosticInfoCollection diagnosticInfos);

            ClientBase.ValidateResponse(values, itemsToRead);
            ClientBase.ValidateDiagnosticInfos(diagnosticInfos, itemsToRead);

            int ii = 0;
            foreach (var value in values)
            {
                ServiceResult result = ServiceResult.Good;
                if (StatusCode.IsNotGood(value.StatusCode))
                {
                    result = ClientBase.GetResult(value.StatusCode, ii, diagnosticInfos, responseHeader);
                }
                errors.Add(result);
                ii++;
            }
        }

        /// <inheritdoc/>
        public object ReadValue(NodeId nodeId, Type expectedType)
        {
            DataValue dataValue = ReadValue(nodeId);

            object value = dataValue.Value;

            if (expectedType != null)
            {
                ExtensionObject extension = value as ExtensionObject;

                if (extension != null)
                {
                    value = extension.Body;
                }

                if (!expectedType.IsInstanceOfType(value))
                {
                    throw ServiceResultException.Create(
                        StatusCodes.BadTypeMismatch,
                        "Server returned value unexpected type: {0}",
                        (value != null) ? value.GetType().Name : "(null)");
                }
            }

            return value;
        }

        /// <inheritdoc/>
        public ReferenceDescriptionCollection FetchReferences(NodeId nodeId)
        {
            // browse for all references.
            byte[] continuationPoint;
            ReferenceDescriptionCollection descriptions;

            Browse(
                null,
                null,
                nodeId,
                0,
                BrowseDirection.Both,
                null,
                true,
                0,
                out continuationPoint,
                out descriptions);

            // process any continuation point.
            while (continuationPoint != null)
            {
                byte[] revisedContinuationPoint;
                ReferenceDescriptionCollection additionalDescriptions;

                BrowseNext(
                    null,
                    false,
                    continuationPoint,
                    out revisedContinuationPoint,
                    out additionalDescriptions);

                continuationPoint = revisedContinuationPoint;

                descriptions.AddRange(additionalDescriptions);
            }

            return descriptions;
        }

        /// <inheritdoc/>
        public void FetchReferences(
            IList<NodeId> nodeIds,
            out IList<ReferenceDescriptionCollection> referenceDescriptions,
            out IList<ServiceResult> errors)
        {
            var result = new List<ReferenceDescriptionCollection>();

            // browse for all references.
            Browse(
                null,
                null,
                nodeIds,
                0,
                BrowseDirection.Both,
                null,
                true,
                0,
                out ByteStringCollection continuationPoints,
                out IList<ReferenceDescriptionCollection> descriptions,
                out errors);

            result.AddRange(descriptions);

            // process any continuation point.
            var previousResult = result;
            var previousErrors = errors;
            while (HasAnyContinuationPoint(continuationPoints))
            {
                var nextContinuationPoints = new ByteStringCollection();
                var nextResult = new List<ReferenceDescriptionCollection>();
                var nextErrors = new List<ServiceResult>();

                for (int ii = 0; ii < continuationPoints.Count; ii++)
                {
                    var cp = continuationPoints[ii];
                    if (cp != null)
                    {
                        nextContinuationPoints.Add(cp);
                        nextResult.Add(previousResult[ii]);
                        nextErrors.Add(previousErrors[ii]);
                    }
                }

                BrowseNext(
                    null,
                    false,
                    nextContinuationPoints,
                    out ByteStringCollection revisedContinuationPoints,
                    out descriptions,
                    out IList<ServiceResult> browseNextErrors);

                continuationPoints = revisedContinuationPoints;
                previousResult = nextResult;
                previousErrors = nextErrors;

                for (int ii = 0; ii < descriptions.Count; ii++)
                {
                    nextResult[ii].AddRange(descriptions[ii]);
                    if (StatusCode.IsBad(browseNextErrors[ii].StatusCode))
                    {
                        nextErrors[ii] = browseNextErrors[ii];
                    }
                }
            }

            referenceDescriptions = result;
        }

        /// <inheritdoc/>
        public void Open(
            string sessionName,
            IUserIdentity identity)
        {
            Open(sessionName, 0, identity, null);
        }

        /// <inheritdoc/>
        public void Open(
            string sessionName,
            uint sessionTimeout,
            IUserIdentity identity,
            IList<string> preferredLocales)
        {
            Open(sessionName, sessionTimeout, identity, preferredLocales, true);
        }

        /// <inheritdoc/>
        [System.Diagnostics.CodeAnalysis.SuppressMessage("Microsoft.Maintainability", "CA1506:AvoidExcessiveClassCoupling")]
        public void Open(
            string sessionName,
            uint sessionTimeout,
            IUserIdentity identity,
            IList<string> preferredLocales,
            bool checkDomain)
        {
            OpenValidateIdentity(ref identity, out var identityToken, out var identityPolicy, out string securityPolicyUri, out bool requireEncryption);

            // validate the server certificate /certificate chain.
            X509Certificate2 serverCertificate = null;
            byte[] certificateData = m_endpoint.Description.ServerCertificate;

            if (certificateData != null && certificateData.Length > 0)
            {
                X509Certificate2Collection serverCertificateChain = Utils.ParseCertificateChainBlob(certificateData);

                if (serverCertificateChain.Count > 0)
                {
                    serverCertificate = serverCertificateChain[0];
                }

                if (requireEncryption)
                {
                    if (checkDomain)
                    {
                        m_configuration.CertificateValidator.Validate(serverCertificateChain, m_endpoint);
                    }
                    else
                    {
                        m_configuration.CertificateValidator.Validate(serverCertificateChain);
                    }
                    // save for reconnect
                    m_checkDomain = checkDomain;
                }
            }

            // create a nonce.
            uint length = (uint)m_configuration.SecurityConfiguration.NonceLength;
            byte[] clientNonce = Utils.Nonce.CreateNonce(length);
            NodeId sessionId = null;
            NodeId sessionCookie = null;
            byte[] serverNonce = Array.Empty<byte>();
            byte[] serverCertificateData = Array.Empty<byte>();
            SignatureData serverSignature = null;
            EndpointDescriptionCollection serverEndpoints = null;
            SignedSoftwareCertificateCollection serverSoftwareCertificates = null;

            // send the application instance certificate for the client.
            BuildCertificateData(out byte[] clientCertificateData, out byte[] clientCertificateChainData);

            ApplicationDescription clientDescription = new ApplicationDescription {
                ApplicationUri = m_configuration.ApplicationUri,
                ApplicationName = m_configuration.ApplicationName,
                ApplicationType = ApplicationType.Client,
                ProductUri = m_configuration.ProductUri
            };

            if (sessionTimeout == 0)
            {
                sessionTimeout = (uint)m_configuration.ClientConfiguration.DefaultSessionTimeout;
            }

            bool successCreateSession = false;
            //if security none, first try to connect without certificate
            if (m_endpoint.Description.SecurityPolicyUri == SecurityPolicies.None)
            {
                //first try to connect with client certificate NULL
                try
                {
                    base.CreateSession(
                        null,
                        clientDescription,
                        m_endpoint.Description.Server.ApplicationUri,
                        m_endpoint.EndpointUrl.ToString(),
                        sessionName,
                        clientNonce,
                        null,
                        sessionTimeout,
                        (uint)MessageContext.MaxMessageSize,
                        out sessionId,
                        out sessionCookie,
                        out m_sessionTimeout,
                        out serverNonce,
                        out serverCertificateData,
                        out serverEndpoints,
                        out serverSoftwareCertificates,
                        out serverSignature,
                        out m_maxRequestMessageSize);

                    successCreateSession = true;
                }
                catch (Exception ex)
                {
                    Utils.LogInfo("Create session failed with client certificate NULL. " + ex.Message);
                    successCreateSession = false;
                }
            }

            if (!successCreateSession)
            {
                base.CreateSession(
                        null,
                        clientDescription,
                        m_endpoint.Description.Server.ApplicationUri,
                        m_endpoint.EndpointUrl.ToString(),
                        sessionName,
                        clientNonce,
                        clientCertificateChainData != null ? clientCertificateChainData : clientCertificateData,
                        sessionTimeout,
                        (uint)MessageContext.MaxMessageSize,
                        out sessionId,
                        out sessionCookie,
                        out m_sessionTimeout,
                        out serverNonce,
                        out serverCertificateData,
                        out serverEndpoints,
                        out serverSoftwareCertificates,
                        out serverSignature,
                        out m_maxRequestMessageSize);
            }

            // save session id.
            lock (SyncRoot)
            {
                base.SessionCreated(sessionId, sessionCookie);
            }

            Utils.LogInfo("Revised session timeout value: {0}. ", m_sessionTimeout);
            Utils.LogInfo("Max response message size value: {0}. Max request message size: {1} ",
                MessageContext.MaxMessageSize, m_maxRequestMessageSize);

            //we need to call CloseSession if CreateSession was successful but some other exception is thrown
            try
            {
                // verify that the server returned the same instance certificate.
                ValidateServerCertificateData(serverCertificateData);

                ValidateServerEndpoints(serverEndpoints);

                ValidateServerSignature(serverCertificate, serverSignature, clientCertificateData, clientCertificateChainData, clientNonce);

                HandleSignedSoftwareCertificates(serverSoftwareCertificates);

                // create the client signature.
                byte[] dataToSign = Utils.Append(serverCertificate != null ? serverCertificate.RawData : null, serverNonce);
                SignatureData clientSignature = SecurityPolicies.Sign(m_instanceCertificate, securityPolicyUri, dataToSign);

                // select the security policy for the user token.
                securityPolicyUri = identityPolicy.SecurityPolicyUri;

                if (String.IsNullOrEmpty(securityPolicyUri))
                {
                    securityPolicyUri = m_endpoint.Description.SecurityPolicyUri;
                }

                byte[] previousServerNonce = null;

                if (TransportChannel.CurrentToken != null)
                {
                    previousServerNonce = TransportChannel.CurrentToken.ServerNonce;
                }

                // validate server nonce and security parameters for user identity.
                ValidateServerNonce(
                    identity,
                    serverNonce,
                    securityPolicyUri,
                    previousServerNonce,
                    m_endpoint.Description.SecurityMode);

                // sign data with user token.
                SignatureData userTokenSignature = identityToken.Sign(dataToSign, securityPolicyUri);

                // encrypt token.
                identityToken.Encrypt(serverCertificate, serverNonce, securityPolicyUri);

                // send the software certificates assigned to the client.
                SignedSoftwareCertificateCollection clientSoftwareCertificates = GetSoftwareCertificates();

                // copy the preferred locales if provided.
                if (preferredLocales != null && preferredLocales.Count > 0)
                {
                    m_preferredLocales = new StringCollection(preferredLocales);
                }

                StatusCodeCollection certificateResults = null;
                DiagnosticInfoCollection certificateDiagnosticInfos = null;

                // activate session.
                ActivateSession(
                    null,
                    clientSignature,
                    clientSoftwareCertificates,
                    m_preferredLocales,
                    new ExtensionObject(identityToken),
                    userTokenSignature,
                    out serverNonce,
                    out certificateResults,
                    out certificateDiagnosticInfos);

                if (certificateResults != null)
                {
                    for (int i = 0; i < certificateResults.Count; i++)
                    {
                        Utils.LogInfo("ActivateSession result[{0}] = {1}", i, certificateResults[i]);
                    }
                }

                if (certificateResults == null || certificateResults.Count == 0)
                {
                    Utils.LogInfo("Empty results were received for the ActivateSession call.");
                }

                // fetch namespaces.
                FetchNamespaceTables();

                lock (SyncRoot)
                {
                    // save nonces.
                    m_sessionName = sessionName;
                    m_identity = identity;
                    m_previousServerNonce = previousServerNonce;
                    m_serverNonce = serverNonce;
                    m_serverCertificate = serverCertificate;

                    // update system context.
                    m_systemContext.PreferredLocales = m_preferredLocales;
                    m_systemContext.SessionId = this.SessionId;
                    m_systemContext.UserIdentity = identity;
                }

                // fetch operation limits
                FetchOperationLimits();

                // start keep alive thread.
                StartKeepAliveTimer();

                // raise event that session configuration chnaged.
                IndicateSessionConfigurationChanged();
            }
            catch (Exception)
            {
                try
                {
                    CloseSession(null, false);
                    CloseChannel();
                }
                catch (Exception e)
                {
                    Utils.LogError("Cleanup: CloseSession() or CloseChannel() raised exception. " + e.Message);
                }
                finally
                {
                    SessionCreated(null, null);
                }

                throw;
            }
        }

        /// <inheritdoc/>
        public void ChangePreferredLocales(StringCollection preferredLocales)
        {
            UpdateSession(Identity, preferredLocales);
        }

        /// <inheritdoc/>
        public void UpdateSession(IUserIdentity identity, StringCollection preferredLocales)
        {
            byte[] serverNonce = null;

            lock (SyncRoot)
            {
                // check connection state.
                if (!Connected)
                {
                    throw new ServiceResultException(StatusCodes.BadInvalidState, "Not connected to server.");
                }

                // get current nonce.
                serverNonce = m_serverNonce;

                if (preferredLocales == null)
                {
                    preferredLocales = m_preferredLocales;
                }
            }

            // get the identity token.
            UserIdentityToken identityToken = null;
            SignatureData userTokenSignature = null;

            string securityPolicyUri = m_endpoint.Description.SecurityPolicyUri;

            // create the client signature.
            byte[] dataToSign = Utils.Append(m_serverCertificate != null ? m_serverCertificate.RawData : null, serverNonce);
            SignatureData clientSignature = SecurityPolicies.Sign(m_instanceCertificate, securityPolicyUri, dataToSign);

            // choose a default token.
            if (identity == null)
            {
                identity = new UserIdentity();
            }

            // check that the user identity is supported by the endpoint.
            UserTokenPolicy identityPolicy = m_endpoint.Description.FindUserTokenPolicy(identity.TokenType, identity.IssuedTokenType);

            if (identityPolicy == null)
            {
                throw ServiceResultException.Create(
                    StatusCodes.BadUserAccessDenied,
                    "Endpoint does not support the user identity type provided.");
            }

            // select the security policy for the user token.
            securityPolicyUri = identityPolicy.SecurityPolicyUri;

            if (String.IsNullOrEmpty(securityPolicyUri))
            {
                securityPolicyUri = m_endpoint.Description.SecurityPolicyUri;
            }

            bool requireEncryption = securityPolicyUri != SecurityPolicies.None;

            // validate the server certificate before encrypting tokens.
            if (m_serverCertificate != null && requireEncryption && identity.TokenType != UserTokenType.Anonymous)
            {
                m_configuration.CertificateValidator.Validate(m_serverCertificate);
            }

            // validate server nonce and security parameters for user identity.
            ValidateServerNonce(
                identity,
                serverNonce,
                securityPolicyUri,
                m_previousServerNonce,
                m_endpoint.Description.SecurityMode);

            // sign data with user token.
            identityToken = identity.GetIdentityToken();
            identityToken.PolicyId = identityPolicy.PolicyId;
            userTokenSignature = identityToken.Sign(dataToSign, securityPolicyUri);

            // encrypt token.
            identityToken.Encrypt(m_serverCertificate, serverNonce, securityPolicyUri);

            // send the software certificates assigned to the client.
            SignedSoftwareCertificateCollection clientSoftwareCertificates = GetSoftwareCertificates();

            StatusCodeCollection certificateResults = null;
            DiagnosticInfoCollection certificateDiagnosticInfos = null;

            // activate session.
            ActivateSession(
                null,
                clientSignature,
                clientSoftwareCertificates,
                preferredLocales,
                new ExtensionObject(identityToken),
                userTokenSignature,
                out serverNonce,
                out certificateResults,
                out certificateDiagnosticInfos);

            // save nonce and new values.
            lock (SyncRoot)
            {
                if (identity != null)
                {
                    m_identity = identity;
                }

                m_previousServerNonce = m_serverNonce;
                m_serverNonce = serverNonce;
                m_preferredLocales = preferredLocales;

                // update system context.
                m_systemContext.PreferredLocales = m_preferredLocales;
                m_systemContext.SessionId = this.SessionId;
                m_systemContext.UserIdentity = identity;
            }

            IndicateSessionConfigurationChanged();
        }

        /// <inheritdoc/>
        public void FindComponentIds(
            NodeId instanceId,
            IList<string> componentPaths,
            out NodeIdCollection componentIds,
            out List<ServiceResult> errors)
        {
            componentIds = new NodeIdCollection();
            errors = new List<ServiceResult>();

            // build list of paths to translate.
            BrowsePathCollection pathsToTranslate = new BrowsePathCollection();

            for (int ii = 0; ii < componentPaths.Count; ii++)
            {
                BrowsePath pathToTranslate = new BrowsePath();

                pathToTranslate.StartingNode = instanceId;
                pathToTranslate.RelativePath = RelativePath.Parse(componentPaths[ii], TypeTree);

                pathsToTranslate.Add(pathToTranslate);
            }

            // translate the paths.
            BrowsePathResultCollection results = null;
            DiagnosticInfoCollection diagnosticInfos = null;

            ResponseHeader responseHeader = TranslateBrowsePathsToNodeIds(
                null,
                pathsToTranslate,
                out results,
                out diagnosticInfos);

            // verify that the server returned the correct number of results.
            ClientBase.ValidateResponse(results, pathsToTranslate);
            ClientBase.ValidateDiagnosticInfos(diagnosticInfos, pathsToTranslate);

            for (int ii = 0; ii < componentPaths.Count; ii++)
            {
                componentIds.Add(NodeId.Null);
                errors.Add(ServiceResult.Good);

                // process any diagnostics associated with any error.
                if (StatusCode.IsBad(results[ii].StatusCode))
                {
                    errors[ii] = new ServiceResult(results[ii].StatusCode, ii, diagnosticInfos, responseHeader.StringTable);
                    continue;
                }

                // Expecting exact one NodeId for a local node.
                // Report an error if the server returns anything other than that.

                if (results[ii].Targets.Count == 0)
                {
                    errors[ii] = ServiceResult.Create(
                        StatusCodes.BadTargetNodeIdInvalid,
                        "Could not find target for path: {0}.",
                        componentPaths[ii]);

                    continue;
                }

                if (results[ii].Targets.Count != 1)
                {
                    errors[ii] = ServiceResult.Create(
                        StatusCodes.BadTooManyMatches,
                        "Too many matches found for path: {0}.",
                        componentPaths[ii]);

                    continue;
                }

                if (results[ii].Targets[0].RemainingPathIndex != UInt32.MaxValue)
                {
                    errors[ii] = ServiceResult.Create(
                        StatusCodes.BadTargetNodeIdInvalid,
                        "Cannot follow path to external server: {0}.",
                        componentPaths[ii]);

                    continue;
                }

                if (NodeId.IsNull(results[ii].Targets[0].TargetId))
                {
                    errors[ii] = ServiceResult.Create(
                        StatusCodes.BadUnexpectedError,
                        "Server returned a null NodeId for path: {0}.",
                        componentPaths[ii]);

                    continue;
                }

                if (results[ii].Targets[0].TargetId.IsAbsolute)
                {
                    errors[ii] = ServiceResult.Create(
                        StatusCodes.BadUnexpectedError,
                        "Server returned a remote node for path: {0}.",
                        componentPaths[ii]);

                    continue;
                }

                // suitable target found.
                componentIds[ii] = ExpandedNodeId.ToNodeId(results[ii].Targets[0].TargetId, m_namespaceUris);
            }
        }

        /// <inheritdoc/>
        public void ReadValues(
            IList<NodeId> variableIds,
            IList<Type> expectedTypes,
            out List<object> values,
            out List<ServiceResult> errors)
        {
            values = new List<object>();
            errors = new List<ServiceResult>();

            // build list of values to read.
            ReadValueIdCollection valuesToRead = new ReadValueIdCollection();

            for (int ii = 0; ii < variableIds.Count; ii++)
            {
                ReadValueId valueToRead = new ReadValueId();

                valueToRead.NodeId = variableIds[ii];
                valueToRead.AttributeId = Attributes.Value;
                valueToRead.IndexRange = null;
                valueToRead.DataEncoding = null;

                valuesToRead.Add(valueToRead);
            }

            // read the values.
            DataValueCollection results = null;
            DiagnosticInfoCollection diagnosticInfos = null;

            ResponseHeader responseHeader = Read(
                null,
                0,
                TimestampsToReturn.Both,
                valuesToRead,
                out results,
                out diagnosticInfos);

            // verify that the server returned the correct number of results.
            ClientBase.ValidateResponse(results, valuesToRead);
            ClientBase.ValidateDiagnosticInfos(diagnosticInfos, valuesToRead);

            for (int ii = 0; ii < variableIds.Count; ii++)
            {
                values.Add(null);
                errors.Add(ServiceResult.Good);

                // process any diagnostics associated with bad or uncertain data.
                if (StatusCode.IsNotGood(results[ii].StatusCode))
                {
                    errors[ii] = new ServiceResult(results[ii].StatusCode, ii, diagnosticInfos, responseHeader.StringTable);
                    if (StatusCode.IsBad(results[ii].StatusCode))
                    {
                        continue;
                    }
                }

                object value = results[ii].Value;

                // extract the body from extension objects.
                ExtensionObject extension = value as ExtensionObject;

                if (extension != null && extension.Body is IEncodeable)
                {
                    value = extension.Body;
                }

                // check expected type.
                if (expectedTypes[ii] != null && !expectedTypes[ii].IsInstanceOfType(value))
                {
                    errors[ii] = ServiceResult.Create(
                        StatusCodes.BadTypeMismatch,
                        "Value {0} does not have expected type: {1}.",
                        value,
                        expectedTypes[ii].Name);

                    continue;
                }

                // suitable value found.
                values[ii] = value;
            }
        }

        /// <inheritdoc/>
        public void ReadDisplayName(
            IList<NodeId> nodeIds,
            out IList<string> displayNames,
            out IList<ServiceResult> errors)
        {
            displayNames = new List<string>();
            errors = new List<ServiceResult>();

            // build list of values to read.
            ReadValueIdCollection valuesToRead = new ReadValueIdCollection();

            for (int ii = 0; ii < nodeIds.Count; ii++)
            {
                ReadValueId valueToRead = new ReadValueId();

                valueToRead.NodeId = nodeIds[ii];
                valueToRead.AttributeId = Attributes.DisplayName;
                valueToRead.IndexRange = null;
                valueToRead.DataEncoding = null;

                valuesToRead.Add(valueToRead);
            }

            // read the values.
            DataValueCollection results = null;
            DiagnosticInfoCollection diagnosticInfos = null;

            ResponseHeader responseHeader = Read(
                null,
                Int32.MaxValue,
                TimestampsToReturn.Neither,
                valuesToRead,
                out results,
                out diagnosticInfos);

            // verify that the server returned the correct number of results.
            ClientBase.ValidateResponse(results, valuesToRead);
            ClientBase.ValidateDiagnosticInfos(diagnosticInfos, valuesToRead);

            for (int ii = 0; ii < nodeIds.Count; ii++)
            {
                displayNames.Add(String.Empty);
                errors.Add(ServiceResult.Good);

                // process any diagnostics associated with bad or uncertain data.
                if (StatusCode.IsNotGood(results[ii].StatusCode))
                {
                    errors[ii] = new ServiceResult(results[ii].StatusCode, ii, diagnosticInfos, responseHeader.StringTable);
                    continue;
                }

                // extract the name.
                LocalizedText displayName = results[ii].GetValue<LocalizedText>(null);

                if (!LocalizedText.IsNullOrEmpty(displayName))
                {
                    displayNames[ii] = displayName.Text;
                }
            }
        }
        #endregion

        #region Close Methods
        /// <inheritdoc/>
        public override StatusCode Close()
        {
            return Close(m_keepAliveInterval, true);
        }

        /// <inheritdoc/>
        public StatusCode Close(bool closeChannel)
        {
            return Close(m_keepAliveInterval, closeChannel);
        }

        /// <inheritdoc/>
        public StatusCode Close(int timeout)
            => Close(timeout, true);

        /// <inheritdoc/>
        public virtual StatusCode Close(int timeout, bool closeChannel)
        {
            // check if already called.
            if (Disposed)
            {
                return StatusCodes.Good;
            }

            StatusCode result = StatusCodes.Good;

            // stop the keep alive timer.
            Utils.SilentDispose(m_keepAliveTimer);
            m_keepAliveTimer = null;

            // check if currectly connected.
            bool connected = Connected;

            // halt all background threads.
            if (connected)
            {
                if (m_SessionClosing != null)
                {
                    try
                    {
                        m_SessionClosing(this, null);
                    }
                    catch (Exception e)
                    {
                        Utils.LogError(e, "Session: Unexpected eror raising SessionClosing event.");
                    }
                }
            }

            // close the session with the server.
            if (connected && !KeepAliveStopped)
            {
                int existingTimeout = this.OperationTimeout;

                try
                {
                    // close the session and delete all subscriptions if specified.
                    this.OperationTimeout = timeout;
                    CloseSession(null, m_deleteSubscriptionsOnClose);
                    this.OperationTimeout = existingTimeout;

                    if (closeChannel)
                    {
                        CloseChannel();
                    }

                    // raised notification indicating the session is closed.
                    SessionCreated(null, null);
                }
                catch (Exception e)
                {
                    // dont throw errors on disconnect, but return them
                    // so the caller can log the error.
                    if (e is ServiceResultException)
                    {
                        result = ((ServiceResultException)e).StatusCode;
                    }
                    else
                    {
                        result = StatusCodes.Bad;
                    }

                    Utils.LogError("Session close error: " + result);
                }
            }

            // clean up.
            if (closeChannel)
            {
                Dispose();
            }

            return result;
        }
        #endregion

        #region Subscription Methods
        /// <inheritdoc/>
        public bool AddSubscription(Subscription subscription)
        {
            if (subscription == null) throw new ArgumentNullException(nameof(subscription));

            lock (SyncRoot)
            {
                if (m_subscriptions.Contains(subscription))
                {
                    return false;
                }

                subscription.Session = this;
                m_subscriptions.Add(subscription);
            }

            if (m_SubscriptionsChanged != null)
            {
                m_SubscriptionsChanged(this, null);
            }

            return true;
        }

        /// <inheritdoc/>
        public bool RemoveSubscription(Subscription subscription)
        {
            if (subscription == null) throw new ArgumentNullException(nameof(subscription));

            if (subscription.Created)
            {
                subscription.Delete(false);
            }

            lock (SyncRoot)
            {
                if (!m_subscriptions.Remove(subscription))
                {
                    return false;
                }

                subscription.Session = null;
            }

            if (m_SubscriptionsChanged != null)
            {
                m_SubscriptionsChanged(this, null);
            }

            return true;
        }

        /// <inheritdoc/>
        public bool RemoveSubscriptions(IEnumerable<Subscription> subscriptions)
        {
            if (subscriptions == null) throw new ArgumentNullException(nameof(subscriptions));

            List<Subscription> subscriptionsToDelete = new List<Subscription>();
            bool removed = PrepareSubscriptionsToDelete(subscriptions, subscriptionsToDelete);

            foreach (Subscription subscription in subscriptionsToDelete)
            {
                subscription.Delete(true);
            }

            if (removed)
            {
                if (m_SubscriptionsChanged != null)
                {
                    m_SubscriptionsChanged(this, null);
                }
            }

            return removed;
        }

        /// <inheritdoc/>
        public bool RemoveTransferredSubscription(Subscription subscription)
        {
            if (subscription == null) throw new ArgumentNullException(nameof(subscription));

            if (subscription.Session != this)
            {
                return false;
            }

            lock (SyncRoot)
            {
                if (!m_subscriptions.Remove(subscription))
                {
                    return false;
                }

                subscription.Session = null;
            }

            if (m_SubscriptionsChanged != null)
            {
                m_SubscriptionsChanged(this, null);
            }

            return true;
        }

        /// <inheritdoc/>
        public bool ReactivateSubscriptions(
            SubscriptionCollection subscriptions,
            bool sendInitialValues)
        {
            int failedSubscriptions = 0;
            UInt32Collection subscriptionIds = CreateSubscriptionIdsForTransfer(subscriptions);

            if (subscriptionIds.Count > 0)
            {
                try
                {
                    m_reconnectLock.Wait();
                    m_reconnecting = true;

                    for (int ii = 0; ii < subscriptions.Count; ii++)
                    {
                        if (!subscriptions[ii].Transfer(this, subscriptionIds[ii], new UInt32Collection()))
                        {
                            Utils.LogError("SubscriptionId {0} failed to reactivate.", subscriptionIds[ii]);
                            failedSubscriptions++;
                        }
                    }

                    if (sendInitialValues)
                    {
                        if (!ResendData(subscriptions, out IList<ServiceResult> resendResults))
                        {
                            Utils.LogError("Failed to call resend data for subscriptions.");
                        }
                        else if (resendResults != null)
                        {
                            for (int ii = 0; ii < resendResults.Count; ii++)
                            {
                                // no need to try for subscriptions which do not exist
                                if (StatusCode.IsNotGood(resendResults[ii].StatusCode))
                                {
                                    Utils.LogError("SubscriptionId {0} failed to resend data.", subscriptionIds[ii]);
                                }
                            }
                        }
                    }

                    Utils.LogInfo("Session REACTIVATE of {0} subscriptions completed. {1} failed.", subscriptions.Count, failedSubscriptions);
                }
                finally
                {
                    m_reconnecting = false;
                    m_reconnectLock.Release();
                }

                RestartPublishing();
            }
            else
            {
                Utils.LogInfo("No subscriptions. Transfersubscription skipped.");
            }

            return failedSubscriptions == 0;
        }

        /// <inheritdoc/>
        public bool TransferSubscriptions(
            SubscriptionCollection subscriptions,
            bool sendInitialValues)
        {
            int failedSubscriptions = 0;
            UInt32Collection subscriptionIds = CreateSubscriptionIdsForTransfer(subscriptions);

            if (subscriptionIds.Count > 0)
            {
                if (m_reconnecting)
                {
                    Utils.LogWarning("Already Reconnecting. Can not transfer subscriptions.");
                    return false;
                }

                try
                {
                    m_reconnectLock.Wait();
                    m_reconnecting = true;

                    ResponseHeader responseHeader = base.TransferSubscriptions(null, subscriptionIds, sendInitialValues,
                        out TransferResultCollection results, out DiagnosticInfoCollection diagnosticInfos);
                    if (!StatusCode.IsGood(responseHeader.ServiceResult))
                    {
                        Utils.LogError("TransferSubscription failed: {0}", responseHeader.ServiceResult);
                        return false;
                    }
                    ClientBase.ValidateResponse(results, subscriptionIds);
                    ClientBase.ValidateDiagnosticInfos(diagnosticInfos, subscriptionIds);

                    for (int ii = 0; ii < subscriptions.Count; ii++)
                    {
                        if (StatusCode.IsGood(results[ii].StatusCode))
                        {
                            if (subscriptions[ii].Transfer(this, subscriptionIds[ii], results[ii].AvailableSequenceNumbers))
                            {
                                lock (SyncRoot)
                                {
                                    // create ack for available sequence numbers
                                    foreach (var sequenceNumber in results[ii].AvailableSequenceNumbers)
                                    {
                                        var ack = new SubscriptionAcknowledgement() {
                                            SubscriptionId = subscriptionIds[ii],
                                            SequenceNumber = sequenceNumber
                                        };
                                        m_acknowledgementsToSend.Add(ack);
                                    }
                                }
                            }
                        }
                        else if (results[ii].StatusCode == StatusCodes.BadNothingToDo)
                        {
                            Utils.LogInfo("SubscriptionId {0} is already member of the session.", subscriptionIds[ii]);
                            failedSubscriptions++;
                        }
                        else
                        {
                            Utils.LogError("SubscriptionId {0} failed to transfer, StatusCode={1}", subscriptionIds[ii], results[ii].StatusCode);
                            failedSubscriptions++;
                        }
                    }

                    Utils.LogInfo("Session TRANSFER of {0} subscriptions completed. {1} failed.", subscriptions.Count, failedSubscriptions);
                }
                finally
                {
                    m_reconnecting = false;
                    m_reconnectLock.Release();
                }

                RestartPublishing();
            }
            else
            {
                Utils.LogInfo("No subscriptions. Transfersubscription skipped.");
            }

            return failedSubscriptions == 0;
        }
        #endregion

        #region Browse Methods
        /// <inheritdoc/>
        public virtual ResponseHeader Browse(
            RequestHeader requestHeader,
            ViewDescription view,
            NodeId nodeToBrowse,
            uint maxResultsToReturn,
            BrowseDirection browseDirection,
            NodeId referenceTypeId,
            bool includeSubtypes,
            uint nodeClassMask,
            out byte[] continuationPoint,
            out ReferenceDescriptionCollection references)
        {
            BrowseDescription description = new BrowseDescription();

            description.NodeId = nodeToBrowse;
            description.BrowseDirection = browseDirection;
            description.ReferenceTypeId = referenceTypeId;
            description.IncludeSubtypes = includeSubtypes;
            description.NodeClassMask = nodeClassMask;
            description.ResultMask = (uint)BrowseResultMask.All;

            BrowseDescriptionCollection nodesToBrowse = new BrowseDescriptionCollection();
            nodesToBrowse.Add(description);

            BrowseResultCollection results;
            DiagnosticInfoCollection diagnosticInfos;

            ResponseHeader responseHeader = Browse(
                requestHeader,
                view,
                maxResultsToReturn,
                nodesToBrowse,
                out results,
                out diagnosticInfos);

            ClientBase.ValidateResponse(results, nodesToBrowse);
            ClientBase.ValidateDiagnosticInfos(diagnosticInfos, nodesToBrowse);

            if (StatusCode.IsBad(results[0].StatusCode))
            {
                throw new ServiceResultException(new ServiceResult(results[0].StatusCode, 0, diagnosticInfos, responseHeader.StringTable));
            }

            continuationPoint = results[0].ContinuationPoint;
            references = results[0].References;

            return responseHeader;
        }

        /// <inheritdoc/>
        public virtual ResponseHeader Browse(
            RequestHeader requestHeader,
            ViewDescription view,
            IList<NodeId> nodesToBrowse,
            uint maxResultsToReturn,
            BrowseDirection browseDirection,
            NodeId referenceTypeId,
            bool includeSubtypes,
            uint nodeClassMask,
            out ByteStringCollection continuationPoints,
            out IList<ReferenceDescriptionCollection> referencesList,
            out IList<ServiceResult> errors)
        {

            BrowseDescriptionCollection browseDescription = new BrowseDescriptionCollection();
            foreach (var nodeToBrowse in nodesToBrowse)
            {
                BrowseDescription description = new BrowseDescription {
                    NodeId = nodeToBrowse,
                    BrowseDirection = browseDirection,
                    ReferenceTypeId = referenceTypeId,
                    IncludeSubtypes = includeSubtypes,
                    NodeClassMask = nodeClassMask,
                    ResultMask = (uint)BrowseResultMask.All
                };

                browseDescription.Add(description);
            }

            ResponseHeader responseHeader = Browse(
                requestHeader,
                view,
                maxResultsToReturn,
                browseDescription,
                out BrowseResultCollection results,
                out DiagnosticInfoCollection diagnosticInfos);

            ClientBase.ValidateResponse(results, browseDescription);
            ClientBase.ValidateDiagnosticInfos(diagnosticInfos, browseDescription);

            int ii = 0;
            errors = new List<ServiceResult>();
            continuationPoints = new ByteStringCollection();
            referencesList = new List<ReferenceDescriptionCollection>();
            foreach (var result in results)
            {
                if (StatusCode.IsBad(result.StatusCode))
                {
                    errors.Add(new ServiceResult(result.StatusCode, ii, diagnosticInfos, responseHeader.StringTable));
                }
                else
                {
                    errors.Add(ServiceResult.Good);
                }
                continuationPoints.Add(result.ContinuationPoint);
                referencesList.Add(result.References);
                ii++;
            }

            return responseHeader;
        }

        /// <inheritdoc/>
        public IAsyncResult BeginBrowse(
            RequestHeader requestHeader,
            ViewDescription view,
            NodeId nodeToBrowse,
            uint maxResultsToReturn,
            BrowseDirection browseDirection,
            NodeId referenceTypeId,
            bool includeSubtypes,
            uint nodeClassMask,
            AsyncCallback callback,
            object asyncState)
        {
            BrowseDescription description = new BrowseDescription();

            description.NodeId = nodeToBrowse;
            description.BrowseDirection = browseDirection;
            description.ReferenceTypeId = referenceTypeId;
            description.IncludeSubtypes = includeSubtypes;
            description.NodeClassMask = nodeClassMask;
            description.ResultMask = (uint)BrowseResultMask.All;

            BrowseDescriptionCollection nodesToBrowse = new BrowseDescriptionCollection();
            nodesToBrowse.Add(description);

            return BeginBrowse(
                requestHeader,
                view,
                maxResultsToReturn,
                nodesToBrowse,
                callback,
                asyncState);
        }

        /// <inheritdoc/>
        public ResponseHeader EndBrowse(
            IAsyncResult result,
            out byte[] continuationPoint,
            out ReferenceDescriptionCollection references)
        {
            BrowseResultCollection results;
            DiagnosticInfoCollection diagnosticInfos;

            ResponseHeader responseHeader = EndBrowse(
                result,
                out results,
                out diagnosticInfos);

            if (results == null || results.Count != 1)
            {
                throw new ServiceResultException(StatusCodes.BadUnknownResponse);
            }

            if (StatusCode.IsBad(results[0].StatusCode))
            {
                throw new ServiceResultException(new ServiceResult(results[0].StatusCode, 0, diagnosticInfos, responseHeader.StringTable));
            }

            continuationPoint = results[0].ContinuationPoint;
            references = results[0].References;

            return responseHeader;
        }
        #endregion

        #region BrowseNext Methods
        /// <inheritdoc/>
        public virtual ResponseHeader BrowseNext(
            RequestHeader requestHeader,
            bool releaseContinuationPoint,
            byte[] continuationPoint,
            out byte[] revisedContinuationPoint,
            out ReferenceDescriptionCollection references)
        {
            ByteStringCollection continuationPoints = new ByteStringCollection();
            continuationPoints.Add(continuationPoint);

            BrowseResultCollection results;
            DiagnosticInfoCollection diagnosticInfos;

            ResponseHeader responseHeader = BrowseNext(
                requestHeader,
                releaseContinuationPoint,
                continuationPoints,
                out results,
                out diagnosticInfos);

            ClientBase.ValidateResponse(results, continuationPoints);
            ClientBase.ValidateDiagnosticInfos(diagnosticInfos, continuationPoints);

            if (StatusCode.IsBad(results[0].StatusCode))
            {
                throw new ServiceResultException(new ServiceResult(results[0].StatusCode, 0, diagnosticInfos, responseHeader.StringTable));
            }

            revisedContinuationPoint = results[0].ContinuationPoint;
            references = results[0].References;

            return responseHeader;
        }

        /// <inheritdoc/>
        public virtual ResponseHeader BrowseNext(
            RequestHeader requestHeader,
            bool releaseContinuationPoint,
            ByteStringCollection continuationPoints,
            out ByteStringCollection revisedContinuationPoints,
            out IList<ReferenceDescriptionCollection> referencesList,
            out IList<ServiceResult> errors)
        {
            BrowseResultCollection results;
            DiagnosticInfoCollection diagnosticInfos;

            ResponseHeader responseHeader = BrowseNext(
                requestHeader,
                releaseContinuationPoint,
                continuationPoints,
                out results,
                out diagnosticInfos);

            ClientBase.ValidateResponse(results, continuationPoints);
            ClientBase.ValidateDiagnosticInfos(diagnosticInfos, continuationPoints);

            int ii = 0;
            errors = new List<ServiceResult>();
            revisedContinuationPoints = new ByteStringCollection();
            referencesList = new List<ReferenceDescriptionCollection>();
            foreach (var result in results)
            {
                if (StatusCode.IsBad(result.StatusCode))
                {
                    errors.Add(new ServiceResult(result.StatusCode, ii, diagnosticInfos, responseHeader.StringTable));
                }
                else
                {
                    errors.Add(ServiceResult.Good);
                }
                revisedContinuationPoints.Add(result.ContinuationPoint);
                referencesList.Add(result.References);
                ii++;
            }

            return responseHeader;
        }

        /// <inheritdoc/>
        public IAsyncResult BeginBrowseNext(
            RequestHeader requestHeader,
            bool releaseContinuationPoint,
            byte[] continuationPoint,
            AsyncCallback callback,
            object asyncState)
        {
            ByteStringCollection continuationPoints = new ByteStringCollection();
            continuationPoints.Add(continuationPoint);

            return BeginBrowseNext(
                requestHeader,
                releaseContinuationPoint,
                continuationPoints,
                callback,
                asyncState);
        }

        /// <inheritdoc/>
        public ResponseHeader EndBrowseNext(
            IAsyncResult result,
            out byte[] revisedContinuationPoint,
            out ReferenceDescriptionCollection references)
        {
            BrowseResultCollection results;
            DiagnosticInfoCollection diagnosticInfos;

            ResponseHeader responseHeader = EndBrowseNext(
                result,
                out results,
                out diagnosticInfos);

            if (results == null || results.Count != 1)
            {
                throw new ServiceResultException(StatusCodes.BadUnknownResponse);
            }

            if (StatusCode.IsBad(results[0].StatusCode))
            {
                throw new ServiceResultException(new ServiceResult(results[0].StatusCode, 0, diagnosticInfos, responseHeader.StringTable));
            }

            revisedContinuationPoint = results[0].ContinuationPoint;
            references = results[0].References;

            return responseHeader;
        }
        #endregion

        #region Call Methods
        /// <inheritdoc/>
        public IList<object> Call(NodeId objectId, NodeId methodId, params object[] args)
        {
            VariantCollection inputArguments = new VariantCollection();

            if (args != null)
            {
                for (int ii = 0; ii < args.Length; ii++)
                {
                    inputArguments.Add(new Variant(args[ii]));
                }
            }

            CallMethodRequest request = new CallMethodRequest();

            request.ObjectId = objectId;
            request.MethodId = methodId;
            request.InputArguments = inputArguments;

            CallMethodRequestCollection requests = new CallMethodRequestCollection();
            requests.Add(request);

            CallMethodResultCollection results;
            DiagnosticInfoCollection diagnosticInfos;

            ResponseHeader responseHeader = Call(
                null,
                requests,
                out results,
                out diagnosticInfos);

            ClientBase.ValidateResponse(results, requests);
            ClientBase.ValidateDiagnosticInfos(diagnosticInfos, requests);

            if (StatusCode.IsBad(results[0].StatusCode))
            {
                throw ServiceResultException.Create(results[0].StatusCode, 0, diagnosticInfos, responseHeader.StringTable);
            }

            List<object> outputArguments = new List<object>();

            foreach (Variant arg in results[0].OutputArguments)
            {
                outputArguments.Add(arg.Value);
            }

            return outputArguments;
        }
        #endregion

        #region Protected Methods
        /// <summary>
        /// Returns the software certificates assigned to the application.
        /// </summary>
        protected virtual SignedSoftwareCertificateCollection GetSoftwareCertificates()
        {
            return new SignedSoftwareCertificateCollection();
        }

        /// <summary>
        /// Handles an error when validating the application instance certificate provided by the server.
        /// </summary>
        protected virtual void OnApplicationCertificateError(byte[] serverCertificate, ServiceResult result)
        {
            throw new ServiceResultException(result);
        }

        /// <summary>
        /// Handles an error when validating software certificates provided by the server.
        /// </summary>
        protected virtual void OnSoftwareCertificateError(SignedSoftwareCertificate signedCertificate, ServiceResult result)
        {
            throw new ServiceResultException(result);
        }

        /// <summary>
        /// Inspects the software certificates provided by the server.
        /// </summary>
        protected virtual void ValidateSoftwareCertificates(List<SoftwareCertificate> softwareCertificates)
        {
            // always accept valid certificates.
        }

        /// <summary>
        /// Starts a timer to check that the connection to the server is still available.
        /// </summary>
        private void StartKeepAliveTimer()
        {
            int keepAliveInterval = m_keepAliveInterval;

            lock (m_eventLock)
            {
                m_serverState = ServerState.Unknown;
                m_lastKeepAliveTime = DateTime.UtcNow;
            }

            var nodesToRead = new ReadValueIdCollection() {
                // read the server state.
                new ReadValueId {
                    NodeId = Variables.Server_ServerStatus_State,
                    AttributeId = Attributes.Value,
                    DataEncoding = null,
                    IndexRange = null
                }
            };

            // restart the publish timer.
            lock (SyncRoot)
            {
                Utils.SilentDispose(m_keepAliveTimer);
                m_keepAliveTimer = null;

                // start timer.
                m_keepAliveTimer = new Timer(OnKeepAlive, nodesToRead, keepAliveInterval, keepAliveInterval);
            }

            // send initial keep alive.
            OnKeepAlive(nodesToRead);
        }

        /// <summary>
        /// Removes a completed async request.
        /// </summary>
        private AsyncRequestState RemoveRequest(IAsyncResult result, uint requestId, uint typeId)
        {
            lock (m_outstandingRequests)
            {
                for (LinkedListNode<AsyncRequestState> ii = m_outstandingRequests.First; ii != null; ii = ii.Next)
                {
                    if (Object.ReferenceEquals(result, ii.Value.Result) || (requestId == ii.Value.RequestId && typeId == ii.Value.RequestTypeId))
                    {
                        AsyncRequestState state = ii.Value;
                        m_outstandingRequests.Remove(ii);
                        return state;
                    }
                }

                return null;
            }
        }

        /// <summary>
        /// Adds a new async request.
        /// </summary>
        private void AsyncRequestStarted(IAsyncResult result, uint requestId, uint typeId)
        {
            lock (m_outstandingRequests)
            {
                // check if the request completed asynchronously.
                AsyncRequestState state = RemoveRequest(result, requestId, typeId);

                // add a new request.
                if (state == null)
                {
                    state = new AsyncRequestState();

                    state.Defunct = false;
                    state.RequestId = requestId;
                    state.RequestTypeId = typeId;
                    state.Result = result;
                    state.Timestamp = DateTime.UtcNow;

                    m_outstandingRequests.AddLast(state);
                }
            }
        }

        /// <summary>
        /// Removes a completed async request.
        /// </summary>
        private void AsyncRequestCompleted(IAsyncResult result, uint requestId, uint typeId)
        {
            lock (m_outstandingRequests)
            {
                // remove the request.
                AsyncRequestState state = RemoveRequest(result, requestId, typeId);

                if (state != null)
                {
                    // mark any old requests as default (i.e. the should have returned before this request).
                    DateTime maxAge = state.Timestamp.AddSeconds(-1);

                    for (LinkedListNode<AsyncRequestState> ii = m_outstandingRequests.First; ii != null; ii = ii.Next)
                    {
                        if (ii.Value.RequestTypeId == typeId && ii.Value.Timestamp < maxAge)
                        {
                            ii.Value.Defunct = true;
                        }
                    }
                }

                // add a dummy placeholder since the begin request has not completed yet.
                if (state == null)
                {
                    state = new AsyncRequestState();

                    state.Defunct = true;
                    state.RequestId = requestId;
                    state.RequestTypeId = typeId;
                    state.Result = result;
                    state.Timestamp = DateTime.UtcNow;

                    m_outstandingRequests.AddLast(state);
                }
            }
        }

        /// <summary>
        /// Sends a keep alive by reading from the server.
        /// </summary>
        private void OnKeepAlive(object state)
        {
            ReadValueIdCollection nodesToRead = (ReadValueIdCollection)state;

            try
            {
                // check if session has been closed.
                if (!Connected || m_keepAliveTimer == null)
                {
                    return;
                }

                // raise error if keep alives are not coming back.
                if (KeepAliveStopped)
                {
                    if (!OnKeepAliveError(ServiceResult.Create(StatusCodes.BadNoCommunication, "Server not responding to keep alive requests.")))
                    {
                        return;
                    }
                }

                RequestHeader requestHeader = new RequestHeader();

                requestHeader.RequestHandle = Utils.IncrementIdentifier(ref m_keepAliveCounter);
                requestHeader.TimeoutHint = (uint)(KeepAliveInterval * 2);
                requestHeader.ReturnDiagnostics = 0;

                IAsyncResult result = BeginRead(
                    requestHeader,
                    0,
                    TimestampsToReturn.Neither,
                    nodesToRead,
                    OnKeepAliveComplete,
                    nodesToRead);

                AsyncRequestStarted(result, requestHeader.RequestHandle, DataTypes.ReadRequest);
            }
            catch (Exception e)
            {
                Utils.LogError("Could not send keep alive request: {0} {1}", e.GetType().FullName, e.Message);
            }
        }

        /// <summary>
        /// Checks if a notification has arrived. Sends a publish if it has not.
        /// </summary>
        private void OnKeepAliveComplete(IAsyncResult result)
        {
            ReadValueIdCollection nodesToRead = (ReadValueIdCollection)result.AsyncState;

            AsyncRequestCompleted(result, 0, DataTypes.ReadRequest);

            try
            {
                // read the server status.
                DataValueCollection values = new DataValueCollection();
                DiagnosticInfoCollection diagnosticInfos = new DiagnosticInfoCollection();

                ResponseHeader responseHeader = EndRead(
                    result,
                    out values,
                    out diagnosticInfos);

                ValidateResponse(values, nodesToRead);
                ValidateDiagnosticInfos(diagnosticInfos, nodesToRead);

                // validate value returned.
                ServiceResult error = ValidateDataValue(values[0], typeof(int), 0, diagnosticInfos, responseHeader);

                if (ServiceResult.IsBad(error))
                {
                    throw new ServiceResultException(error);
                }

                // send notification that keep alive completed.
                OnKeepAlive((ServerState)(int)values[0].Value, responseHeader.Timestamp);

                return;
            }
            catch (Exception e)
            {
                Utils.LogError("Unexpected keep alive error occurred: {0}", e.Message);
            }
        }

        /// <summary>
        /// Called when the server returns a keep alive response.
        /// </summary>
        protected virtual void OnKeepAlive(ServerState currentState, DateTime currentTime)
        {
            // restart publishing if keep alives recovered.
            if (KeepAliveStopped)
            {
                // ignore if already reconnecting.
                if (m_reconnecting)
                {
                    return;
                }

                int count = 0;

                lock (m_outstandingRequests)
                {
                    for (LinkedListNode<AsyncRequestState> ii = m_outstandingRequests.First; ii != null; ii = ii.Next)
                    {
                        if (ii.Value.RequestTypeId == DataTypes.PublishRequest)
                        {
                            ii.Value.Defunct = true;
                        }
                    }
                }

                count = GetMinPublishRequestCount(false);
                while (count-- > 0)
                {
                    BeginPublish(OperationTimeout);
                }
            }

            KeepAliveEventHandler callback = null;

            lock (m_eventLock)
            {
                callback = m_KeepAlive;

                // save server state.
                m_serverState = currentState;
                m_lastKeepAliveTime = DateTime.UtcNow;
            }

            if (callback != null)
            {
                try
                {
                    callback(this, new KeepAliveEventArgs(null, currentState, currentTime));
                }
                catch (Exception e)
                {
                    Utils.LogError(e, "Session: Unexpected error invoking KeepAliveCallback.");
                }
            }
        }

        /// <summary>
        /// Called when a error occurs during a keep alive.
        /// </summary>
        protected virtual bool OnKeepAliveError(ServiceResult result)
        {
            long delta = 0;

            lock (m_eventLock)
            {
                delta = DateTime.UtcNow.Ticks - m_lastKeepAliveTime.Ticks;
            }

            Utils.LogInfo(
                "KEEP ALIVE LATE: {0}s, EndpointUrl={1}, RequestCount={2}/{3}",
                ((double)delta) / TimeSpan.TicksPerSecond,
                this.Endpoint.EndpointUrl,
                this.GoodPublishRequestCount,
                this.OutstandingRequestCount);

            KeepAliveEventHandler callback = null;

            lock (m_eventLock)
            {
                callback = m_KeepAlive;
            }

            if (callback != null)
            {
                try
                {
                    KeepAliveEventArgs args = new KeepAliveEventArgs(result, ServerState.Unknown, DateTime.UtcNow);
                    callback(this, args);
                    return !args.CancelKeepAlive;
                }
                catch (Exception e)
                {
                    Utils.LogError(e, "Session: Unexpected error invoking KeepAliveCallback.");
                }
            }

            return true;
        }

        /// <summary>
        /// Prepare a list of subscriptions to delete.
        /// </summary>
        private bool PrepareSubscriptionsToDelete(IEnumerable<Subscription> subscriptions, IList<Subscription> subscriptionsToDelete)
        {
            bool removed = false;
            lock (SyncRoot)
            {
                foreach (Subscription subscription in subscriptions)
                {
                    if (m_subscriptions.Remove(subscription))
                    {
                        if (subscription.Created)
                        {
                            subscriptionsToDelete.Add(subscription);
                        }

                        removed = true;
                    }
                }
            }
            return removed;
        }

        /// <summary>
        /// Creates a read request with attributes determined by the NodeClass.
        /// </summary>
        private void CreateNodeClassAttributesReadNodesRequest(
            IList<NodeId> nodeIdCollection,
            NodeClass nodeClass,
            ReadValueIdCollection attributesToRead,
            IList<IDictionary<uint, DataValue>> attributesPerNodeId,
            IList<Node> nodeCollection,
            bool optionalAttributes)
        {
            for (int ii = 0; ii < nodeIdCollection.Count; ii++)
            {
                var node = new Node();
                node.NodeId = nodeIdCollection[ii];
                node.NodeClass = nodeClass;

                var attributes = CreateAttributes(node.NodeClass, optionalAttributes);
                foreach (uint attributeId in attributes.Keys)
                {
                    ReadValueId itemToRead = new ReadValueId {
                        NodeId = node.NodeId,
                        AttributeId = attributeId
                    };
                    attributesToRead.Add(itemToRead);
                }

                nodeCollection.Add(node);
                attributesPerNodeId.Add(attributes);
            }
        }

        /// <summary>
        /// Creates a read request with attributes determined by the NodeClass.
        /// </summary>
        private void CreateAttributesReadNodesRequest(
            ResponseHeader responseHeader,
            ReadValueIdCollection itemsToRead,
            DataValueCollection nodeClassValues,
            DiagnosticInfoCollection diagnosticInfos,
            ReadValueIdCollection attributesToRead,
            IList<IDictionary<uint, DataValue>> attributesPerNodeId,
            IList<Node> nodeCollection,
            IList<ServiceResult> errors,
            bool optionalAttributes
            )
        {
            int? nodeClass;
            for (int ii = 0; ii < itemsToRead.Count; ii++)
            {
                var node = new Node();
                node.NodeId = itemsToRead[ii].NodeId;
                if (!DataValue.IsGood(nodeClassValues[ii]))
                {
                    nodeCollection.Add(node);
                    errors.Add(new ServiceResult(nodeClassValues[ii].StatusCode, ii, diagnosticInfos, responseHeader.StringTable));
                    attributesPerNodeId.Add(null);
                    continue;
                }

                // check for valid node class.
                nodeClass = nodeClassValues[ii].Value as int?;

                if (nodeClass == null)
                {
                    nodeCollection.Add(node);
                    errors.Add(ServiceResult.Create(StatusCodes.BadUnexpectedError,
                        "Node does not have a valid value for NodeClass: {0}.", nodeClassValues[ii].Value));
                    attributesPerNodeId.Add(null);
                    continue;
                }

                node.NodeClass = (NodeClass)nodeClass;

                var attributes = CreateAttributes(node.NodeClass, optionalAttributes);
                foreach (uint attributeId in attributes.Keys)
                {
                    ReadValueId itemToRead = new ReadValueId {
                        NodeId = node.NodeId,
                        AttributeId = attributeId
                    };
                    attributesToRead.Add(itemToRead);
                }

                nodeCollection.Add(node);
                errors.Add(ServiceResult.Good);
                attributesPerNodeId.Add(attributes);
            }
        }

        /// <summary>
        /// Builds the node collection results based on the attribute values of the read response.
        /// </summary>
        /// <param name="attributesToRead">The collection of all attributes to read passed in the read request.</param>
        /// <param name="attributesPerNodeId">The attributes requested per NodeId</param>
        /// <param name="values">The attribute values returned by the read request.</param>
        /// <param name="diagnosticInfos">The diagnostic info returned by the read request.</param>
        /// <param name="responseHeader">The response header of the read request.</param>
        /// <param name="nodeCollection">The node collection which holds the results.</param>
        /// <param name="errors">The service results for each node.</param>
        private void ProcessAttributesReadNodesResponse(
            ResponseHeader responseHeader,
            ReadValueIdCollection attributesToRead,
            IList<IDictionary<uint, DataValue>> attributesPerNodeId,
            DataValueCollection values,
            DiagnosticInfoCollection diagnosticInfos,
            IList<Node> nodeCollection,
            IList<ServiceResult> errors)
        {
            int readIndex = 0;
            for (int ii = 0; ii < nodeCollection.Count; ii++)
            {
                var attributes = attributesPerNodeId[ii];
                if (attributes == null)
                {
                    continue;
                }

                int readCount = attributes.Count;
                ReadValueIdCollection subRangeAttributes = new ReadValueIdCollection(attributesToRead.GetRange(readIndex, readCount));
                DataValueCollection subRangeValues = new DataValueCollection(values.GetRange(readIndex, readCount));
                DiagnosticInfoCollection subRangeDiagnostics = diagnosticInfos.Count > 0 ? new DiagnosticInfoCollection(diagnosticInfos.GetRange(readIndex, readCount)) : diagnosticInfos;
                try
                {
                    nodeCollection[ii] = ProcessReadResponse(responseHeader, attributes,
                        subRangeAttributes, subRangeValues, subRangeDiagnostics);
                    errors[ii] = ServiceResult.Good;
                }
                catch (ServiceResultException sre)
                {
                    errors[ii] = sre.Result;
                }
                readIndex += readCount;
            }
        }

        /// <summary>
        /// Creates a Node based on the read response.
        /// </summary>
        private Node ProcessReadResponse(
            ResponseHeader responseHeader,
            IDictionary<uint, DataValue> attributes,
            ReadValueIdCollection itemsToRead,
            DataValueCollection values,
            DiagnosticInfoCollection diagnosticInfos)
        {
            // process results.
            int? nodeClass = null;

            for (int ii = 0; ii < itemsToRead.Count; ii++)
            {
                uint attributeId = itemsToRead[ii].AttributeId;

                // the node probably does not exist if the node class is not found.
                if (attributeId == Attributes.NodeClass)
                {
                    if (!DataValue.IsGood(values[ii]))
                    {
                        throw ServiceResultException.Create(values[ii].StatusCode, ii, diagnosticInfos, responseHeader.StringTable);
                    }

                    // check for valid node class.
                    nodeClass = values[ii].Value as int?;

                    if (nodeClass == null)
                    {
                        throw ServiceResultException.Create(StatusCodes.BadUnexpectedError, "Node does not have a valid value for NodeClass: {0}.", values[ii].Value);
                    }
                }
                else
                {
                    if (!DataValue.IsGood(values[ii]))
                    {
                        // check for unsupported attributes.
                        if (values[ii].StatusCode == StatusCodes.BadAttributeIdInvalid)
                        {
                            continue;
                        }

                        // ignore errors on optional attributes
                        if (StatusCode.IsBad(values[ii].StatusCode))
                        {
                            if (attributeId == Attributes.AccessRestrictions ||
                                attributeId == Attributes.Description ||
                                attributeId == Attributes.RolePermissions ||
                                attributeId == Attributes.UserRolePermissions ||
                                attributeId == Attributes.UserWriteMask ||
                                attributeId == Attributes.WriteMask)
                            {
                                continue;
                            }
                        }

                        // all supported attributes must be readable.
                        if (attributeId != Attributes.Value)
                        {
                            throw ServiceResultException.Create(values[ii].StatusCode, ii, diagnosticInfos, responseHeader.StringTable);
                        }
                    }
                }

                attributes[attributeId] = values[ii];
            }

            Node node;
            DataValue value;
            switch ((NodeClass)nodeClass.Value)
            {
                default:
                {
                    throw ServiceResultException.Create(StatusCodes.BadUnexpectedError, "Node does not have a valid value for NodeClass: {0}.", nodeClass.Value);
                }

                case NodeClass.Object:
                {
                    ObjectNode objectNode = new ObjectNode();

                    value = attributes[Attributes.EventNotifier];

                    if (value == null)
                    {
                        throw ServiceResultException.Create(StatusCodes.BadUnexpectedError, "Object does not support the EventNotifier attribute.");
                    }

                    objectNode.EventNotifier = (byte)value.GetValue(typeof(byte));
                    node = objectNode;
                    break;
                }

                case NodeClass.ObjectType:
                {
                    ObjectTypeNode objectTypeNode = new ObjectTypeNode();

                    value = attributes[Attributes.IsAbstract];

                    if (value == null)
                    {
                        throw ServiceResultException.Create(StatusCodes.BadUnexpectedError, "ObjectType does not support the IsAbstract attribute.");
                    }

                    objectTypeNode.IsAbstract = (bool)value.GetValue(typeof(bool));
                    node = objectTypeNode;
                    break;
                }

                case NodeClass.Variable:
                {
                    VariableNode variableNode = new VariableNode();

                    // DataType Attribute
                    value = attributes[Attributes.DataType];

                    if (value == null)
                    {
                        throw ServiceResultException.Create(StatusCodes.BadUnexpectedError, "Variable does not support the DataType attribute.");
                    }

                    variableNode.DataType = (NodeId)value.GetValue(typeof(NodeId));

                    // ValueRank Attribute
                    value = attributes[Attributes.ValueRank];

                    if (value == null)
                    {
                        throw ServiceResultException.Create(StatusCodes.BadUnexpectedError, "Variable does not support the ValueRank attribute.");
                    }

                    variableNode.ValueRank = (int)value.GetValue(typeof(int));

                    // ArrayDimensions Attribute
                    value = attributes[Attributes.ArrayDimensions];

                    if (value != null)
                    {
                        if (value.Value == null)
                        {
                            variableNode.ArrayDimensions = Array.Empty<uint>();
                        }
                        else
                        {
                            variableNode.ArrayDimensions = (uint[])value.GetValue(typeof(uint[]));
                        }
                    }

                    // AccessLevel Attribute
                    value = attributes[Attributes.AccessLevel];

                    if (value == null)
                    {
                        throw ServiceResultException.Create(StatusCodes.BadUnexpectedError, "Variable does not support the AccessLevel attribute.");
                    }

                    variableNode.AccessLevel = (byte)value.GetValue(typeof(byte));

                    // UserAccessLevel Attribute
                    value = attributes[Attributes.UserAccessLevel];

                    if (value == null)
                    {
                        throw ServiceResultException.Create(StatusCodes.BadUnexpectedError, "Variable does not support the UserAccessLevel attribute.");
                    }

                    variableNode.UserAccessLevel = (byte)value.GetValue(typeof(byte));

                    // Historizing Attribute
                    value = attributes[Attributes.Historizing];

                    if (value == null)
                    {
                        throw ServiceResultException.Create(StatusCodes.BadUnexpectedError, "Variable does not support the Historizing attribute.");
                    }

                    variableNode.Historizing = (bool)value.GetValue(typeof(bool));

                    // MinimumSamplingInterval Attribute
                    value = attributes[Attributes.MinimumSamplingInterval];

                    if (value != null)
                    {
                        variableNode.MinimumSamplingInterval = Convert.ToDouble(attributes[Attributes.MinimumSamplingInterval].Value);
                    }

                    // AccessLevelEx Attribute
                    value = attributes[Attributes.AccessLevelEx];

                    if (value != null)
                    {
                        variableNode.AccessLevelEx = (uint)value.GetValue(typeof(uint));
                    }

                    node = variableNode;
                    break;
                }

                case NodeClass.VariableType:
                {
                    VariableTypeNode variableTypeNode = new VariableTypeNode();

                    // IsAbstract Attribute
                    value = attributes[Attributes.IsAbstract];

                    if (value == null)
                    {
                        throw ServiceResultException.Create(StatusCodes.BadUnexpectedError, "VariableType does not support the IsAbstract attribute.");
                    }

                    variableTypeNode.IsAbstract = (bool)value.GetValue(typeof(bool));

                    // DataType Attribute
                    value = attributes[Attributes.DataType];

                    if (value == null)
                    {
                        throw ServiceResultException.Create(StatusCodes.BadUnexpectedError, "VariableType does not support the DataType attribute.");
                    }

                    variableTypeNode.DataType = (NodeId)value.GetValue(typeof(NodeId));

                    // ValueRank Attribute
                    value = attributes[Attributes.ValueRank];

                    if (value == null)
                    {
                        throw ServiceResultException.Create(StatusCodes.BadUnexpectedError, "VariableType does not support the ValueRank attribute.");
                    }

                    variableTypeNode.ValueRank = (int)value.GetValue(typeof(int));

                    // ArrayDimensions Attribute
                    value = attributes[Attributes.ArrayDimensions];

                    if (value != null && value.Value != null)
                    {
                        variableTypeNode.ArrayDimensions = (uint[])value.GetValue(typeof(uint[]));
                    }

                    node = variableTypeNode;
                    break;
                }

                case NodeClass.Method:
                {
                    MethodNode methodNode = new MethodNode();

                    // Executable Attribute
                    value = attributes[Attributes.Executable];

                    if (value == null)
                    {
                        throw ServiceResultException.Create(StatusCodes.BadUnexpectedError, "Method does not support the Executable attribute.");
                    }

                    methodNode.Executable = (bool)value.GetValue(typeof(bool));

                    // UserExecutable Attribute
                    value = attributes[Attributes.UserExecutable];

                    if (value == null)
                    {
                        throw ServiceResultException.Create(StatusCodes.BadUnexpectedError, "Method does not support the UserExecutable attribute.");
                    }

                    methodNode.UserExecutable = (bool)value.GetValue(typeof(bool));

                    node = methodNode;
                    break;
                }

                case NodeClass.DataType:
                {
                    DataTypeNode dataTypeNode = new DataTypeNode();

                    // IsAbstract Attribute
                    value = attributes[Attributes.IsAbstract];

                    if (value == null)
                    {
                        throw ServiceResultException.Create(StatusCodes.BadUnexpectedError, "DataType does not support the IsAbstract attribute.");
                    }

                    dataTypeNode.IsAbstract = (bool)value.GetValue(typeof(bool));

                    // DataTypeDefinition Attribute
                    value = attributes[Attributes.DataTypeDefinition];

                    if (value != null)
                    {
                        dataTypeNode.DataTypeDefinition = value.Value as ExtensionObject;
                    }

                    node = dataTypeNode;
                    break;
                }

                case NodeClass.ReferenceType:
                {
                    ReferenceTypeNode referenceTypeNode = new ReferenceTypeNode();

                    // IsAbstract Attribute
                    value = attributes[Attributes.IsAbstract];

                    if (value == null)
                    {
                        throw ServiceResultException.Create(StatusCodes.BadUnexpectedError, "ReferenceType does not support the IsAbstract attribute.");
                    }

                    referenceTypeNode.IsAbstract = (bool)value.GetValue(typeof(bool));

                    // Symmetric Attribute
                    value = attributes[Attributes.Symmetric];

                    if (value == null)
                    {
                        throw ServiceResultException.Create(StatusCodes.BadUnexpectedError, "ReferenceType does not support the Symmetric attribute.");
                    }

                    referenceTypeNode.Symmetric = (bool)value.GetValue(typeof(bool));

                    // InverseName Attribute
                    value = attributes[Attributes.InverseName];

                    if (value != null && value.Value != null)
                    {
                        referenceTypeNode.InverseName = (LocalizedText)value.GetValue(typeof(LocalizedText));
                    }

                    node = referenceTypeNode;
                    break;
                }

                case NodeClass.View:
                {
                    ViewNode viewNode = new ViewNode();

                    // EventNotifier Attribute
                    value = attributes[Attributes.EventNotifier];

                    if (value == null)
                    {
                        throw ServiceResultException.Create(StatusCodes.BadUnexpectedError, "View does not support the EventNotifier attribute.");
                    }

                    viewNode.EventNotifier = (byte)value.GetValue(typeof(byte));

                    // ContainsNoLoops Attribute
                    value = attributes[Attributes.ContainsNoLoops];

                    if (value == null)
                    {
                        throw ServiceResultException.Create(StatusCodes.BadUnexpectedError, "View does not support the ContainsNoLoops attribute.");
                    }

                    viewNode.ContainsNoLoops = (bool)value.GetValue(typeof(bool));

                    node = viewNode;
                    break;
                }
            }

            // NodeId Attribute
            value = attributes[Attributes.NodeId];

            if (value == null)
            {
                throw ServiceResultException.Create(StatusCodes.BadUnexpectedError, "Node does not support the NodeId attribute.");
            }

            node.NodeId = (NodeId)value.GetValue(typeof(NodeId));
            node.NodeClass = (NodeClass)nodeClass.Value;

            // BrowseName Attribute
            value = attributes[Attributes.BrowseName];

            if (value == null)
            {
                throw ServiceResultException.Create(StatusCodes.BadUnexpectedError, "Node does not support the BrowseName attribute.");
            }

            node.BrowseName = (QualifiedName)value.GetValue(typeof(QualifiedName));

            // DisplayName Attribute
            value = attributes[Attributes.DisplayName];

            if (value == null)
            {
                throw ServiceResultException.Create(StatusCodes.BadUnexpectedError, "Node does not support the DisplayName attribute.");
            }

            node.DisplayName = (LocalizedText)value.GetValue(typeof(LocalizedText));

            // all optional attributes follow

            // Description Attribute
            if (attributes.TryGetValue(Attributes.Description, out value) &&
                value != null && value.Value != null)
            {
                node.Description = (LocalizedText)value.GetValue(typeof(LocalizedText));
            }

            // WriteMask Attribute
            if (attributes.TryGetValue(Attributes.WriteMask, out value) &&
                value != null)
            {
                node.WriteMask = (uint)value.GetValue(typeof(uint));
            }

            // UserWriteMask Attribute
            if (attributes.TryGetValue(Attributes.UserWriteMask, out value) &&
                value != null)
            {
                node.UserWriteMask = (uint)value.GetValue(typeof(uint));
            }

            // RolePermissions Attribute
            if (attributes.TryGetValue(Attributes.RolePermissions, out value) &&
                value != null)
            {
                ExtensionObject[] rolePermissions = value.Value as ExtensionObject[];

                if (rolePermissions != null)
                {
                    node.RolePermissions = new RolePermissionTypeCollection();

                    foreach (ExtensionObject rolePermission in rolePermissions)
                    {
                        node.RolePermissions.Add(rolePermission.Body as RolePermissionType);
                    }
                }
            }

            // UserRolePermissions Attribute
            if (attributes.TryGetValue(Attributes.UserRolePermissions, out value) &&
                value != null)
            {
                ExtensionObject[] userRolePermissions = value.Value as ExtensionObject[];

                if (userRolePermissions != null)
                {
                    node.UserRolePermissions = new RolePermissionTypeCollection();

                    foreach (ExtensionObject rolePermission in userRolePermissions)
                    {
                        node.UserRolePermissions.Add(rolePermission.Body as RolePermissionType);
                    }
                }
            }

            // AccessRestrictions Attribute
            if (attributes.TryGetValue(Attributes.AccessRestrictions, out value) &&
                value != null)
            {
                node.AccessRestrictions = (ushort)value.GetValue(typeof(ushort));
            }

            return node;
        }

        /// <summary>
        /// Create a dictionary of attributes to read for a nodeclass.
        /// </summary>
        private IDictionary<uint, DataValue> CreateAttributes(NodeClass nodeclass = NodeClass.Unspecified, bool optionalAttributes = true)
        {
            // Attributes to read for all types of nodes
            var attributes = new SortedDictionary<uint, DataValue>() {
                { Attributes.NodeId, null },
                { Attributes.NodeClass, null },
                { Attributes.BrowseName, null },
                { Attributes.DisplayName, null },
            };

            switch (nodeclass)
            {
                case NodeClass.Object:
                    attributes.Add(Attributes.EventNotifier, null);
                    break;

                case NodeClass.Variable:
                    attributes.Add(Attributes.DataType, null);
                    attributes.Add(Attributes.ValueRank, null);
                    attributes.Add(Attributes.ArrayDimensions, null);
                    attributes.Add(Attributes.AccessLevel, null);
                    attributes.Add(Attributes.UserAccessLevel, null);
                    attributes.Add(Attributes.Historizing, null);
                    attributes.Add(Attributes.MinimumSamplingInterval, null);
                    attributes.Add(Attributes.AccessLevelEx, null);
                    break;

                case NodeClass.Method:
                    attributes.Add(Attributes.Executable, null);
                    attributes.Add(Attributes.UserExecutable, null);
                    break;

                case NodeClass.ObjectType:
                    attributes.Add(Attributes.IsAbstract, null);
                    break;

                case NodeClass.VariableType:
                    attributes.Add(Attributes.IsAbstract, null);
                    attributes.Add(Attributes.DataType, null);
                    attributes.Add(Attributes.ValueRank, null);
                    attributes.Add(Attributes.ArrayDimensions, null);
                    break;

                case NodeClass.ReferenceType:
                    attributes.Add(Attributes.IsAbstract, null);
                    attributes.Add(Attributes.Symmetric, null);
                    attributes.Add(Attributes.InverseName, null);
                    break;

                case NodeClass.DataType:
                    attributes.Add(Attributes.IsAbstract, null);
                    attributes.Add(Attributes.DataTypeDefinition, null);
                    break;

                case NodeClass.View:
                    attributes.Add(Attributes.EventNotifier, null);
                    attributes.Add(Attributes.ContainsNoLoops, null);
                    break;

                default:
                    // build complete list of attributes.
                    attributes = new SortedDictionary<uint, DataValue> {
                        { Attributes.NodeId, null },
                        { Attributes.NodeClass, null },
                        { Attributes.BrowseName, null },
                        { Attributes.DisplayName, null },
                        //{ Attributes.Description, null },
                        //{ Attributes.WriteMask, null },
                        //{ Attributes.UserWriteMask, null },
                        { Attributes.DataType, null },
                        { Attributes.ValueRank, null },
                        { Attributes.ArrayDimensions, null },
                        { Attributes.AccessLevel, null },
                        { Attributes.UserAccessLevel, null },
                        { Attributes.MinimumSamplingInterval, null },
                        { Attributes.Historizing, null },
                        { Attributes.EventNotifier, null },
                        { Attributes.Executable, null },
                        { Attributes.UserExecutable, null },
                        { Attributes.IsAbstract, null },
                        { Attributes.InverseName, null },
                        { Attributes.Symmetric, null },
                        { Attributes.ContainsNoLoops, null },
                        { Attributes.DataTypeDefinition, null },
                        //{ Attributes.RolePermissions, null },
                        //{ Attributes.UserRolePermissions, null },
                        //{ Attributes.AccessRestrictions, null },
                        { Attributes.AccessLevelEx, null }
                    };
                    break;
            }

            if (optionalAttributes)
            {
                attributes.Add(Attributes.Description, null);
                attributes.Add(Attributes.WriteMask, null);
                attributes.Add(Attributes.UserWriteMask, null);
                attributes.Add(Attributes.RolePermissions, null);
                attributes.Add(Attributes.UserRolePermissions, null);
                attributes.Add(Attributes.AccessRestrictions, null);
            }

            return attributes;
        }
        #endregion

        #region Publish Methods
        /// <summary>
        /// Sends an additional publish request.
        /// </summary>
        public IAsyncResult BeginPublish(int timeout)
        {
            // do not publish if reconnecting.
            if (m_reconnecting)
            {
                Utils.LogWarning("Publish skipped due to reconnect");
                return null;
            }

            // get event handler to modify ack list
            PublishSequenceNumbersToAcknowledgeEventHandler callback = null;
            lock (m_eventLock)
            {
                callback = m_PublishSequenceNumbersToAcknowledge;
            }

            // collect the current set if acknowledgements.
            SubscriptionAcknowledgementCollection acknowledgementsToSend = null;
            lock (SyncRoot)
            {
                if (callback != null)
                {
                    try
                    {
                        var deferredAcknowledgementsToSend = new SubscriptionAcknowledgementCollection();
                        callback(this, new PublishSequenceNumbersToAcknowledgeEventArgs(m_acknowledgementsToSend, deferredAcknowledgementsToSend));
                        acknowledgementsToSend = m_acknowledgementsToSend;
                        m_acknowledgementsToSend = deferredAcknowledgementsToSend;
                    }
                    catch (Exception e2)
                    {
                        Utils.LogError(e2, "Session: Unexpected error invoking PublishSequenceNumbersToAcknowledgeEventArgs.");
                    }
                }

                if (acknowledgementsToSend == null)
                {
                    // send all ack values, clear list
                    acknowledgementsToSend = m_acknowledgementsToSend;
                    m_acknowledgementsToSend = new SubscriptionAcknowledgementCollection();
                }

                foreach (var toSend in acknowledgementsToSend)
                {
                    m_latestAcknowledgementsSent[toSend.SubscriptionId] = toSend.SequenceNumber;
                }
            }

            // send publish request.
            RequestHeader requestHeader = new RequestHeader();

            // ensure the publish request is discarded before the timeout occurs to ensure the channel is dropped.
            requestHeader.TimeoutHint = (uint)OperationTimeout / 2;
            requestHeader.ReturnDiagnostics = (uint)(int)ReturnDiagnostics;
            requestHeader.RequestHandle = Utils.IncrementIdentifier(ref m_publishCounter);

            AsyncRequestState state = new AsyncRequestState();

            state.RequestTypeId = DataTypes.PublishRequest;
            state.RequestId = requestHeader.RequestHandle;
            state.Timestamp = DateTime.UtcNow;

            CoreClientUtils.EventLog.PublishStart((int)requestHeader.RequestHandle);

            try
            {

                IAsyncResult result = BeginPublish(
                    requestHeader,
                    acknowledgementsToSend,
                    OnPublishComplete,
                    new object[] { SessionId, acknowledgementsToSend, requestHeader });

                AsyncRequestStarted(result, requestHeader.RequestHandle, DataTypes.PublishRequest);

                return result;
            }
            catch (Exception e)
            {
                Utils.LogError(e, "Unexpected error sending publish request.");
                return null;
            }
        }

        /// <summary>
        /// Completes an asynchronous publish operation.
        /// </summary>
        private void OnPublishComplete(IAsyncResult result)
        {
            // extract state information.
            object[] state = (object[])result.AsyncState;
            NodeId sessionId = (NodeId)state[0];
            SubscriptionAcknowledgementCollection acknowledgementsToSend = (SubscriptionAcknowledgementCollection)state[1];
            RequestHeader requestHeader = (RequestHeader)state[2];
            bool moreNotifications;

            AsyncRequestCompleted(result, requestHeader.RequestHandle, DataTypes.PublishRequest);

            CoreClientUtils.EventLog.PublishStop((int)requestHeader.RequestHandle);

            try
            {
                // gate entry if transfer/reactivate is busy
                m_reconnectLock.Wait();
                bool reconnecting = m_reconnecting;
                m_reconnectLock.Release();

                // complete publish.
                uint subscriptionId;
                UInt32Collection availableSequenceNumbers;
                NotificationMessage notificationMessage;
                StatusCodeCollection acknowledgeResults;
                DiagnosticInfoCollection acknowledgeDiagnosticInfos;

                ResponseHeader responseHeader = EndPublish(
                    result,
                    out subscriptionId,
                    out availableSequenceNumbers,
                    out moreNotifications,
                    out notificationMessage,
                    out acknowledgeResults,
                    out acknowledgeDiagnosticInfos);

                foreach (StatusCode code in acknowledgeResults)
                {
                    if (StatusCode.IsBad(code))
                    {
                        Utils.LogError("Error - Publish call finished. ResultCode={0}; SubscriptionId={1};", code.ToString(), subscriptionId);
                    }
                }

                // nothing more to do if session changed.
                if (sessionId != SessionId)
                {
                    Utils.LogWarning("Publish response discarded because session id changed: Old {0} != New {1}", sessionId, SessionId);
                    return;
                }

                CoreClientUtils.EventLog.NotificationReceived((int)subscriptionId, (int)notificationMessage.SequenceNumber);

                // process response.
                ProcessPublishResponse(
                    responseHeader,
                    subscriptionId,
                    availableSequenceNumbers,
                    moreNotifications,
                    notificationMessage);

                // nothing more to do if reconnecting.
                if (reconnecting)
                {
                    Utils.LogWarning("No new publish sent because of reconnect in progress.");
                    return;
                }
            }
            catch (Exception e)
            {
                if (m_subscriptions.Count == 0)
                {
                    // Publish responses with error should occur after deleting the last subscription.
                    Utils.LogError("Publish #{0}, Subscription count = 0, Error: {1}", requestHeader.RequestHandle, e.Message);
                }
                else
                {
                    Utils.LogError("Publish #{0}, Reconnecting={1}, Error: {2}", requestHeader.RequestHandle, m_reconnecting, e.Message);
                }

                moreNotifications = false;

                // ignore errors if reconnecting.
                if (m_reconnecting)
                {
                    Utils.LogWarning("Publish abandoned after error due to reconnect: {0}", e.Message);
                    return;
                }

                // nothing more to do if session changed.
                if (sessionId != SessionId)
                {
                    Utils.LogError("Publish abandoned after error because session id changed: Old {0} != New {1}", sessionId, SessionId);
                    return;
                }

                // try to acknowledge the notifications again in the next publish.
                if (acknowledgementsToSend != null)
                {
                    lock (SyncRoot)
                    {
                        m_acknowledgementsToSend.AddRange(acknowledgementsToSend);
                    }
                }

                // raise an error event.
                ServiceResult error = new ServiceResult(e);

                if (error.Code != StatusCodes.BadNoSubscription)
                {
                    PublishErrorEventHandler callback = null;

                    lock (m_eventLock)
                    {
                        callback = m_PublishError;
                    }

                    if (callback != null)
                    {
                        try
                        {
                            callback(this, new PublishErrorEventArgs(error));
                        }
                        catch (Exception e2)
                        {
                            Utils.LogError(e2, "Session: Unexpected error invoking PublishErrorCallback.");
                        }
                    }
                }

                // don't send another publish for these errors,
                // or throttle to avoid server overload.
                switch (error.Code)
                {
                    case StatusCodes.BadTooManyPublishRequests:
                        int tooManyPublishRequests = GoodPublishRequestCount;
                        if (BelowPublishRequestLimit(tooManyPublishRequests))
                        {
                            m_tooManyPublishRequests = tooManyPublishRequests;
                            Utils.LogInfo("PUBLISH - Too many requests, set limit to GoodPublishRequestCount={0}.", m_tooManyPublishRequests);
                        }
                        return;

                    case StatusCodes.BadNoSubscription:
                    case StatusCodes.BadSessionClosed:
                    case StatusCodes.BadSessionIdInvalid:
                    case StatusCodes.BadSecureChannelIdInvalid:
                    case StatusCodes.BadSecureChannelClosed:
                    case StatusCodes.BadServerHalted:
                        return;

                    // Servers may return this error when overloaded
                    case StatusCodes.BadTooManyOperations:
                    case StatusCodes.BadTcpServerTooBusy:
                    case StatusCodes.BadServerTooBusy:
                    default:
                        // throttle the resend to reduce server load
                        Thread.Sleep(100);
                        break;
                }

                Utils.LogError(e, "PUBLISH #{0} - Unhandled error {1} during Publish.", requestHeader.RequestHandle, error.StatusCode);
            }

            int requestCount = GoodPublishRequestCount;
            var minPublishRequestCount = GetMinPublishRequestCount(false);
            if (requestCount < minPublishRequestCount)
            {
                BeginPublish(OperationTimeout);
            }
            else
            {
                Utils.LogInfo("PUBLISH - Did not send another publish request. GoodPublishRequestCount={0}, MinPublishRequestCount={1}", requestCount, minPublishRequestCount);
            }
        }

        /// <inheritdoc/>
        public bool Republish(uint subscriptionId, uint sequenceNumber)
        {
            // send republish request.
            RequestHeader requestHeader = new RequestHeader {
                TimeoutHint = (uint)OperationTimeout,
                ReturnDiagnostics = (uint)(int)ReturnDiagnostics,
                RequestHandle = Utils.IncrementIdentifier(ref m_publishCounter)
            };

            try
            {
                Utils.LogInfo("Requesting Republish for {0}-{1}", subscriptionId, sequenceNumber);

                // request republish.
                NotificationMessage notificationMessage = null;

                ResponseHeader responseHeader = Republish(
                    requestHeader,
                    subscriptionId,
                    sequenceNumber,
                    out notificationMessage);

                Utils.LogInfo("Received Republish for {0}-{1}-{2}", subscriptionId, sequenceNumber, responseHeader.ServiceResult);

                // process response.
                ProcessPublishResponse(
                    responseHeader,
                    subscriptionId,
                    null,
                    false,
                    notificationMessage);

                return true;
            }
            catch (Exception e)
            {
                ServiceResult error = new ServiceResult(e);

                bool result = true;
                switch (error.StatusCode.Code)
                {
                    case StatusCodes.BadMessageNotAvailable:
                        Utils.LogWarning("Message {0}-{1} no longer available.", subscriptionId, sequenceNumber);
                        break;
                    // if encoding limits are exceeded, the issue is logged and
                    // the published data is acknowledged to prevent the endless republish loop.
                    case StatusCodes.BadEncodingLimitsExceeded:
                        Utils.LogError(e, "Message {0}-{1} exceeded size limits, ignored.", subscriptionId, sequenceNumber);
                        var ack = new SubscriptionAcknowledgement {
                            SubscriptionId = subscriptionId,
                            SequenceNumber = sequenceNumber
                        };
                        lock (SyncRoot)
                        {
                            m_acknowledgementsToSend.Add(ack);
                        }
                        break;
                    default:
                        result = false;
                        Utils.LogError(e, "Unexpected error sending republish request.");
                        break;
                }

                PublishErrorEventHandler callback = null;

                lock (m_eventLock)
                {
                    callback = m_PublishError;
                }

                // raise an error event.
                if (callback != null)
                {
                    try
                    {
                        PublishErrorEventArgs args = new PublishErrorEventArgs(
                            error,
                            subscriptionId,
                            sequenceNumber);

                        callback(this, args);
                    }
                    catch (Exception e2)
                    {
                        Utils.LogError(e2, "Session: Unexpected error invoking PublishErrorCallback.");
                    }
                }

                return result;
            }
        }

        /// <inheritdoc/>
        public bool ResendData(IEnumerable<Subscription> subscriptions, out IList<ServiceResult> errors)
        {
            CallMethodRequestCollection requests = CreateCallRequestsForResendData(subscriptions);

            errors = new List<ServiceResult>(requests.Count);

            CallMethodResultCollection results;
            DiagnosticInfoCollection diagnosticInfos;
            try
            {
                ResponseHeader responseHeader = Call(
                    null,
                    requests,
                    out results,
                    out diagnosticInfos);

                ClientBase.ValidateResponse(results, requests);
                ClientBase.ValidateDiagnosticInfos(diagnosticInfos, requests);

                int ii = 0;
                foreach (var value in results)
                {
                    ServiceResult result = ServiceResult.Good;
                    if (StatusCode.IsNotGood(value.StatusCode))
                    {
                        result = ClientBase.GetResult(value.StatusCode, ii, diagnosticInfos, responseHeader);
                    }
                    errors.Add(result);
                    ii++;
                }

                return true;
            }
            catch (ServiceResultException sre)
            {
                Utils.LogError(sre, "Failed to call ResendData on server.");
            }

            return false;
        }
        #endregion

        #region Private Methods
        /// <summary>
        /// Validates  the identity for an open call.
        /// </summary>
        private void OpenValidateIdentity(
            ref IUserIdentity identity,
            out UserIdentityToken identityToken,
            out UserTokenPolicy identityPolicy,
            out string securityPolicyUri,
            out bool requireEncryption)
        {
            // check connection state.
            lock (SyncRoot)
            {
                if (Connected)
                {
                    throw new ServiceResultException(StatusCodes.BadInvalidState, "Already connected to server.");
                }
            }

            securityPolicyUri = m_endpoint.Description.SecurityPolicyUri;

            // catch security policies which are not supported by core
            if (SecurityPolicies.GetDisplayName(securityPolicyUri) == null)
            {
                throw ServiceResultException.Create(
                    StatusCodes.BadSecurityChecksFailed,
                    "The chosen security policy is not supported by the client to connect to the server.");
            }

            // get the identity token.
            if (identity == null)
            {
                identity = new UserIdentity();
            }

            // get identity token.
            identityToken = identity.GetIdentityToken();

            // check that the user identity is supported by the endpoint.
            identityPolicy = m_endpoint.Description.FindUserTokenPolicy(identityToken.PolicyId);

            if (identityPolicy == null)
            {
                // try looking up by TokenType if the policy id was not found.
                identityPolicy = m_endpoint.Description.FindUserTokenPolicy(identity.TokenType, identity.IssuedTokenType);

                if (identityPolicy == null)
                {
                    throw ServiceResultException.Create(
                        StatusCodes.BadUserAccessDenied,
                        "Endpoint does not support the user identity type provided.");
                }

                identityToken.PolicyId = identityPolicy.PolicyId;
            }

            requireEncryption = securityPolicyUri != SecurityPolicies.None;

            if (!requireEncryption)
            {
                requireEncryption = identityPolicy.SecurityPolicyUri != SecurityPolicies.None &&
                    !String.IsNullOrEmpty(identityPolicy.SecurityPolicyUri);
            }
        }

        private void BuildCertificateData(out byte[] clientCertificateData, out byte[] clientCertificateChainData)
        {
            // send the application instance certificate for the client.
            clientCertificateData = m_instanceCertificate != null ? m_instanceCertificate.RawData : null;
            clientCertificateChainData = null;

            if (m_instanceCertificateChain != null && m_instanceCertificateChain.Count > 0 &&
                m_configuration.SecurityConfiguration.SendCertificateChain)
            {
                List<byte> clientCertificateChain = new List<byte>();

                for (int i = 0; i < m_instanceCertificateChain.Count; i++)
                {
                    clientCertificateChain.AddRange(m_instanceCertificateChain[i].RawData);
                }

                clientCertificateChainData = clientCertificateChain.ToArray();
            }
        }

        /// <summary>
        /// Validates the server certificate returned.
        /// </summary>
        private void ValidateServerCertificateData(byte[] serverCertificateData)
        {
            if (serverCertificateData != null &&
                m_endpoint.Description.ServerCertificate != null &&
                !Utils.IsEqual(serverCertificateData, m_endpoint.Description.ServerCertificate))
            {
                try
                {
                    // verify for certificate chain in endpoint.
                    X509Certificate2Collection serverCertificateChain = Utils.ParseCertificateChainBlob(m_endpoint.Description.ServerCertificate);

                    if (serverCertificateChain.Count > 0 && !Utils.IsEqual(serverCertificateData, serverCertificateChain[0].RawData))
                    {
                        throw ServiceResultException.Create(
                                    StatusCodes.BadCertificateInvalid,
                                    "Server did not return the certificate used to create the secure channel.");
                    }
                }
                catch (Exception)
                {
                    throw ServiceResultException.Create(
                            StatusCodes.BadCertificateInvalid,
                            "Server did not return the certificate used to create the secure channel.");
                }
            }
        }

        /// <summary>
        /// Validates the server signature created with the client nonce.
        /// </summary>
        private void ValidateServerSignature(X509Certificate2 serverCertificate, SignatureData serverSignature,
            byte[] clientCertificateData, byte[] clientCertificateChainData, byte[] clientNonce)
        {
            if (serverSignature == null || serverSignature.Signature == null)
            {
                Utils.LogInfo("Server signature is null or empty.");

                //throw ServiceResultException.Create(
                //    StatusCodes.BadSecurityChecksFailed,
                //    "Server signature is null or empty.");
            }

            // validate the server's signature.
            byte[] dataToSign = Utils.Append(clientCertificateData, clientNonce);

            if (!SecurityPolicies.Verify(serverCertificate, m_endpoint.Description.SecurityPolicyUri, dataToSign, serverSignature))
            {
                // validate the signature with complete chain if the check with leaf certificate failed.
                if (clientCertificateChainData != null)
                {
                    dataToSign = Utils.Append(clientCertificateChainData, clientNonce);

                    if (!SecurityPolicies.Verify(serverCertificate, m_endpoint.Description.SecurityPolicyUri, dataToSign, serverSignature))
                    {
                        throw ServiceResultException.Create(
                            StatusCodes.BadApplicationSignatureInvalid,
                            "Server did not provide a correct signature for the nonce data provided by the client.");
                    }
                }
                else
                {
                    throw ServiceResultException.Create(
                       StatusCodes.BadApplicationSignatureInvalid,
                       "Server did not provide a correct signature for the nonce data provided by the client.");
                }
            }
        }

        /// <summary>
        /// Validates the server endpoints returned.
        /// </summary>
        private void ValidateServerEndpoints(EndpointDescriptionCollection serverEndpoints)
        {
            if (m_discoveryServerEndpoints != null && m_discoveryServerEndpoints.Count > 0)
            {
                // Compare EndpointDescriptions returned at GetEndpoints with values returned at CreateSession
                EndpointDescriptionCollection expectedServerEndpoints = null;

                if (serverEndpoints != null &&
                    m_discoveryProfileUris != null && m_discoveryProfileUris.Count > 0)
                {
                    // Select EndpointDescriptions with a transportProfileUri that matches the
                    // profileUris specified in the original GetEndpoints() request.
                    expectedServerEndpoints = new EndpointDescriptionCollection();

                    foreach (EndpointDescription serverEndpoint in serverEndpoints)
                    {
                        if (m_discoveryProfileUris.Contains(serverEndpoint.TransportProfileUri))
                        {
                            expectedServerEndpoints.Add(serverEndpoint);
                        }
                    }
                }
                else
                {
                    expectedServerEndpoints = serverEndpoints;
                }

                if (expectedServerEndpoints == null ||
                    m_discoveryServerEndpoints.Count != expectedServerEndpoints.Count)
                {
                    throw ServiceResultException.Create(
                        StatusCodes.BadSecurityChecksFailed,
                        "Server did not return a number of ServerEndpoints that matches the one from GetEndpoints.");
                }

                for (int ii = 0; ii < expectedServerEndpoints.Count; ii++)
                {
                    EndpointDescription serverEndpoint = expectedServerEndpoints[ii];
                    EndpointDescription expectedServerEndpoint = m_discoveryServerEndpoints[ii];

                    if (serverEndpoint.SecurityMode != expectedServerEndpoint.SecurityMode ||
                        serverEndpoint.SecurityPolicyUri != expectedServerEndpoint.SecurityPolicyUri ||
                        serverEndpoint.TransportProfileUri != expectedServerEndpoint.TransportProfileUri ||
                        serverEndpoint.SecurityLevel != expectedServerEndpoint.SecurityLevel)
                    {
                        throw ServiceResultException.Create(
                            StatusCodes.BadSecurityChecksFailed,
                            "The list of ServerEndpoints returned at CreateSession does not match the list from GetEndpoints.");
                    }

                    if (serverEndpoint.UserIdentityTokens.Count != expectedServerEndpoint.UserIdentityTokens.Count)
                    {
                        throw ServiceResultException.Create(
                            StatusCodes.BadSecurityChecksFailed,
                            "The list of ServerEndpoints returned at CreateSession does not match the one from GetEndpoints.");
                    }

                    for (int jj = 0; jj < serverEndpoint.UserIdentityTokens.Count; jj++)
                    {
                        if (!serverEndpoint.UserIdentityTokens[jj].IsEqual(expectedServerEndpoint.UserIdentityTokens[jj]))
                        {
                            throw ServiceResultException.Create(
                            StatusCodes.BadSecurityChecksFailed,
                            "The list of ServerEndpoints returned at CreateSession does not match the one from GetEndpoints.");
                        }
                    }
                }
            }

            // find the matching description (TBD - check domains against certificate).
            bool found = false;
            Uri expectedUrl = Utils.ParseUri(m_endpoint.Description.EndpointUrl);

            if (expectedUrl != null)
            {
                for (int ii = 0; ii < serverEndpoints.Count; ii++)
                {
                    EndpointDescription serverEndpoint = serverEndpoints[ii];
                    Uri actualUrl = Utils.ParseUri(serverEndpoint.EndpointUrl);

                    if (actualUrl != null && actualUrl.Scheme == expectedUrl.Scheme)
                    {
                        if (serverEndpoint.SecurityPolicyUri == m_endpoint.Description.SecurityPolicyUri)
                        {
                            if (serverEndpoint.SecurityMode == m_endpoint.Description.SecurityMode)
                            {
                                // ensure endpoint has up to date information.
                                m_endpoint.Description.Server.ApplicationName = serverEndpoint.Server.ApplicationName;
                                m_endpoint.Description.Server.ApplicationUri = serverEndpoint.Server.ApplicationUri;
                                m_endpoint.Description.Server.ApplicationType = serverEndpoint.Server.ApplicationType;
                                m_endpoint.Description.Server.ProductUri = serverEndpoint.Server.ProductUri;
                                m_endpoint.Description.TransportProfileUri = serverEndpoint.TransportProfileUri;
                                m_endpoint.Description.UserIdentityTokens = serverEndpoint.UserIdentityTokens;

                                found = true;
                                break;
                            }
                        }
                    }
                }
            }

            // could be a security risk.
            if (!found)
            {
                throw ServiceResultException.Create(
                    StatusCodes.BadSecurityChecksFailed,
                    "Server did not return an EndpointDescription that matched the one used to create the secure channel.");
            }
        }

        /// <summary>
        /// Handles the validation of server software certificates and application callback.
        /// </summary>
        private void HandleSignedSoftwareCertificates(SignedSoftwareCertificateCollection serverSoftwareCertificates)
        {
            // get a validator to check certificates provided by server.
            CertificateValidator validator = m_configuration.CertificateValidator;

            // validate software certificates.
            List<SoftwareCertificate> softwareCertificates = new List<SoftwareCertificate>();

            foreach (SignedSoftwareCertificate signedCertificate in serverSoftwareCertificates)
            {
                SoftwareCertificate softwareCertificate = null;

                ServiceResult result = SoftwareCertificate.Validate(
                    validator,
                    signedCertificate.CertificateData,
                    out softwareCertificate);

                if (ServiceResult.IsBad(result))
                {
                    OnSoftwareCertificateError(signedCertificate, result);
                }

                softwareCertificates.Add(softwareCertificate);
            }

            // check if software certificates meet application requirements.
            ValidateSoftwareCertificates(softwareCertificates);
        }

        /// <summary>
        /// Processes the response from a publish request.
        /// </summary>
        private void ProcessPublishResponse(
            ResponseHeader responseHeader,
            uint subscriptionId,
            UInt32Collection availableSequenceNumbers,
            bool moreNotifications,
            NotificationMessage notificationMessage)
        {
            Subscription subscription = null;

            // send notification that the server is alive.
            OnKeepAlive(m_serverState, responseHeader.Timestamp);

            // collect the current set of acknowledgements.
            lock (SyncRoot)
            {
                // clear out acknowledgements for messages that the server does not have any more.
                SubscriptionAcknowledgementCollection acknowledgementsToSend = new SubscriptionAcknowledgementCollection();

                for (int ii = 0; ii < m_acknowledgementsToSend.Count; ii++)
                {
                    SubscriptionAcknowledgement acknowledgement = m_acknowledgementsToSend[ii];

                    if (acknowledgement.SubscriptionId != subscriptionId)
                    {
                        acknowledgementsToSend.Add(acknowledgement);
                    }
                    else
                    {
                        if (availableSequenceNumbers == null || availableSequenceNumbers.Contains(acknowledgement.SequenceNumber))
                        {
                            acknowledgementsToSend.Add(acknowledgement);
                        }
                    }
                }

                // create an acknowledgement to be sent back to the server.
                if (notificationMessage.NotificationData.Count > 0)
                {
                    SubscriptionAcknowledgement acknowledgement = new SubscriptionAcknowledgement();

                    acknowledgement.SubscriptionId = subscriptionId;
                    acknowledgement.SequenceNumber = notificationMessage.SequenceNumber;

                    acknowledgementsToSend.Add(acknowledgement);
                }

#if DEBUG_SEQUENTIALPUBLISHING
                // Checks for debug info only.
                // Once more than a single publish request is queued, the checks are invalid
                // because a publish response may not include the latest ack information yet.

                uint lastSentSequenceNumber = 0;
                if (availableSequenceNumbers != null)
                {
                    foreach (uint availableSequenceNumber in availableSequenceNumbers)
                    {
                        if (m_latestAcknowledgementsSent.ContainsKey(subscriptionId))
                        {
                            lastSentSequenceNumber = m_latestAcknowledgementsSent[subscriptionId];
                            // If the last sent sequence number is uint.Max do not display the warning; the counter rolled over
                            // If the last sent sequence number is greater or equal to the available sequence number (returned by the publish),
                            // a warning must be logged.
                            if (((lastSentSequenceNumber >= availableSequenceNumber) && (lastSentSequenceNumber != uint.MaxValue)) ||
                                (lastSentSequenceNumber == availableSequenceNumber) && (lastSentSequenceNumber == uint.MaxValue))
                            {
                                Utils.LogWarning("Received sequence number which was already acknowledged={0}", availableSequenceNumber);
                            }
                        }
                    }
                }

                if (m_latestAcknowledgementsSent.ContainsKey(subscriptionId))
                {
                    lastSentSequenceNumber = m_latestAcknowledgementsSent[subscriptionId];

                    // If the last sent sequence number is uint.Max do not display the warning; the counter rolled over
                    // If the last sent sequence number is greater or equal to the notificationMessage's sequence number (returned by the publish),
                    // a warning must be logged.
                    if (((lastSentSequenceNumber >= notificationMessage.SequenceNumber) && (lastSentSequenceNumber != uint.MaxValue)) || (lastSentSequenceNumber == notificationMessage.SequenceNumber) && (lastSentSequenceNumber == uint.MaxValue))
                    {
                        Utils.LogWarning("Received sequence number which was already acknowledged={0}", notificationMessage.SequenceNumber);
                    }
                }
#endif

                if (availableSequenceNumbers != null)
                {
                    foreach (var acknowledgement in acknowledgementsToSend)
                    {
                        if (acknowledgement.SubscriptionId == subscriptionId && !availableSequenceNumbers.Contains(acknowledgement.SequenceNumber))
                        {
                            Utils.LogWarning("Sequence number={0} was not received in the available sequence numbers.", acknowledgement.SequenceNumber);
                        }
                    }
                }

                m_acknowledgementsToSend = acknowledgementsToSend;

                if (notificationMessage.IsEmpty)
                {
                    Utils.LogTrace("Empty notification message received for SessionId {0} with PublishTime {1}", SessionId, notificationMessage.PublishTime.ToLocalTime());
                }

                // find the subscription.
                foreach (Subscription current in m_subscriptions)
                {
                    if (current.Id == subscriptionId)
                    {
                        subscription = current;
                        break;
                    }
                }
            }

            // ignore messages with a subscription that has been deleted.
            if (subscription != null)
            {
                // Validate publish time and reject old values.
                if (notificationMessage.PublishTime.AddMilliseconds(subscription.CurrentPublishingInterval * subscription.CurrentLifetimeCount) < DateTime.UtcNow)
                {
                    Utils.LogWarning("PublishTime {0} in publish response is too old for SubscriptionId {1}.", notificationMessage.PublishTime.ToLocalTime(), subscription.Id);
                }

                // Validate publish time and reject old values.
                if (notificationMessage.PublishTime > DateTime.UtcNow.AddMilliseconds(subscription.CurrentPublishingInterval * subscription.CurrentLifetimeCount))
                {
                    Utils.LogWarning("PublishTime {0} in publish response is newer than actual time for SubscriptionId {1}.", notificationMessage.PublishTime.ToLocalTime(), subscription.Id);
                }

                // update subscription cache.
                subscription.SaveMessageInCache(
                    availableSequenceNumbers,
                    notificationMessage,
                    responseHeader.StringTable);

                // raise the notification.
                lock (m_eventLock)
                {
                    NotificationEventArgs args = new NotificationEventArgs(subscription, notificationMessage, responseHeader.StringTable);

                    if (m_Publish != null)
                    {
                        Task.Run(() => {
                            OnRaisePublishNotification(args);
                        });
                    }
                }
            }
            else
            {
                if (m_deleteSubscriptionsOnClose && !m_reconnecting)
                {
                    // Delete abandoned subscription from server.
                    Utils.LogWarning("Received Publish Response for Unknown SubscriptionId={0}. Deleting abandoned subscription from server.", subscriptionId);

                    Task.Run(() => {
                        DeleteSubscription(subscriptionId);
                    });
                }
                else
                {
                    // Do not delete publish requests of stale subscriptions
                    Utils.LogWarning("Received Publish Response for Unknown SubscriptionId={0}. Ignored.", subscriptionId);
                }
            }
        }

        /// <summary>
        /// Recreate the subscriptions in a reconnected session.
        /// Uses Transfer service if <see cref="TransferSubscriptionsOnReconnect"/> is set to <c>true</c>.
        /// </summary>
        /// <param name="subscriptionsTemplate">The template for the subscriptions.</param>
        private void RecreateSubscriptions(IEnumerable<Subscription> subscriptionsTemplate)
        {
            bool transferred = false;
            if (TransferSubscriptionsOnReconnect)
            {
                try
                {
                    transferred = TransferSubscriptions(new SubscriptionCollection(subscriptionsTemplate), false);
                }
                catch (ServiceResultException sre)
                {
                    if (sre.StatusCode == StatusCodes.BadServiceUnsupported)
                    {
                        TransferSubscriptionsOnReconnect = false;
                        Utils.LogWarning("Transfer subscription unsupported, TransferSubscriptionsOnReconnect set to false.");
                    }
                    else
                    {
                        Utils.LogError(sre, "Transfer subscriptions failed.");
                    }
                }
                catch (Exception ex)
                {
                    Utils.LogError(ex, "Unexpected Transfer subscriptions error.");
                }
            }

            if (!transferred)
            {
                // Create the subscriptions which were not transferred.
                foreach (Subscription subscription in Subscriptions)
                {
                    if (!subscription.Created)
                    {
                        subscription.Create();
                    }
                }
            }
        }

        /// <summary>
        /// Raises an event indicating that publish has returned a notification.
        /// </summary>
        private void OnRaisePublishNotification(object state)
        {
            try
            {
                NotificationEventArgs args = (NotificationEventArgs)state;
                NotificationEventHandler callback = m_Publish;

                if (callback != null && args.Subscription.Id != 0)
                {
                    callback(this, args);
                }
            }
            catch (Exception e)
            {
                Utils.LogError(e, "Session: Unexpected error while raising Notification event.");
            }
        }

        /// <summary>
        /// Invokes a DeleteSubscriptions call for the specified subscriptionId.
        /// </summary>
        private void DeleteSubscription(uint subscriptionId)
        {
            try
            {
                Utils.LogInfo("Deleting server subscription for SubscriptionId={0}", subscriptionId);

                // delete the subscription.
                UInt32Collection subscriptionIds = new uint[] { subscriptionId };

                StatusCodeCollection results;
                DiagnosticInfoCollection diagnosticInfos;

                ResponseHeader responseHeader = DeleteSubscriptions(
                    null,
                    subscriptionIds,
                    out results,
                    out diagnosticInfos);

                // validate response.
                ClientBase.ValidateResponse(results, subscriptionIds);
                ClientBase.ValidateDiagnosticInfos(diagnosticInfos, subscriptionIds);

                if (StatusCode.IsBad(results[0]))
                {
                    throw new ServiceResultException(ClientBase.GetResult(results[0], 0, diagnosticInfos, responseHeader));
                }
            }
            catch (Exception e)
            {
                Utils.LogError(e, "Session: Unexpected error while deleting subscription for SubscriptionId={0}.", subscriptionId);
            }
        }

        /// <summary>
        /// Load certificate for connection.
        /// </summary>
        private static async Task<X509Certificate2> LoadCertificate(ApplicationConfiguration configuration)
        {
            X509Certificate2 clientCertificate;
            if (configuration.SecurityConfiguration.ApplicationCertificate == null)
            {
                throw ServiceResultException.Create(StatusCodes.BadConfigurationError, "ApplicationCertificate must be specified.");
            }

            clientCertificate = await configuration.SecurityConfiguration.ApplicationCertificate.Find(true).ConfigureAwait(false);

            if (clientCertificate == null)
            {
                throw ServiceResultException.Create(StatusCodes.BadConfigurationError, "ApplicationCertificate cannot be found.");
            }
            return clientCertificate;
        }

        /// <summary>
        /// Load certificate chain for connection.
        /// </summary>
        private static async Task<X509Certificate2Collection> LoadCertificateChain(ApplicationConfiguration configuration, X509Certificate2 clientCertificate)
        {
            X509Certificate2Collection clientCertificateChain = null;
            // load certificate chain.
            if (configuration.SecurityConfiguration.SendCertificateChain)
            {
                clientCertificateChain = new X509Certificate2Collection(clientCertificate);
                List<CertificateIdentifier> issuers = new List<CertificateIdentifier>();
                await configuration.CertificateValidator.GetIssuers(clientCertificate, issuers).ConfigureAwait(false);

                for (int i = 0; i < issuers.Count; i++)
                {
                    clientCertificateChain.Add(issuers[i].Certificate);
                }
            }
            return clientCertificateChain;
        }

        /// <summary>
        /// Helper to determine if a continuation point needs to be processed.
        /// </summary>
        private bool HasAnyContinuationPoint(ByteStringCollection continuationPoints)
        {
            foreach (byte[] cp in continuationPoints)
            {
                if (cp != null)
                {
                    return true;
                }
            }
            return false;
        }

        /// <summary>
        /// Returns true if the Bad_TooManyPublishRequests limit
        /// has not been reached.
        /// </summary>
        /// <param name="requestCount">The actual number of publish requests.</param>
        /// <returns>If the publish request limit was reached.</returns>
        private bool BelowPublishRequestLimit(int requestCount)
        {
            return (m_tooManyPublishRequests == 0) ||
                (requestCount < m_tooManyPublishRequests);
        }

        /// <summary>
        /// Returns the minimum number of active publish request that should be used.
        /// </summary>
        /// <remarks>
        /// Returns 0 if there are no subscriptions.
        /// </remarks>
        private int GetMinPublishRequestCount(bool createdOnly)
        {
            lock (SyncRoot)
            {
                if (m_subscriptions.Count == 0)
                {
                    return 0;
                }

                if (createdOnly)
                {
                    int count = 0;
                    foreach (Subscription subscription in m_subscriptions)
                    {
                        if (subscription.Created)
                        {
                            count++;
                        }
                    }

                    if (count == 0)
                    {
                        return 0;
                    }

                    return Math.Max(count, m_minPublishRequestCount);
                }

                return Math.Max(m_subscriptions.Count, m_minPublishRequestCount);
            }
        }

        /// <summary>
        /// Creates resend data call requests for the subscriptions.
        /// </summary>
        /// <param name="subscriptions">The subscriptions to call resend data.</param>
        private CallMethodRequestCollection CreateCallRequestsForResendData(IEnumerable<Subscription> subscriptions)
        {
            CallMethodRequestCollection requests = new CallMethodRequestCollection();

            foreach (Subscription subscription in subscriptions)
            {
                VariantCollection inputArguments = new VariantCollection {
                    new Variant(subscription.Id)
                };

                var request = new CallMethodRequest {
                    ObjectId = ObjectIds.Server,
                    MethodId = MethodIds.Server_ResendData,
                    InputArguments = inputArguments
                };

                requests.Add(request);
            }
            return requests;
        }

        /// <summary>
        /// Create the publish requests for the active subscriptions.
        /// </summary>
        private void RestartPublishing()
        {
            int publishCount = 0;
            lock (SyncRoot)
            {
                publishCount = GetMinPublishRequestCount(true);
            }

            // refill pipeline.
            for (int ii = 0; ii < publishCount; ii++)
            {
                BeginPublish(OperationTimeout);
            }
        }

        /// <summary>
        /// Creates and validates the subscription ids for a transfer.
        /// </summary>
        /// <param name="subscriptions">The subscriptions to transfer.</param>
        /// <returns>The subscription ids for the transfer.</returns>
        /// <exception cref="ServiceResultException">Thrown if a subscription is in invalid state.</exception>
        private UInt32Collection CreateSubscriptionIdsForTransfer(SubscriptionCollection subscriptions)
        {
            var subscriptionIds = new UInt32Collection();
            lock (SyncRoot)
            {
                foreach (var subscription in subscriptions)
                {
                    if (subscription.Created && SessionId.Equals(subscription.Session.SessionId))
                    {
                        throw new ServiceResultException(StatusCodes.BadInvalidState, Utils.Format("The subscriptionId {0} is already created.", subscription.Id));
                    }
                    if (subscription.TransferId == 0)
                    {
                        throw new ServiceResultException(StatusCodes.BadInvalidState, Utils.Format("A subscription can not be transferred due to missing transfer Id."));
                    }
                    subscriptionIds.Add(subscription.TransferId);
                }
            }
            return subscriptionIds;
        }

        /// <summary>
        /// Indicates that the session configuration has changed.
        /// </summary>
        private void IndicateSessionConfigurationChanged()
        {
            if (m_SessionConfigurationChanged != null)
            {
                try
                {
                    m_SessionConfigurationChanged(this, EventArgs.Empty);
                }
                catch (Exception e)
                {
                    Utils.Trace(e, "Unexpected error calling SessionConfigurationChanged event handler.");
                }
            }
        }
        #endregion

        #region Protected Fields
        /// <summary>
        /// The period for which the server will maintain the session if there is no communication from the client.
        /// </summary>
        protected double m_sessionTimeout;

        /// <summary>
        /// The locales that the server should use when returning localized text.
        /// </summary>
        protected StringCollection m_preferredLocales;

        /// <summary>
        /// The Application Configuration.
        /// </summary>
        protected ApplicationConfiguration m_configuration;

        /// <summary>
        /// The endpoint used to connect to the server.
        /// </summary>
        protected ConfiguredEndpoint m_endpoint;

        /// <summary>
        /// The Instance Certificate.
        /// </summary>
        protected X509Certificate2 m_instanceCertificate;

        /// <summary>
        /// The Instance Certificate Chain.
        /// </summary>
        protected X509Certificate2Collection m_instanceCertificateChain;

        /// <summary>
        /// If set to<c>true</c> then the domain in the certificate must match the endpoint used.
        /// </summary>
        protected bool m_checkDomain;

        /// <summary>
        /// The name assigned to the session.
        /// </summary>
        protected string m_sessionName;

        /// <summary>
        /// The user identity currently used for the session.
        /// </summary>
        protected IUserIdentity m_identity;
        #endregion

        #region Private Fields
        private ISessionFactory m_sessionFactory;
        private SubscriptionAcknowledgementCollection m_acknowledgementsToSend;
        private Dictionary<uint, uint> m_latestAcknowledgementsSent;
        private List<Subscription> m_subscriptions;
        private Dictionary<NodeId, DataDictionary> m_dictionaries;
        private Subscription m_defaultSubscription;
        private bool m_deleteSubscriptionsOnClose;
        private bool m_transferSubscriptionsOnReconnect;
        private uint m_maxRequestMessageSize;
        private NamespaceTable m_namespaceUris;
        private StringTable m_serverUris;
        private IEncodeableFactory m_factory;
        private SystemContext m_systemContext;
        private NodeCache m_nodeCache;
        private List<IUserIdentity> m_identityHistory;
        private object m_handle;
        private byte[] m_serverNonce;
        private byte[] m_previousServerNonce;
        private X509Certificate2 m_serverCertificate;
        private long m_publishCounter;
        private int m_tooManyPublishRequests;
        private DateTime m_lastKeepAliveTime;
        private ServerState m_serverState;
        private int m_keepAliveInterval;
        private Timer m_keepAliveTimer;
        private long m_keepAliveCounter;
        private bool m_reconnecting;
        private SemaphoreSlim m_reconnectLock;
        private const int kReconnectTimeout = 15000;
        private const int kMinPublishRequestCountMax = 100;
        private const int kDefaultPublishRequestCount = 1;
        private int m_minPublishRequestCount;
        private LinkedList<AsyncRequestState> m_outstandingRequests;
        private readonly EndpointDescriptionCollection m_discoveryServerEndpoints;
        private readonly StringCollection m_discoveryProfileUris;

        private class AsyncRequestState
        {
            public uint RequestTypeId;
            public uint RequestId;
            public DateTime Timestamp;
            public IAsyncResult Result;
            public bool Defunct;
        }

        private readonly object m_eventLock = new object();
        private event KeepAliveEventHandler m_KeepAlive;
        private event NotificationEventHandler m_Publish;
        private event PublishErrorEventHandler m_PublishError;
        private event PublishSequenceNumbersToAcknowledgeEventHandler m_PublishSequenceNumbersToAcknowledge;
        private event EventHandler m_SubscriptionsChanged;
        private event EventHandler m_SessionClosing;
        private event EventHandler m_SessionConfigurationChanged;
        #endregion
    }

    #region KeepAliveEventArgs Class
    /// <summary>
    /// The event arguments provided when a keep alive response arrives.
    /// </summary>
    public class KeepAliveEventArgs : EventArgs
    {
        #region Constructors
        /// <summary>
        /// Creates a new instance.
        /// </summary>
        internal KeepAliveEventArgs(
            ServiceResult status,
            ServerState currentState,
            DateTime currentTime)
        {
            m_status = status;
            m_currentState = currentState;
            m_currentTime = currentTime;
        }
        #endregion

        #region Public Properties
        /// <summary>
        /// Gets the status associated with the keep alive operation.
        /// </summary>
        public ServiceResult Status => m_status;

        /// <summary>
        /// Gets the current server state.
        /// </summary>
        public ServerState CurrentState => m_currentState;

        /// <summary>
        /// Gets the current server time.
        /// </summary>
        public DateTime CurrentTime => m_currentTime;

        /// <summary>
        /// Gets or sets a flag indicating whether the session should send another keep alive.
        /// </summary>
        public bool CancelKeepAlive
        {
            get { return m_cancelKeepAlive; }
            set { m_cancelKeepAlive = value; }
        }
        #endregion

        #region Private Fields
        private readonly ServiceResult m_status;
        private readonly ServerState m_currentState;
        private readonly DateTime m_currentTime;
        private bool m_cancelKeepAlive;
        #endregion
    }
    #endregion

    #region NotificationEventArgs Class
    /// <summary>
    /// Represents the event arguments provided when a new notification message arrives.
    /// </summary>
    public class NotificationEventArgs : EventArgs
    {
        #region Constructors
        /// <summary>
        /// Creates a new instance.
        /// </summary>
        internal NotificationEventArgs(
            Subscription subscription,
            NotificationMessage notificationMessage,
            IList<string> stringTable)
        {
            m_subscription = subscription;
            m_notificationMessage = notificationMessage;
            m_stringTable = stringTable;
        }
        #endregion

        #region Public Properties
        /// <summary>
        /// Gets the subscription that the notification applies to.
        /// </summary>
        public Subscription Subscription => m_subscription;

        /// <summary>
        /// Gets the notification message.
        /// </summary>
        public NotificationMessage NotificationMessage => m_notificationMessage;

        /// <summary>
        /// Gets the string table returned with the notification message.
        /// </summary>
        public IList<string> StringTable => m_stringTable;
        #endregion

        #region Private Fields
        private readonly Subscription m_subscription;
        private readonly NotificationMessage m_notificationMessage;
        private readonly IList<string> m_stringTable;
        #endregion
    }
    #endregion

    #region PublishErrorEventArgs Class
    /// <summary>
    /// Represents the event arguments provided when a publish error occurs.
    /// </summary>
    public class PublishErrorEventArgs : EventArgs
    {
        #region Constructors
        /// <summary>
        /// Creates a new instance.
        /// </summary>
        internal PublishErrorEventArgs(ServiceResult status)
        {
            m_status = status;
        }

        /// <summary>
        /// Creates a new instance.
        /// </summary>
        internal PublishErrorEventArgs(ServiceResult status, uint subscriptionId, uint sequenceNumber)
        {
            m_status = status;
            m_subscriptionId = subscriptionId;
            m_sequenceNumber = sequenceNumber;
        }
        #endregion

        #region Public Properties
        /// <summary>
        /// Gets the status associated with the keep alive operation.
        /// </summary>
        public ServiceResult Status => m_status;

        /// <summary>
        /// Gets the subscription with the message that could not be republished.
        /// </summary>
        public uint SubscriptionId => m_subscriptionId;

        /// <summary>
        /// Gets the sequence number for the message that could not be republished.
        /// </summary>
        public uint SequenceNumber => m_sequenceNumber;
        #endregion

        #region Private Fields
        private readonly uint m_subscriptionId;
        private readonly uint m_sequenceNumber;
        private readonly ServiceResult m_status;
        #endregion
    }
    #endregion

    #region PublishSequenceNumbersToAcknowledgeEventArgs Class
    /// <summary>
    /// Represents the event arguments provided when publish response
    /// sequence numbers are about to be achknoledged with a publish request.
    /// </summary>
    /// <remarks>
    /// A callee can defer an acknowledge to the next publish request by
    /// moving the <see cref="SubscriptionAcknowledgement"/> to the deferred list.
    /// The callee can modify the list of acknowledgements to send, it is the
    /// responsibility of the caller to protect the lists for modifications.
    /// </remarks>
    public class PublishSequenceNumbersToAcknowledgeEventArgs : EventArgs
    {
        #region Constructors
        /// <summary>
        /// Creates a new instance.
        /// </summary>
        internal PublishSequenceNumbersToAcknowledgeEventArgs(
            SubscriptionAcknowledgementCollection acknowledgementsToSend,
            SubscriptionAcknowledgementCollection deferredAcknowledgementsToSend)
        {
            m_acknowledgementsToSend = acknowledgementsToSend;
            m_deferredAcknowledgementsToSend = deferredAcknowledgementsToSend;
        }
        #endregion

        #region Public Properties
        /// <summary>
        /// The acknowledgements which are sent with the next publish request.
        /// </summary>
        /// <remarks>
        /// A client may also chose to remove an acknowledgement from this list to add it back
        /// to the list in a subsequent callback when the request is fully processed.
        /// </remarks>
        public SubscriptionAcknowledgementCollection AcknowledgementsToSend => m_acknowledgementsToSend;

        /// <summary>
        /// The deferred list of acknowledgements.
        /// </summary>
        /// <remarks>
        /// The callee can transfer an outstanding <see cref="SubscriptionAcknowledgement"/>
        /// to this list to defer the acknowledge of a sequence number to the next publish request.
        /// </remarks>
        public SubscriptionAcknowledgementCollection DeferredAcknowledgementsToSend => m_deferredAcknowledgementsToSend;
        #endregion

        #region Private Fields
        private readonly SubscriptionAcknowledgementCollection m_acknowledgementsToSend;
        private readonly SubscriptionAcknowledgementCollection m_deferredAcknowledgementsToSend;
        #endregion
    }
    #endregion
}<|MERGE_RESOLUTION|>--- conflicted
+++ resolved
@@ -33,7 +33,6 @@
 using System.IO;
 using System.Linq;
 using System.Reflection;
-using System.Runtime.CompilerServices;
 using System.Runtime.Serialization;
 using System.Security.Cryptography.X509Certificates;
 using System.Threading;
@@ -381,6 +380,9 @@
                 Utils.SilentDispose(m_defaultSubscription);
                 m_defaultSubscription = null;
 
+                Utils.SilentDispose(m_nodeCache);
+                m_nodeCache = null;
+
                 IList<Subscription> subscriptions = null;
                 lock (SyncRoot)
                 {
@@ -1108,15 +1110,11 @@
 
                 if (updateBeforeConnect)
                 {
-<<<<<<< HEAD
-                    await endpoint.UpdateFromServerAsync(endpoint.EndpointUrl, connection, endpoint.Description.SecurityMode, endpoint.Description.SecurityPolicyUri, ct).ConfigureAwait(false);
-=======
                     await endpoint.UpdateFromServerAsync(
                         endpoint.EndpointUrl, connection,
                         endpoint.Description.SecurityMode,
                         endpoint.Description.SecurityPolicyUri,
                         ct).ConfigureAwait(false);
->>>>>>> c6ee32a1
                     updateBeforeConnect = false;
                     connection = null;
                 }
