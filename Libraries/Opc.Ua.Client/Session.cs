/* ========================================================================
 * Copyright (c) 2005-2020 The OPC Foundation, Inc. All rights reserved.
 *
 * OPC Foundation MIT License 1.00
 * 
 * Permission is hereby granted, free of charge, to any person
 * obtaining a copy of this software and associated documentation
 * files (the "Software"), to deal in the Software without
 * restriction, including without limitation the rights to use,
 * copy, modify, merge, publish, distribute, sublicense, and/or sell
 * copies of the Software, and to permit persons to whom the
 * Software is furnished to do so, subject to the following
 * conditions:
 * 
 * The above copyright notice and this permission notice shall be
 * included in all copies or substantial portions of the Software.
 * THE SOFTWARE IS PROVIDED "AS IS", WITHOUT WARRANTY OF ANY KIND,
 * EXPRESS OR IMPLIED, INCLUDING BUT NOT LIMITED TO THE WARRANTIES
 * OF MERCHANTABILITY, FITNESS FOR A PARTICULAR PURPOSE AND
 * NONINFRINGEMENT. IN NO EVENT SHALL THE AUTHORS OR COPYRIGHT
 * HOLDERS BE LIABLE FOR ANY CLAIM, DAMAGES OR OTHER LIABILITY,
 * WHETHER IN AN ACTION OF CONTRACT, TORT OR OTHERWISE, ARISING
 * FROM, OUT OF OR IN CONNECTION WITH THE SOFTWARE OR THE USE OR
 * OTHER DEALINGS IN THE SOFTWARE.
 *
 * The complete license agreement can be found here:
 * http://opcfoundation.org/License/MIT/1.00/
 * ======================================================================*/

using System;
using System.Collections.Generic;
using System.Globalization;
using System.IO;
using System.Runtime.Serialization;
using System.Security.Cryptography.X509Certificates;
using System.Text;
using System.Threading;
using System.Threading.Tasks;
using System.Xml;
using Opc.Ua.Security.Certificates;

namespace Opc.Ua.Client
{
    /// <summary>
    /// Manages a session with a server.
    /// </summary>
    public class Session : SessionClient, IDisposable
    {
        #region Constructors
        /// <summary>
        /// Constructs a new instance of the <see cref="Session"/> class.
        /// </summary>
        /// <param name="channel">The channel used to communicate with the server.</param>
        /// <param name="configuration">The configuration for the client application.</param>
        /// <param name="endpoint">The endpoint use to initialize the channel.</param>
        public Session(
            ISessionChannel channel,
            ApplicationConfiguration configuration,
            ConfiguredEndpoint endpoint)
        :
            this(channel as ITransportChannel, configuration, endpoint, null)
        {
        }

        /// <summary>
        /// Constructs a new instance of the <see cref="Session"/> class.
        /// </summary>
        /// <param name="channel">The channel used to communicate with the server.</param>
        /// <param name="configuration">The configuration for the client application.</param>
        /// <param name="endpoint">The endpoint used to initialize the channel.</param>
        /// <param name="clientCertificate">The certificate to use for the client.</param>
        /// <param name="availableEndpoints">The list of available endpoints returned by server in GetEndpoints() response.</param>
        /// <param name="discoveryProfileUris">The value of profileUris used in GetEndpoints() request.</param>
        /// <remarks>
        /// The application configuration is used to look up the certificate if none is provided.
        /// The clientCertificate must have the private key. This will require that the certificate
        /// be loaded from a certicate store. Converting a DER encoded blob to a X509Certificate2
        /// will not include a private key.
        /// The <i>availableEndpoints</i> and <i>discoveryProfileUris</i> parameters are used to validate
        /// that the list of EndpointDescriptions returned at GetEndpoints matches the list returned at CreateSession.
        /// </remarks>
        public Session(
            ITransportChannel channel,
            ApplicationConfiguration configuration,
            ConfiguredEndpoint endpoint,
            X509Certificate2 clientCertificate,
            EndpointDescriptionCollection availableEndpoints = null,
            StringCollection discoveryProfileUris = null)
            :
                base(channel)
        {
            Initialize(channel, configuration, endpoint, clientCertificate);
            m_discoveryServerEndpoints = availableEndpoints;
            m_discoveryProfileUris = discoveryProfileUris;
        }

        /// <summary>
        /// Initializes a new instance of the <see cref="Session"/> class.
        /// </summary>
        /// <param name="channel">The channel.</param>
        /// <param name="template">The template session.</param>
        /// <param name="copyEventHandlers">if set to <c>true</c> the event handlers are copied.</param>
        public Session(ITransportChannel channel, Session template, bool copyEventHandlers)
        :
            base(channel)
        {
            Initialize(channel, template.m_configuration, template.m_endpoint, template.m_instanceCertificate);

            m_defaultSubscription = template.m_defaultSubscription;
            m_sessionTimeout = template.m_sessionTimeout;
            m_maxRequestMessageSize = template.m_maxRequestMessageSize;
            m_preferredLocales = template.m_preferredLocales;
            m_sessionName = template.m_sessionName;
            m_handle = template.m_handle;
            m_identity = template.m_identity;
            m_keepAliveInterval = template.m_keepAliveInterval;
            m_checkDomain = template.m_checkDomain;

            if (copyEventHandlers)
            {
                m_KeepAlive = template.m_KeepAlive;
                m_Publish = template.m_Publish;
                m_PublishError = template.m_PublishError;
                m_SubscriptionsChanged = template.m_SubscriptionsChanged;
                m_SessionClosing = template.m_SessionClosing;
            }

            foreach (Subscription subscription in template.Subscriptions)
            {
                this.AddSubscription(new Subscription(subscription, copyEventHandlers));
            }
        }
        #endregion

        #region Private Methods
        /// <summary>
        /// Initializes the channel.
        /// </summary>
        private void Initialize(
            ITransportChannel channel,
            ApplicationConfiguration configuration,
            ConfiguredEndpoint endpoint,
            X509Certificate2 clientCertificate)
        {
            Initialize();

            ValidateClientConfiguration(configuration);

            // save configuration information.
            m_configuration = configuration;
            m_endpoint = endpoint;

            // update the default subscription. 
            m_defaultSubscription.MinLifetimeInterval = (uint)configuration.ClientConfiguration.MinSubscriptionLifetime;

            if (m_endpoint.Description.SecurityPolicyUri != SecurityPolicies.None)
            {
                // update client certificate.
                m_instanceCertificate = clientCertificate;

                if (clientCertificate == null)
                {
                    // load the application instance certificate.
                    if (m_configuration.SecurityConfiguration.ApplicationCertificate == null)
                    {
                        throw new ServiceResultException(
                            StatusCodes.BadConfigurationError,
                            "The client configuration does not specify an application instance certificate.");
                    }

                    m_instanceCertificate = m_configuration.SecurityConfiguration.ApplicationCertificate.Find(true).Result;

                }

                // check for valid certificate.
                if (m_instanceCertificate == null)
                {
                    throw ServiceResultException.Create(
                        StatusCodes.BadConfigurationError,
                        "Cannot find the application instance certificate. Store={0}, SubjectName={1}, Thumbprint={2}.",
                        m_configuration.SecurityConfiguration.ApplicationCertificate.StorePath,
                        m_configuration.SecurityConfiguration.ApplicationCertificate.SubjectName,
                        m_configuration.SecurityConfiguration.ApplicationCertificate.Thumbprint);
                }

                // check for private key.
                if (!m_instanceCertificate.HasPrivateKey)
                {
                    throw ServiceResultException.Create(
                        StatusCodes.BadConfigurationError,
                        "No private key for the application instance certificate. Subject={0}, Thumbprint={1}.",
                        m_instanceCertificate.Subject,
                        m_instanceCertificate.Thumbprint);
                }

                // load certificate chain.
                m_instanceCertificateChain = new X509Certificate2Collection(m_instanceCertificate);
                List<CertificateIdentifier> issuers = new List<CertificateIdentifier>();
                configuration.CertificateValidator.GetIssuers(m_instanceCertificate, issuers).Wait();

                for (int i = 0; i < issuers.Count; i++)
                {
                    m_instanceCertificateChain.Add(issuers[i].Certificate);
                }
            }

            // initialize the message context.
            ServiceMessageContext messageContext = channel.MessageContext;

            if (messageContext != null)
            {
                m_namespaceUris = messageContext.NamespaceUris;
                m_serverUris = messageContext.ServerUris;
                m_factory = messageContext.Factory;
            }
            else
            {
                m_namespaceUris = new NamespaceTable();
                m_serverUris = new StringTable();
                m_factory = new EncodeableFactory(EncodeableFactory.GlobalFactory);
            }

            // set the default preferred locales.
            m_preferredLocales = new string[] { CultureInfo.CurrentCulture.Name };

            // create a context to use.
            m_systemContext = new SystemContext();

            m_systemContext.SystemHandle = this;
            m_systemContext.EncodeableFactory = m_factory;
            m_systemContext.NamespaceUris = m_namespaceUris;
            m_systemContext.ServerUris = m_serverUris;
            m_systemContext.TypeTable = this.TypeTree;
            m_systemContext.PreferredLocales = null;
            m_systemContext.SessionId = null;
            m_systemContext.UserIdentity = null;
        }

        /// <summary>
        /// Sets the object members to default values.
        /// </summary>
        private void Initialize()
        {
            m_sessionTimeout = 0;
            m_namespaceUris = new NamespaceTable();
            m_serverUris = new StringTable();
            m_factory = EncodeableFactory.GlobalFactory;
            m_nodeCache = new NodeCache(this);
            m_configuration = null;
            m_instanceCertificate = null;
            m_endpoint = null;
            m_subscriptions = new List<Subscription>();
            m_dictionaries = new Dictionary<NodeId, DataDictionary>();
            m_acknowledgementsToSend = new SubscriptionAcknowledgementCollection();
            m_latestAcknowledgementsSent = new Dictionary<uint, uint>();
            m_identityHistory = new List<IUserIdentity>();
            m_outstandingRequests = new LinkedList<AsyncRequestState>();
            m_keepAliveInterval = 5000;
            m_sessionName = "";

            m_defaultSubscription = new Subscription();

            m_defaultSubscription.DisplayName = "Subscription";
            m_defaultSubscription.PublishingInterval = 1000;
            m_defaultSubscription.KeepAliveCount = 10;
            m_defaultSubscription.LifetimeCount = 1000;
            m_defaultSubscription.Priority = 255;
            m_defaultSubscription.PublishingEnabled = true;
        }

        /// <summary>
        /// Check if all required configuration fields are populated.
        /// </summary>
        private void ValidateClientConfiguration(ApplicationConfiguration configuration)
        {
            String configurationField;
            if (configuration == null)
            {
                throw new ArgumentNullException(nameof(configuration));
            }
            if (configuration.ClientConfiguration == null)
            {
                configurationField = "ClientConfiguration";
            }
            else if (configuration.SecurityConfiguration == null)
            {
                configurationField = "SecurityConfiguration";
            }
            else if (configuration.CertificateValidator == null)
            {
                configurationField = "CertificateValidator";
            }
            else
            {
                return;
            }

            throw new ServiceResultException(
                StatusCodes.BadConfigurationError,
                $"The client configuration does not specify the {configurationField}.");
        }

        /// <summary>
        /// Validates the server nonce and security parameters of user identity.
        /// </summary>
        private void ValidateServerNonce(
            IUserIdentity identity,
            byte[] serverNonce,
            string securityPolicyUri,
            byte[] previousServerNonce,
            MessageSecurityMode channelSecurityMode = MessageSecurityMode.None)
        {
            // skip validation if server nonce is not used for encryption.
            if (String.IsNullOrEmpty(securityPolicyUri) || securityPolicyUri == SecurityPolicies.None)
            {
                return;
            }

            if (identity != null && identity.TokenType != UserTokenType.Anonymous)
            {
                // the server nonce should be validated if the token includes a secret.
                if (!Utils.Nonce.ValidateNonce(serverNonce, MessageSecurityMode.SignAndEncrypt, (uint)m_configuration.SecurityConfiguration.NonceLength))
                {
                    if (channelSecurityMode == MessageSecurityMode.SignAndEncrypt ||
                        m_configuration.SecurityConfiguration.SuppressNonceValidationErrors)
                    {
<<<<<<< HEAD
                        Utils.Trace((int)Utils.TraceMasks.Security, "Warning: The server nonce has not the correct length or is not random enough. The error is suppressed because the channel is encrypted.");
=======
                        Utils.Trace((int)TraceMasks.Security, "Warning: The server nonce has not the correct length or is not random enough. The error is suppressed by user setting or because the channel is encrypted.");
>>>>>>> 264cb2f0
                    }
                    else
                    {
                        throw ServiceResultException.Create(StatusCodes.BadNonceInvalid, "The server nonce has not the correct length or is not random enough.");
                    }
                }

                // check that new nonce is different from the previously returned server nonce.
                if (previousServerNonce != null && Utils.CompareNonce(serverNonce, previousServerNonce))
                {
                    if (channelSecurityMode == MessageSecurityMode.SignAndEncrypt ||
                        m_configuration.SecurityConfiguration.SuppressNonceValidationErrors)
                    {
                        Utils.Trace((int)Utils.TraceMasks.Security, "Warning: The Server nonce is equal with previously returned nonce. The error is suppressed by user setting or because the channel is encrypted.");
                    }
                    else
                    {
                        throw ServiceResultException.Create(StatusCodes.BadNonceInvalid, "Server nonce is equal with previously returned nonce.");
                    }
                }
            }
        }

        private static void CheckCertificateDomain(ConfiguredEndpoint endpoint)
        {
            bool domainFound = false;

            X509Certificate2 serverCertificate = new X509Certificate2(endpoint.Description.ServerCertificate);

            // check the certificate domains.
            IList<string> domains = X509Utils.GetDomainsFromCertficate(serverCertificate);

            if (domains != null)
            {
                string hostname;
                string dnsHostName = hostname = endpoint.EndpointUrl.DnsSafeHost;
                bool isLocalHost = false;
                if (endpoint.EndpointUrl.HostNameType == UriHostNameType.Dns)
                {
                    if (String.Equals(dnsHostName, "localhost", StringComparison.InvariantCultureIgnoreCase))
                    {
                        isLocalHost = true;
                    }
                    else
                    {   // strip domain names from hostname
                        hostname = dnsHostName.Split('.')[0];
                    }
                }
                else
                {   // dnsHostname is a IPv4 or IPv6 address
                    // normalize ip addresses, cert parser returns normalized addresses
                    hostname = Utils.NormalizedIPAddress(dnsHostName);
                    if (hostname == "127.0.0.1" || hostname == "::1")
                    {
                        isLocalHost = true;
                    }
                }

                if (isLocalHost)
                {
                    dnsHostName = Utils.GetFullQualifiedDomainName();
                    hostname = Utils.GetHostName();
                }

                for (int ii = 0; ii < domains.Count; ii++)
                {
                    if (String.Equals(hostname, domains[ii], StringComparison.OrdinalIgnoreCase) ||
                        String.Equals(dnsHostName, domains[ii], StringComparison.OrdinalIgnoreCase))
                    {
                        domainFound = true;
                        break;
                    }
                }
            }

            if (!domainFound)
            {
                string message = Utils.Format(
                    "The domain '{0}' is not listed in the server certificate.",
                    endpoint.EndpointUrl.DnsSafeHost);
                throw new ServiceResultException(StatusCodes.BadCertificateHostNameInvalid, message);
            }
        }
        #endregion

        #region IDisposable Members
        /// <summary>
        /// Closes the session and the underlying channel.
        /// </summary>
        protected override void Dispose(bool disposing)
        {
            if (disposing)
            {
                Utils.SilentDispose(m_keepAliveTimer);
                m_keepAliveTimer = null;

                Utils.SilentDispose(m_defaultSubscription);
                m_defaultSubscription = null;

                foreach (Subscription subscription in m_subscriptions)
                {
                    Utils.SilentDispose(subscription);
                }

                m_subscriptions.Clear();
            }

            base.Dispose(disposing);
        }
        #endregion

        #region Events
        /// <summary>
        /// Raised when a keep alive arrives from the server or an error is detected.
        /// </summary>
        /// <remarks>
        /// Once a session is created a timer will periodically read the server state and current time.
        /// If this read operation succeeds this event will be raised each time the keep alive period elapses.
        /// If an error is detected (KeepAliveStopped == true) then this event will be raised as well.
        /// </remarks>
        [System.Diagnostics.CodeAnalysis.SuppressMessage("Microsoft.Design", "CA1009:DeclareEventHandlersCorrectly")]
        public event KeepAliveEventHandler KeepAlive
        {
            add
            {
                lock (m_eventLock)
                {
                    m_KeepAlive += value;
                }
            }

            remove
            {
                lock (m_eventLock)
                {
                    m_KeepAlive -= value;
                }
            }
        }

        /// <summary>
        /// Raised when a notification message arrives in a publish response.
        /// </summary>
        /// <remarks>
        /// All publish requests are managed by the Session object. When a response arrives it is
        /// validated and passed to the appropriate Subscription object and this event is raised.
        /// </remarks>
        [System.Diagnostics.CodeAnalysis.SuppressMessage("Microsoft.Design", "CA1009:DeclareEventHandlersCorrectly")]
        public event NotificationEventHandler Notification
        {
            add
            {
                lock (m_eventLock)
                {
                    m_Publish += value;
                }
            }

            remove
            {
                lock (m_eventLock)
                {
                    m_Publish -= value;
                }
            }
        }

        /// <summary>
        /// Raised when an exception occurs while processing a publish response.
        /// </summary>
        /// <remarks>
        /// Exceptions in a publish response are not necessarily fatal and the Session will 
        /// attempt to recover by issuing Republish requests if missing messages are detected.
        /// That said, timeout errors may be a symptom of a OperationTimeout that is too short
        /// when compared to the shortest PublishingInterval/KeepAliveCount amount the current
        /// Subscriptions. The OperationTimeout should be twice the minimum value for
        /// PublishingInterval*KeepAliveCount.
        /// </remarks>
        [System.Diagnostics.CodeAnalysis.SuppressMessage("Microsoft.Design", "CA1009:DeclareEventHandlersCorrectly")]
        public event PublishErrorEventHandler PublishError
        {
            add
            {
                lock (m_eventLock)
                {
                    m_PublishError += value;
                }
            }

            remove
            {
                lock (m_eventLock)
                {
                    m_PublishError -= value;
                }
            }
        }

        /// <summary>
        /// Raised when a subscription is added or removed
        /// </summary>
        public event EventHandler SubscriptionsChanged
        {
            add
            {
                m_SubscriptionsChanged += value;
            }

            remove
            {
                m_SubscriptionsChanged -= value;
            }
        }

        /// <summary>
        /// Raised to indicate the session is closing.
        /// </summary>
        public event EventHandler SessionClosing
        {
            add
            {
                m_SessionClosing += value;
            }

            remove
            {
                m_SessionClosing -= value;
            }
        }
        #endregion

        #region Public Properties
        /// <summary>
        /// Gets the endpoint used to connect to the server.
        /// </summary>
        public ConfiguredEndpoint ConfiguredEndpoint => m_endpoint;

        /// <summary>
        /// Gets the name assigned to the session.
        /// </summary>
        public string SessionName => m_sessionName;

        /// <summary>
        /// Gets the period for wich the server will maintain the session if there is no communication from the client.
        /// </summary>
        public double SessionTimeout => m_sessionTimeout;

        /// <summary>
        /// Gets the local handle assigned to the session
        /// </summary>
        public object Handle
        {
            get { return m_handle; }
            set { m_handle = value; }
        }

        /// <summary>
        /// Gets the user identity currently used for the session.
        /// </summary>
        public IUserIdentity Identity => m_identity;

        /// <summary>
        /// Gets a list of user identities that can be used to connect to the server.
        /// </summary>
        public IEnumerable<IUserIdentity> IdentityHistory => m_identityHistory;

        /// <summary>
        /// Gets the table of namespace uris known to the server.
        /// </summary>
        public NamespaceTable NamespaceUris => m_namespaceUris;

        /// <summary>
        /// Gest the table of remote server uris known to the server.
        /// </summary>
        public StringTable ServerUris => m_serverUris;

        /// <summary>
        /// Gets the system context for use with the session.
        /// </summary>
        public ISystemContext SystemContext => m_systemContext;

        /// <summary>
        /// Gets the factory used to create encodeable objects that the server understands.
        /// </summary>
        public EncodeableFactory Factory => m_factory;

        /// <summary>
        /// Gets the cache of the server's type tree.
        /// </summary>
        public ITypeTable TypeTree => m_nodeCache.TypeTree;

        /// <summary>
        /// Gets the cache of nodes fetched from the server.
        /// </summary>
        public NodeCache NodeCache => m_nodeCache;

        /// <summary>
        /// Gets the context to use for filter operations.
        /// </summary>
        public FilterContext FilterContext => new FilterContext(m_namespaceUris, m_nodeCache.TypeTree, m_preferredLocales);

        /// <summary>
        /// Gets the locales that the server should use when returning localized text.
        /// </summary>
        public StringCollection PreferredLocales => m_preferredLocales;

        /// <summary>
        /// Gets the data type system dictionaries in use.
        /// </summary>
        public Dictionary<NodeId, DataDictionary> DataTypeSystem => m_dictionaries;

        /// <summary>
        /// Gets the subscriptions owned by the session.
        /// </summary>
        public IEnumerable<Subscription> Subscriptions
        {
            get
            {
                lock (SyncRoot)
                {
                    return new ReadOnlyList<Subscription>(m_subscriptions);
                }
            }
        }

        /// <summary>
        /// Gets the number of subscriptions owned by the session.
        /// </summary>
        public int SubscriptionCount
        {
            get
            {
                lock (SyncRoot)
                {
                    return m_subscriptions.Count;
                }
            }
        }

        /// <summary>
        /// Gets or Sets the default subscription for the session.
        /// </summary>
        public Subscription DefaultSubscription
        {
            get { return m_defaultSubscription; }
            set { m_defaultSubscription = value; }
        }

        /// <summary>
        /// Gets or Sets how frequently the server is pinged to see if communication is still working.
        /// </summary>
        /// <remarks>
        /// This interval controls how much time elaspes before a communication error is detected.
        /// If everything is ok the KeepAlive event will be raised each time this period elapses.
        /// </remarks>
        public int KeepAliveInterval
        {
            get
            {
                return m_keepAliveInterval;
            }

            set
            {
                m_keepAliveInterval = value;
                StartKeepAliveTimer();
            }
        }

        /// <summary>
        /// Returns true if the session is not receiving keep alives.
        /// </summary>
        /// <remarks>
        /// Set to true if the server does not respond for 2 times the KeepAliveInterval.
        /// Set to false is communication recovers.
        /// </remarks>
        public bool KeepAliveStopped
        {
            get
            {
                lock (m_eventLock)
                {
                    long delta = DateTime.UtcNow.Ticks - m_lastKeepAliveTime.Ticks;

                    // add a 1000ms guard band to allow for network lag.
                    return (m_keepAliveInterval * 2) * TimeSpan.TicksPerMillisecond <= delta;
                }
            }
        }

        /// <summary>
        /// Gets the time of the last keep alive.
        /// </summary>
        public DateTime LastKeepAliveTime => m_lastKeepAliveTime;

        /// <summary>
        /// Gets the number of outstanding publish or keep alive requests.
        /// </summary>
        public int OutstandingRequestCount
        {
            get
            {
                lock (m_outstandingRequests)
                {
                    return m_outstandingRequests.Count;
                }
            }
        }

        /// <summary>
        /// Gets the number of outstanding publish or keep alive requests which appear to be missing.
        /// </summary>
        public int DefunctRequestCount
        {
            get
            {
                lock (m_outstandingRequests)
                {
                    int count = 0;

                    for (LinkedListNode<AsyncRequestState> ii = m_outstandingRequests.First; ii != null; ii = ii.Next)
                    {
                        if (ii.Value.Defunct)
                        {
                            count++;
                        }
                    }

                    return count;
                }
            }
        }

        /// <summary>
        /// Gets the number of good outstanding publish requests.
        /// </summary>
        public int GoodPublishRequestCount
        {
            get
            {
                lock (m_outstandingRequests)
                {
                    int count = 0;

                    for (LinkedListNode<AsyncRequestState> ii = m_outstandingRequests.First; ii != null; ii = ii.Next)
                    {
                        if (!ii.Value.Defunct && ii.Value.RequestTypeId == DataTypes.PublishRequest)
                        {
                            count++;
                        }
                    }

                    return count;
                }
            }
        }
        #endregion

        #region Public Static Methods
        /// <summary>
        /// Creates a new communication session with a server by invoking the CreateSession service
        /// </summary>
        /// <param name="configuration">The configuration for the client application.</param>
        /// <param name="endpoint">The endpoint for the server.</param>
        /// <param name="updateBeforeConnect">If set to <c>true</c> the discovery endpoint is used to update the endpoint description before connecting.</param>
        /// <param name="sessionName">The name to assign to the session.</param>
        /// <param name="sessionTimeout">The timeout period for the session.</param>
        /// <param name="identity">The identity.</param>
        /// <param name="preferredLocales">The user identity to associate with the session.</param>
        /// <returns>The new session object</returns>
        public static Task<Session> Create(
            ApplicationConfiguration configuration,
            ConfiguredEndpoint endpoint,
            bool updateBeforeConnect,
            string sessionName,
            uint sessionTimeout,
            IUserIdentity identity,
            IList<string> preferredLocales)
        {
            return Create(configuration, endpoint, updateBeforeConnect, false, sessionName, sessionTimeout, identity, preferredLocales);
        }

        /// <summary>
        /// Creates a new communication session with a server by invoking the CreateSession service
        /// </summary>
        /// <param name="configuration">The configuration for the client application.</param>
        /// <param name="endpoint">The endpoint for the server.</param>
        /// <param name="updateBeforeConnect">If set to <c>true</c> the discovery endpoint is used to update the endpoint description before connecting.</param>
        /// <param name="checkDomain">If set to <c>true</c> then the domain in the certificate must match the endpoint used.</param>
        /// <param name="sessionName">The name to assign to the session.</param>
        /// <param name="sessionTimeout">The timeout period for the session.</param>
        /// <param name="identity">The user identity to associate with the session.</param>
        /// <param name="preferredLocales">The preferred locales.</param>
        /// <returns>The new session object.</returns>
        public static Task<Session> Create(
            ApplicationConfiguration configuration,
            ConfiguredEndpoint endpoint,
            bool updateBeforeConnect,
            bool checkDomain,
            string sessionName,
            uint sessionTimeout,
            IUserIdentity identity,
            IList<string> preferredLocales)
        {
            return Create(configuration, null, endpoint, updateBeforeConnect, checkDomain, sessionName, sessionTimeout, identity, preferredLocales);
        }

        /// <summary>
        /// Creates a new communication session with a server using a reverse connection.
        /// </summary>
        /// <param name="configuration">The configuration for the client application.</param>
        /// <param name="connection">The client endpoint for the reverse connect.</param>
        /// <param name="endpoint">The endpoint for the server.</param>
        /// <param name="updateBeforeConnect">If set to <c>true</c> the discovery endpoint is used to update the endpoint description before connecting.</param>
        /// <param name="checkDomain">If set to <c>true</c> then the domain in the certificate must match the endpoint used.</param>
        /// <param name="sessionName">The name to assign to the session.</param>
        /// <param name="sessionTimeout">The timeout period for the session.</param>
        /// <param name="identity">The user identity to associate with the session.</param>
        /// <param name="preferredLocales">The preferred locales.</param>
        /// <returns>The new session object.</returns>
        public static async Task<Session> Create(
            ApplicationConfiguration configuration,
            ITransportWaitingConnection connection,
            ConfiguredEndpoint endpoint,
            bool updateBeforeConnect,
            bool checkDomain,
            string sessionName,
            uint sessionTimeout,
            IUserIdentity identity,
            IList<string> preferredLocales)
        {
            endpoint.UpdateBeforeConnect = updateBeforeConnect;

            EndpointDescription endpointDescription = endpoint.Description;

            // create the endpoint configuration (use the application configuration to provide default values).
            EndpointConfiguration endpointConfiguration = endpoint.Configuration;

            if (endpointConfiguration == null)
            {
                endpoint.Configuration = endpointConfiguration = EndpointConfiguration.Create(configuration);
            }

            // create message context.
            ServiceMessageContext messageContext = configuration.CreateMessageContext(true);

            // update endpoint description using the discovery endpoint.
            if (endpoint.UpdateBeforeConnect && connection == null)
            {
                endpoint.UpdateFromServer();
                endpointDescription = endpoint.Description;
                endpointConfiguration = endpoint.Configuration;
            }

            // checks the domains in the certificate.
            if (checkDomain && endpoint.Description.ServerCertificate != null && endpoint.Description.ServerCertificate.Length > 0)
            {
                CheckCertificateDomain(endpoint);
            }

            X509Certificate2 clientCertificate = null;
            X509Certificate2Collection clientCertificateChain = null;
            if (endpointDescription.SecurityPolicyUri != SecurityPolicies.None)
            {
                clientCertificate = await LoadCertificate(configuration);
                clientCertificateChain = await LoadCertificateChain(configuration, clientCertificate);
            }

            // initialize the channel which will be created with the server.
            ITransportChannel channel;
            if (connection != null)
            {
                channel = SessionChannel.CreateUaBinaryChannel(
                    configuration,
                    connection,
                    endpointDescription,
                    endpointConfiguration,
                    clientCertificate,
                    clientCertificateChain,
                    messageContext);
            }
            else
            {
                channel = SessionChannel.Create(
                     configuration,
                     endpointDescription,
                     endpointConfiguration,
                     clientCertificate,
                     clientCertificateChain,
                     messageContext);
            }

            // create the session object.
            Session session = new Session(channel, configuration, endpoint, null);

            // create the session.
            try
            {
                session.Open(sessionName, sessionTimeout, identity, preferredLocales, checkDomain);
            }
            catch (Exception)
            {
                session.Dispose();
                throw;
            }

            return session;
        }

        /// <summary>
        /// Creates a new communication session with a server using a reverse connect manager.
        /// </summary>
        /// <param name="configuration">The configuration for the client application.</param>
        /// <param name="reverseConnectManager">The reverse connect manager for the client connection.</param>
        /// <param name="endpoint">The endpoint for the server.</param>
        /// <param name="updateBeforeConnect">If set to <c>true</c> the discovery endpoint is used to update the endpoint description before connecting.</param>
        /// <param name="checkDomain">If set to <c>true</c> then the domain in the certificate must match the endpoint used.</param>
        /// <param name="sessionName">The name to assign to the session.</param>
        /// <param name="sessionTimeout">The timeout period for the session.</param>
        /// <param name="userIdentity">The user identity to associate with the session.</param>
        /// <param name="preferredLocales">The preferred locales.</param>
        /// <param name="ct">The cancellation token.</param>
        /// <returns>The new session object.</returns>
        public static async Task<Session> Create(
            ApplicationConfiguration configuration,
            ReverseConnectManager reverseConnectManager,
            ConfiguredEndpoint endpoint,
            bool updateBeforeConnect,
            bool checkDomain,
            string sessionName,
            uint sessionTimeout,
            IUserIdentity userIdentity,
            IList<string> preferredLocales,
            CancellationToken ct = default(CancellationToken)
            )
        {
            if (reverseConnectManager == null)
            {
                return await Create(configuration, endpoint, updateBeforeConnect,
                    checkDomain, sessionName, sessionTimeout, userIdentity, preferredLocales);
            }

            ITransportWaitingConnection connection = null;
            do
            {
                connection = await reverseConnectManager.WaitForConnection(
                    endpoint.EndpointUrl,
                    endpoint.ReverseConnect.ServerUri,
                    ct);

                if (updateBeforeConnect)
                {
                    await endpoint.UpdateFromServerAsync(
                        endpoint.EndpointUrl, connection,
                        endpoint.Description.SecurityMode,
                        endpoint.Description.SecurityPolicyUri);
                    updateBeforeConnect = false;
                    connection = null;
                }
            } while (connection == null);

            return await Create(
                configuration,
                connection,
                endpoint,
                false,
                checkDomain,
                sessionName,
                sessionTimeout,
                userIdentity,
                preferredLocales);
        }

        /// <summary>
        /// Recreates a session based on a specified template.
        /// </summary>
        /// <param name="template">The Session object to use as template</param>
        /// <returns>The new session object.</returns>
        public static Session Recreate(Session template)
        {
            ServiceMessageContext messageContext = template.m_configuration.CreateMessageContext();
            messageContext.Factory = template.Factory;

            // create the channel object used to connect to the server.
            ITransportChannel channel = SessionChannel.Create(
                template.m_configuration,
                template.m_endpoint.Description,
                template.m_endpoint.Configuration,
                template.m_instanceCertificate,
                template.m_configuration.SecurityConfiguration.SendCertificateChain ?
                    template.m_instanceCertificateChain : null,
                messageContext);

            // create the session object.
            Session session = new Session(channel, template, true);

            try
            {
                // open the session.
                session.Open(
                    template.m_sessionName,
                    (uint)template.m_sessionTimeout,
                    template.m_identity,
                    template.m_preferredLocales,
                    template.m_checkDomain);

                // create the subscriptions.
                foreach (Subscription subscription in session.Subscriptions)
                {
                    subscription.Create();
                }
            }
            catch (Exception e)
            {
                session.Dispose();
                throw ServiceResultException.Create(StatusCodes.BadCommunicationError, e, "Could not recreate session. {0}", template.m_sessionName);
            }

            return session;
        }

        /// <summary>
        /// Recreates a session based on a specified template.
        /// </summary>
        /// <param name="template">The Session object to use as template</param>
        /// <param name="connection">The waiting reverse connection.</param>
        /// <returns>The new session object.</returns>
        public static Session Recreate(Session template, ITransportWaitingConnection connection)
        {
            ServiceMessageContext messageContext = template.m_configuration.CreateMessageContext();
            messageContext.Factory = template.Factory;

            // create the channel object used to connect to the server.
            ITransportChannel channel = SessionChannel.Create(
                template.m_configuration,
                connection,
                template.m_endpoint.Description,
                template.m_endpoint.Configuration,
                template.m_instanceCertificate,
                template.m_configuration.SecurityConfiguration.SendCertificateChain ?
                    template.m_instanceCertificateChain : null,
                messageContext);

            // create the session object.
            Session session = new Session(channel, template, true);

            try
            {
                // open the session.
                session.Open(
                    template.m_sessionName,
                    (uint)template.m_sessionTimeout,
                    template.m_identity,
                    template.m_preferredLocales,
                    template.m_checkDomain);

                // create the subscriptions.
                foreach (Subscription subscription in session.Subscriptions)
                {
                    subscription.Create();
                }
            }
            catch (Exception e)
            {
                session.Dispose();
                throw ServiceResultException.Create(StatusCodes.BadCommunicationError, e, "Could not recreate session. {0}", template.m_sessionName);
            }

            return session;
        }
        #endregion

        #region Delegates and Events
        /// <summary>
        /// Used to handle renews of user identity tokens before reconnect.
        /// </summary>
        public delegate IUserIdentity RenewUserIdentityEventHandler(Session session, IUserIdentity identity);

        /// <summary>
        /// Raised before a reconnect operation completes.
        /// </summary>
        public event RenewUserIdentityEventHandler RenewUserIdentity
        {
            add { m_RenewUserIdentity += value; }
            remove { m_RenewUserIdentity -= value; }
        }

        private event RenewUserIdentityEventHandler m_RenewUserIdentity;
        #endregion

        #region Public Methods
        /// <summary>
        /// Reconnects to the server after a network failure.
        /// </summary>
        public void Reconnect()
        {
            Reconnect(null);
        }

        /// <summary>
        /// Reconnects to the server after a network failure using a waiting connection.
        /// </summary>
        public void Reconnect(ITransportWaitingConnection connection)
        {
            try
            {
                lock (SyncRoot)
                {
                    // check if already connecting.
                    if (m_reconnecting)
                    {
                        Utils.Trace("Session is already attempting to reconnect.");

                        throw ServiceResultException.Create(
                            StatusCodes.BadInvalidState,
                            "Session is already attempting to reconnect.");
                    }

                    Utils.Trace("Session RECONNECT starting.");
                    m_reconnecting = true;

                    // stop keep alives.
                    if (m_keepAliveTimer != null)
                    {
                        m_keepAliveTimer.Dispose();
                        m_keepAliveTimer = null;
                    }
                }

                // create the client signature.
                byte[] dataToSign = Utils.Append(m_serverCertificate != null ? m_serverCertificate.RawData : null, m_serverNonce);
                EndpointDescription endpoint = m_endpoint.Description;
                SignatureData clientSignature = SecurityPolicies.Sign(m_instanceCertificate, endpoint.SecurityPolicyUri, dataToSign);

                // check that the user identity is supported by the endpoint.
                UserTokenPolicy identityPolicy = endpoint.FindUserTokenPolicy(m_identity.TokenType, m_identity.IssuedTokenType);

                if (identityPolicy == null)
                {
                    Utils.Trace("Endpoint does not support the user identity type provided.");

                    throw ServiceResultException.Create(
                        StatusCodes.BadUserAccessDenied,
                        "Endpoint does not support the user identity type provided.");
                }

                // select the security policy for the user token.
                string securityPolicyUri = identityPolicy.SecurityPolicyUri;

                if (String.IsNullOrEmpty(securityPolicyUri))
                {
                    securityPolicyUri = endpoint.SecurityPolicyUri;
                }

                // need to refresh the identity (reprompt for password, refresh token).
                if (m_RenewUserIdentity != null)
                {
                    m_identity = m_RenewUserIdentity(this, m_identity);
                }

                // validate server nonce and security parameters for user identity.
                ValidateServerNonce(
                    m_identity,
                    m_serverNonce,
                    securityPolicyUri,
                    m_previousServerNonce,
                    m_endpoint.Description.SecurityMode);

                // sign data with user token.
                UserIdentityToken identityToken = m_identity.GetIdentityToken();
                identityToken.PolicyId = identityPolicy.PolicyId;
                SignatureData userTokenSignature = identityToken.Sign(dataToSign, securityPolicyUri);

                // encrypt token.
                identityToken.Encrypt(m_serverCertificate, m_serverNonce, securityPolicyUri);

                // send the software certificates assigned to the client.
                SignedSoftwareCertificateCollection clientSoftwareCertificates = GetSoftwareCertificates();

                Utils.Trace("Session REPLACING channel.");

                if (connection != null)
                {
                    // check if the channel supports reconnect.
                    if ((TransportChannel.SupportedFeatures & TransportChannelFeatures.Reconnect) != 0)
                    {
                        TransportChannel.Reconnect(connection);
                    }
                    else
                    {
                        // initialize the channel which will be created with the server.
                        ITransportChannel channel = SessionChannel.Create(
                            m_configuration,
                            connection,
                            m_endpoint.Description,
                            m_endpoint.Configuration,
                            m_instanceCertificate,
                            m_configuration.SecurityConfiguration.SendCertificateChain ? m_instanceCertificateChain : null,
                            MessageContext);

                        // disposes the existing channel.
                        TransportChannel = channel;
                    }
                }
                else
                {
                    // check if the channel supports reconnect.
                    if ((TransportChannel.SupportedFeatures & TransportChannelFeatures.Reconnect) != 0)
                    {
                        TransportChannel.Reconnect();
                    }
                    else
                    {
                        // initialize the channel which will be created with the server.
                        ITransportChannel channel = SessionChannel.Create(
                            m_configuration,
                            m_endpoint.Description,
                            m_endpoint.Configuration,
                            m_instanceCertificate,
                            m_configuration.SecurityConfiguration.SendCertificateChain ? m_instanceCertificateChain : null,
                            MessageContext);

                        // disposes the existing channel.
                        TransportChannel = channel;
                    }
                }

                // reactivate session.
                byte[] serverNonce = null;
                StatusCodeCollection certificateResults = null;
                DiagnosticInfoCollection certificateDiagnosticInfos = null;

                Utils.Trace("Session RE-ACTIVATING session.");

                IAsyncResult result = BeginActivateSession(
                    null,
                    clientSignature,
                    null,
                    m_preferredLocales,
                    new ExtensionObject(identityToken),
                    userTokenSignature,
                    null,
                    null);

                if (!result.AsyncWaitHandle.WaitOne(5000))
                {
                    Utils.Trace("WARNING: ACTIVATE SESSION timed out. {1}/{0}", OutstandingRequestCount, GoodPublishRequestCount);
                }

                EndActivateSession(
                    result,
                    out serverNonce,
                    out certificateResults,
                    out certificateDiagnosticInfos);

                int publishCount = 0;

                lock (SyncRoot)
                {
                    Utils.Trace("Session RECONNECT completed successfully.");
                    m_previousServerNonce = m_serverNonce;
                    m_serverNonce = serverNonce;
                    m_reconnecting = false;
                    publishCount = m_subscriptions.Count;
                }

                // refill pipeline.
                for (int ii = 0; ii < publishCount; ii++)
                {
                    BeginPublish(OperationTimeout);
                }

                StartKeepAliveTimer();
            }
            finally
            {
                m_reconnecting = false;
            }
        }


        /// <summary>
        /// Saves all the subscriptions of the session.
        /// </summary>
        /// <param name="filePath">The file path.</param>
        public void Save(string filePath)
        {
            Save(filePath, Subscriptions);
        }

        /// <summary>
        /// Saves a set of subscriptions.
        /// </summary>
        public void Save(string filePath, IEnumerable<Subscription> subscriptions)
        {
            XmlWriterSettings settings = new XmlWriterSettings();

            settings.Indent = true;
            settings.OmitXmlDeclaration = false;
            settings.Encoding = Encoding.UTF8;

            FileStream stream = new FileStream(filePath, FileMode.Create);
            XmlWriter writer = XmlWriter.Create(stream, settings);

            SubscriptionCollection subscriptionList = new SubscriptionCollection(subscriptions);

            try
            {
                DataContractSerializer serializer = new DataContractSerializer(typeof(SubscriptionCollection));
                serializer.WriteObject(writer, subscriptionList);
            }
            finally
            {
                writer.Flush();
                writer.Dispose();
                stream.Dispose();
            }
        }


        /// <summary>
        /// Load the list of subscriptions saved in a file.
        /// </summary>
        /// <param name="filePath">The file path.</param>
        /// <returns>The list of loaded subscriptions</returns>
        public IEnumerable<Subscription> Load(string filePath)
        {
            XmlReaderSettings settings = new XmlReaderSettings();

            settings.ConformanceLevel = ConformanceLevel.Document;
            settings.CloseInput = true;

            XmlReader reader = XmlReader.Create(filePath, settings);

            try
            {
                DataContractSerializer serializer = new DataContractSerializer(typeof(SubscriptionCollection));

                SubscriptionCollection subscriptions = (SubscriptionCollection)serializer.ReadObject(reader);

                foreach (Subscription subscription in subscriptions)
                {
                    AddSubscription(subscription);
                }

                return subscriptions;
            }
            finally
            {
                reader.Dispose();
            }
        }

        /// <summary>
        /// Updates the local copy of the server's namespace uri and server uri tables.
        /// </summary>
        public void FetchNamespaceTables()
        {
            ReadValueIdCollection nodesToRead = new ReadValueIdCollection();

            // request namespace array.
            ReadValueId valueId = new ReadValueId();

            valueId.NodeId = Variables.Server_NamespaceArray;
            valueId.AttributeId = Attributes.Value;

            nodesToRead.Add(valueId);

            // request server array.
            valueId = new ReadValueId();

            valueId.NodeId = Variables.Server_ServerArray;
            valueId.AttributeId = Attributes.Value;

            nodesToRead.Add(valueId);

            // read from server.
            DataValueCollection values = null;
            DiagnosticInfoCollection diagnosticInfos = null;

            ResponseHeader responseHeader = this.Read(
                null,
                0,
                TimestampsToReturn.Both,
                nodesToRead,
                out values,
                out diagnosticInfos);

            ValidateResponse(values, nodesToRead);
            ValidateDiagnosticInfos(diagnosticInfos, nodesToRead);

            // validate namespace array.
            ServiceResult result = ValidateDataValue(values[0], typeof(string[]), 0, diagnosticInfos, responseHeader);

            if (ServiceResult.IsBad(result))
            {
                Utils.Trace("FetchNamespaceTables: Cannot read NamespaceArray node: {0} " + result.StatusCode);
            }
            else
            {
                m_namespaceUris.Update((string[])values[0].Value);
            }

            // validate server array.
            result = ValidateDataValue(values[1], typeof(string[]), 1, diagnosticInfos, responseHeader);

            if (ServiceResult.IsBad(result))
            {
                Utils.Trace("FetchNamespaceTables: Cannot read ServerArray node: {0} " + result.StatusCode);
            }
            else
            {
                m_serverUris.Update((string[])values[1].Value);
            }
        }

        /// <summary>
        /// Updates the cache with the type and its subtypes.
        /// </summary>
        /// <remarks>
        /// This method can be used to ensure the TypeTree is populated.
        /// </remarks>
        public void FetchTypeTree(ExpandedNodeId typeId)
        {
            Node node = NodeCache.Find(typeId) as Node;

            if (node != null)
            {
                foreach (IReference reference in node.Find(ReferenceTypeIds.HasSubtype, false))
                {
                    FetchTypeTree(reference.TargetId);
                }
            }
        }

        /// <summary>
        /// Returns the available encodings for a node
        /// </summary>
        /// <param name="variableId">The variable node.</param>
        /// <returns></returns>
        public ReferenceDescriptionCollection ReadAvailableEncodings(NodeId variableId)
        {
            VariableNode variable = NodeCache.Find(variableId) as VariableNode;

            if (variable == null)
            {
                throw ServiceResultException.Create(StatusCodes.BadNodeIdInvalid, "NodeId does not refer to a valid variable node.");
            }

            // no encodings available if there was a problem reading the data type for the node.
            if (NodeId.IsNull(variable.DataType))
            {
                return new ReferenceDescriptionCollection();
            }

            // no encodings for non-structures.
            if (!TypeTree.IsTypeOf(variable.DataType, DataTypes.Structure))
            {
                return new ReferenceDescriptionCollection();
            }

            // look for cached values.
            IList<INode> encodings = NodeCache.Find(variableId, ReferenceTypeIds.HasEncoding, false, true);

            if (encodings.Count > 0)
            {
                ReferenceDescriptionCollection references = new ReferenceDescriptionCollection();

                foreach (INode encoding in encodings)
                {
                    ReferenceDescription reference = new ReferenceDescription();

                    reference.ReferenceTypeId = ReferenceTypeIds.HasEncoding;
                    reference.IsForward = true;
                    reference.NodeId = encoding.NodeId;
                    reference.NodeClass = encoding.NodeClass;
                    reference.BrowseName = encoding.BrowseName;
                    reference.DisplayName = encoding.DisplayName;
                    reference.TypeDefinition = encoding.TypeDefinitionId;

                    references.Add(reference);
                }

                return references;
            }

            Browser browser = new Browser(this);

            browser.BrowseDirection = BrowseDirection.Forward;
            browser.ReferenceTypeId = ReferenceTypeIds.HasEncoding;
            browser.IncludeSubtypes = false;
            browser.NodeClassMask = 0;

            return browser.Browse(variable.DataType);
        }


        /// <summary>
        /// Returns the data description for the encoding.
        /// </summary>
        /// <param name="encodingId">The encoding Id.</param>
        /// <returns></returns>
        public ReferenceDescription FindDataDescription(NodeId encodingId)
        {
            Browser browser = new Browser(this);

            browser.BrowseDirection = BrowseDirection.Forward;
            browser.ReferenceTypeId = ReferenceTypeIds.HasDescription;
            browser.IncludeSubtypes = false;
            browser.NodeClassMask = 0;

            ReferenceDescriptionCollection references = browser.Browse(encodingId);

            if (references.Count == 0)
            {
                throw ServiceResultException.Create(StatusCodes.BadNodeIdInvalid, "Encoding does not refer to a valid data description.");
            }

            return references[0];
        }


        /// <summary>
        ///  Returns the data dictionary that contains the description.
        /// </summary>
        /// <param name="descriptionId">The description id.</param>
        /// <returns></returns>
        public async Task<DataDictionary> FindDataDictionary(NodeId descriptionId)
        {
            // check if the dictionary has already been loaded.
            foreach (DataDictionary dictionary in m_dictionaries.Values)
            {
                if (dictionary.Contains(descriptionId))
                {
                    return dictionary;
                }
            }

            // find the dictionary for the description.
            Browser browser = new Browser(this);

            browser.BrowseDirection = BrowseDirection.Inverse;
            browser.ReferenceTypeId = ReferenceTypeIds.HasComponent;
            browser.IncludeSubtypes = false;
            browser.NodeClassMask = 0;

            ReferenceDescriptionCollection references = browser.Browse(descriptionId);

            if (references.Count == 0)
            {
                throw ServiceResultException.Create(StatusCodes.BadNodeIdInvalid, "Description does not refer to a valid data dictionary.");
            }

            // load the dictionary.
            NodeId dictionaryId = ExpandedNodeId.ToNodeId(references[0].NodeId, m_namespaceUris);

            DataDictionary dictionaryToLoad = new DataDictionary(this);

            await dictionaryToLoad.Load(references[0]);

            m_dictionaries[dictionaryId] = dictionaryToLoad;

            return dictionaryToLoad;
        }

        /// <summary>
        ///  Returns the data dictionary that contains the description.
        /// </summary>
        /// <param name="dictionaryNode">The dictionary id.</param>
        /// <param name="forceReload"></param>
        /// <returns>The dictionary.</returns>
        public async Task<DataDictionary> LoadDataDictionary(ReferenceDescription dictionaryNode, bool forceReload = false)
        {
            // check if the dictionary has already been loaded.
            DataDictionary dictionary;
            NodeId dictionaryId = ExpandedNodeId.ToNodeId(dictionaryNode.NodeId, m_namespaceUris);
            if (!forceReload &&
                m_dictionaries.TryGetValue(dictionaryId, out dictionary))
            {
                return dictionary;
            }

            // load the dictionary.
            DataDictionary dictionaryToLoad = new DataDictionary(this);
            await dictionaryToLoad.Load(dictionaryId, dictionaryNode.ToString());
            m_dictionaries[dictionaryId] = dictionaryToLoad;
            return dictionaryToLoad;
        }

        /// <summary>
        /// Loads all dictionaries of the OPC binary or Xml schema type system.
        /// </summary>
        /// <param name="dataTypeSystem">The type system.</param>
        /// <returns></returns>
        public async Task<Dictionary<NodeId, DataDictionary>> LoadDataTypeSystem(NodeId dataTypeSystem = null)
        {
            if (dataTypeSystem == null)
            {
                dataTypeSystem = ObjectIds.OPCBinarySchema_TypeSystem;
            }
            else
            if (!Utils.Equals(dataTypeSystem, ObjectIds.OPCBinarySchema_TypeSystem) &&
                !Utils.Equals(dataTypeSystem, ObjectIds.XmlSchema_TypeSystem))
            {
                throw ServiceResultException.Create(StatusCodes.BadNodeIdInvalid, $"{nameof(dataTypeSystem)} does not refer to a valid data dictionary.");
            }

            // find the dictionary for the description.
            Browser browser = new Browser(this);

            browser.BrowseDirection = BrowseDirection.Forward;
            browser.ReferenceTypeId = ReferenceTypeIds.HasComponent;
            browser.IncludeSubtypes = false;
            browser.NodeClassMask = 0;

            ReferenceDescriptionCollection references = browser.Browse(dataTypeSystem);

            if (references.Count == 0)
            {
                throw ServiceResultException.Create(StatusCodes.BadNodeIdInvalid, "Type system does not contain a valid data dictionary.");
            }

            // read all type dictionaries in the type system
            foreach (var r in references)
            {
                DataDictionary dictionaryToLoad = null;
                NodeId dictionaryId = ExpandedNodeId.ToNodeId(r.NodeId, m_namespaceUris);
                if (dictionaryId.NamespaceIndex != 0 &&
                    !m_dictionaries.TryGetValue(dictionaryId, out dictionaryToLoad))
                {
                    try
                    {
                        dictionaryToLoad = new DataDictionary(this);
                        await dictionaryToLoad.Load(r);
                        m_dictionaries[dictionaryId] = dictionaryToLoad;
                    }
                    catch (Exception ex)
                    {
                        Utils.Trace("Dictionary load error for Dictionary {0} : {1}", r.NodeId, ex.Message);
                    }
                }
            }

            return m_dictionaries;
        }

        /// <summary>
        /// Reads the values for the node attributes and returns a node object.
        /// </summary>
        /// <param name="nodeId">The nodeId.</param>
        /// <returns></returns>
        [System.Diagnostics.CodeAnalysis.SuppressMessage("Microsoft.Maintainability", "CA1505:AvoidUnmaintainableCode"), System.Diagnostics.CodeAnalysis.SuppressMessage("Microsoft.Maintainability", "CA1502:AvoidExcessiveComplexity"), System.Diagnostics.CodeAnalysis.SuppressMessage("Microsoft.Maintainability", "CA1506:AvoidExcessiveClassCoupling")]
        public Node ReadNode(NodeId nodeId)
        {
            // build list of attributes.
            var attributes = new SortedDictionary<uint, DataValue> {
                { Attributes.NodeId, null },
                { Attributes.NodeClass, null },
                { Attributes.BrowseName, null },
                { Attributes.DisplayName, null },
                { Attributes.Description, null },
                { Attributes.WriteMask, null },
                { Attributes.UserWriteMask, null },
                { Attributes.DataType, null },
                { Attributes.ValueRank, null },
                { Attributes.ArrayDimensions, null },
                { Attributes.AccessLevel, null },
                { Attributes.UserAccessLevel, null },
                { Attributes.Historizing, null },
                { Attributes.MinimumSamplingInterval, null },
                { Attributes.EventNotifier, null },
                { Attributes.Executable, null },
                { Attributes.UserExecutable, null },
                { Attributes.IsAbstract, null },
                { Attributes.InverseName, null },
                { Attributes.Symmetric, null },
                { Attributes.ContainsNoLoops, null },
                { Attributes.DataTypeDefinition, null },
                { Attributes.RolePermissions, null },
                { Attributes.UserRolePermissions, null },
                { Attributes.AccessRestrictions, null },
                { Attributes.AccessLevelEx, null }
            };

            // build list of values to read.
            ReadValueIdCollection itemsToRead = new ReadValueIdCollection();

            foreach (uint attributeId in attributes.Keys)
            {
                ReadValueId itemToRead = new ReadValueId();

                itemToRead.NodeId = nodeId;
                itemToRead.AttributeId = attributeId;

                itemsToRead.Add(itemToRead);
            }

            // read from server.
            DataValueCollection values = null;
            DiagnosticInfoCollection diagnosticInfos = null;

            ResponseHeader responseHeader = Read(
                null,
                0,
                TimestampsToReturn.Neither,
                itemsToRead,
                out values,
                out diagnosticInfos);

            ClientBase.ValidateResponse(values, itemsToRead);
            ClientBase.ValidateDiagnosticInfos(diagnosticInfos, itemsToRead);

            // process results.
            int? nodeClass = null;

            for (int ii = 0; ii < itemsToRead.Count; ii++)
            {
                uint attributeId = itemsToRead[ii].AttributeId;

                // the node probably does not exist if the node class is not found.
                if (attributeId == Attributes.NodeClass)
                {
                    if (!DataValue.IsGood(values[ii]))
                    {
                        throw ServiceResultException.Create(values[ii].StatusCode, ii, diagnosticInfos, responseHeader.StringTable);
                    }

                    // check for valid node class.
                    nodeClass = values[ii].Value as int?;

                    if (nodeClass == null)
                    {
                        throw ServiceResultException.Create(StatusCodes.BadUnexpectedError, "Node does not have a valid value for NodeClass: {0}.", values[ii].Value);
                    }
                }
                else
                {
                    if (!DataValue.IsGood(values[ii]))
                    {
                        // check for unsupported attributes.
                        if (values[ii].StatusCode == StatusCodes.BadAttributeIdInvalid)
                        {
                            continue;
                        }

                        // ignore errors on optional attributes 
                        if (StatusCode.IsBad(values[ii].StatusCode))
                        {
                            if (attributeId == Attributes.AccessRestrictions ||
                                attributeId == Attributes.Description ||
                                attributeId == Attributes.RolePermissions ||
                                attributeId == Attributes.UserRolePermissions ||
                                attributeId == Attributes.UserWriteMask ||
                                attributeId == Attributes.WriteMask)
                            {
                                continue;
                            }
                        }

                        // all supported attributes must be readable.
                        if (attributeId != Attributes.Value)
                        {
                            throw ServiceResultException.Create(values[ii].StatusCode, ii, diagnosticInfos, responseHeader.StringTable);
                        }
                    }
                }

                attributes[attributeId] = values[ii];
            }

            Node node = null;
            DataValue value = null;

            switch ((NodeClass)nodeClass.Value)
            {
                default:
                {
                    throw ServiceResultException.Create(StatusCodes.BadUnexpectedError, "Node does not have a valid value for NodeClass: {0}.", nodeClass.Value);
                }

                case NodeClass.Object:
                {
                    ObjectNode objectNode = new ObjectNode();

                    value = attributes[Attributes.EventNotifier];

                    if (value == null)
                    {
                        throw ServiceResultException.Create(StatusCodes.BadUnexpectedError, "Object does not support the EventNotifier attribute.");
                    }

                    objectNode.EventNotifier = (byte)attributes[Attributes.EventNotifier].GetValue(typeof(byte));
                    node = objectNode;
                    break;
                }

                case NodeClass.ObjectType:
                {
                    ObjectTypeNode objectTypeNode = new ObjectTypeNode();

                    value = attributes[Attributes.IsAbstract];

                    if (value == null)
                    {
                        throw ServiceResultException.Create(StatusCodes.BadUnexpectedError, "ObjectType does not support the IsAbstract attribute.");
                    }

                    objectTypeNode.IsAbstract = (bool)attributes[Attributes.IsAbstract].GetValue(typeof(bool));
                    node = objectTypeNode;
                    break;
                }

                case NodeClass.Variable:
                {
                    VariableNode variableNode = new VariableNode();

                    // DataType Attribute
                    value = attributes[Attributes.DataType];

                    if (value == null)
                    {
                        throw ServiceResultException.Create(StatusCodes.BadUnexpectedError, "Variable does not support the DataType attribute.");
                    }

                    variableNode.DataType = (NodeId)attributes[Attributes.DataType].GetValue(typeof(NodeId));

                    // ValueRank Attribute
                    value = attributes[Attributes.ValueRank];

                    if (value == null)
                    {
                        throw ServiceResultException.Create(StatusCodes.BadUnexpectedError, "Variable does not support the ValueRank attribute.");
                    }

                    variableNode.ValueRank = (int)attributes[Attributes.ValueRank].GetValue(typeof(int));

                    // ArrayDimensions Attribute
                    value = attributes[Attributes.ArrayDimensions];

                    if (value != null)
                    {
                        if (value.Value == null)
                        {
                            variableNode.ArrayDimensions = new uint[0];
                        }
                        else
                        {
                            variableNode.ArrayDimensions = (uint[])value.GetValue(typeof(uint[]));
                        }
                    }

                    // AccessLevel Attribute
                    value = attributes[Attributes.AccessLevel];

                    if (value == null)
                    {
                        throw ServiceResultException.Create(StatusCodes.BadUnexpectedError, "Variable does not support the AccessLevel attribute.");
                    }

                    variableNode.AccessLevel = (byte)attributes[Attributes.AccessLevel].GetValue(typeof(byte));

                    // UserAccessLevel Attribute
                    value = attributes[Attributes.UserAccessLevel];

                    if (value == null)
                    {
                        throw ServiceResultException.Create(StatusCodes.BadUnexpectedError, "Variable does not support the UserAccessLevel attribute.");
                    }

                    variableNode.UserAccessLevel = (byte)attributes[Attributes.UserAccessLevel].GetValue(typeof(byte));

                    // Historizing Attribute
                    value = attributes[Attributes.Historizing];

                    if (value == null)
                    {
                        throw ServiceResultException.Create(StatusCodes.BadUnexpectedError, "Variable does not support the Historizing attribute.");
                    }

                    variableNode.Historizing = (bool)attributes[Attributes.Historizing].GetValue(typeof(bool));

                    // MinimumSamplingInterval Attribute
                    value = attributes[Attributes.MinimumSamplingInterval];

                    if (value != null)
                    {
                        variableNode.MinimumSamplingInterval = Convert.ToDouble(attributes[Attributes.MinimumSamplingInterval].Value);
                    }

                    // AccessLevelEx Attribute
                    value = attributes[Attributes.AccessLevelEx];

                    if (value != null)
                    {
                        variableNode.AccessLevelEx = (uint)attributes[Attributes.AccessLevelEx].GetValue(typeof(uint));
                    }

                    node = variableNode;
                    break;
                }

                case NodeClass.VariableType:
                {
                    VariableTypeNode variableTypeNode = new VariableTypeNode();

                    // IsAbstract Attribute
                    value = attributes[Attributes.IsAbstract];

                    if (value == null)
                    {
                        throw ServiceResultException.Create(StatusCodes.BadUnexpectedError, "VariableType does not support the IsAbstract attribute.");
                    }

                    variableTypeNode.IsAbstract = (bool)attributes[Attributes.IsAbstract].GetValue(typeof(bool));

                    // DataType Attribute
                    value = attributes[Attributes.DataType];

                    if (value == null)
                    {
                        throw ServiceResultException.Create(StatusCodes.BadUnexpectedError, "VariableType does not support the DataType attribute.");
                    }

                    variableTypeNode.DataType = (NodeId)attributes[Attributes.DataType].GetValue(typeof(NodeId));

                    // ValueRank Attribute
                    value = attributes[Attributes.ValueRank];

                    if (value == null)
                    {
                        throw ServiceResultException.Create(StatusCodes.BadUnexpectedError, "VariableType does not support the ValueRank attribute.");
                    }

                    variableTypeNode.ValueRank = (int)attributes[Attributes.ValueRank].GetValue(typeof(int));

                    // ArrayDimensions Attribute
                    value = attributes[Attributes.ArrayDimensions];

                    if (value != null && value.Value != null)
                    {
                        variableTypeNode.ArrayDimensions = (uint[])attributes[Attributes.ArrayDimensions].GetValue(typeof(uint[]));
                    }

                    node = variableTypeNode;
                    break;
                }

                case NodeClass.Method:
                {
                    MethodNode methodNode = new MethodNode();

                    // Executable Attribute
                    value = attributes[Attributes.Executable];

                    if (value == null)
                    {
                        throw ServiceResultException.Create(StatusCodes.BadUnexpectedError, "Method does not support the Executable attribute.");
                    }

                    methodNode.Executable = (bool)attributes[Attributes.Executable].GetValue(typeof(bool));

                    // UserExecutable Attribute
                    value = attributes[Attributes.UserExecutable];

                    if (value == null)
                    {
                        throw ServiceResultException.Create(StatusCodes.BadUnexpectedError, "Method does not support the UserExecutable attribute.");
                    }

                    methodNode.UserExecutable = (bool)attributes[Attributes.UserExecutable].GetValue(typeof(bool));

                    node = methodNode;
                    break;
                }

                case NodeClass.DataType:
                {
                    DataTypeNode dataTypeNode = new DataTypeNode();

                    // IsAbstract Attribute
                    value = attributes[Attributes.IsAbstract];

                    if (value == null)
                    {
                        throw ServiceResultException.Create(StatusCodes.BadUnexpectedError, "DataType does not support the IsAbstract attribute.");
                    }

                    dataTypeNode.IsAbstract = (bool)attributes[Attributes.IsAbstract].GetValue(typeof(bool));

                    // DataTypeDefinition Attribute
                    value = attributes[Attributes.DataTypeDefinition];

                    if (value != null)
                    {
                        dataTypeNode.DataTypeDefinition = value.Value as ExtensionObject;
                    }

                    node = dataTypeNode;
                    break;
                }

                case NodeClass.ReferenceType:
                {
                    ReferenceTypeNode referenceTypeNode = new ReferenceTypeNode();

                    // IsAbstract Attribute
                    value = attributes[Attributes.IsAbstract];

                    if (value == null)
                    {
                        throw ServiceResultException.Create(StatusCodes.BadUnexpectedError, "ReferenceType does not support the IsAbstract attribute.");
                    }

                    referenceTypeNode.IsAbstract = (bool)attributes[Attributes.IsAbstract].GetValue(typeof(bool));

                    // Symmetric Attribute
                    value = attributes[Attributes.Symmetric];

                    if (value == null)
                    {
                        throw ServiceResultException.Create(StatusCodes.BadUnexpectedError, "ReferenceType does not support the Symmetric attribute.");
                    }

                    referenceTypeNode.Symmetric = (bool)attributes[Attributes.IsAbstract].GetValue(typeof(bool));

                    // InverseName Attribute
                    value = attributes[Attributes.InverseName];

                    if (value != null && value.Value != null)
                    {
                        referenceTypeNode.InverseName = (LocalizedText)attributes[Attributes.InverseName].GetValue(typeof(LocalizedText));
                    }

                    node = referenceTypeNode;
                    break;
                }

                case NodeClass.View:
                {
                    ViewNode viewNode = new ViewNode();

                    // EventNotifier Attribute
                    value = attributes[Attributes.EventNotifier];

                    if (value == null)
                    {
                        throw ServiceResultException.Create(StatusCodes.BadUnexpectedError, "View does not support the EventNotifier attribute.");
                    }

                    viewNode.EventNotifier = (byte)attributes[Attributes.EventNotifier].GetValue(typeof(byte));

                    // ContainsNoLoops Attribute
                    value = attributes[Attributes.ContainsNoLoops];

                    if (value == null)
                    {
                        throw ServiceResultException.Create(StatusCodes.BadUnexpectedError, "View does not support the ContainsNoLoops attribute.");
                    }

                    viewNode.ContainsNoLoops = (bool)attributes[Attributes.ContainsNoLoops].GetValue(typeof(bool));

                    node = viewNode;
                    break;
                }
            }

            // NodeId Attribute
            value = attributes[Attributes.NodeId];

            if (value == null)
            {
                throw ServiceResultException.Create(StatusCodes.BadUnexpectedError, "Node does not support the NodeId attribute.");
            }

            node.NodeId = (NodeId)attributes[Attributes.NodeId].GetValue(typeof(NodeId));
            node.NodeClass = (NodeClass)nodeClass.Value;

            // BrowseName Attribute
            value = attributes[Attributes.BrowseName];

            if (value == null)
            {
                throw ServiceResultException.Create(StatusCodes.BadUnexpectedError, "Node does not support the BrowseName attribute.");
            }

            node.BrowseName = (QualifiedName)attributes[Attributes.BrowseName].GetValue(typeof(QualifiedName));

            // DisplayName Attribute
            value = attributes[Attributes.DisplayName];

            if (value == null)
            {
                throw ServiceResultException.Create(StatusCodes.BadUnexpectedError, "Node does not support the DisplayName attribute.");
            }

            node.DisplayName = (LocalizedText)attributes[Attributes.DisplayName].GetValue(typeof(LocalizedText));

            // all optional attributes follow

            // Description Attribute
            if (attributes.TryGetValue(Attributes.Description, out value) &&
                value != null && value.Value != null)
            {
                node.Description = (LocalizedText)value.GetValue(typeof(LocalizedText));
            }

            // WriteMask Attribute
            if (attributes.TryGetValue(Attributes.WriteMask, out value) &&
                value != null)
            {
                node.WriteMask = (uint)value.GetValue(typeof(uint));
            }

            // UserWriteMask Attribute
            if (attributes.TryGetValue(Attributes.UserWriteMask, out value) &&
                value != null)
            {
                node.UserWriteMask = (uint)value.GetValue(typeof(uint));
            }

            // RolePermissions Attribute
            if (attributes.TryGetValue(Attributes.RolePermissions, out value) &&
                value != null)
            {
                ExtensionObject[] rolePermissions = value.Value as ExtensionObject[];

                if (rolePermissions != null)
                {
                    node.RolePermissions = new RolePermissionTypeCollection();

                    foreach (ExtensionObject rolePermission in rolePermissions)
                    {
                        node.RolePermissions.Add(rolePermission.Body as RolePermissionType);
                    }
                }
            }

            // UserRolePermissions Attribute
            if (attributes.TryGetValue(Attributes.UserRolePermissions, out value) &&
                value != null)
            {
                ExtensionObject[] userRolePermissions = value.Value as ExtensionObject[];

                if (userRolePermissions != null)
                {
                    node.UserRolePermissions = new RolePermissionTypeCollection();

                    foreach (ExtensionObject rolePermission in userRolePermissions)
                    {
                        node.UserRolePermissions.Add(rolePermission.Body as RolePermissionType);
                    }
                }
            }

            // AccessRestrictions Attribute
            if (attributes.TryGetValue(Attributes.AccessRestrictions, out value) &&
                value != null)
            {
                node.AccessRestrictions = (ushort)value.GetValue(typeof(ushort));
            }

            return node;
        }

        /// <summary>
        /// Reads the value for a node.
        /// </summary>
        /// <param name="nodeId">The node Id.</param>
        /// <returns></returns>
        public DataValue ReadValue(NodeId nodeId)
        {
            ReadValueId itemToRead = new ReadValueId();

            itemToRead.NodeId = nodeId;
            itemToRead.AttributeId = Attributes.Value;

            ReadValueIdCollection itemsToRead = new ReadValueIdCollection();
            itemsToRead.Add(itemToRead);

            // read from server.
            DataValueCollection values = null;
            DiagnosticInfoCollection diagnosticInfos = null;

            ResponseHeader responseHeader = Read(
                null,
                0,
                TimestampsToReturn.Both,
                itemsToRead,
                out values,
                out diagnosticInfos);

            ClientBase.ValidateResponse(values, itemsToRead);
            ClientBase.ValidateDiagnosticInfos(diagnosticInfos, itemsToRead);

            if (StatusCode.IsBad(values[0].StatusCode))
            {
                ServiceResult result = ClientBase.GetResult(values[0].StatusCode, 0, diagnosticInfos, responseHeader);
                throw new ServiceResultException(result);
            }

            return values[0];
        }

        /// <summary>
        /// Reads the value for a node an checks that it is the specified type.
        /// </summary>
        /// <param name="nodeId">The node id.</param>
        /// <param name="expectedType">The expected type.</param>
        /// <returns></returns>
        public object ReadValue(NodeId nodeId, Type expectedType)
        {
            DataValue dataValue = ReadValue(nodeId);

            object value = dataValue.Value;

            if (expectedType != null)
            {
                ExtensionObject extension = value as ExtensionObject;

                if (extension != null)
                {
                    value = extension.Body;
                }

                if (!expectedType.IsInstanceOfType(value))
                {
                    throw ServiceResultException.Create(
                        StatusCodes.BadTypeMismatch,
                        "Server returned value unexpected type: {0}",
                        (value != null) ? value.GetType().Name : "(null)");
                }
            }

            return value;
        }


        /// <summary>
        /// Fetches all references for the specified node.
        /// </summary>
        /// <param name="nodeId">The node id.</param>
        /// <returns></returns>
        public ReferenceDescriptionCollection FetchReferences(NodeId nodeId)
        {
            // browse for all references.
            byte[] continuationPoint;
            ReferenceDescriptionCollection descriptions;

            Browse(
                null,
                null,
                nodeId,
                0,
                BrowseDirection.Both,
                null,
                true,
                0,
                out continuationPoint,
                out descriptions);

            // process any continuation point.
            while (continuationPoint != null)
            {
                byte[] revisedContinuationPoint;
                ReferenceDescriptionCollection additionalDescriptions;

                BrowseNext(
                    null,
                    false,
                    continuationPoint,
                    out revisedContinuationPoint,
                    out additionalDescriptions);

                continuationPoint = revisedContinuationPoint;

                descriptions.AddRange(additionalDescriptions);
            }

            return descriptions;
        }

        /// <summary>
        /// Establishes a session with the server.
        /// </summary>
        /// <param name="sessionName">The name to assign to the session.</param>
        /// <param name="identity">The user identity.</param>
        public void Open(
            string sessionName,
            IUserIdentity identity)
        {
            Open(sessionName, 0, identity, null);
        }

        /// <summary>
        /// Establishes a session with the server.
        /// </summary>
        /// <param name="sessionName">The name to assign to the session.</param>
        /// <param name="sessionTimeout">The session timeout.</param>
        /// <param name="identity">The user identity.</param>
        /// <param name="preferredLocales">The list of preferred locales.</param>
        public void Open(
            string sessionName,
            uint sessionTimeout,
            IUserIdentity identity,
            IList<string> preferredLocales)
        {
            Open(sessionName, sessionTimeout, identity, preferredLocales, true);
        }

        /// <summary>
        /// Establishes a session with the server.
        /// </summary>
        /// <param name="sessionName">The name to assign to the session.</param>
        /// <param name="sessionTimeout">The session timeout.</param>
        /// <param name="identity">The user identity.</param>
        /// <param name="preferredLocales">The list of preferred locales.</param>
        /// <param name="checkDomain">If set to <c>true</c> then the domain in the certificate must match the endpoint used.</param>
        [System.Diagnostics.CodeAnalysis.SuppressMessage("Microsoft.Maintainability", "CA1506:AvoidExcessiveClassCoupling")]
        public void Open(
            string sessionName,
            uint sessionTimeout,
            IUserIdentity identity,
            IList<string> preferredLocales,
            bool checkDomain)
        {
            // check connection state.
            lock (SyncRoot)
            {
                if (Connected)
                {
                    throw new ServiceResultException(StatusCodes.BadInvalidState, "Already connected to server.");
                }
            }

            string securityPolicyUri = m_endpoint.Description.SecurityPolicyUri;

            // catch security policies which are not supported by core
            if (SecurityPolicies.GetDisplayName(securityPolicyUri) == null)
            {
                throw ServiceResultException.Create(
                    StatusCodes.BadSecurityChecksFailed,
                    "The chosen security policy is not supported by the client to connect to the server.");
            }

            // get the identity token.
            if (identity == null)
            {
                identity = new UserIdentity();
            }

            // get identity token.
            UserIdentityToken identityToken = identity.GetIdentityToken();

            // check that the user identity is supported by the endpoint.
            UserTokenPolicy identityPolicy = m_endpoint.Description.FindUserTokenPolicy(identityToken.PolicyId);

            if (identityPolicy == null)
            {
                // try looking up by TokenType if the policy id was not found.
                identityPolicy = m_endpoint.Description.FindUserTokenPolicy(identity.TokenType, identity.IssuedTokenType);

                if (identityPolicy == null)
                {
                    throw ServiceResultException.Create(
                        StatusCodes.BadUserAccessDenied,
                        "Endpoint does not support the user identity type provided.");
                }

                identityToken.PolicyId = identityPolicy.PolicyId;
            }

            bool requireEncryption = securityPolicyUri != SecurityPolicies.None;
            if (!requireEncryption)
            {
                requireEncryption = identityPolicy.SecurityPolicyUri != SecurityPolicies.None;
            }

            // validate the server certificate /certificate chain.
            X509Certificate2 serverCertificate = null;
            byte[] certificateData = m_endpoint.Description.ServerCertificate;

            if (certificateData != null && certificateData.Length > 0)
            {
                X509Certificate2Collection serverCertificateChain = Utils.ParseCertificateChainBlob(certificateData);

                if (serverCertificateChain.Count > 0)
                {
                    serverCertificate = serverCertificateChain[0];
                }

                if (requireEncryption)
                {
                    m_configuration.CertificateValidator.Validate(serverCertificateChain);

                    if (checkDomain)
                    {
                        CheckCertificateDomain(m_endpoint);
                    }
                    // save for reconnect
                    m_checkDomain = checkDomain;
                }
            }

            // create a nonce.
            uint length = (uint)m_configuration.SecurityConfiguration.NonceLength;
            byte[] clientNonce = Utils.Nonce.CreateNonce(length);
            NodeId sessionId = null;
            NodeId sessionCookie = null;
            byte[] serverNonce = new byte[0];
            byte[] serverCertificateData = new byte[0];
            SignatureData serverSignature = null;
            EndpointDescriptionCollection serverEndpoints = null;
            SignedSoftwareCertificateCollection serverSoftwareCertificates = null;

            // send the application instance certificate for the client.
            byte[] clientCertificateData = m_instanceCertificate != null ? m_instanceCertificate.RawData : null;
            byte[] clientCertificateChainData = null;

            if (m_instanceCertificateChain != null && m_instanceCertificateChain.Count > 0 && m_configuration.SecurityConfiguration.SendCertificateChain)
            {
                List<byte> clientCertificateChain = new List<byte>();

                for (int i = 0; i < m_instanceCertificateChain.Count; i++)
                {
                    clientCertificateChain.AddRange(m_instanceCertificateChain[i].RawData);
                }

                clientCertificateChainData = clientCertificateChain.ToArray();
            }

            ApplicationDescription clientDescription = new ApplicationDescription();

            clientDescription.ApplicationUri = m_configuration.ApplicationUri;
            clientDescription.ApplicationName = m_configuration.ApplicationName;
            clientDescription.ApplicationType = ApplicationType.Client;
            clientDescription.ProductUri = m_configuration.ProductUri;

            if (sessionTimeout == 0)
            {
                sessionTimeout = (uint)m_configuration.ClientConfiguration.DefaultSessionTimeout;
            }

            bool successCreateSession = false;
            //if security none, first try to connect without certificate
            if (m_endpoint.Description.SecurityPolicyUri == SecurityPolicies.None)
            {
                //first try to connect with client certificate NULL
                try
                {
                    CreateSession(
                        null,
                        clientDescription,
                        m_endpoint.Description.Server.ApplicationUri,
                        m_endpoint.EndpointUrl.ToString(),
                        sessionName,
                        clientNonce,
                        null,
                        sessionTimeout,
                        (uint)MessageContext.MaxMessageSize,
                        out sessionId,
                        out sessionCookie,
                        out m_sessionTimeout,
                        out serverNonce,
                        out serverCertificateData,
                        out serverEndpoints,
                        out serverSoftwareCertificates,
                        out serverSignature,
                        out m_maxRequestMessageSize);

                    successCreateSession = true;
                }
                catch (Exception ex)
                {
                    Utils.Trace("Create session failed with client certificate NULL. " + ex.Message);
                    successCreateSession = false;
                }
            }

            if (!successCreateSession)
            {
                CreateSession(
                        null,
                        clientDescription,
                        m_endpoint.Description.Server.ApplicationUri,
                        m_endpoint.EndpointUrl.ToString(),
                        sessionName,
                        clientNonce,
                        clientCertificateChainData != null ? clientCertificateChainData : clientCertificateData,
                        sessionTimeout,
                        (uint)MessageContext.MaxMessageSize,
                        out sessionId,
                        out sessionCookie,
                        out m_sessionTimeout,
                        out serverNonce,
                        out serverCertificateData,
                        out serverEndpoints,
                        out serverSoftwareCertificates,
                        out serverSignature,
                        out m_maxRequestMessageSize);

            }
            // save session id.
            lock (SyncRoot)
            {
                base.SessionCreated(sessionId, sessionCookie);
            }

            Utils.Trace("Revised session timeout value: {0}. ", m_sessionTimeout);
            Utils.Trace("Max response message size value: {0}. Max request message size: {1} ", MessageContext.MaxMessageSize, m_maxRequestMessageSize);

            //we need to call CloseSession if CreateSession was successful but some other exception is thrown
            try
            {
                // verify that the server returned the same instance certificate.
                if (serverCertificateData != null &&
                    m_endpoint.Description.ServerCertificate != null &&
                    !Utils.IsEqual(serverCertificateData, m_endpoint.Description.ServerCertificate))
                {
                    try
                    {
                        // verify for certificate chain in endpoint.
                        X509Certificate2Collection serverCertificateChain = Utils.ParseCertificateChainBlob(m_endpoint.Description.ServerCertificate);

                        if (serverCertificateChain.Count > 0 && !Utils.IsEqual(serverCertificateData, serverCertificateChain[0].RawData))
                        {
                            throw ServiceResultException.Create(
                                        StatusCodes.BadCertificateInvalid,
                                        "Server did not return the certificate used to create the secure channel.");
                        }
                    }
                    catch (Exception)
                    {
                        throw ServiceResultException.Create(
                                StatusCodes.BadCertificateInvalid,
                                "Server did not return the certificate used to create the secure channel.");
                    }
                }

                if (serverSignature == null || serverSignature.Signature == null)
                {
                    Utils.Trace("Server signature is null or empty.");

                    //throw ServiceResultException.Create(
                    //    StatusCodes.BadSecurityChecksFailed,
                    //    "Server signature is null or empty.");
                }

                if (m_discoveryServerEndpoints != null && m_discoveryServerEndpoints.Count > 0)
                {
                    // Compare EndpointDescriptions returned at GetEndpoints with values returned at CreateSession
                    EndpointDescriptionCollection expectedServerEndpoints = null;

                    if (m_discoveryProfileUris != null && m_discoveryProfileUris.Count > 0)
                    {
                        // Select EndpointDescriptions with a transportProfileUri that matches the
                        // profileUris specified in the original GetEndpoints() request.
                        expectedServerEndpoints = new EndpointDescriptionCollection();

                        foreach (EndpointDescription serverEndpoint in serverEndpoints)
                        {
                            if (m_discoveryProfileUris.Contains(serverEndpoint.TransportProfileUri))
                            {
                                expectedServerEndpoints.Add(serverEndpoint);
                            }
                        }
                    }
                    else
                    {
                        expectedServerEndpoints = serverEndpoints;
                    }

                    if (m_discoveryServerEndpoints.Count != expectedServerEndpoints.Count)
                    {
                        throw ServiceResultException.Create(
                            StatusCodes.BadSecurityChecksFailed,
                            "Server did not return a number of ServerEndpoints that matches the one from GetEndpoints.");
                    }

                    for (int ii = 0; ii < expectedServerEndpoints.Count; ii++)
                    {
                        EndpointDescription serverEndpoint = expectedServerEndpoints[ii];
                        EndpointDescription expectedServerEndpoint = m_discoveryServerEndpoints[ii];

                        if (serverEndpoint.SecurityMode != expectedServerEndpoint.SecurityMode ||
                            serverEndpoint.SecurityPolicyUri != expectedServerEndpoint.SecurityPolicyUri ||
                            serverEndpoint.TransportProfileUri != expectedServerEndpoint.TransportProfileUri ||
                            serverEndpoint.SecurityLevel != expectedServerEndpoint.SecurityLevel)
                        {
                            throw ServiceResultException.Create(
                                StatusCodes.BadSecurityChecksFailed,
                                "The list of ServerEndpoints returned at CreateSession does not match the list from GetEndpoints.");
                        }

                        if (serverEndpoint.UserIdentityTokens.Count != expectedServerEndpoint.UserIdentityTokens.Count)
                        {
                            throw ServiceResultException.Create(
                                StatusCodes.BadSecurityChecksFailed,
                                "The list of ServerEndpoints returned at CreateSession does not match the one from GetEndpoints.");
                        }

                        for (int jj = 0; jj < serverEndpoint.UserIdentityTokens.Count; jj++)
                        {
                            if (!serverEndpoint.UserIdentityTokens[jj].IsEqual(expectedServerEndpoint.UserIdentityTokens[jj]))
                            {
                                throw ServiceResultException.Create(
                                StatusCodes.BadSecurityChecksFailed,
                                "The list of ServerEndpoints returned at CreateSession does not match the one from GetEndpoints.");
                            }
                        }
                    }
                }

                // find the matching description (TBD - check domains against certificate).
                bool found = false;
                Uri expectedUrl = Utils.ParseUri(m_endpoint.Description.EndpointUrl);

                if (expectedUrl != null)
                {
                    for (int ii = 0; ii < serverEndpoints.Count; ii++)
                    {
                        EndpointDescription serverEndpoint = serverEndpoints[ii];
                        Uri actualUrl = Utils.ParseUri(serverEndpoint.EndpointUrl);

                        if (actualUrl != null && actualUrl.Scheme == expectedUrl.Scheme)
                        {
                            if (serverEndpoint.SecurityPolicyUri == m_endpoint.Description.SecurityPolicyUri)
                            {
                                if (serverEndpoint.SecurityMode == m_endpoint.Description.SecurityMode)
                                {
                                    // ensure endpoint has up to date information.
                                    m_endpoint.Description.Server.ApplicationName = serverEndpoint.Server.ApplicationName;
                                    m_endpoint.Description.Server.ApplicationUri = serverEndpoint.Server.ApplicationUri;
                                    m_endpoint.Description.Server.ApplicationType = serverEndpoint.Server.ApplicationType;
                                    m_endpoint.Description.Server.ProductUri = serverEndpoint.Server.ProductUri;
                                    m_endpoint.Description.TransportProfileUri = serverEndpoint.TransportProfileUri;
                                    m_endpoint.Description.UserIdentityTokens = serverEndpoint.UserIdentityTokens;

                                    found = true;
                                    break;
                                }
                            }
                        }
                    }
                }

                // could be a security risk.
                if (!found)
                {
                    throw ServiceResultException.Create(
                        StatusCodes.BadSecurityChecksFailed,
                        "Server did not return an EndpointDescription that matched the one used to create the secure channel.");
                }

                // validate the server's signature.
                byte[] dataToSign = Utils.Append(clientCertificateData, clientNonce);

                if (!SecurityPolicies.Verify(serverCertificate, m_endpoint.Description.SecurityPolicyUri, dataToSign, serverSignature))
                {
                    // validate the signature with complete chain if the check with leaf certificate failed.
                    if (clientCertificateChainData != null)
                    {
                        dataToSign = Utils.Append(clientCertificateChainData, clientNonce);

                        if (!SecurityPolicies.Verify(serverCertificate, m_endpoint.Description.SecurityPolicyUri, dataToSign, serverSignature))
                        {
                            throw ServiceResultException.Create(
                                StatusCodes.BadApplicationSignatureInvalid,
                                "Server did not provide a correct signature for the nonce data provided by the client.");
                        }
                    }
                    else
                    {
                        throw ServiceResultException.Create(
                           StatusCodes.BadApplicationSignatureInvalid,
                           "Server did not provide a correct signature for the nonce data provided by the client.");
                    }
                }

                // get a validator to check certificates provided by server.
                CertificateValidator validator = m_configuration.CertificateValidator;

                // validate software certificates.
                List<SoftwareCertificate> softwareCertificates = new List<SoftwareCertificate>();

                foreach (SignedSoftwareCertificate signedCertificate in serverSoftwareCertificates)
                {
                    SoftwareCertificate softwareCertificate = null;

                    ServiceResult result = SoftwareCertificate.Validate(
                        validator,
                        signedCertificate.CertificateData,
                        out softwareCertificate);

                    if (ServiceResult.IsBad(result))
                    {
                        OnSoftwareCertificateError(signedCertificate, result);
                    }

                    softwareCertificates.Add(softwareCertificate);
                }

                // check if software certificates meet application requirements.
                ValidateSoftwareCertificates(softwareCertificates);

                // create the client signature.
                dataToSign = Utils.Append(serverCertificate != null ? serverCertificate.RawData : null, serverNonce);
                SignatureData clientSignature = SecurityPolicies.Sign(m_instanceCertificate, securityPolicyUri, dataToSign);

                // select the security policy for the user token.
                securityPolicyUri = identityPolicy.SecurityPolicyUri;

                if (String.IsNullOrEmpty(securityPolicyUri))
                {
                    securityPolicyUri = m_endpoint.Description.SecurityPolicyUri;
                }

                byte[] previousServerNonce = null;

                if (TransportChannel.CurrentToken != null)
                {
                    previousServerNonce = TransportChannel.CurrentToken.ServerNonce;
                }

                // validate server nonce and security parameters for user identity.
                ValidateServerNonce(
                    identity,
                    serverNonce,
                    securityPolicyUri,
                    previousServerNonce,
                    m_endpoint.Description.SecurityMode);

                // sign data with user token.
                SignatureData userTokenSignature = identityToken.Sign(dataToSign, securityPolicyUri);

                // encrypt token.
                identityToken.Encrypt(serverCertificate, serverNonce, securityPolicyUri);

                // send the software certificates assigned to the client.
                SignedSoftwareCertificateCollection clientSoftwareCertificates = GetSoftwareCertificates();

                // copy the preferred locales if provided.
                if (preferredLocales != null && preferredLocales.Count > 0)
                {
                    m_preferredLocales = new StringCollection(preferredLocales);
                }

                StatusCodeCollection certificateResults = null;
                DiagnosticInfoCollection certificateDiagnosticInfos = null;

                // activate session.
                ActivateSession(
                    null,
                    clientSignature,
                    clientSoftwareCertificates,
                    m_preferredLocales,
                    new ExtensionObject(identityToken),
                    userTokenSignature,
                    out serverNonce,
                    out certificateResults,
                    out certificateDiagnosticInfos);

                if (certificateResults != null)
                {
                    for (int i = 0; i < certificateResults.Count; i++)
                    {
                        Utils.Trace("ActivateSession result[{0}] = {1}", i, certificateResults[i]);
                    }
                }

                if (certificateResults == null || certificateResults.Count == 0)
                {
                    Utils.Trace("Empty results were received for the ActivateSession call.");
                }

                // fetch namespaces.
                FetchNamespaceTables();

                lock (SyncRoot)
                {
                    // save nonces.
                    m_sessionName = sessionName;
                    m_identity = identity;
                    m_previousServerNonce = previousServerNonce;
                    m_serverNonce = serverNonce;
                    m_serverCertificate = serverCertificate;

                    // update system context.
                    m_systemContext.PreferredLocales = m_preferredLocales;
                    m_systemContext.SessionId = this.SessionId;
                    m_systemContext.UserIdentity = identity;
                }

                // start keep alive thread.
                StartKeepAliveTimer();
            }
            catch (Exception)
            {
                try
                {
                    CloseSession(null, false);
                    CloseChannel();
                }
                catch (Exception e)
                {
                    Utils.Trace("Cleanup: CloseSession() or CloseChannel() raised exception. " + e.Message);
                }
                finally
                {
                    SessionCreated(null, null);
                }

                throw;
            }
        }

        /// <summary>
        /// Updates the preferred locales used for the session.
        /// </summary>
        /// <param name="preferredLocales">The preferred locales.</param>
        public void ChangePreferredLocales(StringCollection preferredLocales)
        {
            UpdateSession(Identity, preferredLocales);
        }

        /// <summary>
        /// Updates the user identity and/or locales used for the session.
        /// </summary>
        /// <param name="identity">The user identity.</param>
        /// <param name="preferredLocales">The preferred locales.</param>
        public void UpdateSession(IUserIdentity identity, StringCollection preferredLocales)
        {
            byte[] serverNonce = null;

            lock (SyncRoot)
            {
                // check connection state.
                if (!Connected)
                {
                    throw new ServiceResultException(StatusCodes.BadInvalidState, "Not connected to server.");
                }

                // get current nonce.
                serverNonce = m_serverNonce;

                if (preferredLocales == null)
                {
                    preferredLocales = m_preferredLocales;
                }
            }

            // get the identity token.
            UserIdentityToken identityToken = null;
            SignatureData userTokenSignature = null;

            string securityPolicyUri = m_endpoint.Description.SecurityPolicyUri;

            // create the client signature.
            byte[] dataToSign = Utils.Append(m_serverCertificate != null ? m_serverCertificate.RawData : null, serverNonce);
            SignatureData clientSignature = SecurityPolicies.Sign(m_instanceCertificate, securityPolicyUri, dataToSign);

            // choose a default token.
            if (identity == null)
            {
                identity = new UserIdentity();
            }

            // check that the user identity is supported by the endpoint.
            UserTokenPolicy identityPolicy = m_endpoint.Description.FindUserTokenPolicy(identity.TokenType, identity.IssuedTokenType);

            if (identityPolicy == null)
            {
                throw ServiceResultException.Create(
                    StatusCodes.BadUserAccessDenied,
                    "Endpoint does not support the user identity type provided.");
            }

            // select the security policy for the user token.
            securityPolicyUri = identityPolicy.SecurityPolicyUri;

            if (String.IsNullOrEmpty(securityPolicyUri))
            {
                securityPolicyUri = m_endpoint.Description.SecurityPolicyUri;
            }

            bool requireEncryption = securityPolicyUri != SecurityPolicies.None;

            // validate the server certificate before encrypting tokens.
            if (m_serverCertificate != null && requireEncryption && identity.TokenType != UserTokenType.Anonymous)
            {
                m_configuration.CertificateValidator.Validate(m_serverCertificate);
            }

            // validate server nonce and security parameters for user identity.
            ValidateServerNonce(
                identity,
                serverNonce,
                securityPolicyUri,
                m_previousServerNonce,
                m_endpoint.Description.SecurityMode);

            // sign data with user token.
            identityToken = identity.GetIdentityToken();
            identityToken.PolicyId = identityPolicy.PolicyId;
            userTokenSignature = identityToken.Sign(dataToSign, securityPolicyUri);

            // encrypt token.
            identityToken.Encrypt(m_serverCertificate, serverNonce, securityPolicyUri);

            // send the software certificates assigned to the client.
            SignedSoftwareCertificateCollection clientSoftwareCertificates = GetSoftwareCertificates();

            StatusCodeCollection certificateResults = null;
            DiagnosticInfoCollection certificateDiagnosticInfos = null;

            // activate session.
            ActivateSession(
                null,
                clientSignature,
                clientSoftwareCertificates,
                preferredLocales,
                new ExtensionObject(identityToken),
                userTokenSignature,
                out serverNonce,
                out certificateResults,
                out certificateDiagnosticInfos);

            // save nonce and new values.
            lock (SyncRoot)
            {
                if (identity != null)
                {
                    m_identity = identity;
                }

                m_previousServerNonce = m_serverNonce;
                m_serverNonce = serverNonce;
                m_preferredLocales = preferredLocales;

                // update system context.
                m_systemContext.PreferredLocales = m_preferredLocales;
                m_systemContext.SessionId = this.SessionId;
                m_systemContext.UserIdentity = identity;
            }
        }

        /// <summary>
        /// Finds the NodeIds for the components for an instance.
        /// </summary>
        public void FindComponentIds(
            NodeId instanceId,
            IList<string> componentPaths,
            out NodeIdCollection componentIds,
            out List<ServiceResult> errors)
        {
            componentIds = new NodeIdCollection();
            errors = new List<ServiceResult>();

            // build list of paths to translate.
            BrowsePathCollection pathsToTranslate = new BrowsePathCollection();

            for (int ii = 0; ii < componentPaths.Count; ii++)
            {
                BrowsePath pathToTranslate = new BrowsePath();

                pathToTranslate.StartingNode = instanceId;
                pathToTranslate.RelativePath = RelativePath.Parse(componentPaths[ii], TypeTree);

                pathsToTranslate.Add(pathToTranslate);
            }

            // translate the paths.
            BrowsePathResultCollection results = null;
            DiagnosticInfoCollection diagnosticInfos = null;

            ResponseHeader responseHeader = TranslateBrowsePathsToNodeIds(
                null,
                pathsToTranslate,
                out results,
                out diagnosticInfos);

            // verify that the server returned the correct number of results.
            ClientBase.ValidateResponse(results, pathsToTranslate);
            ClientBase.ValidateDiagnosticInfos(diagnosticInfos, pathsToTranslate);

            for (int ii = 0; ii < componentPaths.Count; ii++)
            {
                componentIds.Add(NodeId.Null);
                errors.Add(ServiceResult.Good);

                // process any diagnostics associated with any error.
                if (StatusCode.IsBad(results[ii].StatusCode))
                {
                    errors[ii] = new ServiceResult(results[ii].StatusCode, ii, diagnosticInfos, responseHeader.StringTable);
                    continue;
                }

                // Expecting exact one NodeId for a local node.
                // Report an error if the server returns anything other than that.

                if (results[ii].Targets.Count == 0)
                {
                    errors[ii] = ServiceResult.Create(
                        StatusCodes.BadTargetNodeIdInvalid,
                        "Could not find target for path: {0}.",
                        componentPaths[ii]);

                    continue;
                }

                if (results[ii].Targets.Count != 1)
                {
                    errors[ii] = ServiceResult.Create(
                        StatusCodes.BadTooManyMatches,
                        "Too many matches found for path: {0}.",
                        componentPaths[ii]);

                    continue;
                }

                if (results[ii].Targets[0].RemainingPathIndex != UInt32.MaxValue)
                {
                    errors[ii] = ServiceResult.Create(
                        StatusCodes.BadTargetNodeIdInvalid,
                        "Cannot follow path to external server: {0}.",
                        componentPaths[ii]);

                    continue;
                }

                if (NodeId.IsNull(results[ii].Targets[0].TargetId))
                {
                    errors[ii] = ServiceResult.Create(
                        StatusCodes.BadUnexpectedError,
                        "Server returned a null NodeId for path: {0}.",
                        componentPaths[ii]);

                    continue;
                }

                if (results[ii].Targets[0].TargetId.IsAbsolute)
                {
                    errors[ii] = ServiceResult.Create(
                        StatusCodes.BadUnexpectedError,
                        "Server returned a remote node for path: {0}.",
                        componentPaths[ii]);

                    continue;
                }

                // suitable target found.
                componentIds[ii] = ExpandedNodeId.ToNodeId(results[ii].Targets[0].TargetId, m_namespaceUris);
            }
        }


        /// <summary>
        /// Reads the values for a set of variables.
        /// </summary>
        /// <param name="variableIds">The variable ids.</param>
        /// <param name="expectedTypes">The expected types.</param>
        /// <param name="values">The list of returned values.</param>
        /// <param name="errors">The list of returned errors.</param>
        public void ReadValues(
            IList<NodeId> variableIds,
            IList<Type> expectedTypes,
            out List<object> values,
            out List<ServiceResult> errors)
        {
            values = new List<object>();
            errors = new List<ServiceResult>();

            // build list of values to read.
            ReadValueIdCollection valuesToRead = new ReadValueIdCollection();

            for (int ii = 0; ii < variableIds.Count; ii++)
            {
                ReadValueId valueToRead = new ReadValueId();

                valueToRead.NodeId = variableIds[ii];
                valueToRead.AttributeId = Attributes.Value;
                valueToRead.IndexRange = null;
                valueToRead.DataEncoding = null;

                valuesToRead.Add(valueToRead);
            }

            // read the values.
            DataValueCollection results = null;
            DiagnosticInfoCollection diagnosticInfos = null;

            ResponseHeader responseHeader = Read(
                null,
                0,
                TimestampsToReturn.Both,
                valuesToRead,
                out results,
                out diagnosticInfos);

            // verify that the server returned the correct number of results.
            ClientBase.ValidateResponse(results, valuesToRead);
            ClientBase.ValidateDiagnosticInfos(diagnosticInfos, valuesToRead);

            for (int ii = 0; ii < variableIds.Count; ii++)
            {
                values.Add(null);
                errors.Add(ServiceResult.Good);

                // process any diagnostics associated with bad or uncertain data.
                if (StatusCode.IsNotGood(results[ii].StatusCode))
                {
                    errors[ii] = new ServiceResult(results[ii].StatusCode, ii, diagnosticInfos, responseHeader.StringTable);
                    continue;
                }

                object value = results[ii].Value;

                // extract the body from extension objects.
                ExtensionObject extension = value as ExtensionObject;

                if (extension != null && extension.Body is IEncodeable)
                {
                    value = extension.Body;
                }

                // check expected type.
                if (expectedTypes[ii] != null && !expectedTypes[ii].IsInstanceOfType(value))
                {
                    errors[ii] = ServiceResult.Create(
                        StatusCodes.BadTypeMismatch,
                        "Value {0} does not have expected type: {1}.",
                        value,
                        expectedTypes[ii].Name);

                    continue;
                }

                // suitable value found.
                values[ii] = value;
            }
        }


        /// <summary>
        /// Reads the display name for a set of Nodes.
        /// </summary>
        public void ReadDisplayName(
            IList<NodeId> nodeIds,
            out List<string> displayNames,
            out List<ServiceResult> errors)
        {
            displayNames = new List<string>();
            errors = new List<ServiceResult>();

            // build list of values to read.
            ReadValueIdCollection valuesToRead = new ReadValueIdCollection();

            for (int ii = 0; ii < nodeIds.Count; ii++)
            {
                ReadValueId valueToRead = new ReadValueId();

                valueToRead.NodeId = nodeIds[ii];
                valueToRead.AttributeId = Attributes.DisplayName;
                valueToRead.IndexRange = null;
                valueToRead.DataEncoding = null;

                valuesToRead.Add(valueToRead);
            }

            // read the values.
            DataValueCollection results = null;
            DiagnosticInfoCollection diagnosticInfos = null;

            ResponseHeader responseHeader = Read(
                null,
                Int32.MaxValue,
                TimestampsToReturn.Both,
                valuesToRead,
                out results,
                out diagnosticInfos);

            // verify that the server returned the correct number of results.
            ClientBase.ValidateResponse(results, valuesToRead);
            ClientBase.ValidateDiagnosticInfos(diagnosticInfos, valuesToRead);

            for (int ii = 0; ii < nodeIds.Count; ii++)
            {
                displayNames.Add(String.Empty);
                errors.Add(ServiceResult.Good);

                // process any diagnostics associated with bad or uncertain data.
                if (StatusCode.IsNotGood(results[ii].StatusCode))
                {
                    errors[ii] = new ServiceResult(results[ii].StatusCode, ii, diagnosticInfos, responseHeader.StringTable);
                    continue;
                }

                // extract the name.
                LocalizedText displayName = results[ii].GetValue<LocalizedText>(null);

                if (!LocalizedText.IsNullOrEmpty(displayName))
                {
                    displayNames[ii] = displayName.Text;
                }
            }
        }
        #endregion

        #region Close Methods
        /// <summary>
        /// Disconnects from the server and frees any network resources.
        /// </summary>
        public override StatusCode Close()
        {
            return Close(m_keepAliveInterval);
        }

        /// <summary>
        /// Disconnects from the server and frees any network resources with the specified timeout.
        /// </summary>
        public virtual StatusCode Close(int timeout)
        {
            // check if already called.
            if (Disposed)
            {
                return StatusCodes.Good;
            }

            StatusCode result = StatusCodes.Good;

            // stop the keep alive timer.
            if (m_keepAliveTimer != null)
            {
                m_keepAliveTimer.Dispose();
                m_keepAliveTimer = null;
            }

            // check if currectly connected.
            bool connected = Connected;

            // halt all background threads.
            if (connected)
            {
                if (m_SessionClosing != null)
                {
                    try
                    {
                        m_SessionClosing(this, null);
                    }
                    catch (Exception e)
                    {
                        Utils.Trace(e, "Session: Unexpected eror raising SessionClosing event.");
                    }
                }
            }

            // close the session with the server.
            if (connected && !KeepAliveStopped)
            {
                int existingTimeout = this.OperationTimeout;

                try
                {
                    // close the session and delete all subscriptions.
                    this.OperationTimeout = timeout;
                    CloseSession(null, true);
                    this.OperationTimeout = existingTimeout;

                    CloseChannel();

                    // raised notification indicating the session is closed.
                    SessionCreated(null, null);
                }
                catch (Exception e)
                {
                    // dont throw errors on disconnect, but return them
                    // so the caller can log the error.
                    if (e is ServiceResultException)
                    {
                        result = ((ServiceResultException)e).StatusCode;
                    }
                    else
                    {
                        result = StatusCodes.Bad;
                    }

                    Utils.Trace("Session close error: " + result);
                }
            }

            // clean up.
            Dispose();
            return result;
        }
        #endregion

        #region Subscription Methods
        /// <summary>
        /// Adds a subscription to the session.
        /// </summary>
        /// <param name="subscription">The subscription to add.</param>
        /// <returns></returns>
        public bool AddSubscription(Subscription subscription)
        {
            if (subscription == null) throw new ArgumentNullException(nameof(subscription));

            lock (SyncRoot)
            {
                if (m_subscriptions.Contains(subscription))
                {
                    return false;
                }

                subscription.Session = this;
                m_subscriptions.Add(subscription);
            }

            if (m_SubscriptionsChanged != null)
            {
                m_SubscriptionsChanged(this, null);
            }

            return true;
        }

        /// <summary>
        /// Removes a subscription from the session.
        /// </summary>
        /// <param name="subscription">The subscription to remove.</param>
        /// <returns></returns>
        public bool RemoveSubscription(Subscription subscription)
        {
            if (subscription == null) throw new ArgumentNullException(nameof(subscription));

            if (subscription.Created)
            {
                subscription.Delete(false);
            }

            lock (SyncRoot)
            {
                if (!m_subscriptions.Remove(subscription))
                {
                    return false;
                }

                subscription.Session = null;
            }

            if (m_SubscriptionsChanged != null)
            {
                m_SubscriptionsChanged(this, null);
            }

            return true;
        }

        /// <summary>
        /// Removes a list of subscriptions from the sessiont.
        /// </summary>
        /// <param name="subscriptions">The list of subscriptions to remove.</param>
        /// <returns></returns>
        public bool RemoveSubscriptions(IEnumerable<Subscription> subscriptions)
        {
            if (subscriptions == null) throw new ArgumentNullException(nameof(subscriptions));

            bool removed = false;
            List<Subscription> subscriptionsToDelete = new List<Subscription>();

            lock (SyncRoot)
            {
                foreach (Subscription subscription in subscriptions)
                {
                    if (m_subscriptions.Remove(subscription))
                    {
                        if (subscription.Created)
                        {
                            subscriptionsToDelete.Add(subscription);
                        }

                        removed = true;
                    }
                }
            }

            foreach (Subscription subscription in subscriptionsToDelete)
            {
                subscription.Delete(true);
            }

            if (removed)
            {
                if (m_SubscriptionsChanged != null)
                {
                    m_SubscriptionsChanged(this, null);
                }
            }

            return true;
        }
        #endregion

        #region Browse Methods
        /// <summary>
        /// Invokes the Browse service.
        /// </summary>
        /// <param name="requestHeader">The request header.</param>
        /// <param name="view">The view to browse.</param>
        /// <param name="nodeToBrowse">The node to browse.</param>
        /// <param name="maxResultsToReturn">The maximum number of returned values.</param>
        /// <param name="browseDirection">The browse direction.</param>
        /// <param name="referenceTypeId">The reference type id.</param>
        /// <param name="includeSubtypes">If set to <c>true</c> the subtypes of the ReferenceType will be included in the browse.</param>
        /// <param name="nodeClassMask">The node class mask.</param>
        /// <param name="continuationPoint">The continuation point.</param>
        /// <param name="references">The list of node references.</param>
        /// <returns></returns>
        public virtual ResponseHeader Browse(
            RequestHeader requestHeader,
            ViewDescription view,
            NodeId nodeToBrowse,
            uint maxResultsToReturn,
            BrowseDirection browseDirection,
            NodeId referenceTypeId,
            bool includeSubtypes,
            uint nodeClassMask,
            out byte[] continuationPoint,
            out ReferenceDescriptionCollection references)
        {
            BrowseDescription description = new BrowseDescription();

            description.NodeId = nodeToBrowse;
            description.BrowseDirection = browseDirection;
            description.ReferenceTypeId = referenceTypeId;
            description.IncludeSubtypes = includeSubtypes;
            description.NodeClassMask = nodeClassMask;
            description.ResultMask = (uint)BrowseResultMask.All;

            BrowseDescriptionCollection nodesToBrowse = new BrowseDescriptionCollection();
            nodesToBrowse.Add(description);

            BrowseResultCollection results;
            DiagnosticInfoCollection diagnosticInfos;

            ResponseHeader responseHeader = Browse(
                requestHeader,
                view,
                maxResultsToReturn,
                nodesToBrowse,
                out results,
                out diagnosticInfos);

            ClientBase.ValidateResponse(results, nodesToBrowse);
            ClientBase.ValidateDiagnosticInfos(diagnosticInfos, nodesToBrowse);

            if (StatusCode.IsBad(results[0].StatusCode))
            {
                throw new ServiceResultException(new ServiceResult(results[0].StatusCode, 0, diagnosticInfos, responseHeader.StringTable));
            }

            continuationPoint = results[0].ContinuationPoint;
            references = results[0].References;

            return responseHeader;
        }

        /// <summary>
        /// Begins an asynchronous invocation of the Browse service.
        /// </summary>
        /// <param name="requestHeader">The request header.</param>
        /// <param name="view">The view to browse.</param>
        /// <param name="nodeToBrowse">The node to browse.</param>
        /// <param name="maxResultsToReturn">The maximum number of returned values..</param>
        /// <param name="browseDirection">The browse direction.</param>
        /// <param name="referenceTypeId">The reference type id.</param>
        /// <param name="includeSubtypes">If set to <c>true</c> the subtypes of the ReferenceType will be included in the browse.</param>
        /// <param name="nodeClassMask">The node class mask.</param>
        /// <param name="callback">The callback.</param>
        /// <param name="asyncState"></param>
        /// <returns></returns>
        public IAsyncResult BeginBrowse(
            RequestHeader requestHeader,
            ViewDescription view,
            NodeId nodeToBrowse,
            uint maxResultsToReturn,
            BrowseDirection browseDirection,
            NodeId referenceTypeId,
            bool includeSubtypes,
            uint nodeClassMask,
            AsyncCallback callback,
            object asyncState)
        {
            BrowseDescription description = new BrowseDescription();

            description.NodeId = nodeToBrowse;
            description.BrowseDirection = browseDirection;
            description.ReferenceTypeId = referenceTypeId;
            description.IncludeSubtypes = includeSubtypes;
            description.NodeClassMask = nodeClassMask;
            description.ResultMask = (uint)BrowseResultMask.All;

            BrowseDescriptionCollection nodesToBrowse = new BrowseDescriptionCollection();
            nodesToBrowse.Add(description);

            return BeginBrowse(
                requestHeader,
                view,
                maxResultsToReturn,
                nodesToBrowse,
                callback,
                asyncState);
        }

        /// <summary>
        /// Finishes an asynchronous invocation of the Browse service.
        /// </summary>
        /// <param name="result">The result.</param>
        /// <param name="continuationPoint">The continuation point.</param>
        /// <param name="references">The list of node references.</param>
        /// <returns></returns>
        public ResponseHeader EndBrowse(
            IAsyncResult result,
            out byte[] continuationPoint,
            out ReferenceDescriptionCollection references)
        {
            BrowseResultCollection results;
            DiagnosticInfoCollection diagnosticInfos;

            ResponseHeader responseHeader = EndBrowse(
                result,
                out results,
                out diagnosticInfos);

            if (results == null || results.Count != 1)
            {
                throw new ServiceResultException(StatusCodes.BadUnknownResponse);
            }

            if (StatusCode.IsBad(results[0].StatusCode))
            {
                throw new ServiceResultException(new ServiceResult(results[0].StatusCode, 0, diagnosticInfos, responseHeader.StringTable));
            }

            continuationPoint = results[0].ContinuationPoint;
            references = results[0].References;

            return responseHeader;
        }
        #endregion

        #region BrowseNext Methods
        /// <summary>
        /// Invokes the BrowseNext service.
        /// </summary>
        public virtual ResponseHeader BrowseNext(
            RequestHeader requestHeader,
            bool releaseContinuationPoint,
            byte[] continuationPoint,
            out byte[] revisedContinuationPoint,
            out ReferenceDescriptionCollection references)
        {
            ByteStringCollection continuationPoints = new ByteStringCollection();
            continuationPoints.Add(continuationPoint);

            BrowseResultCollection results;
            DiagnosticInfoCollection diagnosticInfos;

            ResponseHeader responseHeader = BrowseNext(
                requestHeader,
                releaseContinuationPoint,
                continuationPoints,
                out results,
                out diagnosticInfos);

            ClientBase.ValidateResponse(results, continuationPoints);
            ClientBase.ValidateDiagnosticInfos(diagnosticInfos, continuationPoints);

            if (StatusCode.IsBad(results[0].StatusCode))
            {
                throw new ServiceResultException(new ServiceResult(results[0].StatusCode, 0, diagnosticInfos, responseHeader.StringTable));
            }

            revisedContinuationPoint = results[0].ContinuationPoint;
            references = results[0].References;

            return responseHeader;
        }

        /// <summary>
        /// Begins an asynchronous invocation of the BrowseNext service.
        /// </summary>
        public IAsyncResult BeginBrowseNext(
            RequestHeader requestHeader,
            bool releaseContinuationPoint,
            byte[] continuationPoint,
            AsyncCallback callback,
            object asyncState)
        {
            ByteStringCollection continuationPoints = new ByteStringCollection();
            continuationPoints.Add(continuationPoint);

            return BeginBrowseNext(
                requestHeader,
                releaseContinuationPoint,
                continuationPoints,
                callback,
                asyncState);
        }

        /// <summary>
        /// Finishes an asynchronous invocation of the BrowseNext service.
        /// </summary>
        public ResponseHeader EndBrowseNext(
            IAsyncResult result,
            out byte[] revisedContinuationPoint,
            out ReferenceDescriptionCollection references)
        {
            BrowseResultCollection results;
            DiagnosticInfoCollection diagnosticInfos;

            ResponseHeader responseHeader = EndBrowseNext(
                result,
                out results,
                out diagnosticInfos);

            if (results == null || results.Count != 1)
            {
                throw new ServiceResultException(StatusCodes.BadUnknownResponse);
            }

            if (StatusCode.IsBad(results[0].StatusCode))
            {
                throw new ServiceResultException(new ServiceResult(results[0].StatusCode, 0, diagnosticInfos, responseHeader.StringTable));
            }

            revisedContinuationPoint = results[0].ContinuationPoint;
            references = results[0].References;

            return responseHeader;
        }
        #endregion

        #region Call Methods
        /// <summary>
        /// Calls the specified method and returns the output arguments.
        /// </summary>
        /// <param name="objectId">The NodeId of the object that provides the method.</param>
        /// <param name="methodId">The NodeId of the method to call.</param>
        /// <param name="args">The input arguments.</param>
        /// <returns>The list of output argument values.</returns>
        public IList<object> Call(NodeId objectId, NodeId methodId, params object[] args)
        {
            VariantCollection inputArguments = new VariantCollection();

            if (args != null)
            {
                for (int ii = 0; ii < args.Length; ii++)
                {
                    inputArguments.Add(new Variant(args[ii]));
                }
            }

            CallMethodRequest request = new CallMethodRequest();

            request.ObjectId = objectId;
            request.MethodId = methodId;
            request.InputArguments = inputArguments;

            CallMethodRequestCollection requests = new CallMethodRequestCollection();
            requests.Add(request);

            CallMethodResultCollection results;
            DiagnosticInfoCollection diagnosticInfos;

            ResponseHeader responseHeader = Call(
                null,
                requests,
                out results,
                out diagnosticInfos);

            ClientBase.ValidateResponse(results, requests);
            ClientBase.ValidateDiagnosticInfos(diagnosticInfos, requests);

            if (StatusCode.IsBad(results[0].StatusCode))
            {
                throw ServiceResultException.Create(results[0].StatusCode, 0, diagnosticInfos, responseHeader.StringTable);
            }

            List<object> outputArguments = new List<object>();

            foreach (Variant arg in results[0].OutputArguments)
            {
                outputArguments.Add(arg.Value);
            }

            return outputArguments;
        }
        #endregion

        #region Protected Methods
        /// <summary>
        /// Returns the software certificates assigned to the application.
        /// </summary>
        protected virtual SignedSoftwareCertificateCollection GetSoftwareCertificates()
        {
            return new SignedSoftwareCertificateCollection();
        }

        /// <summary>
        /// Handles an error when validating the application instance certificate provided by the server.
        /// </summary>
        protected virtual void OnApplicationCertificateError(byte[] serverCertificate, ServiceResult result)
        {
            throw new ServiceResultException(result);
        }

        /// <summary>
        /// Handles an error when validating software certificates provided by the server.
        /// </summary>
        protected virtual void OnSoftwareCertificateError(SignedSoftwareCertificate signedCertificate, ServiceResult result)
        {
            throw new ServiceResultException(result);
        }

        /// <summary>
        /// Inspects the software certificates provided by the server. 
        /// </summary>
        protected virtual void ValidateSoftwareCertificates(List<SoftwareCertificate> softwareCertificates)
        {
            // always accept valid certificates.
        }

        /// <summary>
        /// Starts a timer to check that the connection to the server is still available.
        /// </summary>
        private void StartKeepAliveTimer()
        {
            int keepAliveInterval = m_keepAliveInterval;

            lock (m_eventLock)
            {
                m_serverState = ServerState.Unknown;
                m_lastKeepAliveTime = DateTime.UtcNow;
            }

            ReadValueIdCollection nodesToRead = new ReadValueIdCollection();

            // read the server state.
            ReadValueId serverState = new ReadValueId();

            serverState.NodeId = Variables.Server_ServerStatus_State;
            serverState.AttributeId = Attributes.Value;
            serverState.DataEncoding = null;
            serverState.IndexRange = null;

            nodesToRead.Add(serverState);

            // restart the publish timer.
            lock (SyncRoot)
            {
                if (m_keepAliveTimer != null)
                {
                    m_keepAliveTimer.Dispose();
                    m_keepAliveTimer = null;
                }

                // start timer.
                m_keepAliveTimer = new Timer(OnKeepAlive, nodesToRead, keepAliveInterval, keepAliveInterval);
            }

            // send initial keep alive.
            OnKeepAlive(nodesToRead);
        }

        /// <summary>
        /// Removes a completed async request.
        /// </summary>
        private AsyncRequestState RemoveRequest(IAsyncResult result, uint requestId, uint typeId)
        {
            lock (m_outstandingRequests)
            {
                for (LinkedListNode<AsyncRequestState> ii = m_outstandingRequests.First; ii != null; ii = ii.Next)
                {
                    if (Object.ReferenceEquals(result, ii.Value.Result) || (requestId == ii.Value.RequestId && typeId == ii.Value.RequestTypeId))
                    {
                        AsyncRequestState state = ii.Value;
                        m_outstandingRequests.Remove(ii);
                        return state;
                    }
                }

                return null;
            }
        }

        /// <summary>
        /// Adds a new async request.
        /// </summary>
        private void AsyncRequestStarted(IAsyncResult result, uint requestId, uint typeId)
        {
            lock (m_outstandingRequests)
            {
                // check if the request completed asynchronously.
                AsyncRequestState state = RemoveRequest(result, requestId, typeId);

                // add a new request.
                if (state == null)
                {
                    state = new AsyncRequestState();

                    state.Defunct = false;
                    state.RequestId = requestId;
                    state.RequestTypeId = typeId;
                    state.Result = result;
                    state.Timestamp = DateTime.UtcNow;

                    m_outstandingRequests.AddLast(state);
                }
            }
        }

        /// <summary>
        /// Removes a completed async request.
        /// </summary>
        private void AsyncRequestCompleted(IAsyncResult result, uint requestId, uint typeId)
        {
            lock (m_outstandingRequests)
            {
                // remove the request.
                AsyncRequestState state = RemoveRequest(result, requestId, typeId);

                if (state != null)
                {
                    // mark any old requests as default (i.e. the should have returned before this request).
                    DateTime maxAge = state.Timestamp.AddSeconds(-1);

                    for (LinkedListNode<AsyncRequestState> ii = m_outstandingRequests.First; ii != null; ii = ii.Next)
                    {
                        if (ii.Value.RequestTypeId == typeId && ii.Value.Timestamp < maxAge)
                        {
                            ii.Value.Defunct = true;
                        }
                    }
                }

                // add a dummy placeholder since the begin request has not completed yet.
                if (state == null)
                {
                    state = new AsyncRequestState();

                    state.Defunct = true;
                    state.RequestId = requestId;
                    state.RequestTypeId = typeId;
                    state.Result = result;
                    state.Timestamp = DateTime.UtcNow;

                    m_outstandingRequests.AddLast(state);
                }
            }
        }

        /// <summary>
        /// Sends a keep alive by reading from the server.
        /// </summary>
        private void OnKeepAlive(object state)
        {
            ReadValueIdCollection nodesToRead = (ReadValueIdCollection)state;

            try
            {
                // check if session has been closed.
                if (!Connected || m_keepAliveTimer == null)
                {
                    return;
                }

                // raise error if keep alives are not coming back.
                if (KeepAliveStopped)
                {
                    if (!OnKeepAliveError(ServiceResult.Create(StatusCodes.BadNoCommunication, "Server not responding to keep alive requests.")))
                    {
                        return;
                    }
                }

                RequestHeader requestHeader = new RequestHeader();

                requestHeader.RequestHandle = Utils.IncrementIdentifier(ref m_keepAliveCounter);
                requestHeader.TimeoutHint = (uint)(KeepAliveInterval * 2);
                requestHeader.ReturnDiagnostics = 0;

                IAsyncResult result = BeginRead(
                    requestHeader,
                    0,
                    TimestampsToReturn.Neither,
                    nodesToRead,
                    OnKeepAliveComplete,
                    nodesToRead);

                AsyncRequestStarted(result, requestHeader.RequestHandle, DataTypes.ReadRequest);
            }
            catch (Exception e)
            {
                Utils.Trace("Could not send keep alive request: {1} {0}", e.Message, e.GetType().FullName);
            }
        }

        /// <summary>
        /// Checks if a notification has arrived. Sends a publish if it has not.
        /// </summary>
        private void OnKeepAliveComplete(IAsyncResult result)
        {
            ReadValueIdCollection nodesToRead = (ReadValueIdCollection)result.AsyncState;

            AsyncRequestCompleted(result, 0, DataTypes.ReadRequest);

            try
            {
                // read the server status.
                DataValueCollection values = new DataValueCollection();
                DiagnosticInfoCollection diagnosticInfos = new DiagnosticInfoCollection();

                ResponseHeader responseHeader = EndRead(
                    result,
                    out values,
                    out diagnosticInfos);

                ValidateResponse(values, nodesToRead);
                ValidateDiagnosticInfos(diagnosticInfos, nodesToRead);

                // validate value returned.
                ServiceResult error = ValidateDataValue(values[0], typeof(int), 0, diagnosticInfos, responseHeader);

                if (ServiceResult.IsBad(error))
                {
                    throw new ServiceResultException(error);
                }

                // send notification that keep alive completed.
                OnKeepAlive((ServerState)(int)values[0].Value, responseHeader.Timestamp);
            }
            catch (Exception e)
            {
                Utils.Trace("Unexpected keep alive error occurred: {0}", e.Message);
            }
        }

        /// <summary>
        /// Called when the server returns a keep alive response.
        /// </summary>
        protected virtual void OnKeepAlive(ServerState currentState, DateTime currentTime)
        {
            // restart publishing if keep alives recovered.
            if (KeepAliveStopped)
            {
                // ignore if already reconnecting.
                if (m_reconnecting)
                {
                    return;
                }

                int count = 0;

                lock (m_outstandingRequests)
                {
                    for (LinkedListNode<AsyncRequestState> ii = m_outstandingRequests.First; ii != null; ii = ii.Next)
                    {
                        if (ii.Value.RequestTypeId == DataTypes.PublishRequest)
                        {
                            ii.Value.Defunct = true;
                        }
                    }
                }

                lock (SyncRoot)
                {
                    count = m_subscriptions.Count;
                }

                while (count-- > 0)
                {
                    BeginPublish(OperationTimeout);
                }
            }

            KeepAliveEventHandler callback = null;

            lock (m_eventLock)
            {
                callback = m_KeepAlive;

                // save server state.
                m_serverState = currentState;
                m_lastKeepAliveTime = DateTime.UtcNow;
            }

            if (callback != null)
            {
                try
                {
                    callback(this, new KeepAliveEventArgs(null, currentState, currentTime));
                }
                catch (Exception e)
                {
                    Utils.Trace(e, "Session: Unexpected error invoking KeepAliveCallback.");
                }
            }
        }

        /// <summary>
        /// Called when a error occurs during a keep alive.
        /// </summary>
        protected virtual bool OnKeepAliveError(ServiceResult result)
        {
            long delta = 0;

            lock (m_eventLock)
            {
                delta = DateTime.UtcNow.Ticks - m_lastKeepAliveTime.Ticks;
            }

            Utils.Trace(
                "KEEP ALIVE LATE: {0}s, EndpointUrl={1}, RequestCount={3}/{2}",
                ((double)delta) / TimeSpan.TicksPerSecond,
                this.Endpoint.EndpointUrl,
                this.OutstandingRequestCount,
                this.GoodPublishRequestCount);

            KeepAliveEventHandler callback = null;

            lock (m_eventLock)
            {
                callback = m_KeepAlive;
            }

            if (callback != null)
            {
                try
                {
                    KeepAliveEventArgs args = new KeepAliveEventArgs(result, ServerState.Unknown, DateTime.UtcNow);
                    callback(this, args);
                    return !args.CancelKeepAlive;
                }
                catch (Exception e)
                {
                    Utils.Trace(e, "Session: Unexpected error invoking KeepAliveCallback.");
                }
            }

            return true;
        }
        #endregion

        #region Publish Methods
        /// <summary>
        /// Sends an additional publish request.
        /// </summary>
        public IAsyncResult BeginPublish(int timeout)
        {
            // do not publish if reconnecting.
            if (m_reconnecting)
            {
                Utils.Trace("Published skipped due to reconnect");
                return null;
            }

            SubscriptionAcknowledgementCollection acknowledgementsToSend = null;

            // collect the current set if acknowledgements.
            lock (SyncRoot)
            {
                acknowledgementsToSend = m_acknowledgementsToSend;
                m_acknowledgementsToSend = new SubscriptionAcknowledgementCollection();
                foreach (var toSend in acknowledgementsToSend)
                {
                    if (m_latestAcknowledgementsSent.ContainsKey(toSend.SubscriptionId))
                    {
                        m_latestAcknowledgementsSent[toSend.SubscriptionId] = toSend.SequenceNumber;
                    }
                    else
                    {
                        m_latestAcknowledgementsSent.Add(toSend.SubscriptionId, toSend.SequenceNumber);
                    }
                }
            }

            // send publish request.
            RequestHeader requestHeader = new RequestHeader();

            // ensure the publish request is discarded before the timeout occurs to ensure the channel is dropped.
            requestHeader.TimeoutHint = (uint)OperationTimeout / 2;
            requestHeader.ReturnDiagnostics = (uint)(int)ReturnDiagnostics;
            requestHeader.RequestHandle = Utils.IncrementIdentifier(ref m_publishCounter);

            AsyncRequestState state = new AsyncRequestState();

            state.RequestTypeId = DataTypes.PublishRequest;
            state.RequestId = requestHeader.RequestHandle;
            state.Timestamp = DateTime.UtcNow;

            try
            {
                IAsyncResult result = BeginPublish(
                    requestHeader,
                    acknowledgementsToSend,
                    OnPublishComplete,
                    new object[] { SessionId, acknowledgementsToSend, requestHeader });

                AsyncRequestStarted(result, requestHeader.RequestHandle, DataTypes.PublishRequest);

                Utils.Trace("PUBLISH #{0} SENT", requestHeader.RequestHandle);

                return result;
            }
            catch (Exception e)
            {
                Utils.Trace(e, "Unexpected error sending publish request.");
                return null;
            }
        }

        /// <summary>
        /// Completes an asynchronous publish operation.
        /// </summary>
        private void OnPublishComplete(IAsyncResult result)
        {
            // extract state information.
            object[] state = (object[])result.AsyncState;
            NodeId sessionId = (NodeId)state[0];
            SubscriptionAcknowledgementCollection acknowledgementsToSend = (SubscriptionAcknowledgementCollection)state[1];
            RequestHeader requestHeader = (RequestHeader)state[2];
            bool moreNotifications;

            AsyncRequestCompleted(result, requestHeader.RequestHandle, DataTypes.PublishRequest);

            try
            {
                Utils.Trace("PUBLISH #{0} RECEIVED", requestHeader.RequestHandle);

                // complete publish.
                uint subscriptionId;
                UInt32Collection availableSequenceNumbers;
                NotificationMessage notificationMessage;
                StatusCodeCollection acknowledgeResults;
                DiagnosticInfoCollection acknowledgeDiagnosticInfos;

                ResponseHeader responseHeader = EndPublish(
                    result,
                    out subscriptionId,
                    out availableSequenceNumbers,
                    out moreNotifications,
                    out notificationMessage,
                    out acknowledgeResults,
                    out acknowledgeDiagnosticInfos);

                foreach (StatusCode code in acknowledgeResults)
                {
                    if (StatusCode.IsBad(code))
                    {
                        Utils.Trace("Error - Publish call finished. ResultCode={0}; SubscriptionId={1};", code.ToString(), subscriptionId);
                    }
                }

                // nothing more to do if session changed.
                if (sessionId != SessionId)
                {
                    Utils.Trace("Publish response discarded because session id changed: Old {0} != New {1}", sessionId, SessionId);
                    return;
                }

                Utils.Trace("NOTIFICATION RECEIVED: SubId={0}, SeqNo={1}", subscriptionId, notificationMessage.SequenceNumber);

                // process response.
                ProcessPublishResponse(
                    responseHeader,
                    subscriptionId,
                    availableSequenceNumbers,
                    moreNotifications,
                    notificationMessage);

                // nothing more to do if reconnecting.
                if (m_reconnecting)
                {
                    Utils.Trace("No new publish sent because of reconnect in progress.");
                    return;
                }
            }
            catch (Exception e)
            {
                if (m_subscriptions.Count == 0)
                {
                    // Publish responses with error should occur after deleting the last subscription.
                    Utils.Trace("Publish #{0}, Subscription count = 0, Error: {1}", requestHeader.RequestHandle, e.Message);
                }
                else
                {
                    Utils.Trace("Publish #{0}, Reconnecting={2}, Error: {1}", requestHeader.RequestHandle, e.Message, m_reconnecting);
                }

                moreNotifications = false;

                // ignore errors if reconnecting.
                if (m_reconnecting)
                {
                    Utils.Trace("Publish abandoned after error due to reconnect: {0}", e.Message);
                    return;
                }

                // nothing more to do if session changed.
                if (sessionId != SessionId)
                {
                    Utils.Trace("Publish abandoned after error because session id changed: Old {0} != New {1}", sessionId, SessionId);
                    return;
                }

                // try to acknowledge the notifications again in the next publish.
                if (acknowledgementsToSend != null)
                {
                    lock (SyncRoot)
                    {
                        m_acknowledgementsToSend.AddRange(acknowledgementsToSend);
                    }
                }

                // raise an error event.     
                ServiceResult error = new ServiceResult(e);

                if (error.Code != StatusCodes.BadNoSubscription)
                {
                    PublishErrorEventHandler callback = null;

                    lock (m_eventLock)
                    {
                        callback = m_PublishError;
                    }

                    if (callback != null)
                    {
                        try
                        {
                            callback(this, new PublishErrorEventArgs(error));
                        }
                        catch (Exception e2)
                        {
                            Utils.Trace(e2, "Session: Unexpected error invoking PublishErrorCallback.");
                        }
                    }
                }

                // don't send another publish for these errors.
                switch (error.Code)
                {
                    case StatusCodes.BadNoSubscription:
                    case StatusCodes.BadSessionClosed:
                    case StatusCodes.BadSessionIdInvalid:
                    case StatusCodes.BadTooManyPublishRequests:
                    case StatusCodes.BadServerHalted:
                    {
                        return;
                    }
                }

                Utils.Trace(e, "PUBLISH #{0} - Unhandled error during Publish.", requestHeader.RequestHandle);
            }

            int requestCount = GoodPublishRequestCount;

            if (requestCount < m_subscriptions.Count)
            {
                BeginPublish(OperationTimeout);
            }
            else
            {
                Utils.Trace("PUBLISH - Did not send another publish request. GoodPublishRequestCount={0}, Subscriptions={1}", requestCount, m_subscriptions.Count);
            }
        }

        /// <summary>
        /// Sends a republish request.
        /// </summary>
        public bool Republish(uint subscriptionId, uint sequenceNumber)
        {
            // send publish request.
            RequestHeader requestHeader = new RequestHeader();

            requestHeader.TimeoutHint = (uint)OperationTimeout;
            requestHeader.ReturnDiagnostics = (uint)(int)ReturnDiagnostics;
            requestHeader.RequestHandle = Utils.IncrementIdentifier(ref m_publishCounter);

            try
            {
                Utils.Trace("Requesting Republish for {0}-{1}", subscriptionId, sequenceNumber);

                // request republish.
                NotificationMessage notificationMessage = null;

                ResponseHeader responseHeader = Republish(
                    requestHeader,
                    subscriptionId,
                    sequenceNumber,
                    out notificationMessage);

                Utils.Trace("Received Republish for {0}-{1}", subscriptionId, sequenceNumber);

                // process response.
                ProcessPublishResponse(
                    responseHeader,
                    subscriptionId,
                    null,
                    false,
                    notificationMessage);

                return true;
            }
            catch (Exception e)
            {
                ServiceResult error = new ServiceResult(e);

                bool result = true;
                switch (error.StatusCode.Code)
                {
                    case StatusCodes.BadMessageNotAvailable:
                        Utils.Trace("Message {0}-{1} no longer available.", subscriptionId, sequenceNumber);
                        break;
                    // if encoding limits are exceeded, the issue is logged and 
                    // the published data is acknoledged to prevent the endless republish loop.
                    case StatusCodes.BadEncodingLimitsExceeded:
                        Utils.Trace(e, "Message {0}-{1} exceeded size limits, ignored.", subscriptionId, sequenceNumber);
                        var ack = new SubscriptionAcknowledgement {
                            SubscriptionId = subscriptionId,
                            SequenceNumber = sequenceNumber
                        };
                        lock (SyncRoot)
                        {
                            m_acknowledgementsToSend.Add(ack);
                        }
                        break;
                    default:
                        result = false;
                        Utils.Trace(e, "Unexpected error sending republish request.");
                        break;
                }

                PublishErrorEventHandler callback = null;

                lock (m_eventLock)
                {
                    callback = m_PublishError;
                }

                // raise an error event.
                if (callback != null)
                {
                    try
                    {
                        PublishErrorEventArgs args = new PublishErrorEventArgs(
                            error,
                            subscriptionId,
                            sequenceNumber);

                        callback(this, args);
                    }
                    catch (Exception e2)
                    {
                        Utils.Trace(e2, "Session: Unexpected error invoking PublishErrorCallback.");
                    }
                }

                return result;
            }
        }

        /// <summary>
        /// Processes the response from a publish request.
        /// </summary>
        private void ProcessPublishResponse(
            ResponseHeader responseHeader,
            uint subscriptionId,
            UInt32Collection availableSequenceNumbers,
            bool moreNotifications,
            NotificationMessage notificationMessage)
        {
            Subscription subscription = null;

            // send notification that the server is alive.
            OnKeepAlive(m_serverState, responseHeader.Timestamp);

            // collect the current set if acknowledgements.
            lock (SyncRoot)
            {
                // clear out acknowledgements for messages that the server does not have any more.
                SubscriptionAcknowledgementCollection acknowledgementsToSend = new SubscriptionAcknowledgementCollection();

                for (int ii = 0; ii < m_acknowledgementsToSend.Count; ii++)
                {
                    SubscriptionAcknowledgement acknowledgement = m_acknowledgementsToSend[ii];

                    if (acknowledgement.SubscriptionId != subscriptionId)
                    {
                        acknowledgementsToSend.Add(acknowledgement);
                    }
                    else
                    {
                        if (availableSequenceNumbers == null || availableSequenceNumbers.Contains(acknowledgement.SequenceNumber))
                        {
                            acknowledgementsToSend.Add(acknowledgement);
                        }
                    }
                }

                // create an acknowledgement to be sent back to the server.
                if (notificationMessage.NotificationData.Count > 0)
                {
                    SubscriptionAcknowledgement acknowledgement = new SubscriptionAcknowledgement();

                    acknowledgement.SubscriptionId = subscriptionId;
                    acknowledgement.SequenceNumber = notificationMessage.SequenceNumber;

                    acknowledgementsToSend.Add(acknowledgement);
                }

                uint lastSentSequenceNumber = 0;
                if (availableSequenceNumbers != null)
                {
                    foreach (uint availableSequenceNumber in availableSequenceNumbers)
                    {
                        if (m_latestAcknowledgementsSent.ContainsKey(subscriptionId))
                        {
                            lastSentSequenceNumber = m_latestAcknowledgementsSent[subscriptionId];

                            // If the last sent sequence number is uint.Max do not display the warning; the counter rolled over
                            // If the last sent sequence number is greater or equal to the available sequence number (returned by the publish), a warning must be logged.
                            if (((lastSentSequenceNumber >= availableSequenceNumber) && (lastSentSequenceNumber != uint.MaxValue)) ||
                                (lastSentSequenceNumber == availableSequenceNumber) && (lastSentSequenceNumber == uint.MaxValue))
                            {
                                Utils.Trace("Received sequence number which was already acknowledged={0}", availableSequenceNumber);
                            }
                        }
                    }
                }

                if (m_latestAcknowledgementsSent.ContainsKey(subscriptionId))
                {
                    lastSentSequenceNumber = m_latestAcknowledgementsSent[subscriptionId];

                    // If the last sent sequence number is uint.Max do not display the warning; the counter rolled over
                    // If the last sent sequence number is greater or equal to the notificationMessage's sequence number (returned by the publish), a warning must be logged.
                    if (((lastSentSequenceNumber >= notificationMessage.SequenceNumber) && (lastSentSequenceNumber != uint.MaxValue)) || (lastSentSequenceNumber == notificationMessage.SequenceNumber) && (lastSentSequenceNumber == uint.MaxValue))
                    {
                        Utils.Trace("Received sequence number which was already acknowledged={0}", notificationMessage.SequenceNumber);
                    }
                }

                if (availableSequenceNumbers != null)
                {
                    foreach (var acknowledgement in acknowledgementsToSend)
                    {
                        if (acknowledgement.SubscriptionId == subscriptionId && !availableSequenceNumbers.Contains(acknowledgement.SequenceNumber))
                        {
                            Utils.Trace("Sequence number={0} was not received in the available sequence numbers.", acknowledgement.SequenceNumber);
                        }
                    }
                }

                m_acknowledgementsToSend = acknowledgementsToSend;

                if (notificationMessage.IsEmpty)
                {
                    Utils.Trace("Empty notification message received for SessionId {0} with PublishTime {1}", SessionId, notificationMessage.PublishTime.ToLocalTime());
                }

                // find the subscription.
                foreach (Subscription current in m_subscriptions)
                {
                    if (current.Id == subscriptionId)
                    {
                        subscription = current;
                        break;
                    }
                }
            }

            // ignore messages with a subscription that has been deleted.
            if (subscription != null)
            {
                // Validate publish time and reject old values.
                if (notificationMessage.PublishTime.AddMilliseconds(subscription.CurrentPublishingInterval * subscription.CurrentLifetimeCount) < DateTime.UtcNow)
                {
                    Utils.Trace("PublishTime {0} in publish response is too old for SubscriptionId {1}.", notificationMessage.PublishTime.ToLocalTime(), subscription.Id);
                }

                // Validate publish time and reject old values.
                if (notificationMessage.PublishTime > DateTime.UtcNow.AddMilliseconds(subscription.CurrentPublishingInterval * subscription.CurrentLifetimeCount))
                {
                    Utils.Trace("PublishTime {0} in publish response is newer than actual time for SubscriptionId {1}.", notificationMessage.PublishTime.ToLocalTime(), subscription.Id);
                }

                // update subscription cache.                                 
                subscription.SaveMessageInCache(
                    availableSequenceNumbers,
                    notificationMessage,
                    responseHeader.StringTable);

                // raise the notification.
                lock (m_eventLock)
                {
                    NotificationEventArgs args = new NotificationEventArgs(subscription, notificationMessage, responseHeader.StringTable);

                    if (m_Publish != null)
                    {
                        Task.Run(() => {
                            OnRaisePublishNotification(args);
                        });
                    }
                }
            }
            else
            {
                // Delete abandoned subscription from server.
                Utils.Trace("Received Publish Response for Unknown SubscriptionId={0}", subscriptionId);

                Task.Run(() => {
                    DeleteSubscription(subscriptionId);
                });
            }
        }

        /// <summary>
        /// Raises an event indicating that publish has returned a notification.
        /// </summary>
        private void OnRaisePublishNotification(object state)
        {
            try
            {
                NotificationEventArgs args = (NotificationEventArgs)state;
                NotificationEventHandler callback = m_Publish;

                if (callback != null && args.Subscription.Id != 0)
                {
                    callback(this, args);
                }
            }
            catch (Exception e)
            {
                Utils.Trace(e, "Session: Unexpected error while raising Notification event.");
            }
        }

        /// <summary>
        /// Invokes a DeleteSubscriptions call for the specified subscriptionId.
        /// </summary>
        private void DeleteSubscription(uint subscriptionId)
        {
            try
            {
                Utils.Trace("Deleting server subscription for SubscriptionId={0}", subscriptionId);

                // delete the subscription.
                UInt32Collection subscriptionIds = new uint[] { subscriptionId };

                StatusCodeCollection results;
                DiagnosticInfoCollection diagnosticInfos;

                ResponseHeader responseHeader = DeleteSubscriptions(
                    null,
                    subscriptionIds,
                    out results,
                    out diagnosticInfos);

                // validate response.
                ClientBase.ValidateResponse(results, subscriptionIds);
                ClientBase.ValidateDiagnosticInfos(diagnosticInfos, subscriptionIds);

                if (StatusCode.IsBad(results[0]))
                {
                    throw new ServiceResultException(ClientBase.GetResult(results[0], 0, diagnosticInfos, responseHeader));
                }
            }
            catch (Exception e)
            {
                Utils.Trace(e, "Session: Unexpected error while deleting subscription for SubscriptionId={0}.", subscriptionId);
            }
        }

        /// <summary>
        /// Load certificate chain for connection.
        /// </summary>
        private static async Task<X509Certificate2> LoadCertificate(ApplicationConfiguration configuration)
        {
            X509Certificate2 clientCertificate;
            if (configuration.SecurityConfiguration.ApplicationCertificate == null)
            {
                throw ServiceResultException.Create(StatusCodes.BadConfigurationError, "ApplicationCertificate must be specified.");
            }

            clientCertificate = await configuration.SecurityConfiguration.ApplicationCertificate.Find(true);

            if (clientCertificate == null)
            {
                throw ServiceResultException.Create(StatusCodes.BadConfigurationError, "ApplicationCertificate cannot be found.");
            }
            return clientCertificate;
        }


        /// <summary>
        /// Load certificate chain for connection.
        /// </summary>
        private static async Task<X509Certificate2Collection> LoadCertificateChain(ApplicationConfiguration configuration, X509Certificate2 clientCertificate)
        {
            X509Certificate2Collection clientCertificateChain = null;
            // load certificate chain.
            if (configuration.SecurityConfiguration.SendCertificateChain)
            {
                clientCertificateChain = new X509Certificate2Collection(clientCertificate);
                List<CertificateIdentifier> issuers = new List<CertificateIdentifier>();
                await configuration.CertificateValidator.GetIssuers(clientCertificate, issuers);

                for (int i = 0; i < issuers.Count; i++)
                {
                    clientCertificateChain.Add(issuers[i].Certificate);
                }
            }
            return clientCertificateChain;
        }
        #endregion

        #region Private Fields
        private SubscriptionAcknowledgementCollection m_acknowledgementsToSend;
        private Dictionary<uint, uint> m_latestAcknowledgementsSent;
        private List<Subscription> m_subscriptions;
        private Dictionary<NodeId, DataDictionary> m_dictionaries;
        private Subscription m_defaultSubscription;
        private double m_sessionTimeout;
        private uint m_maxRequestMessageSize;
        private StringCollection m_preferredLocales;
        private NamespaceTable m_namespaceUris;
        private StringTable m_serverUris;
        private EncodeableFactory m_factory;
        private SystemContext m_systemContext;
        private NodeCache m_nodeCache;
        private ApplicationConfiguration m_configuration;
        private ConfiguredEndpoint m_endpoint;
        private X509Certificate2 m_instanceCertificate;
        private X509Certificate2Collection m_instanceCertificateChain;
        private bool m_checkDomain;
        private List<IUserIdentity> m_identityHistory;

        private string m_sessionName;
        private object m_handle;
        private IUserIdentity m_identity;
        private byte[] m_serverNonce;
        private byte[] m_previousServerNonce;
        private X509Certificate2 m_serverCertificate;
        private long m_publishCounter;
        private DateTime m_lastKeepAliveTime;
        private ServerState m_serverState;
        private int m_keepAliveInterval;
        private Timer m_keepAliveTimer;
        private long m_keepAliveCounter;
        private bool m_reconnecting;
        private LinkedList<AsyncRequestState> m_outstandingRequests;

        private EndpointDescriptionCollection m_discoveryServerEndpoints;
        private StringCollection m_discoveryProfileUris;

        private class AsyncRequestState
        {
            public uint RequestTypeId;
            public uint RequestId;
            public DateTime Timestamp;
            public IAsyncResult Result;
            public bool Defunct;
        }

        private object m_eventLock = new object();
        private event KeepAliveEventHandler m_KeepAlive;
        private event NotificationEventHandler m_Publish;
        private event PublishErrorEventHandler m_PublishError;
        private event EventHandler m_SubscriptionsChanged;
        private event EventHandler m_SessionClosing;
        #endregion
    }

    #region KeepAliveEventArgs Class
    /// <summary>
    /// The event arguments provided when a keep alive response arrives.
    /// </summary>
    public class KeepAliveEventArgs : EventArgs
    {
        #region Constructors
        /// <summary>
        /// Creates a new instance.
        /// </summary>
        internal KeepAliveEventArgs(
            ServiceResult status,
            ServerState currentState,
            DateTime currentTime)
        {
            m_status = status;
            m_currentState = currentState;
            m_currentTime = currentTime;
        }
        #endregion

        #region Public Properties
        /// <summary>
        /// Gets the status associated with the keep alive operation.
        /// </summary>
        public ServiceResult Status => m_status;

        /// <summary>
        /// Gets the current server state.
        /// </summary>
        public ServerState CurrentState => m_currentState;

        /// <summary>
        /// Gets the current server time.
        /// </summary>
        public DateTime CurrentTime => m_currentTime;

        /// <summary>
        /// Gets or sets a flag indicating whether the session should send another keep alive.
        /// </summary>
        public bool CancelKeepAlive
        {
            get { return m_cancelKeepAlive; }
            set { m_cancelKeepAlive = value; }
        }
        #endregion

        #region Private Fields
        private ServiceResult m_status;
        private ServerState m_currentState;
        private DateTime m_currentTime;
        private bool m_cancelKeepAlive;
        #endregion
    }

    /// <summary>
    /// The delegate used to receive keep alive notifications.
    /// </summary>
    public delegate void KeepAliveEventHandler(Session session, KeepAliveEventArgs e);
    #endregion

    #region NotificationEventArgs Class
    /// <summary>
    /// Represents the event arguments provided when a new notification message arrives.
    /// </summary>
    public class NotificationEventArgs : EventArgs
    {
        #region Constructors
        /// <summary>
        /// Creates a new instance.
        /// </summary>
        internal NotificationEventArgs(
            Subscription subscription,
            NotificationMessage notificationMessage,
            IList<string> stringTable)
        {
            m_subscription = subscription;
            m_notificationMessage = notificationMessage;
            m_stringTable = stringTable;
        }
        #endregion

        #region Public Properties
        /// <summary>
        /// Gets the subscription that the notification applies to.
        /// </summary>
        public Subscription Subscription => m_subscription;

        /// <summary>
        /// Gets the notification message.
        /// </summary>
        public NotificationMessage NotificationMessage => m_notificationMessage;

        /// <summary>
        /// Gets the string table returned with the notification message.
        /// </summary>
        public IList<string> StringTable => m_stringTable;
        #endregion

        #region Private Fields
        private Subscription m_subscription;
        private NotificationMessage m_notificationMessage;
        private IList<string> m_stringTable;
        #endregion
    }

    /// <summary>
    /// The delegate used to receive publish notifications.
    /// </summary>
    public delegate void NotificationEventHandler(Session session, NotificationEventArgs e);
    #endregion

    #region PublishErrorEventArgs Class
    /// <summary>
    /// Represents the event arguments provided when a publish error occurs.
    /// </summary>
    public class PublishErrorEventArgs : EventArgs
    {
        #region Constructors
        /// <summary>
        /// Creates a new instance.
        /// </summary>
        internal PublishErrorEventArgs(ServiceResult status)
        {
            m_status = status;
        }

        /// <summary>
        /// Creates a new instance.
        /// </summary>
        internal PublishErrorEventArgs(ServiceResult status, uint subscriptionId, uint sequenceNumber)
        {
            m_status = status;
            m_subscriptionId = subscriptionId;
            m_sequenceNumber = sequenceNumber;
        }
        #endregion

        #region Public Properties
        /// <summary>
        /// Gets the status associated with the keep alive operation.
        /// </summary>
        public ServiceResult Status => m_status;

        /// <summary>
        /// Gets the subscription with the message that could not be republished.
        /// </summary>
        public uint SubscriptionId => m_subscriptionId;

        /// <summary>
        /// Gets the sequence number for the message that could not be republished.
        /// </summary>
        public uint SequenceNumber => m_sequenceNumber;
        #endregion

        #region Private Fields
        private uint m_subscriptionId;
        private uint m_sequenceNumber;
        private ServiceResult m_status;
        #endregion
    }

    /// <summary>
    /// The delegate used to receive pubish error notifications.
    /// </summary>
    public delegate void PublishErrorEventHandler(Session session, PublishErrorEventArgs e);
    #endregion
}<|MERGE_RESOLUTION|>--- conflicted
+++ resolved
@@ -324,11 +324,7 @@
                     if (channelSecurityMode == MessageSecurityMode.SignAndEncrypt ||
                         m_configuration.SecurityConfiguration.SuppressNonceValidationErrors)
                     {
-<<<<<<< HEAD
-                        Utils.Trace((int)Utils.TraceMasks.Security, "Warning: The server nonce has not the correct length or is not random enough. The error is suppressed because the channel is encrypted.");
-=======
                         Utils.Trace((int)TraceMasks.Security, "Warning: The server nonce has not the correct length or is not random enough. The error is suppressed by user setting or because the channel is encrypted.");
->>>>>>> 264cb2f0
                     }
                     else
                     {
