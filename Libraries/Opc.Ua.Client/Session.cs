--- conflicted
+++ resolved
@@ -754,24 +754,17 @@
         {
             get
             {
-<<<<<<< HEAD
-                int delta = HiResClock.TickCount - m_lastKeepAliveTimeMonotonic;
-
-                // add a guard band to allow for network lag.
-                return (m_keepAliveInterval + kKeepAliveGuardBand) <= delta;
-=======
                 StatusCode lastKeepAliveErrorStatusCode = m_lastKeepAliveErrorStatusCode;
                 if (StatusCode.IsGood(lastKeepAliveErrorStatusCode) || lastKeepAliveErrorStatusCode == StatusCodes.BadNoCommunication)
                 {
-                    TimeSpan delta = TimeSpan.FromTicks(DateTime.UtcNow.Ticks - Interlocked.Read(ref m_lastKeepAliveTime));
+                    int delta = HiResClock.TickCount - m_lastKeepAliveTimeMonotonic;
 
                     // add a guard band to allow for network lag.
                     return (m_keepAliveInterval + kKeepAliveGuardBand) <= delta.TotalMilliseconds;
                 }
 
                 // another error was reported which caused keep alive to stop.
-                return true;
->>>>>>> 33319d24
+                return true
             }
         }
 
@@ -4049,32 +4042,20 @@
         /// </summary>
         protected virtual bool OnKeepAliveError(ServiceResult result)
         {
-<<<<<<< HEAD
-            
-            int delta = HiResClock.TickCount - m_lastKeepAliveTimeMonotonic;
-
-            Utils.LogInfo(
-                "KEEP ALIVE LATE: {0}s, EndpointUrl={1}, RequestCount={2}/{3}",
-                delta / 1000,
-                this.Endpoint?.EndpointUrl,
-                this.GoodPublishRequestCount,
-                this.OutstandingRequestCount);
-=======
-            DateTime now = DateTime.UtcNow;
-
-            m_lastKeepAliveErrorStatusCode = result.StatusCode;
+            m_lasKeepAliveErrorStatusCode = result.StatusCode;
             if (result.StatusCode == StatusCodes.BadNoCommunication)
             {
-                // keep alive read timed out
-                long delta = now.Ticks - Interlocked.Read(ref m_lastKeepAliveTime);
+                //keep alive read timed out
+                long delta = DateTime.UtcNow.Ticks - Interlocked.Read(ref m_lastKeepAliveTime);
                 Utils.LogInfo(
                     "KEEP ALIVE LATE: {0}s, EndpointUrl={1}, RequestCount={2}/{3}",
                     ((double)delta) / TimeSpan.TicksPerSecond,
                     this.Endpoint?.EndpointUrl,
                     this.GoodPublishRequestCount,
                     this.OutstandingRequestCount);
-            }
->>>>>>> 33319d24
+
+            }
+
 
             KeepAliveEventHandler callback = m_KeepAlive;
 
@@ -6394,11 +6375,8 @@
         private long m_publishCounter;
         private int m_tooManyPublishRequests;
         private long m_lastKeepAliveTime;
-<<<<<<< HEAD
         private int m_lastKeepAliveTimeMonotonic;
-=======
         private StatusCode m_lastKeepAliveErrorStatusCode;
->>>>>>> 33319d24
         private ServerState m_serverState;
         private int m_keepAliveInterval;
 #if PERIODIC_TIMER
