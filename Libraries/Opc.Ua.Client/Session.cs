/* ========================================================================
 * Copyright (c) 2005-2020 The OPC Foundation, Inc. All rights reserved.
 *
 * OPC Foundation MIT License 1.00
 *
 * Permission is hereby granted, free of charge, to any person
 * obtaining a copy of this software and associated documentation
 * files (the "Software"), to deal in the Software without
 * restriction, including without limitation the rights to use,
 * copy, modify, merge, publish, distribute, sublicense, and/or sell
 * copies of the Software, and to permit persons to whom the
 * Software is furnished to do so, subject to the following
 * conditions:
 *
 * The above copyright notice and this permission notice shall be
 * included in all copies or substantial portions of the Software.
 * THE SOFTWARE IS PROVIDED "AS IS", WITHOUT WARRANTY OF ANY KIND,
 * EXPRESS OR IMPLIED, INCLUDING BUT NOT LIMITED TO THE WARRANTIES
 * OF MERCHANTABILITY, FITNESS FOR A PARTICULAR PURPOSE AND
 * NONINFRINGEMENT. IN NO EVENT SHALL THE AUTHORS OR COPYRIGHT
 * HOLDERS BE LIABLE FOR ANY CLAIM, DAMAGES OR OTHER LIABILITY,
 * WHETHER IN AN ACTION OF CONTRACT, TORT OR OTHERWISE, ARISING
 * FROM, OUT OF OR IN CONNECTION WITH THE SOFTWARE OR THE USE OR
 * OTHER DEALINGS IN THE SOFTWARE.
 *
 * The complete license agreement can be found here:
 * http://opcfoundation.org/License/MIT/1.00/
 * ======================================================================*/

using System;
using System.Collections.Generic;
using System.Globalization;
using System.IO;
using System.Linq;
using System.Reflection;
using System.Runtime.Serialization;
using System.Security.Cryptography.X509Certificates;
using System.Text;
using System.Threading;
using System.Threading.Tasks;
using System.Xml;

namespace Opc.Ua.Client
{
    /// <summary>
    /// Manages a session with a server.
    /// </summary>
<<<<<<< HEAD
    public partial class Session : SessionClient, ISession, IDisposable
=======
    public partial class Session : SessionClientBatched, IDisposable
>>>>>>> b42d3774
    {
        #region Constructors
        /// <summary>
        /// Constructs a new instance of the <see cref="Session"/> class.
        /// </summary>
        /// <param name="channel">The channel used to communicate with the server.</param>
        /// <param name="configuration">The configuration for the client application.</param>
        /// <param name="endpoint">The endpoint use to initialize the channel.</param>
        public Session(
            ISessionChannel channel,
            ApplicationConfiguration configuration,
            ConfiguredEndpoint endpoint)
        :
            this(channel as ITransportChannel, configuration, endpoint, null)
        {
        }

        /// <summary>
        /// Constructs a new instance of the <see cref="ISession"/> class.
        /// </summary>
        /// <param name="channel">The channel used to communicate with the server.</param>
        /// <param name="configuration">The configuration for the client application.</param>
        /// <param name="endpoint">The endpoint used to initialize the channel.</param>
        /// <param name="clientCertificate">The certificate to use for the client.</param>
        /// <param name="availableEndpoints">The list of available endpoints returned by server in GetEndpoints() response.</param>
        /// <param name="discoveryProfileUris">The value of profileUris used in GetEndpoints() request.</param>
        /// <remarks>
        /// The application configuration is used to look up the certificate if none is provided.
        /// The clientCertificate must have the private key. This will require that the certificate
        /// be loaded from a certicate store. Converting a DER encoded blob to a X509Certificate2
        /// will not include a private key.
        /// The <i>availableEndpoints</i> and <i>discoveryProfileUris</i> parameters are used to validate
        /// that the list of EndpointDescriptions returned at GetEndpoints matches the list returned at CreateSession.
        /// </remarks>
        public Session(
            ITransportChannel channel,
            ApplicationConfiguration configuration,
            ConfiguredEndpoint endpoint,
            X509Certificate2 clientCertificate,
            EndpointDescriptionCollection availableEndpoints = null,
            StringCollection discoveryProfileUris = null)
            :
                base(channel)
        {
            Initialize(channel, configuration, endpoint, clientCertificate);
            m_discoveryServerEndpoints = availableEndpoints;
            m_discoveryProfileUris = discoveryProfileUris;
        }

        /// <summary>
        /// Initializes a new instance of the <see cref="ISession"/> class.
        /// </summary>
        /// <param name="channel">The channel.</param>
        /// <param name="template">The template session.</param>
        /// <param name="copyEventHandlers">if set to <c>true</c> the event handlers are copied.</param>
        public Session(ITransportChannel channel, Session template, bool copyEventHandlers)
        :
            base(channel)
        {
            Initialize(channel, template.m_configuration, template.ConfiguredEndpoint, template.m_instanceCertificate);

<<<<<<< HEAD
            m_defaultSubscription = template.DefaultSubscription;
            m_deleteSubscriptionsOnClose = template.DeleteSubscriptionsOnClose;
            m_sessionTimeout = template.SessionTimeout;
=======
            m_defaultSubscription = template.m_defaultSubscription;
            m_deleteSubscriptionsOnClose = template.m_deleteSubscriptionsOnClose;
            m_transferSubscriptionsOnReconnect = template.m_transferSubscriptionsOnReconnect;
            m_sessionTimeout = template.m_sessionTimeout;
>>>>>>> b42d3774
            m_maxRequestMessageSize = template.m_maxRequestMessageSize;
            m_preferredLocales = template.PreferredLocales;
            m_sessionName = template.SessionName;
            m_handle = template.Handle;
            m_identity = template.Identity;
            m_keepAliveInterval = template.KeepAliveInterval;
            m_checkDomain = template.m_checkDomain;
            if (template.OperationTimeout > 0)
            {
                OperationTimeout = template.OperationTimeout;
            }

            if (copyEventHandlers)
            {
                m_KeepAlive = template.m_KeepAlive;
                m_Publish = template.m_Publish;
                m_PublishError = template.m_PublishError;
                m_SubscriptionsChanged = template.m_SubscriptionsChanged;
                m_SessionClosing = template.m_SessionClosing;
            }

            foreach (Subscription subscription in template.Subscriptions)
            {
                AddSubscription(new Subscription(subscription, copyEventHandlers));
            }
        }
        #endregion

        #region Private Methods
        /// <summary>
        /// Initializes the channel.
        /// </summary>
        private void Initialize(
            ITransportChannel channel,
            ApplicationConfiguration configuration,
            ConfiguredEndpoint endpoint,
            X509Certificate2 clientCertificate)
        {
            Initialize();

            ValidateClientConfiguration(configuration);

            // save configuration information.
            m_configuration = configuration;
            m_endpoint = endpoint;

            // update the default subscription.
            m_defaultSubscription.MinLifetimeInterval = (uint)configuration.ClientConfiguration.MinSubscriptionLifetime;

            if (m_endpoint.Description.SecurityPolicyUri != SecurityPolicies.None)
            {
                // update client certificate.
                m_instanceCertificate = clientCertificate;

                if (clientCertificate == null)
                {
                    // load the application instance certificate.
                    if (m_configuration.SecurityConfiguration.ApplicationCertificate == null)
                    {
                        throw new ServiceResultException(
                            StatusCodes.BadConfigurationError,
                            "The client configuration does not specify an application instance certificate.");
                    }

                    m_instanceCertificate = m_configuration.SecurityConfiguration.ApplicationCertificate.Find(true).Result;
                }

                // check for valid certificate.
                if (m_instanceCertificate == null)
                {
                    var cert = m_configuration.SecurityConfiguration.ApplicationCertificate;
                    throw ServiceResultException.Create(
                        StatusCodes.BadConfigurationError,
                        "Cannot find the application instance certificate. Store={0}, SubjectName={1}, Thumbprint={2}.",
                        cert.StorePath, cert.SubjectName, cert.Thumbprint);
                }

                // check for private key.
                if (!m_instanceCertificate.HasPrivateKey)
                {
                    throw ServiceResultException.Create(
                        StatusCodes.BadConfigurationError,
                        "No private key for the application instance certificate. Subject={0}, Thumbprint={1}.",
                        m_instanceCertificate.Subject,
                        m_instanceCertificate.Thumbprint);
                }

                // load certificate chain.
                m_instanceCertificateChain = new X509Certificate2Collection(m_instanceCertificate);
                List<CertificateIdentifier> issuers = new List<CertificateIdentifier>();
                configuration.CertificateValidator.GetIssuers(m_instanceCertificate, issuers).Wait();

                for (int i = 0; i < issuers.Count; i++)
                {
                    m_instanceCertificateChain.Add(issuers[i].Certificate);
                }
            }

            // initialize the message context.
            IServiceMessageContext messageContext = channel.MessageContext;

            if (messageContext != null)
            {
                m_namespaceUris = messageContext.NamespaceUris;
                m_serverUris = messageContext.ServerUris;
                m_factory = messageContext.Factory;
            }
            else
            {
                m_namespaceUris = new NamespaceTable();
                m_serverUris = new StringTable();
                m_factory = new EncodeableFactory(EncodeableFactory.GlobalFactory);
            }

            // initialize the NodeCache late, it needs references to the namespaceUris
            m_nodeCache = new NodeCache(this);

            // set the default preferred locales.
            m_preferredLocales = new string[] { CultureInfo.CurrentCulture.Name };

            // create a context to use.
            m_systemContext = new SystemContext {
                SystemHandle = this,
                EncodeableFactory = m_factory,
                NamespaceUris = m_namespaceUris,
                ServerUris = m_serverUris,
                TypeTable = TypeTree,
                PreferredLocales = null,
                SessionId = null,
                UserIdentity = null
            };
        }

        /// <summary>
        /// Sets the object members to default values.
        /// </summary>
        private void Initialize()
        {
            m_sessionFactory = new DefaultSessionFactory();
            m_sessionTimeout = 0;
            m_namespaceUris = new NamespaceTable();
            m_serverUris = new StringTable();
            m_factory = EncodeableFactory.GlobalFactory;
            m_configuration = null;
            m_instanceCertificate = null;
            m_endpoint = null;
            m_subscriptions = new List<Subscription>();
            m_dictionaries = new Dictionary<NodeId, DataDictionary>();
            m_acknowledgementsToSend = new SubscriptionAcknowledgementCollection();
            m_latestAcknowledgementsSent = new Dictionary<uint, uint>();
            m_identityHistory = new List<IUserIdentity>();
            m_outstandingRequests = new LinkedList<AsyncRequestState>();
            m_keepAliveInterval = 5000;
            m_tooManyPublishRequests = 0;
            m_sessionName = "";
            m_deleteSubscriptionsOnClose = true;
            m_transferSubscriptionsOnReconnect = false;

            m_defaultSubscription = new Subscription {
                DisplayName = "Subscription",
                PublishingInterval = 1000,
                KeepAliveCount = 10,
                LifetimeCount = 1000,
                Priority = 255,
                PublishingEnabled = true
            };
        }

        /// <summary>
        /// Check if all required configuration fields are populated.
        /// </summary>
        private void ValidateClientConfiguration(ApplicationConfiguration configuration)
        {
            String configurationField;
            if (configuration == null)
            {
                throw new ArgumentNullException(nameof(configuration));
            }
            if (configuration.ClientConfiguration == null)
            {
                configurationField = "ClientConfiguration";
            }
            else if (configuration.SecurityConfiguration == null)
            {
                configurationField = "SecurityConfiguration";
            }
            else if (configuration.CertificateValidator == null)
            {
                configurationField = "CertificateValidator";
            }
            else
            {
                return;
            }

            throw new ServiceResultException(
                StatusCodes.BadConfigurationError,
                $"The client configuration does not specify the {configurationField}.");
        }

        /// <summary>
        /// Validates the server nonce and security parameters of user identity.
        /// </summary>
        private void ValidateServerNonce(
            IUserIdentity identity,
            byte[] serverNonce,
            string securityPolicyUri,
            byte[] previousServerNonce,
            MessageSecurityMode channelSecurityMode = MessageSecurityMode.None)
        {
            // skip validation if server nonce is not used for encryption.
            if (String.IsNullOrEmpty(securityPolicyUri) || securityPolicyUri == SecurityPolicies.None)
            {
                return;
            }

            if (identity != null && identity.TokenType != UserTokenType.Anonymous)
            {
                // the server nonce should be validated if the token includes a secret.
                if (!Utils.Nonce.ValidateNonce(serverNonce, MessageSecurityMode.SignAndEncrypt, (uint)m_configuration.SecurityConfiguration.NonceLength))
                {
                    if (channelSecurityMode == MessageSecurityMode.SignAndEncrypt ||
                        m_configuration.SecurityConfiguration.SuppressNonceValidationErrors)
                    {
                        Utils.LogWarning(Utils.TraceMasks.Security, "Warning: The server nonce has not the correct length or is not random enough. The error is suppressed by user setting or because the channel is encrypted.");
                    }
                    else
                    {
                        throw ServiceResultException.Create(StatusCodes.BadNonceInvalid, "The server nonce has not the correct length or is not random enough.");
                    }
                }

                // check that new nonce is different from the previously returned server nonce.
                if (previousServerNonce != null && Utils.CompareNonce(serverNonce, previousServerNonce))
                {
                    if (channelSecurityMode == MessageSecurityMode.SignAndEncrypt ||
                        m_configuration.SecurityConfiguration.SuppressNonceValidationErrors)
                    {
                        Utils.LogWarning(Utils.TraceMasks.Security, "Warning: The Server nonce is equal with previously returned nonce. The error is suppressed by user setting or because the channel is encrypted.");
                    }
                    else
                    {
                        throw ServiceResultException.Create(StatusCodes.BadNonceInvalid, "Server nonce is equal with previously returned nonce.");
                    }
                }
            }
        }
        #endregion

        #region IDisposable Members
        /// <summary>
        /// Closes the session and the underlying channel.
        /// </summary>
        protected override void Dispose(bool disposing)
        {
            if (disposing)
            {
                Utils.SilentDispose(m_keepAliveTimer);
                m_keepAliveTimer = null;

                Utils.SilentDispose(m_defaultSubscription);
                m_defaultSubscription = null;

                foreach (Subscription subscription in m_subscriptions)
                {
                    Utils.SilentDispose(subscription);
                }
                m_subscriptions.Clear();
            }

            base.Dispose(disposing);
        }
        #endregion

        #region Events
        /// <summary>
        /// Raised when a keep alive arrives from the server or an error is detected.
        /// </summary>
        /// <remarks>
        /// Once a session is created a timer will periodically read the server state and current time.
        /// If this read operation succeeds this event will be raised each time the keep alive period elapses.
        /// If an error is detected (KeepAliveStopped == true) then this event will be raised as well.
        /// </remarks>
        [System.Diagnostics.CodeAnalysis.SuppressMessage("Microsoft.Design", "CA1009:DeclareEventHandlersCorrectly")]
        public event KeepAliveEventHandler KeepAlive
        {
            add
            {
                lock (m_eventLock)
                {
                    m_KeepAlive += value;
                }
            }

            remove
            {
                lock (m_eventLock)
                {
                    m_KeepAlive -= value;
                }
            }
        }

        /// <summary>
        /// Raised when a notification message arrives in a publish response.
        /// </summary>
        /// <remarks>
        /// All publish requests are managed by the Session object. When a response arrives it is
        /// validated and passed to the appropriate Subscription object and this event is raised.
        /// </remarks>
        [System.Diagnostics.CodeAnalysis.SuppressMessage("Microsoft.Design", "CA1009:DeclareEventHandlersCorrectly")]
        public event NotificationEventHandler Notification
        {
            add
            {
                lock (m_eventLock)
                {
                    m_Publish += value;
                }
            }

            remove
            {
                lock (m_eventLock)
                {
                    m_Publish -= value;
                }
            }
        }

        /// <summary>
        /// Raised when an exception occurs while processing a publish response.
        /// </summary>
        /// <remarks>
        /// Exceptions in a publish response are not necessarily fatal and the Session will
        /// attempt to recover by issuing Republish requests if missing messages are detected.
        /// That said, timeout errors may be a symptom of a OperationTimeout that is too short
        /// when compared to the shortest PublishingInterval/KeepAliveCount amount the current
        /// Subscriptions. The OperationTimeout should be twice the minimum value for
        /// PublishingInterval*KeepAliveCount.
        /// </remarks>
        [System.Diagnostics.CodeAnalysis.SuppressMessage("Microsoft.Design", "CA1009:DeclareEventHandlersCorrectly")]
        public event PublishErrorEventHandler PublishError
        {
            add
            {
                lock (m_eventLock)
                {
                    m_PublishError += value;
                }
            }

            remove
            {
                lock (m_eventLock)
                {
                    m_PublishError -= value;
                }
            }
        }

        /// <summary>
        /// Raised when a subscription is added or removed
        /// </summary>
        public event EventHandler SubscriptionsChanged
        {
            add
            {
                m_SubscriptionsChanged += value;
            }

            remove
            {
                m_SubscriptionsChanged -= value;
            }
        }

        /// <summary>
        /// Raised to indicate the session is closing.
        /// </summary>
        public event EventHandler SessionClosing
        {
            add
            {
                m_SessionClosing += value;
            }

            remove
            {
                m_SessionClosing -= value;
            }
        }
        #endregion

        #region Public Properties
        /// <inheritdoc/>
        public ISessionFactory SessionFactory { get => m_sessionFactory; }

        /// <summary>
        /// Gets the endpoint used to connect to the server.
        /// </summary>
        public ConfiguredEndpoint ConfiguredEndpoint => m_endpoint;

        /// <summary>
        /// Gets the name assigned to the session.
        /// </summary>
        public string SessionName => m_sessionName;

        /// <summary>
        /// Gets the period for wich the server will maintain the session if there is no communication from the client.
        /// </summary>
        public double SessionTimeout => m_sessionTimeout;

        /// <summary>
        /// Gets the local handle assigned to the session.
        /// </summary>
        public object Handle
        {
            get { return m_handle; }
            set { m_handle = value; }
        }

        /// <summary>
        /// Gets the user identity currently used for the session.
        /// </summary>
        public IUserIdentity Identity => m_identity;

        /// <summary>
        /// Gets a list of user identities that can be used to connect to the server.
        /// </summary>
        public IEnumerable<IUserIdentity> IdentityHistory => m_identityHistory;

        /// <summary>
        /// Gets the table of namespace uris known to the server.
        /// </summary>
        public NamespaceTable NamespaceUris => m_namespaceUris;

        /// <summary>
        /// Gets the table of remote server uris known to the server.
        /// </summary>
        public StringTable ServerUris => m_serverUris;

        /// <summary>
        /// Gets the system context for use with the session.
        /// </summary>
        public ISystemContext SystemContext => m_systemContext;

        /// <summary>
        /// Gets the factory used to create encodeable objects that the server understands.
        /// </summary>
        public IEncodeableFactory Factory => m_factory;

        /// <summary>
        /// Gets the cache of the server's type tree.
        /// </summary>
        public ITypeTable TypeTree => m_nodeCache.TypeTree;

        /// <summary>
        /// Gets the cache of nodes fetched from the server.
        /// </summary>
        public INodeCache NodeCache => m_nodeCache;

        /// <summary>
        /// Gets the context to use for filter operations.
        /// </summary>
        public FilterContext FilterContext => new FilterContext(m_namespaceUris, m_nodeCache.TypeTree, m_preferredLocales);

        /// <summary>
        /// Gets the locales that the server should use when returning localized text.
        /// </summary>
        public StringCollection PreferredLocales => m_preferredLocales;

        /// <summary>
        /// Gets the data type system dictionaries in use.
        /// </summary>
        public IReadOnlyDictionary<NodeId, DataDictionary> DataTypeSystem => m_dictionaries;

        /// <summary>
        /// Gets the subscriptions owned by the session.
        /// </summary>
        public IEnumerable<Subscription> Subscriptions
        {
            get
            {
                lock (SyncRoot)
                {
                    return new ReadOnlyList<Subscription>(m_subscriptions);
                }
            }
        }

        /// <summary>
        /// Gets the number of subscriptions owned by the session.
        /// </summary>
        public int SubscriptionCount
        {
            get
            {
                lock (SyncRoot)
                {
                    return m_subscriptions.Count;
                }
            }
        }

        /// <summary>
        /// If the subscriptions are deleted when a session is closed. 
        /// </summary>
        /// <remarks>
        /// Default <c>true</c>, set to <c>false</c> if subscriptions need to
        /// be transferred or for durable subscriptions.
        /// </remarks>   
        public bool DeleteSubscriptionsOnClose
        {
            get { return m_deleteSubscriptionsOnClose; }
            set { m_deleteSubscriptionsOnClose = value; }
        }

        /// <summary>
        /// If the subscriptions are transferred when a session is reconnected. 
        /// </summary>
        /// <remarks>
        /// Default <c>false</c>, set to <c>true</c> if subscriptions should
        /// be transferred after reconnect. Service must be supported by server.
        /// </remarks>   
        public bool TransferSubscriptionsOnReconnect
        {
            get { return m_transferSubscriptionsOnReconnect; }
            set { m_transferSubscriptionsOnReconnect = value; }
        }

        /// <summary>
        /// Gets or Sets the default subscription for the session.
        /// </summary>
        public Subscription DefaultSubscription
        {
            get { return m_defaultSubscription; }
            set { m_defaultSubscription = value; }
        }

        /// <summary>
        /// Gets or Sets how frequently the server is pinged to see if communication is still working.
        /// </summary>
        /// <remarks>
        /// This interval controls how much time elaspes before a communication error is detected.
        /// If everything is ok the KeepAlive event will be raised each time this period elapses.
        /// </remarks>
        public int KeepAliveInterval
        {
            get
            {
                return m_keepAliveInterval;
            }

            set
            {
                m_keepAliveInterval = value;
                StartKeepAliveTimer();
            }
        }

        /// <summary>
        /// Returns true if the session is not receiving keep alives.
        /// </summary>
        /// <remarks>
        /// Set to true if the server does not respond for 2 times the KeepAliveInterval.
        /// Set to false is communication recovers.
        /// </remarks>
        public bool KeepAliveStopped
        {
            get
            {
                lock (m_eventLock)
                {
                    long delta = DateTime.UtcNow.Ticks - m_lastKeepAliveTime.Ticks;

                    // add a 1000ms guard band to allow for network lag.
                    return (m_keepAliveInterval * 2) * TimeSpan.TicksPerMillisecond <= delta;
                }
            }
        }

        /// <summary>
        /// Gets the time of the last keep alive.
        /// </summary>
        public DateTime LastKeepAliveTime => m_lastKeepAliveTime;

        /// <summary>
        /// Gets the number of outstanding publish or keep alive requests.
        /// </summary>
        public int OutstandingRequestCount
        {
            get
            {
                lock (m_outstandingRequests)
                {
                    return m_outstandingRequests.Count;
                }
            }
        }

        /// <summary>
        /// Gets the number of outstanding publish or keep alive requests which appear to be missing.
        /// </summary>
        public int DefunctRequestCount
        {
            get
            {
                lock (m_outstandingRequests)
                {
                    int count = 0;

                    for (LinkedListNode<AsyncRequestState> ii = m_outstandingRequests.First; ii != null; ii = ii.Next)
                    {
                        if (ii.Value.Defunct)
                        {
                            count++;
                        }
                    }

                    return count;
                }
            }
        }

        /// <summary>
        /// Gets the number of good outstanding publish requests.
        /// </summary>
        public int GoodPublishRequestCount
        {
            get
            {
                lock (m_outstandingRequests)
                {
                    int count = 0;

                    for (LinkedListNode<AsyncRequestState> ii = m_outstandingRequests.First; ii != null; ii = ii.Next)
                    {
                        if (!ii.Value.Defunct && ii.Value.RequestTypeId == DataTypes.PublishRequest)
                        {
                            count++;
                        }
                    }

                    return count;
                }
            }
        }
        #endregion

        #region Public Static Methods
        /// <summary>
        /// Creates a new communication session with a server by invoking the CreateSession service
        /// </summary>
        /// <param name="configuration">The configuration for the client application.</param>
        /// <param name="endpoint">The endpoint for the server.</param>
        /// <param name="updateBeforeConnect">If set to <c>true</c> the discovery endpoint is used to update the endpoint description before connecting.</param>
        /// <param name="sessionName">The name to assign to the session.</param>
        /// <param name="sessionTimeout">The timeout period for the session.</param>
        /// <param name="identity">The identity.</param>
        /// <param name="preferredLocales">The user identity to associate with the session.</param>
        /// <returns>The new session object</returns>
        public static Task<Session> Create(
            ApplicationConfiguration configuration,
            ConfiguredEndpoint endpoint,
            bool updateBeforeConnect,
            string sessionName,
            uint sessionTimeout,
            IUserIdentity identity,
            IList<string> preferredLocales)
        {
            return Create(configuration, endpoint, updateBeforeConnect, false, sessionName, sessionTimeout, identity, preferredLocales);
        }

        /// <summary>
        /// Creates a new communication session with a server by invoking the CreateSession service
        /// </summary>
        /// <param name="configuration">The configuration for the client application.</param>
        /// <param name="endpoint">The endpoint for the server.</param>
        /// <param name="updateBeforeConnect">If set to <c>true</c> the discovery endpoint is used to update the endpoint description before connecting.</param>
        /// <param name="checkDomain">If set to <c>true</c> then the domain in the certificate must match the endpoint used.</param>
        /// <param name="sessionName">The name to assign to the session.</param>
        /// <param name="sessionTimeout">The timeout period for the session.</param>
        /// <param name="identity">The user identity to associate with the session.</param>
        /// <param name="preferredLocales">The preferred locales.</param>
        /// <returns>The new session object.</returns>
        public static Task<Session> Create(
            ApplicationConfiguration configuration,
            ConfiguredEndpoint endpoint,
            bool updateBeforeConnect,
            bool checkDomain,
            string sessionName,
            uint sessionTimeout,
            IUserIdentity identity,
            IList<string> preferredLocales)
        {
            return Create(configuration, null, endpoint, updateBeforeConnect, checkDomain, sessionName, sessionTimeout, identity, preferredLocales);
        }

        /// <summary>
        /// Creates a new session with a server using the specified channel by invoking the CreateSession service
        /// </summary>
        /// <param name="configuration">The configuration for the client application.</param>
        /// <param name="channel">The channel for the server.</param>
        /// <param name="endpoint">The endpoint for the server.</param>
        /// <param name="clientCertificate">The certificate to use for the client.</param>
        /// <param name="availableEndpoints">The list of available endpoints returned by server in GetEndpoints() response.</param>
        /// <param name="discoveryProfileUris">The value of profileUris used in GetEndpoints() request.</param>
        /// <returns></returns>
        public static Session Create(
           ApplicationConfiguration configuration,
           ITransportChannel channel,
           ConfiguredEndpoint endpoint,
           X509Certificate2 clientCertificate,
           EndpointDescriptionCollection availableEndpoints = null,
           StringCollection discoveryProfileUris = null)
        {
            return new Session(channel, configuration, endpoint, clientCertificate, availableEndpoints, discoveryProfileUris);
        }

        /// <summary>
        /// Creates a secure channel to the specified endpoint.
        /// </summary>
        /// <param name="configuration">The application configuration.</param>
        /// <param name="connection">The client endpoint for the reverse connect.</param>
        /// <param name="endpoint">A configured endpoint to connect to.</param> 
        /// <param name="updateBeforeConnect">Update configuration based on server prior connect.</param>
        /// <param name="checkDomain">Check that the certificate specifies a valid domain (computer) name.</param>
        /// <returns>A <see cref="Task"/> representing the asynchronous operation.</returns>
        public static async Task<ITransportChannel> CreateChannelAsync(
            ApplicationConfiguration configuration,
            ITransportWaitingConnection connection,
            ConfiguredEndpoint endpoint,
            bool updateBeforeConnect,
            bool checkDomain)
        {
            endpoint.UpdateBeforeConnect = updateBeforeConnect;

            EndpointDescription endpointDescription = endpoint.Description;

            // create the endpoint configuration (use the application configuration to provide default values).
            EndpointConfiguration endpointConfiguration = endpoint.Configuration;

            if (endpointConfiguration == null)
            {
                endpoint.Configuration = endpointConfiguration = EndpointConfiguration.Create(configuration);
            }

            // create message context.
            IServiceMessageContext messageContext = configuration.CreateMessageContext(true);

            // update endpoint description using the discovery endpoint.
            if (endpoint.UpdateBeforeConnect && connection == null)
            {
                endpoint.UpdateFromServer();
                endpointDescription = endpoint.Description;
                endpointConfiguration = endpoint.Configuration;
            }

            // checks the domains in the certificate.
            if (checkDomain &&
                endpoint.Description.ServerCertificate != null &&
                endpoint.Description.ServerCertificate.Length > 0)
            {
                configuration.CertificateValidator?.ValidateDomains(
                    new X509Certificate2(endpoint.Description.ServerCertificate),
                    endpoint);
                checkDomain = false;
            }

            X509Certificate2 clientCertificate = null;
            X509Certificate2Collection clientCertificateChain = null;
            if (endpointDescription.SecurityPolicyUri != SecurityPolicies.None)
            {
                clientCertificate = await LoadCertificate(configuration).ConfigureAwait(false);
                clientCertificateChain = await LoadCertificateChain(configuration, clientCertificate).ConfigureAwait(false);
            }

            // initialize the channel which will be created with the server.
            ITransportChannel channel;
            if (connection != null)
            {
                channel = SessionChannel.CreateUaBinaryChannel(
                    configuration,
                    connection,
                    endpointDescription,
                    endpointConfiguration,
                    clientCertificate,
                    clientCertificateChain,
                    messageContext);
            }
            else
            {
                channel = SessionChannel.Create(
                     configuration,
                     endpointDescription,
                     endpointConfiguration,
                     clientCertificate,
                     clientCertificateChain,
                     messageContext);
            }

            return channel;
        }

        /// <summary>
        /// Creates a new communication session with a server using a reverse connection.
        /// </summary>
        /// <param name="configuration">The configuration for the client application.</param>
        /// <param name="connection">The client endpoint for the reverse connect.</param>
        /// <param name="endpoint">The endpoint for the server.</param>
        /// <param name="updateBeforeConnect">If set to <c>true</c> the discovery endpoint is used to update the endpoint description before connecting.</param>
        /// <param name="checkDomain">If set to <c>true</c> then the domain in the certificate must match the endpoint used.</param>
        /// <param name="sessionName">The name to assign to the session.</param>
        /// <param name="sessionTimeout">The timeout period for the session.</param>
        /// <param name="identity">The user identity to associate with the session.</param>
        /// <param name="preferredLocales">The preferred locales.</param>
        /// <returns>The new session object.</returns>
        public static async Task<Session> Create(
            ApplicationConfiguration configuration,
            ITransportWaitingConnection connection,
            ConfiguredEndpoint endpoint,
            bool updateBeforeConnect,
            bool checkDomain,
            string sessionName,
            uint sessionTimeout,
            IUserIdentity identity,
            IList<string> preferredLocales)
        {
            // initialize the channel which will be created with the server.
            ITransportChannel channel = await Session.CreateChannelAsync(configuration, connection, endpoint, updateBeforeConnect, checkDomain).ConfigureAwait(false);

            // create the session object.
            Session session = new Session(channel, configuration, endpoint, null);

            // create the session.
            try
            {
                session.Open(sessionName, sessionTimeout, identity, preferredLocales, checkDomain);
            }
            catch (Exception)
            {
                session.Dispose();
                throw;
            }

            return session;
        }

        /// <summary>
        /// Creates a new communication session with a server using a reverse connect manager.
        /// </summary>
        /// <param name="configuration">The configuration for the client application.</param>
        /// <param name="reverseConnectManager">The reverse connect manager for the client connection.</param>
        /// <param name="endpoint">The endpoint for the server.</param>
        /// <param name="updateBeforeConnect">If set to <c>true</c> the discovery endpoint is used to update the endpoint description before connecting.</param>
        /// <param name="checkDomain">If set to <c>true</c> then the domain in the certificate must match the endpoint used.</param>
        /// <param name="sessionName">The name to assign to the session.</param>
        /// <param name="sessionTimeout">The timeout period for the session.</param>
        /// <param name="userIdentity">The user identity to associate with the session.</param>
        /// <param name="preferredLocales">The preferred locales.</param>
        /// <param name="ct">The cancellation token.</param>
        /// <returns>The new session object.</returns>
        public static async Task<Session> Create(
            ApplicationConfiguration configuration,
            ReverseConnectManager reverseConnectManager,
            ConfiguredEndpoint endpoint,
            bool updateBeforeConnect,
            bool checkDomain,
            string sessionName,
            uint sessionTimeout,
            IUserIdentity userIdentity,
            IList<string> preferredLocales,
            CancellationToken ct = default(CancellationToken)
            )
        {
            if (reverseConnectManager == null)
            {
                return await Create(configuration, endpoint, updateBeforeConnect,
                    checkDomain, sessionName, sessionTimeout, userIdentity, preferredLocales).ConfigureAwait(false);
            }

            ITransportWaitingConnection connection = null;
            do
            {
                connection = await reverseConnectManager.WaitForConnection(
                    endpoint.EndpointUrl,
                    endpoint.ReverseConnect?.ServerUri,
                    ct).ConfigureAwait(false);

                if (updateBeforeConnect)
                {
                    await endpoint.UpdateFromServerAsync(
                        endpoint.EndpointUrl, connection,
                        endpoint.Description.SecurityMode,
                        endpoint.Description.SecurityPolicyUri).ConfigureAwait(false);
                    updateBeforeConnect = false;
                    connection = null;
                }
            } while (connection == null);

            return await Create(
                configuration,
                connection,
                endpoint,
                false,
                checkDomain,
                sessionName,
                sessionTimeout,
                userIdentity,
                preferredLocales).ConfigureAwait(false);
        }

        /// <summary>
        /// Recreates a session based on a specified template.
        /// </summary>
        /// <param name="template">The Session object to use as template</param>
        /// <returns>The new session object.</returns>
        public static Session Recreate(Session template)
        {
            var messageContext = template.m_configuration.CreateMessageContext();
            messageContext.Factory = template.Factory;

            // create the channel object used to connect to the server.
            ITransportChannel channel = SessionChannel.Create(
                template.m_configuration,
                template.ConfiguredEndpoint.Description,
                template.ConfiguredEndpoint.Configuration,
                template.m_instanceCertificate,
                template.m_configuration.SecurityConfiguration.SendCertificateChain ?
                    template.m_instanceCertificateChain : null,
                messageContext);

            // create the session object.
            Session session = new Session(channel, template, true);

            try
            {
                // open the session.
                session.Open(
                    template.SessionName,
                    (uint)template.SessionTimeout,
                    template.Identity,
                    template.PreferredLocales,
                    template.m_checkDomain);

                session.RecreateSubscriptions(template.Subscriptions);
            }
            catch (Exception e)
            {
                session.Dispose();
                throw ServiceResultException.Create(StatusCodes.BadCommunicationError, e, "Could not recreate session. {0}", template.SessionName);
            }

            return session;
        }

        /// <summary>
        /// Recreates a session based on a specified template.
        /// </summary>
        /// <param name="template">The Session object to use as template</param>
        /// <param name="connection">The waiting reverse connection.</param>
        /// <returns>The new session object.</returns>
        public static Session Recreate(Session template, ITransportWaitingConnection connection)
        {
            var messageContext = template.m_configuration.CreateMessageContext();
            messageContext.Factory = template.Factory;

            // create the channel object used to connect to the server.
            ITransportChannel channel = SessionChannel.Create(
                template.m_configuration,
                connection,
                template.m_endpoint.Description,
                template.m_endpoint.Configuration,
                template.m_instanceCertificate,
                template.m_configuration.SecurityConfiguration.SendCertificateChain ?
                    template.m_instanceCertificateChain : null,
                messageContext);

            // create the session object.
            Session session = new Session(channel, template, true);

            try
            {
                // open the session.
                session.Open(
                    template.m_sessionName,
                    (uint)template.m_sessionTimeout,
                    template.m_identity,
                    template.m_preferredLocales,
                    template.m_checkDomain);

                session.RecreateSubscriptions(template.Subscriptions);
            }
            catch (Exception e)
            {
                session.Dispose();
                throw ServiceResultException.Create(StatusCodes.BadCommunicationError, e, "Could not recreate session. {0}", template.m_sessionName);
            }

            return session;
        }

        /// <summary>
        /// Recreates a session based on a specified template using the provided channel.
        /// </summary>
        /// <param name="template">The Session object to use as template</param>
        /// <param name="transportChannel">The waiting reverse connection.</param>
        /// <returns>The new session object.</returns>
        public static Session Recreate(Session template, ITransportChannel transportChannel)
        {
            var messageContext = template.m_configuration.CreateMessageContext();
            messageContext.Factory = template.Factory;

            // create the session object.
            Session session = new Session(transportChannel, template, true);

            try
            {
                // open the session.
                session.Open(
                    template.m_sessionName,
                    (uint)template.m_sessionTimeout,
                    template.m_identity,
                    template.m_preferredLocales,
                    template.m_checkDomain);

                // create the subscriptions.
                foreach (Subscription subscription in session.Subscriptions)
                {
                    subscription.Create();
                }
            }
            catch (Exception e)
            {
                session.Dispose();
                throw ServiceResultException.Create(StatusCodes.BadCommunicationError, e, "Could not recreate session. {0}", template.m_sessionName);
            }

            return session;
        }
        #endregion

        #region Events
        /// <summary>
        /// Raised before a reconnect operation completes.
        /// </summary>
        public event RenewUserIdentityEventHandler RenewUserIdentity
        {
            add { m_RenewUserIdentity += value; }
            remove { m_RenewUserIdentity -= value; }
        }

        private event RenewUserIdentityEventHandler m_RenewUserIdentity;
        #endregion

        #region Public Methods
        /// <summary>
        /// Reconnects to the server after a network failure.
        /// </summary>
        public void Reconnect()
        {
            Reconnect(null, null);
        }

        /// <summary>
        /// Reconnects to the server after a network failure using a waiting connection.
        /// </summary>
        public void Reconnect(ITransportWaitingConnection connection)
            => Reconnect(connection, null);

        /// <summary>
        /// Reconnects to the server after a network failure using a waiting connection.
        /// </summary>
        public void Reconnect(ITransportWaitingConnection connection, ITransportChannel transportChannel = null)
        {
            try
            {
                lock (SyncRoot)
                {
                    // check if already connecting.
                    if (m_reconnecting)
                    {
                        Utils.LogWarning("Session is already attempting to reconnect.");

                        throw ServiceResultException.Create(
                            StatusCodes.BadInvalidState,
                            "Session is already attempting to reconnect.");
                    }

                    Utils.LogInfo("Session RECONNECT starting.");
                    m_reconnecting = true;

                    // stop keep alives.
                    Utils.SilentDispose(m_keepAliveTimer);
                    m_keepAliveTimer = null;
                }

                // create the client signature.
                byte[] dataToSign = Utils.Append(m_serverCertificate != null ? m_serverCertificate.RawData : null, m_serverNonce);
                EndpointDescription endpoint = m_endpoint.Description;
                SignatureData clientSignature = SecurityPolicies.Sign(m_instanceCertificate, endpoint.SecurityPolicyUri, dataToSign);

                // check that the user identity is supported by the endpoint.
                UserTokenPolicy identityPolicy = endpoint.FindUserTokenPolicy(m_identity.TokenType, m_identity.IssuedTokenType);

                if (identityPolicy == null)
                {
                    Utils.LogError("Reconnect: Endpoint does not support the user identity type provided.");

                    throw ServiceResultException.Create(
                        StatusCodes.BadUserAccessDenied,
                        "Endpoint does not support the user identity type provided.");
                }

                // select the security policy for the user token.
                string securityPolicyUri = identityPolicy.SecurityPolicyUri;

                if (String.IsNullOrEmpty(securityPolicyUri))
                {
                    securityPolicyUri = endpoint.SecurityPolicyUri;
                }

                // need to refresh the identity (reprompt for password, refresh token).
                if (m_RenewUserIdentity != null)
                {
                    m_identity = m_RenewUserIdentity(this, m_identity);
                }

                // validate server nonce and security parameters for user identity.
                ValidateServerNonce(
                    m_identity,
                    m_serverNonce,
                    securityPolicyUri,
                    m_previousServerNonce,
                    m_endpoint.Description.SecurityMode);

                // sign data with user token.
                UserIdentityToken identityToken = m_identity.GetIdentityToken();
                identityToken.PolicyId = identityPolicy.PolicyId;
                SignatureData userTokenSignature = identityToken.Sign(dataToSign, securityPolicyUri);

                // encrypt token.
                identityToken.Encrypt(m_serverCertificate, m_serverNonce, securityPolicyUri);

                // send the software certificates assigned to the client.
                SignedSoftwareCertificateCollection clientSoftwareCertificates = GetSoftwareCertificates();

                Utils.LogInfo("Session REPLACING channel.");

                if (connection != null)
                {
                    // check if the channel supports reconnect.
                    if ((TransportChannel.SupportedFeatures & TransportChannelFeatures.Reconnect) != 0)
                    {
                        TransportChannel.Reconnect(connection);
                    }
                    else
                    {
                        // initialize the channel which will be created with the server.
                        ITransportChannel channel = SessionChannel.Create(
                            m_configuration,
                            connection,
                            m_endpoint.Description,
                            m_endpoint.Configuration,
                            m_instanceCertificate,
                            m_configuration.SecurityConfiguration.SendCertificateChain ? m_instanceCertificateChain : null,
                            MessageContext);

                        // disposes the existing channel.
                        TransportChannel = channel;
                    }
                }
                else if (transportChannel != null)
                {
                    TransportChannel = transportChannel;
                }
                else
                {
                    // check if the channel supports reconnect.
                    if (TransportChannel != null && (TransportChannel.SupportedFeatures & TransportChannelFeatures.Reconnect) != 0)
                    {
                        TransportChannel.Reconnect();
                    }
                    else
                    {
                        // initialize the channel which will be created with the server.
                        ITransportChannel channel = SessionChannel.Create(
                            m_configuration,
                            m_endpoint.Description,
                            m_endpoint.Configuration,
                            m_instanceCertificate,
                            m_configuration.SecurityConfiguration.SendCertificateChain ? m_instanceCertificateChain : null,
                            MessageContext);

                        // disposes the existing channel.
                        TransportChannel = channel;
                    }
                }

                // reactivate session.
                byte[] serverNonce = null;
                StatusCodeCollection certificateResults = null;
                DiagnosticInfoCollection certificateDiagnosticInfos = null;

                Utils.LogInfo("Session RE-ACTIVATING session.");

                RequestHeader header = new RequestHeader() { TimeoutHint = kReconnectTimeout };
                IAsyncResult result = BeginActivateSession(
                    header,
                    clientSignature,
                    null,
                    m_preferredLocales,
                    new ExtensionObject(identityToken),
                    userTokenSignature,
                    null,
                    null);

                if (!result.AsyncWaitHandle.WaitOne(kReconnectTimeout / 2))
                {
                    Utils.LogWarning("WARNING: ACTIVATE SESSION timed out. {0}/{1}", GoodPublishRequestCount, OutstandingRequestCount);
                }

                EndActivateSession(
                    result,
                    out serverNonce,
                    out certificateResults,
                    out certificateDiagnosticInfos);

                int publishCount = 0;

                lock (SyncRoot)
                {
                    Utils.LogInfo("Session RECONNECT completed successfully.");
                    m_previousServerNonce = m_serverNonce;
                    m_serverNonce = serverNonce;
                    m_reconnecting = false;
                    publishCount = m_subscriptions.Count;
                }

                // refill pipeline.
                for (int ii = 0; ii < publishCount; ii++)
                {
                    BeginPublish(OperationTimeout);
                }

                StartKeepAliveTimer();
            }
            finally
            {
                m_reconnecting = false;
            }
        }

        /// <summary>
        /// Saves all the subscriptions of the session.
        /// </summary>
        /// <param name="filePath">The file path.</param>
        public void Save(string filePath)
        {
            Save(filePath, Subscriptions);
        }

        /// <summary>
        /// Saves a set of subscriptions to a stream.
        /// </summary>
        public void Save(Stream stream, IEnumerable<Subscription> subscriptions)
        {
            SubscriptionCollection subscriptionList = new SubscriptionCollection(subscriptions);
            XmlWriterSettings settings = Utils.DefaultXmlWriterSettings();

            using (XmlWriter writer = XmlWriter.Create(stream, settings))
            {
                DataContractSerializer serializer = new DataContractSerializer(typeof(SubscriptionCollection));
                serializer.WriteObject(writer, subscriptionList);
            }
        }

        /// <summary>
        /// Saves a set of subscriptions to a file.
        /// </summary>
        public void Save(string filePath, IEnumerable<Subscription> subscriptions)
        {
            using (FileStream stream = new FileStream(filePath, FileMode.Create))
            {
                Save(stream, subscriptions);
            }
        }

        /// <summary>
        /// Load the list of subscriptions saved in a stream.
        /// </summary>
        /// <param name="stream">The stream.</param>
        /// <returns>The list of loaded subscriptions</returns>
        public IEnumerable<Subscription> Load(Stream stream)
        {
            // secure settings
            XmlReaderSettings settings = Utils.DefaultXmlReaderSettings();
            settings.CloseInput = true;

            using (XmlReader reader = XmlReader.Create(stream, settings))
            {
                DataContractSerializer serializer = new DataContractSerializer(typeof(SubscriptionCollection));
                SubscriptionCollection subscriptions = (SubscriptionCollection)serializer.ReadObject(reader);
                foreach (Subscription subscription in subscriptions)
                {
                    AddSubscription(subscription);
                }
                return subscriptions;
            }
        }

        /// <summary>
        /// Load the list of subscriptions saved in a file.
        /// </summary>
        /// <param name="filePath">The file path.</param>
        /// <returns>The list of loaded subscriptions</returns>
        public IEnumerable<Subscription> Load(string filePath)
        {
            using (FileStream stream = File.OpenRead(filePath))
            {
                return Load(stream);
            }
        }

        /// <summary>
        /// Updates the local copy of the server's namespace uri and server uri tables.
        /// </summary>
        public void FetchNamespaceTables()
        {
            ReadValueIdCollection nodesToRead = new ReadValueIdCollection();

            // request namespace array.
            ReadValueId valueId = new ReadValueId {
                NodeId = Variables.Server_NamespaceArray,
                AttributeId = Attributes.Value
            };

            nodesToRead.Add(valueId);

            // request server array.
            valueId = new ReadValueId {
                NodeId = Variables.Server_ServerArray,
                AttributeId = Attributes.Value
            };

            nodesToRead.Add(valueId);

            // read from server.
            ResponseHeader responseHeader = this.Read(
                null,
                0,
                TimestampsToReturn.Both,
                nodesToRead,
                out DataValueCollection values,
                out DiagnosticInfoCollection diagnosticInfos);

            ValidateResponse(values, nodesToRead);
            ValidateDiagnosticInfos(diagnosticInfos, nodesToRead);

            // validate namespace array.
            ServiceResult result = ValidateDataValue(values[0], typeof(string[]), 0, diagnosticInfos, responseHeader);

            if (ServiceResult.IsBad(result))
            {
                Utils.LogError("FetchNamespaceTables: Cannot read NamespaceArray node: {0}", result.StatusCode);
            }
            else
            {
                m_namespaceUris.Update((string[])values[0].Value);
            }

            // validate server array.
            result = ValidateDataValue(values[1], typeof(string[]), 1, diagnosticInfos, responseHeader);

            if (ServiceResult.IsBad(result))
            {
                Utils.LogError("FetchNamespaceTables: Cannot read ServerArray node: {0} ", result.StatusCode);
            }
            else
            {
                m_serverUris.Update((string[])values[1].Value);
            }
        }

        /// <summary>
        /// Fetch the operation limits of the server.
        /// </summary>
        public void FetchOperationLimits()
        {
            try
            {
                var operationLimitsProperties = typeof(OperationLimits)
                    .GetProperties().Select(p => p.Name).ToList();

                var nodeIds = new NodeIdCollection(
                    operationLimitsProperties.Select(name => (NodeId)typeof(VariableIds)
                    .GetField("Server_ServerCapabilities_OperationLimits_" + name, BindingFlags.Public | BindingFlags.Static)
                    .GetValue(null))
                    );

                ReadValues(nodeIds, Enumerable.Repeat(typeof(uint), nodeIds.Count).ToList(), out var values, out var errors);

                var configOperationLimits = m_configuration?.ClientConfiguration?.OperationLimits ?? new OperationLimits();
                var operationLimits = new OperationLimits();

                for (int ii = 0; ii < nodeIds.Count; ii++)
                {
                    var property = typeof(OperationLimits).GetProperty(operationLimitsProperties[ii]);
                    uint value = (uint)property.GetValue(configOperationLimits);
                    if (values[ii] != null &&
                        ServiceResult.IsNotBad(errors[ii]))
                    {
                        uint serverValue = (uint)values[ii];
                        if (serverValue > 0 &&
                           (value == 0 || serverValue < value))
                        {
                            value = serverValue;
                        }
                    }
                    property.SetValue(operationLimits, value);
                }

                OperationLimits = operationLimits;
            }
            catch (Exception ex)
            {
                Utils.LogError(ex, "Failed to read operation limits from server. Using configuration defaults.");
                var operationLimits = m_configuration?.ClientConfiguration?.OperationLimits;
                if (operationLimits != null)
                {
                    OperationLimits = operationLimits;
                }
            }
        }

        /// <summary>
        /// Updates the cache with the type and its subtypes.
        /// </summary>
        /// <remarks>
        /// This method can be used to ensure the TypeTree is populated.
        /// </remarks>
        public void FetchTypeTree(ExpandedNodeId typeId)
        {
            Node node = NodeCache.Find(typeId) as Node;

            if (node != null)
            {
                var subTypes = new ExpandedNodeIdCollection();
                foreach (IReference reference in node.Find(ReferenceTypeIds.HasSubtype, false))
                {
                    subTypes.Add(reference.TargetId);
                }
                if (subTypes.Count > 0)
                {
                    FetchTypeTree(subTypes);
                }
            }
        }

        /// <summary>
        /// Updates the cache with the types and its subtypes.
        /// </summary>
        /// <remarks>
        /// This method can be used to ensure the TypeTree is populated.
        /// </remarks>
        public void FetchTypeTree(ExpandedNodeIdCollection typeIds)
        {
            var referenceTypeIds = new NodeIdCollection() { ReferenceTypeIds.HasSubtype };
            IList<INode> nodes = NodeCache.FindReferences(typeIds, referenceTypeIds, false, false);
            var subTypes = new ExpandedNodeIdCollection();
            foreach (INode inode in nodes)
            {
                if (inode is Node node)
                {
                    foreach (IReference reference in node.Find(ReferenceTypeIds.HasSubtype, false))
                    {
                        if (!typeIds.Contains(reference.TargetId))
                        {
                            subTypes.Add(reference.TargetId);
                        }
                    }
                }
            }
            if (subTypes.Count > 0)
            {
                FetchTypeTree(subTypes);
            }
        }

        /// <summary>
        /// Returns the available encodings for a node
        /// </summary>
        /// <param name="variableId">The variable node.</param>
        public ReferenceDescriptionCollection ReadAvailableEncodings(NodeId variableId)
        {
            VariableNode variable = NodeCache.Find(variableId) as VariableNode;

            if (variable == null)
            {
                throw ServiceResultException.Create(StatusCodes.BadNodeIdInvalid, "NodeId does not refer to a valid variable node.");
            }

            // no encodings available if there was a problem reading the data type for the node.
            if (NodeId.IsNull(variable.DataType))
            {
                return new ReferenceDescriptionCollection();
            }

            // no encodings for non-structures.
            if (!TypeTree.IsTypeOf(variable.DataType, DataTypes.Structure))
            {
                return new ReferenceDescriptionCollection();
            }

            // look for cached values.
            IList<INode> encodings = NodeCache.Find(variableId, ReferenceTypeIds.HasEncoding, false, true);

            if (encodings.Count > 0)
            {
                ReferenceDescriptionCollection references = new ReferenceDescriptionCollection();

                foreach (INode encoding in encodings)
                {
                    ReferenceDescription reference = new ReferenceDescription();

                    reference.ReferenceTypeId = ReferenceTypeIds.HasEncoding;
                    reference.IsForward = true;
                    reference.NodeId = encoding.NodeId;
                    reference.NodeClass = encoding.NodeClass;
                    reference.BrowseName = encoding.BrowseName;
                    reference.DisplayName = encoding.DisplayName;
                    reference.TypeDefinition = encoding.TypeDefinitionId;

                    references.Add(reference);
                }

                return references;
            }

            Browser browser = new Browser(this);

            browser.BrowseDirection = BrowseDirection.Forward;
            browser.ReferenceTypeId = ReferenceTypeIds.HasEncoding;
            browser.IncludeSubtypes = false;
            browser.NodeClassMask = 0;

            return browser.Browse(variable.DataType);
        }

        /// <summary>
        /// Returns the data description for the encoding.
        /// </summary>
        /// <param name="encodingId">The encoding Id.</param>
        public ReferenceDescription FindDataDescription(NodeId encodingId)
        {
            Browser browser = new Browser(this);

            browser.BrowseDirection = BrowseDirection.Forward;
            browser.ReferenceTypeId = ReferenceTypeIds.HasDescription;
            browser.IncludeSubtypes = false;
            browser.NodeClassMask = 0;

            ReferenceDescriptionCollection references = browser.Browse(encodingId);

            if (references.Count == 0)
            {
                throw ServiceResultException.Create(StatusCodes.BadNodeIdInvalid, "Encoding does not refer to a valid data description.");
            }

            return references[0];
        }

        /// <summary>
        ///  Returns the data dictionary that contains the description.
        /// </summary>
        /// <param name="descriptionId">The description id.</param>
        public async Task<DataDictionary> FindDataDictionary(NodeId descriptionId)
        {
            // check if the dictionary has already been loaded.
            foreach (DataDictionary dictionary in m_dictionaries.Values)
            {
                if (dictionary.Contains(descriptionId))
                {
                    return dictionary;
                }
            }

            // find the dictionary for the description.
            Browser browser = new Browser(this);

            browser.BrowseDirection = BrowseDirection.Inverse;
            browser.ReferenceTypeId = ReferenceTypeIds.HasComponent;
            browser.IncludeSubtypes = false;
            browser.NodeClassMask = 0;

            ReferenceDescriptionCollection references = browser.Browse(descriptionId);

            if (references.Count == 0)
            {
                throw ServiceResultException.Create(StatusCodes.BadNodeIdInvalid, "Description does not refer to a valid data dictionary.");
            }

            // load the dictionary.
            NodeId dictionaryId = ExpandedNodeId.ToNodeId(references[0].NodeId, m_namespaceUris);

            DataDictionary dictionaryToLoad = new DataDictionary(this);

            await dictionaryToLoad.Load(references[0]).ConfigureAwait(false);

            m_dictionaries[dictionaryId] = dictionaryToLoad;

            return dictionaryToLoad;
        }

        /// <summary>
        ///  Returns the data dictionary that contains the description.
        /// </summary>
        /// <param name="dictionaryNode">The dictionary id.</param>
        /// <param name="forceReload"></param>
        /// <returns>The dictionary.</returns>
        public async Task<DataDictionary> LoadDataDictionary(ReferenceDescription dictionaryNode, bool forceReload = false)
        {
            // check if the dictionary has already been loaded.
            DataDictionary dictionary;
            NodeId dictionaryId = ExpandedNodeId.ToNodeId(dictionaryNode.NodeId, m_namespaceUris);
            if (!forceReload &&
                m_dictionaries.TryGetValue(dictionaryId, out dictionary))
            {
                return dictionary;
            }

            // load the dictionary.
            DataDictionary dictionaryToLoad = new DataDictionary(this);
            await dictionaryToLoad.Load(dictionaryId, dictionaryNode.ToString()).ConfigureAwait(false);
            m_dictionaries[dictionaryId] = dictionaryToLoad;
            return dictionaryToLoad;
        }

        /// <summary>
        /// Loads all dictionaries of the OPC binary or Xml schema type system.
        /// </summary>
        /// <param name="dataTypeSystem">The type system.</param>
        public async Task<Dictionary<NodeId, DataDictionary>> LoadDataTypeSystem(NodeId dataTypeSystem = null)
        {
            if (dataTypeSystem == null)
            {
                dataTypeSystem = ObjectIds.OPCBinarySchema_TypeSystem;
            }
            else
            if (!Utils.Equals(dataTypeSystem, ObjectIds.OPCBinarySchema_TypeSystem) &&
                !Utils.Equals(dataTypeSystem, ObjectIds.XmlSchema_TypeSystem))
            {
                throw ServiceResultException.Create(StatusCodes.BadNodeIdInvalid, $"{nameof(dataTypeSystem)} does not refer to a valid data dictionary.");
            }

            // find the dictionary for the description.
            Browser browser = new Browser(this);

            browser.BrowseDirection = BrowseDirection.Forward;
            browser.ReferenceTypeId = ReferenceTypeIds.HasComponent;
            browser.IncludeSubtypes = false;
            browser.NodeClassMask = 0;

            ReferenceDescriptionCollection references = browser.Browse(dataTypeSystem);

            if (references.Count == 0)
            {
                throw ServiceResultException.Create(StatusCodes.BadNodeIdInvalid, "Type system does not contain a valid data dictionary.");
            }

            // read all type dictionaries in the type system
            foreach (var r in references)
            {
                DataDictionary dictionaryToLoad = null;
                NodeId dictionaryId = ExpandedNodeId.ToNodeId(r.NodeId, m_namespaceUris);
                if (dictionaryId.NamespaceIndex != 0 &&
                    !m_dictionaries.TryGetValue(dictionaryId, out dictionaryToLoad))
                {
                    try
                    {
                        dictionaryToLoad = new DataDictionary(this);
                        await dictionaryToLoad.Load(r).ConfigureAwait(false);
                        m_dictionaries[dictionaryId] = dictionaryToLoad;
                    }
                    catch (Exception ex)
                    {
                        Utils.LogError("Dictionary load error for Dictionary {0} : {1}", r.NodeId, ex.Message);
                    }
                }
            }

            return m_dictionaries;
        }

        /// <summary>
        /// Reads the values for the node attributes and returns a node object collection.
        /// </summary>
        /// <remarks>
        /// If the nodeclass for the nodes in nodeIdCollection is already known,
        /// and passed as nodeClass, reads only values of required attributes.
        /// Otherwise NodeClass.Unspecified should be used.
        /// </remarks>
        /// <param name="nodeIds">The nodeId collection to read.</param>
        /// <param name="nodeClass">The nodeClass of all nodes in the collection. Set to <c>NodeClass.Unspecified</c> if the nodeclass is unknown.</param>
        /// <param name="nodeCollection">The node collection that is created from attributes read from the server.</param>
        /// <param name="errors">The errors that occured reading the nodes.</param>
        /// <param name="optionalAttributes">Set to <c>true</c> if optional attributes should not be omitted.</param>
        public void ReadNodes(
            IList<NodeId> nodeIds,
            NodeClass nodeClass,
            out IList<Node> nodeCollection,
            out IList<ServiceResult> errors,
            bool optionalAttributes = false)
        {
            if (nodeClass == NodeClass.Unspecified)
            {
                ReadNodes(nodeIds, out nodeCollection, out errors, optionalAttributes);
                return;
            }

            nodeCollection = new NodeCollection(nodeIds.Count);
            errors = new ServiceResult[nodeIds.Count].ToList();

            // determine attributes to read for nodeclass
            var attributesPerNodeId = new IDictionary<uint, DataValue>[nodeIds.Count].ToList();
            var attributesToRead = new ReadValueIdCollection();

            CreateNodeClassAttributesReadNodesRequest(
                nodeIds, nodeClass,
                attributesToRead, attributesPerNodeId,
                nodeCollection, optionalAttributes);

            ResponseHeader responseHeader = Read(
                null,
                0,
                TimestampsToReturn.Neither,
                attributesToRead,
                out DataValueCollection values,
                out DiagnosticInfoCollection diagnosticInfos);

            ClientBase.ValidateResponse(values, attributesToRead);
            ClientBase.ValidateDiagnosticInfos(diagnosticInfos, attributesToRead);

            ProcessAttributesReadNodesResponse(
                responseHeader,
                attributesToRead, attributesPerNodeId,
                values, diagnosticInfos,
                nodeCollection, errors);
        }

        /// <summary>
        /// Reads the values for the node attributes and returns a node object.
        /// Reads the nodeclass of the nodeIds, then reads
        /// the values for the node attributes and returns a node object collection.
        /// </summary>
        /// <param name="nodeIds">The nodeId collection.</param>
        /// <param name="nodeCollection">The node collection read from the server.</param>
        /// <param name="errors">The errors occured reading the nodes.</param>
        /// <param name="optionalAttributes">Set to <c>true</c> if optional attributes should not be omitted.</param>
        public void ReadNodes(
            IList<NodeId> nodeIds,
            out IList<Node> nodeCollection,
            out IList<ServiceResult> errors,
            bool optionalAttributes = false)
        {
            int count = nodeIds.Count;
            nodeCollection = new NodeCollection(count);

            if (count == 0)
            {
                errors = new List<ServiceResult>();
                return;
            }

            // first read only nodeclasses for nodes from server.
            var itemsToRead = new ReadValueIdCollection(
                nodeIds.Select(nodeId =>
                    new ReadValueId {
                        NodeId = nodeId,
                        AttributeId = Attributes.NodeClass
                    }));

            DataValueCollection nodeClassValues = null;
            DiagnosticInfoCollection diagnosticInfos = null;
            ResponseHeader responseHeader = null;

            if (count > 1)
            {
                responseHeader = Read(
                    null,
                    0,
                    TimestampsToReturn.Neither,
                    itemsToRead,
                    out nodeClassValues,
                    out diagnosticInfos);

                ClientBase.ValidateResponse(nodeClassValues, itemsToRead);
                ClientBase.ValidateDiagnosticInfos(diagnosticInfos, itemsToRead);
            }
            else
            {
                // for a single node read all attributes to skip the first service call
                nodeClassValues = new DataValueCollection() {
                    new DataValue(new Variant((int)NodeClass.Unspecified),
                    statusCode: StatusCodes.Good)
                    };
            }

            // second determine attributes to read per nodeclass
            errors = new ServiceResult[count].ToList();
            var attributesPerNodeId = new IDictionary<uint, DataValue>[count].ToList();
            var attributesToRead = new ReadValueIdCollection();

            CreateAttributesReadNodesRequest(
                responseHeader,
                itemsToRead, nodeClassValues, diagnosticInfos,
                attributesToRead, attributesPerNodeId,
                nodeCollection, errors,
                optionalAttributes);

            responseHeader = Read(
                null,
                0,
                TimestampsToReturn.Neither,
                attributesToRead,
                out DataValueCollection values,
                out diagnosticInfos);

            ClientBase.ValidateResponse(values, attributesToRead);
            ClientBase.ValidateDiagnosticInfos(diagnosticInfos, attributesToRead);

            ProcessAttributesReadNodesResponse(
                responseHeader,
                attributesToRead, attributesPerNodeId,
                values, diagnosticInfos,
                nodeCollection, errors);
        }

        /// <summary>
        /// Reads the values for the node attributes and returns a node object.
        /// </summary>
        /// <param name="nodeId">The nodeId.</param>
        public Node ReadNode(NodeId nodeId)
        {
            return ReadNode(nodeId, NodeClass.Unspecified, true);
        }

        /// <summary>
        /// Reads the values for the node attributes and returns a node object.
        /// </summary>
        /// <remarks>
        /// If the nodeclass is known, only the supported attribute values are read.
        /// </remarks>
        /// <param name="nodeId">The nodeId.</param>
        /// <param name="nodeClass">The nodeclass of the node to read.</param>
        /// <param name="optionalAttributes">Read optional attributes.</param>
        public Node ReadNode(
            NodeId nodeId,
            NodeClass nodeClass,
            bool optionalAttributes = true)
        {
            // build list of attributes.
            var attributes = CreateAttributes(nodeClass, optionalAttributes);

            // build list of values to read.
            ReadValueIdCollection itemsToRead = new ReadValueIdCollection();
            foreach (uint attributeId in attributes.Keys)
            {
                ReadValueId itemToRead = new ReadValueId {
                    NodeId = nodeId,
                    AttributeId = attributeId
                };
                itemsToRead.Add(itemToRead);
            }

            // read from server.
            DataValueCollection values = null;
            DiagnosticInfoCollection diagnosticInfos = null;

            ResponseHeader responseHeader = Read(
                null,
                0,
                TimestampsToReturn.Neither,
                itemsToRead,
                out values,
                out diagnosticInfos);

            ClientBase.ValidateResponse(values, itemsToRead);
            ClientBase.ValidateDiagnosticInfos(diagnosticInfos, itemsToRead);

            return ProcessReadResponse(responseHeader, attributes, itemsToRead, values, diagnosticInfos);
        }

        /// <summary>
        /// Reads the value for a node.
        /// </summary>
        /// <param name="nodeId">The node Id.</param>
        public DataValue ReadValue(NodeId nodeId)
        {
            ReadValueId itemToRead = new ReadValueId {
                NodeId = nodeId,
                AttributeId = Attributes.Value
            };

            ReadValueIdCollection itemsToRead = new ReadValueIdCollection {
                itemToRead
            };

            // read from server.
            DataValueCollection values = null;
            DiagnosticInfoCollection diagnosticInfos = null;

            ResponseHeader responseHeader = Read(
                null,
                0,
                TimestampsToReturn.Both,
                itemsToRead,
                out values,
                out diagnosticInfos);

            ClientBase.ValidateResponse(values, itemsToRead);
            ClientBase.ValidateDiagnosticInfos(diagnosticInfos, itemsToRead);

            if (StatusCode.IsBad(values[0].StatusCode))
            {
                ServiceResult result = ClientBase.GetResult(values[0].StatusCode, 0, diagnosticInfos, responseHeader);
                throw new ServiceResultException(result);
            }

            return values[0];
        }

        /// <summary>
        /// Reads the values for a node collection. Returns diagnostic errors.
        /// </summary>
        /// <param name="nodeIds">The node Id.</param>
        /// <param name="values">The data values read from the server.</param>
        /// <param name="errors">The errors reported by the server.</param>
        public void ReadValues(
            IList<NodeId> nodeIds,
            out DataValueCollection values,
            out IList<ServiceResult> errors)
        {
            if (nodeIds.Count == 0)
            {
                values = new DataValueCollection();
                errors = new List<ServiceResult>();
                return;
            }

            // read all values from server.
            var itemsToRead = new ReadValueIdCollection(
                nodeIds.Select(nodeId =>
                    new ReadValueId {
                        NodeId = nodeId,
                        AttributeId = Attributes.Value
                    }));

            // read from server.
            errors = new List<ServiceResult>(itemsToRead.Count);

            ResponseHeader responseHeader = Read(
                null,
                0,
                TimestampsToReturn.Both,
                itemsToRead,
                out values,
                out DiagnosticInfoCollection diagnosticInfos);

            ClientBase.ValidateResponse(values, itemsToRead);
            ClientBase.ValidateDiagnosticInfos(diagnosticInfos, itemsToRead);

            int ii = 0;
            foreach (var value in values)
            {
                ServiceResult result = ServiceResult.Good;
                if (StatusCode.IsNotGood(value.StatusCode))
                {
                    result = ClientBase.GetResult(value.StatusCode, ii, diagnosticInfos, responseHeader);
                }
                errors.Add(result);
                ii++;
            }
        }

        /// <summary>
        /// Reads the value for a node an checks that it is the specified type.
        /// </summary>
        /// <param name="nodeId">The node id.</param>
        /// <param name="expectedType">The expected type.</param>
        public object ReadValue(NodeId nodeId, Type expectedType)
        {
            DataValue dataValue = ReadValue(nodeId);

            object value = dataValue.Value;

            if (expectedType != null)
            {
                ExtensionObject extension = value as ExtensionObject;

                if (extension != null)
                {
                    value = extension.Body;
                }

                if (!expectedType.IsInstanceOfType(value))
                {
                    throw ServiceResultException.Create(
                        StatusCodes.BadTypeMismatch,
                        "Server returned value unexpected type: {0}",
                        (value != null) ? value.GetType().Name : "(null)");
                }
            }

            return value;
        }

        /// <summary>
        /// Fetches all references for the specified node.
        /// </summary>
        /// <param name="nodeId">The node id.</param>
        public ReferenceDescriptionCollection FetchReferences(NodeId nodeId)
        {
            // browse for all references.
            byte[] continuationPoint;
            ReferenceDescriptionCollection descriptions;

            Browse(
                null,
                null,
                nodeId,
                0,
                BrowseDirection.Both,
                null,
                true,
                0,
                out continuationPoint,
                out descriptions);

            // process any continuation point.
            while (continuationPoint != null)
            {
                byte[] revisedContinuationPoint;
                ReferenceDescriptionCollection additionalDescriptions;

                BrowseNext(
                    null,
                    false,
                    continuationPoint,
                    out revisedContinuationPoint,
                    out additionalDescriptions);

                continuationPoint = revisedContinuationPoint;

                descriptions.AddRange(additionalDescriptions);
            }

            return descriptions;
        }

        /// <summary>
        /// Fetches all references for the specified nodes.
        /// </summary>
        /// <param name="nodeIds">The node id collection.</param>
        /// <param name="referenceDescriptions">A list of reference collections.</param>
        /// <param name="errors">The errors reported by the server.</param>
        public void FetchReferences(
            IList<NodeId> nodeIds,
            out IList<ReferenceDescriptionCollection> referenceDescriptions,
            out IList<ServiceResult> errors)
        {
            var result = new List<ReferenceDescriptionCollection>();

            // browse for all references.
            Browse(
                null,
                null,
                nodeIds,
                0,
                BrowseDirection.Both,
                null,
                true,
                0,
                out ByteStringCollection continuationPoints,
                out IList<ReferenceDescriptionCollection> descriptions,
                out errors);

            result.AddRange(descriptions);

            // process any continuation point.
            var previousResult = result;
            var previousErrors = errors;
            while (HasAnyContinuationPoint(continuationPoints))
            {
                var nextContinuationPoints = new ByteStringCollection();
                var nextResult = new List<ReferenceDescriptionCollection>();
                var nextErrors = new List<ServiceResult>();

                for (int ii = 0; ii < continuationPoints.Count; ii++)
                {
                    var cp = continuationPoints[ii];
                    if (cp != null)
                    {
                        nextContinuationPoints.Add(cp);
                        nextResult.Add(previousResult[ii]);
                        nextErrors.Add(previousErrors[ii]);
                    }
                }

                BrowseNext(
                    null,
                    false,
                    nextContinuationPoints,
                    out ByteStringCollection revisedContinuationPoints,
                    out descriptions,
                    out IList<ServiceResult> browseNextErrors);

                continuationPoints = revisedContinuationPoints;
                previousResult = nextResult;
                previousErrors = nextErrors;

                for (int ii = 0; ii < descriptions.Count; ii++)
                {
                    nextResult[ii].AddRange(descriptions[ii]);
                    if (StatusCode.IsBad(browseNextErrors[ii].StatusCode))
                    {
                        nextErrors[ii] = browseNextErrors[ii];
                    }
                }
            }

            referenceDescriptions = result;
        }

        /// <summary>
        /// Establishes a session with the server.
        /// </summary>
        /// <param name="sessionName">The name to assign to the session.</param>
        /// <param name="identity">The user identity.</param>
        public void Open(
            string sessionName,
            IUserIdentity identity)
        {
            Open(sessionName, 0, identity, null);
        }

        /// <summary>
        /// Establishes a session with the server.
        /// </summary>
        /// <param name="sessionName">The name to assign to the session.</param>
        /// <param name="sessionTimeout">The session timeout.</param>
        /// <param name="identity">The user identity.</param>
        /// <param name="preferredLocales">The list of preferred locales.</param>
        public void Open(
            string sessionName,
            uint sessionTimeout,
            IUserIdentity identity,
            IList<string> preferredLocales)
        {
            Open(sessionName, sessionTimeout, identity, preferredLocales, true);
        }

        /// <summary>
        /// Establishes a session with the server.
        /// </summary>
        /// <param name="sessionName">The name to assign to the session.</param>
        /// <param name="sessionTimeout">The session timeout.</param>
        /// <param name="identity">The user identity.</param>
        /// <param name="preferredLocales">The list of preferred locales.</param>
        /// <param name="checkDomain">If set to <c>true</c> then the domain in the certificate must match the endpoint used.</param>
        [System.Diagnostics.CodeAnalysis.SuppressMessage("Microsoft.Maintainability", "CA1506:AvoidExcessiveClassCoupling")]
        public void Open(
            string sessionName,
            uint sessionTimeout,
            IUserIdentity identity,
            IList<string> preferredLocales,
            bool checkDomain)
        {
            // check connection state.
            lock (SyncRoot)
            {
                if (Connected)
                {
                    throw new ServiceResultException(StatusCodes.BadInvalidState, "Already connected to server.");
                }
            }

            string securityPolicyUri = m_endpoint.Description.SecurityPolicyUri;

            // catch security policies which are not supported by core
            if (SecurityPolicies.GetDisplayName(securityPolicyUri) == null)
            {
                throw ServiceResultException.Create(
                    StatusCodes.BadSecurityChecksFailed,
                    "The chosen security policy is not supported by the client to connect to the server.");
            }

            // get the identity token.
            if (identity == null)
            {
                identity = new UserIdentity();
            }

            // get identity token.
            UserIdentityToken identityToken = identity.GetIdentityToken();

            // check that the user identity is supported by the endpoint.
            UserTokenPolicy identityPolicy = m_endpoint.Description.FindUserTokenPolicy(identityToken.PolicyId);

            if (identityPolicy == null)
            {
                // try looking up by TokenType if the policy id was not found.
                identityPolicy = m_endpoint.Description.FindUserTokenPolicy(identity.TokenType, identity.IssuedTokenType);

                if (identityPolicy == null)
                {
                    throw ServiceResultException.Create(
                        StatusCodes.BadUserAccessDenied,
                        "Endpoint does not support the user identity type provided.");
                }

                identityToken.PolicyId = identityPolicy.PolicyId;
            }

            bool requireEncryption = securityPolicyUri != SecurityPolicies.None;

            if (!requireEncryption)
            {
                requireEncryption = identityPolicy.SecurityPolicyUri != SecurityPolicies.None &&
                    !String.IsNullOrEmpty(identityPolicy.SecurityPolicyUri);
            }

            // validate the server certificate /certificate chain.
            X509Certificate2 serverCertificate = null;
            byte[] certificateData = m_endpoint.Description.ServerCertificate;

            if (certificateData != null && certificateData.Length > 0)
            {
                X509Certificate2Collection serverCertificateChain = Utils.ParseCertificateChainBlob(certificateData);

                if (serverCertificateChain.Count > 0)
                {
                    serverCertificate = serverCertificateChain[0];
                }

                if (requireEncryption)
                {
                    if (checkDomain)
                    {
                        m_configuration.CertificateValidator.Validate(serverCertificateChain, m_endpoint);
                    }
                    else
                    {
                        m_configuration.CertificateValidator.Validate(serverCertificateChain);
                    }
                    // save for reconnect
                    m_checkDomain = checkDomain;
                }
            }

            // create a nonce.
            uint length = (uint)m_configuration.SecurityConfiguration.NonceLength;
            byte[] clientNonce = Utils.Nonce.CreateNonce(length);
            NodeId sessionId = null;
            NodeId sessionCookie = null;
            byte[] serverNonce = Array.Empty<byte>();
            byte[] serverCertificateData = Array.Empty<byte>();
            SignatureData serverSignature = null;
            EndpointDescriptionCollection serverEndpoints = null;
            SignedSoftwareCertificateCollection serverSoftwareCertificates = null;

            // send the application instance certificate for the client.
            byte[] clientCertificateData = m_instanceCertificate != null ? m_instanceCertificate.RawData : null;
            byte[] clientCertificateChainData = null;

            if (m_instanceCertificateChain != null && m_instanceCertificateChain.Count > 0 && m_configuration.SecurityConfiguration.SendCertificateChain)
            {
                List<byte> clientCertificateChain = new List<byte>();

                for (int i = 0; i < m_instanceCertificateChain.Count; i++)
                {
                    clientCertificateChain.AddRange(m_instanceCertificateChain[i].RawData);
                }

                clientCertificateChainData = clientCertificateChain.ToArray();
            }

            ApplicationDescription clientDescription = new ApplicationDescription();

            clientDescription.ApplicationUri = m_configuration.ApplicationUri;
            clientDescription.ApplicationName = m_configuration.ApplicationName;
            clientDescription.ApplicationType = ApplicationType.Client;
            clientDescription.ProductUri = m_configuration.ProductUri;

            if (sessionTimeout == 0)
            {
                sessionTimeout = (uint)m_configuration.ClientConfiguration.DefaultSessionTimeout;
            }

            bool successCreateSession = false;
            //if security none, first try to connect without certificate
            if (m_endpoint.Description.SecurityPolicyUri == SecurityPolicies.None)
            {
                //first try to connect with client certificate NULL
                try
                {
                    CreateSession(
                        null,
                        clientDescription,
                        m_endpoint.Description.Server.ApplicationUri,
                        m_endpoint.EndpointUrl.ToString(),
                        sessionName,
                        clientNonce,
                        null,
                        sessionTimeout,
                        (uint)MessageContext.MaxMessageSize,
                        out sessionId,
                        out sessionCookie,
                        out m_sessionTimeout,
                        out serverNonce,
                        out serverCertificateData,
                        out serverEndpoints,
                        out serverSoftwareCertificates,
                        out serverSignature,
                        out m_maxRequestMessageSize);

                    successCreateSession = true;
                }
                catch (Exception ex)
                {
                    Utils.LogInfo("Create session failed with client certificate NULL. " + ex.Message);
                    successCreateSession = false;
                }
            }

            if (!successCreateSession)
            {
                CreateSession(
                        null,
                        clientDescription,
                        m_endpoint.Description.Server.ApplicationUri,
                        m_endpoint.EndpointUrl.ToString(),
                        sessionName,
                        clientNonce,
                        clientCertificateChainData != null ? clientCertificateChainData : clientCertificateData,
                        sessionTimeout,
                        (uint)MessageContext.MaxMessageSize,
                        out sessionId,
                        out sessionCookie,
                        out m_sessionTimeout,
                        out serverNonce,
                        out serverCertificateData,
                        out serverEndpoints,
                        out serverSoftwareCertificates,
                        out serverSignature,
                        out m_maxRequestMessageSize);
            }
            // save session id.
            lock (SyncRoot)
            {
                base.SessionCreated(sessionId, sessionCookie);
            }

            Utils.LogInfo("Revised session timeout value: {0}. ", m_sessionTimeout);
            Utils.LogInfo("Max response message size value: {0}. Max request message size: {1} ",
                MessageContext.MaxMessageSize, m_maxRequestMessageSize);

            //we need to call CloseSession if CreateSession was successful but some other exception is thrown
            try
            {
                // verify that the server returned the same instance certificate.
                if (serverCertificateData != null &&
                    m_endpoint.Description.ServerCertificate != null &&
                    !Utils.IsEqual(serverCertificateData, m_endpoint.Description.ServerCertificate))
                {
                    try
                    {
                        // verify for certificate chain in endpoint.
                        X509Certificate2Collection serverCertificateChain = Utils.ParseCertificateChainBlob(m_endpoint.Description.ServerCertificate);

                        if (serverCertificateChain.Count > 0 && !Utils.IsEqual(serverCertificateData, serverCertificateChain[0].RawData))
                        {
                            throw ServiceResultException.Create(
                                        StatusCodes.BadCertificateInvalid,
                                        "Server did not return the certificate used to create the secure channel.");
                        }
                    }
                    catch (Exception)
                    {
                        throw ServiceResultException.Create(
                                StatusCodes.BadCertificateInvalid,
                                "Server did not return the certificate used to create the secure channel.");
                    }
                }

                if (serverSignature == null || serverSignature.Signature == null)
                {
                    Utils.LogInfo("Server signature is null or empty.");

                    //throw ServiceResultException.Create(
                    //    StatusCodes.BadSecurityChecksFailed,
                    //    "Server signature is null or empty.");
                }

                if (m_discoveryServerEndpoints != null && m_discoveryServerEndpoints.Count > 0)
                {
                    // Compare EndpointDescriptions returned at GetEndpoints with values returned at CreateSession
                    EndpointDescriptionCollection expectedServerEndpoints = null;

                    if (serverEndpoints != null &&
                        m_discoveryProfileUris != null && m_discoveryProfileUris.Count > 0)
                    {
                        // Select EndpointDescriptions with a transportProfileUri that matches the
                        // profileUris specified in the original GetEndpoints() request.
                        expectedServerEndpoints = new EndpointDescriptionCollection();

                        foreach (EndpointDescription serverEndpoint in serverEndpoints)
                        {
                            if (m_discoveryProfileUris.Contains(serverEndpoint.TransportProfileUri))
                            {
                                expectedServerEndpoints.Add(serverEndpoint);
                            }
                        }
                    }
                    else
                    {
                        expectedServerEndpoints = serverEndpoints;
                    }

                    if (expectedServerEndpoints == null ||
                        m_discoveryServerEndpoints.Count != expectedServerEndpoints.Count)
                    {
                        throw ServiceResultException.Create(
                            StatusCodes.BadSecurityChecksFailed,
                            "Server did not return a number of ServerEndpoints that matches the one from GetEndpoints.");
                    }

                    for (int ii = 0; ii < expectedServerEndpoints.Count; ii++)
                    {
                        EndpointDescription serverEndpoint = expectedServerEndpoints[ii];
                        EndpointDescription expectedServerEndpoint = m_discoveryServerEndpoints[ii];

                        if (serverEndpoint.SecurityMode != expectedServerEndpoint.SecurityMode ||
                            serverEndpoint.SecurityPolicyUri != expectedServerEndpoint.SecurityPolicyUri ||
                            serverEndpoint.TransportProfileUri != expectedServerEndpoint.TransportProfileUri ||
                            serverEndpoint.SecurityLevel != expectedServerEndpoint.SecurityLevel)
                        {
                            throw ServiceResultException.Create(
                                StatusCodes.BadSecurityChecksFailed,
                                "The list of ServerEndpoints returned at CreateSession does not match the list from GetEndpoints.");
                        }

                        if (serverEndpoint.UserIdentityTokens.Count != expectedServerEndpoint.UserIdentityTokens.Count)
                        {
                            throw ServiceResultException.Create(
                                StatusCodes.BadSecurityChecksFailed,
                                "The list of ServerEndpoints returned at CreateSession does not match the one from GetEndpoints.");
                        }

                        for (int jj = 0; jj < serverEndpoint.UserIdentityTokens.Count; jj++)
                        {
                            if (!serverEndpoint.UserIdentityTokens[jj].IsEqual(expectedServerEndpoint.UserIdentityTokens[jj]))
                            {
                                throw ServiceResultException.Create(
                                StatusCodes.BadSecurityChecksFailed,
                                "The list of ServerEndpoints returned at CreateSession does not match the one from GetEndpoints.");
                            }
                        }
                    }
                }

                // find the matching description (TBD - check domains against certificate).
                bool found = false;
                Uri expectedUrl = Utils.ParseUri(m_endpoint.Description.EndpointUrl);

                if (expectedUrl != null)
                {
                    for (int ii = 0; ii < serverEndpoints.Count; ii++)
                    {
                        EndpointDescription serverEndpoint = serverEndpoints[ii];
                        Uri actualUrl = Utils.ParseUri(serverEndpoint.EndpointUrl);

                        if (actualUrl != null && actualUrl.Scheme == expectedUrl.Scheme)
                        {
                            if (serverEndpoint.SecurityPolicyUri == m_endpoint.Description.SecurityPolicyUri)
                            {
                                if (serverEndpoint.SecurityMode == m_endpoint.Description.SecurityMode)
                                {
                                    // ensure endpoint has up to date information.
                                    m_endpoint.Description.Server.ApplicationName = serverEndpoint.Server.ApplicationName;
                                    m_endpoint.Description.Server.ApplicationUri = serverEndpoint.Server.ApplicationUri;
                                    m_endpoint.Description.Server.ApplicationType = serverEndpoint.Server.ApplicationType;
                                    m_endpoint.Description.Server.ProductUri = serverEndpoint.Server.ProductUri;
                                    m_endpoint.Description.TransportProfileUri = serverEndpoint.TransportProfileUri;
                                    m_endpoint.Description.UserIdentityTokens = serverEndpoint.UserIdentityTokens;

                                    found = true;
                                    break;
                                }
                            }
                        }
                    }
                }

                // could be a security risk.
                if (!found)
                {
                    throw ServiceResultException.Create(
                        StatusCodes.BadSecurityChecksFailed,
                        "Server did not return an EndpointDescription that matched the one used to create the secure channel.");
                }

                // validate the server's signature.
                byte[] dataToSign = Utils.Append(clientCertificateData, clientNonce);

                if (!SecurityPolicies.Verify(serverCertificate, m_endpoint.Description.SecurityPolicyUri, dataToSign, serverSignature))
                {
                    // validate the signature with complete chain if the check with leaf certificate failed.
                    if (clientCertificateChainData != null)
                    {
                        dataToSign = Utils.Append(clientCertificateChainData, clientNonce);

                        if (!SecurityPolicies.Verify(serverCertificate, m_endpoint.Description.SecurityPolicyUri, dataToSign, serverSignature))
                        {
                            throw ServiceResultException.Create(
                                StatusCodes.BadApplicationSignatureInvalid,
                                "Server did not provide a correct signature for the nonce data provided by the client.");
                        }
                    }
                    else
                    {
                        throw ServiceResultException.Create(
                           StatusCodes.BadApplicationSignatureInvalid,
                           "Server did not provide a correct signature for the nonce data provided by the client.");
                    }
                }

                // get a validator to check certificates provided by server.
                CertificateValidator validator = m_configuration.CertificateValidator;

                // validate software certificates.
                List<SoftwareCertificate> softwareCertificates = new List<SoftwareCertificate>();

                foreach (SignedSoftwareCertificate signedCertificate in serverSoftwareCertificates)
                {
                    SoftwareCertificate softwareCertificate = null;

                    ServiceResult result = SoftwareCertificate.Validate(
                        validator,
                        signedCertificate.CertificateData,
                        out softwareCertificate);

                    if (ServiceResult.IsBad(result))
                    {
                        OnSoftwareCertificateError(signedCertificate, result);
                    }

                    softwareCertificates.Add(softwareCertificate);
                }

                // check if software certificates meet application requirements.
                ValidateSoftwareCertificates(softwareCertificates);

                // create the client signature.
                dataToSign = Utils.Append(serverCertificate != null ? serverCertificate.RawData : null, serverNonce);
                SignatureData clientSignature = SecurityPolicies.Sign(m_instanceCertificate, securityPolicyUri, dataToSign);

                // select the security policy for the user token.
                securityPolicyUri = identityPolicy.SecurityPolicyUri;

                if (String.IsNullOrEmpty(securityPolicyUri))
                {
                    securityPolicyUri = m_endpoint.Description.SecurityPolicyUri;
                }

                byte[] previousServerNonce = null;

                if (TransportChannel.CurrentToken != null)
                {
                    previousServerNonce = TransportChannel.CurrentToken.ServerNonce;
                }

                // validate server nonce and security parameters for user identity.
                ValidateServerNonce(
                    identity,
                    serverNonce,
                    securityPolicyUri,
                    previousServerNonce,
                    m_endpoint.Description.SecurityMode);

                // sign data with user token.
                SignatureData userTokenSignature = identityToken.Sign(dataToSign, securityPolicyUri);

                // encrypt token.
                identityToken.Encrypt(serverCertificate, serverNonce, securityPolicyUri);

                // send the software certificates assigned to the client.
                SignedSoftwareCertificateCollection clientSoftwareCertificates = GetSoftwareCertificates();

                // copy the preferred locales if provided.
                if (preferredLocales != null && preferredLocales.Count > 0)
                {
                    m_preferredLocales = new StringCollection(preferredLocales);
                }

                StatusCodeCollection certificateResults = null;
                DiagnosticInfoCollection certificateDiagnosticInfos = null;

                // activate session.
                ActivateSession(
                    null,
                    clientSignature,
                    clientSoftwareCertificates,
                    m_preferredLocales,
                    new ExtensionObject(identityToken),
                    userTokenSignature,
                    out serverNonce,
                    out certificateResults,
                    out certificateDiagnosticInfos);

                if (certificateResults != null)
                {
                    for (int i = 0; i < certificateResults.Count; i++)
                    {
                        Utils.LogInfo("ActivateSession result[{0}] = {1}", i, certificateResults[i]);
                    }
                }

                if (certificateResults == null || certificateResults.Count == 0)
                {
                    Utils.LogInfo("Empty results were received for the ActivateSession call.");
                }

                // fetch namespaces.
                FetchNamespaceTables();

                lock (SyncRoot)
                {
                    // save nonces.
                    m_sessionName = sessionName;
                    m_identity = identity;
                    m_previousServerNonce = previousServerNonce;
                    m_serverNonce = serverNonce;
                    m_serverCertificate = serverCertificate;

                    // update system context.
                    m_systemContext.PreferredLocales = m_preferredLocales;
                    m_systemContext.SessionId = this.SessionId;
                    m_systemContext.UserIdentity = identity;
                }

                // fetch operation limits
                FetchOperationLimits();

                // start keep alive thread.
                StartKeepAliveTimer();
            }
            catch (Exception)
            {
                try
                {
                    CloseSession(null, false);
                    CloseChannel();
                }
                catch (Exception e)
                {
                    Utils.LogError("Cleanup: CloseSession() or CloseChannel() raised exception. " + e.Message);
                }
                finally
                {
                    SessionCreated(null, null);
                }

                throw;
            }
        }

        /// <summary>
        /// Updates the preferred locales used for the session.
        /// </summary>
        /// <param name="preferredLocales">The preferred locales.</param>
        public void ChangePreferredLocales(StringCollection preferredLocales)
        {
            UpdateSession(Identity, preferredLocales);
        }

        /// <summary>
        /// Updates the user identity and/or locales used for the session.
        /// </summary>
        /// <param name="identity">The user identity.</param>
        /// <param name="preferredLocales">The preferred locales.</param>
        public void UpdateSession(IUserIdentity identity, StringCollection preferredLocales)
        {
            byte[] serverNonce = null;

            lock (SyncRoot)
            {
                // check connection state.
                if (!Connected)
                {
                    throw new ServiceResultException(StatusCodes.BadInvalidState, "Not connected to server.");
                }

                // get current nonce.
                serverNonce = m_serverNonce;

                if (preferredLocales == null)
                {
                    preferredLocales = m_preferredLocales;
                }
            }

            // get the identity token.
            UserIdentityToken identityToken = null;
            SignatureData userTokenSignature = null;

            string securityPolicyUri = m_endpoint.Description.SecurityPolicyUri;

            // create the client signature.
            byte[] dataToSign = Utils.Append(m_serverCertificate != null ? m_serverCertificate.RawData : null, serverNonce);
            SignatureData clientSignature = SecurityPolicies.Sign(m_instanceCertificate, securityPolicyUri, dataToSign);

            // choose a default token.
            if (identity == null)
            {
                identity = new UserIdentity();
            }

            // check that the user identity is supported by the endpoint.
            UserTokenPolicy identityPolicy = m_endpoint.Description.FindUserTokenPolicy(identity.TokenType, identity.IssuedTokenType);

            if (identityPolicy == null)
            {
                throw ServiceResultException.Create(
                    StatusCodes.BadUserAccessDenied,
                    "Endpoint does not support the user identity type provided.");
            }

            // select the security policy for the user token.
            securityPolicyUri = identityPolicy.SecurityPolicyUri;

            if (String.IsNullOrEmpty(securityPolicyUri))
            {
                securityPolicyUri = m_endpoint.Description.SecurityPolicyUri;
            }

            bool requireEncryption = securityPolicyUri != SecurityPolicies.None;

            // validate the server certificate before encrypting tokens.
            if (m_serverCertificate != null && requireEncryption && identity.TokenType != UserTokenType.Anonymous)
            {
                m_configuration.CertificateValidator.Validate(m_serverCertificate);
            }

            // validate server nonce and security parameters for user identity.
            ValidateServerNonce(
                identity,
                serverNonce,
                securityPolicyUri,
                m_previousServerNonce,
                m_endpoint.Description.SecurityMode);

            // sign data with user token.
            identityToken = identity.GetIdentityToken();
            identityToken.PolicyId = identityPolicy.PolicyId;
            userTokenSignature = identityToken.Sign(dataToSign, securityPolicyUri);

            // encrypt token.
            identityToken.Encrypt(m_serverCertificate, serverNonce, securityPolicyUri);

            // send the software certificates assigned to the client.
            SignedSoftwareCertificateCollection clientSoftwareCertificates = GetSoftwareCertificates();

            StatusCodeCollection certificateResults = null;
            DiagnosticInfoCollection certificateDiagnosticInfos = null;

            // activate session.
            ActivateSession(
                null,
                clientSignature,
                clientSoftwareCertificates,
                preferredLocales,
                new ExtensionObject(identityToken),
                userTokenSignature,
                out serverNonce,
                out certificateResults,
                out certificateDiagnosticInfos);

            // save nonce and new values.
            lock (SyncRoot)
            {
                if (identity != null)
                {
                    m_identity = identity;
                }

                m_previousServerNonce = m_serverNonce;
                m_serverNonce = serverNonce;
                m_preferredLocales = preferredLocales;

                // update system context.
                m_systemContext.PreferredLocales = m_preferredLocales;
                m_systemContext.SessionId = this.SessionId;
                m_systemContext.UserIdentity = identity;
            }
        }

        /// <summary>
        /// Finds the NodeIds for the components for an instance.
        /// </summary>
        public void FindComponentIds(
            NodeId instanceId,
            IList<string> componentPaths,
            out NodeIdCollection componentIds,
            out List<ServiceResult> errors)
        {
            componentIds = new NodeIdCollection();
            errors = new List<ServiceResult>();

            // build list of paths to translate.
            BrowsePathCollection pathsToTranslate = new BrowsePathCollection();

            for (int ii = 0; ii < componentPaths.Count; ii++)
            {
                BrowsePath pathToTranslate = new BrowsePath();

                pathToTranslate.StartingNode = instanceId;
                pathToTranslate.RelativePath = RelativePath.Parse(componentPaths[ii], TypeTree);

                pathsToTranslate.Add(pathToTranslate);
            }

            // translate the paths.
            BrowsePathResultCollection results = null;
            DiagnosticInfoCollection diagnosticInfos = null;

            ResponseHeader responseHeader = TranslateBrowsePathsToNodeIds(
                null,
                pathsToTranslate,
                out results,
                out diagnosticInfos);

            // verify that the server returned the correct number of results.
            ClientBase.ValidateResponse(results, pathsToTranslate);
            ClientBase.ValidateDiagnosticInfos(diagnosticInfos, pathsToTranslate);

            for (int ii = 0; ii < componentPaths.Count; ii++)
            {
                componentIds.Add(NodeId.Null);
                errors.Add(ServiceResult.Good);

                // process any diagnostics associated with any error.
                if (StatusCode.IsBad(results[ii].StatusCode))
                {
                    errors[ii] = new ServiceResult(results[ii].StatusCode, ii, diagnosticInfos, responseHeader.StringTable);
                    continue;
                }

                // Expecting exact one NodeId for a local node.
                // Report an error if the server returns anything other than that.

                if (results[ii].Targets.Count == 0)
                {
                    errors[ii] = ServiceResult.Create(
                        StatusCodes.BadTargetNodeIdInvalid,
                        "Could not find target for path: {0}.",
                        componentPaths[ii]);

                    continue;
                }

                if (results[ii].Targets.Count != 1)
                {
                    errors[ii] = ServiceResult.Create(
                        StatusCodes.BadTooManyMatches,
                        "Too many matches found for path: {0}.",
                        componentPaths[ii]);

                    continue;
                }

                if (results[ii].Targets[0].RemainingPathIndex != UInt32.MaxValue)
                {
                    errors[ii] = ServiceResult.Create(
                        StatusCodes.BadTargetNodeIdInvalid,
                        "Cannot follow path to external server: {0}.",
                        componentPaths[ii]);

                    continue;
                }

                if (NodeId.IsNull(results[ii].Targets[0].TargetId))
                {
                    errors[ii] = ServiceResult.Create(
                        StatusCodes.BadUnexpectedError,
                        "Server returned a null NodeId for path: {0}.",
                        componentPaths[ii]);

                    continue;
                }

                if (results[ii].Targets[0].TargetId.IsAbsolute)
                {
                    errors[ii] = ServiceResult.Create(
                        StatusCodes.BadUnexpectedError,
                        "Server returned a remote node for path: {0}.",
                        componentPaths[ii]);

                    continue;
                }

                // suitable target found.
                componentIds[ii] = ExpandedNodeId.ToNodeId(results[ii].Targets[0].TargetId, m_namespaceUris);
            }
        }

        /// <summary>
        /// Reads the values for a set of variables.
        /// </summary>
        /// <param name="variableIds">The variable ids.</param>
        /// <param name="expectedTypes">The expected types.</param>
        /// <param name="values">The list of returned values.</param>
        /// <param name="errors">The list of returned errors.</param>
        public void ReadValues(
            IList<NodeId> variableIds,
            IList<Type> expectedTypes,
            out List<object> values,
            out List<ServiceResult> errors)
        {
            values = new List<object>();
            errors = new List<ServiceResult>();

            // build list of values to read.
            ReadValueIdCollection valuesToRead = new ReadValueIdCollection();

            for (int ii = 0; ii < variableIds.Count; ii++)
            {
                ReadValueId valueToRead = new ReadValueId();

                valueToRead.NodeId = variableIds[ii];
                valueToRead.AttributeId = Attributes.Value;
                valueToRead.IndexRange = null;
                valueToRead.DataEncoding = null;

                valuesToRead.Add(valueToRead);
            }

            // read the values.
            DataValueCollection results = null;
            DiagnosticInfoCollection diagnosticInfos = null;

            ResponseHeader responseHeader = Read(
                null,
                0,
                TimestampsToReturn.Both,
                valuesToRead,
                out results,
                out diagnosticInfos);

            // verify that the server returned the correct number of results.
            ClientBase.ValidateResponse(results, valuesToRead);
            ClientBase.ValidateDiagnosticInfos(diagnosticInfos, valuesToRead);

            for (int ii = 0; ii < variableIds.Count; ii++)
            {
                values.Add(null);
                errors.Add(ServiceResult.Good);

                // process any diagnostics associated with bad or uncertain data.
                if (StatusCode.IsNotGood(results[ii].StatusCode))
                {
                    errors[ii] = new ServiceResult(results[ii].StatusCode, ii, diagnosticInfos, responseHeader.StringTable);
                    if (StatusCode.IsBad(results[ii].StatusCode))
                    {
                        continue;
                    }
                }

                object value = results[ii].Value;

                // extract the body from extension objects.
                ExtensionObject extension = value as ExtensionObject;

                if (extension != null && extension.Body is IEncodeable)
                {
                    value = extension.Body;
                }

                // check expected type.
                if (expectedTypes[ii] != null && !expectedTypes[ii].IsInstanceOfType(value))
                {
                    errors[ii] = ServiceResult.Create(
                        StatusCodes.BadTypeMismatch,
                        "Value {0} does not have expected type: {1}.",
                        value,
                        expectedTypes[ii].Name);

                    continue;
                }

                // suitable value found.
                values[ii] = value;
            }
        }

        /// <summary>
        /// Reads the display name for a set of Nodes.
        /// </summary>
        public void ReadDisplayName(
            IList<NodeId> nodeIds,
            out IList<string> displayNames,
            out IList<ServiceResult> errors)
        {
            displayNames = new List<string>();
            errors = new List<ServiceResult>();

            // build list of values to read.
            ReadValueIdCollection valuesToRead = new ReadValueIdCollection();

            for (int ii = 0; ii < nodeIds.Count; ii++)
            {
                ReadValueId valueToRead = new ReadValueId();

                valueToRead.NodeId = nodeIds[ii];
                valueToRead.AttributeId = Attributes.DisplayName;
                valueToRead.IndexRange = null;
                valueToRead.DataEncoding = null;

                valuesToRead.Add(valueToRead);
            }

            // read the values.
            DataValueCollection results = null;
            DiagnosticInfoCollection diagnosticInfos = null;

            ResponseHeader responseHeader = Read(
                null,
                Int32.MaxValue,
                TimestampsToReturn.Neither,
                valuesToRead,
                out results,
                out diagnosticInfos);

            // verify that the server returned the correct number of results.
            ClientBase.ValidateResponse(results, valuesToRead);
            ClientBase.ValidateDiagnosticInfos(diagnosticInfos, valuesToRead);

            for (int ii = 0; ii < nodeIds.Count; ii++)
            {
                displayNames.Add(String.Empty);
                errors.Add(ServiceResult.Good);

                // process any diagnostics associated with bad or uncertain data.
                if (StatusCode.IsNotGood(results[ii].StatusCode))
                {
                    errors[ii] = new ServiceResult(results[ii].StatusCode, ii, diagnosticInfos, responseHeader.StringTable);
                    continue;
                }

                // extract the name.
                LocalizedText displayName = results[ii].GetValue<LocalizedText>(null);

                if (!LocalizedText.IsNullOrEmpty(displayName))
                {
                    displayNames[ii] = displayName.Text;
                }
            }
        }
        #endregion

        #region Close Methods
        /// <summary>
        /// Disconnects from the server and frees any network resources.
        /// </summary>
        public override StatusCode Close()
        {
            return Close(m_keepAliveInterval, true);
        }

        /// <summary>
        /// Close the session with the server and optionally closes the channel.
        /// </summary>
        /// <param name="closeChannel"></param>
        /// <returns></returns>
        public StatusCode Close(bool closeChannel)
        {
            return Close(m_keepAliveInterval, closeChannel);
        }

        /// <summary>
        /// Disconnects from the server and frees any network resources with the specified timeout.
        /// </summary>
        public virtual StatusCode Close(int timeout, bool closeChannel = true)
        {
            // check if already called.
            if (Disposed)
            {
                return StatusCodes.Good;
            }

            StatusCode result = StatusCodes.Good;

            // stop the keep alive timer.
            Utils.SilentDispose(m_keepAliveTimer);
            m_keepAliveTimer = null;

            // check if currectly connected.
            bool connected = Connected;

            // halt all background threads.
            if (connected)
            {
                if (m_SessionClosing != null)
                {
                    try
                    {
                        m_SessionClosing(this, null);
                    }
                    catch (Exception e)
                    {
                        Utils.LogError(e, "Session: Unexpected eror raising SessionClosing event.");
                    }
                }
            }

            // close the session with the server.
            if (connected && !KeepAliveStopped)
            {
                int existingTimeout = this.OperationTimeout;

                try
                {
                    // close the session and delete all subscriptions if specified.
                    this.OperationTimeout = timeout;
                    CloseSession(null, m_deleteSubscriptionsOnClose);
                    this.OperationTimeout = existingTimeout;

                    if (closeChannel)
                    {
                        CloseChannel();
                    }

                    // raised notification indicating the session is closed.
                    SessionCreated(null, null);
                }
                catch (Exception e)
                {
                    // dont throw errors on disconnect, but return them
                    // so the caller can log the error.
                    if (e is ServiceResultException)
                    {
                        result = ((ServiceResultException)e).StatusCode;
                    }
                    else
                    {
                        result = StatusCodes.Bad;
                    }

                    Utils.LogError("Session close error: " + result);
                }
            }

            // clean up.
            if (closeChannel)
            {
                Dispose();
            }

            return result;
        }
        #endregion

        #region Subscription Methods
        /// <summary>
        /// Adds a subscription to the session.
        /// </summary>
        /// <param name="subscription">The subscription to add.</param>
        public bool AddSubscription(Subscription subscription)
        {
            if (subscription == null) throw new ArgumentNullException(nameof(subscription));

            lock (SyncRoot)
            {
                if (m_subscriptions.Contains(subscription))
                {
                    return false;
                }

                subscription.Session = this;
                m_subscriptions.Add(subscription);
            }

            if (m_SubscriptionsChanged != null)
            {
                m_SubscriptionsChanged(this, null);
            }

            return true;
        }

        /// <summary>
        /// Removes a subscription from the session.
        /// </summary>
        /// <param name="subscription">The subscription to remove.</param>
        public bool RemoveSubscription(Subscription subscription)
        {
            if (subscription == null) throw new ArgumentNullException(nameof(subscription));

            if (subscription.Created)
            {
                subscription.Delete(false);
            }

            lock (SyncRoot)
            {
                if (!m_subscriptions.Remove(subscription))
                {
                    return false;
                }

                subscription.Session = null;
            }

            if (m_SubscriptionsChanged != null)
            {
                m_SubscriptionsChanged(this, null);
            }

            return true;
        }

        /// <summary>
        /// Removes a list of subscriptions from the session.
        /// </summary>
        /// <param name="subscriptions">The list of subscriptions to remove.</param>
        public bool RemoveSubscriptions(IEnumerable<Subscription> subscriptions)
        {
            if (subscriptions == null) throw new ArgumentNullException(nameof(subscriptions));

            List<Subscription> subscriptionsToDelete = new List<Subscription>();
            bool removed = PrepareSubscriptionsToDelete(subscriptions, subscriptionsToDelete);

            foreach (Subscription subscription in subscriptionsToDelete)
            {
                subscription.Delete(true);
            }

            if (removed)
            {
                if (m_SubscriptionsChanged != null)
                {
                    m_SubscriptionsChanged(this, null);
                }
            }

            return removed;
        }

        /// <summary>
        /// Removes a transferred subscription from the session.
        /// Called by the session to which the subscription
        /// is transferred to obtain ownership. Internal.
        /// </summary>
        /// <param name="subscription">The subscription to remove.</param>
        internal bool RemoveTransferredSubscription(Subscription subscription)
        {
            if (subscription == null) throw new ArgumentNullException(nameof(subscription));

            if (subscription.Session != this)
            {
                return false;
            }

            lock (SyncRoot)
            {
                if (!m_subscriptions.Remove(subscription))
                {
                    return false;
                }

                subscription.Session = null;
            }

            if (m_SubscriptionsChanged != null)
            {
                m_SubscriptionsChanged(this, null);
            }

            return true;
        }

        /// <summary>
        /// Transfers a list of Subscriptions from another session.
        /// </summary>
        public bool TransferSubscriptions(
            SubscriptionCollection subscriptions,
            bool sendInitialValues)
        {
            var subscriptionIds = new UInt32Collection();
            foreach (var subscription in subscriptions)
            {
                if (subscription.Created && SessionId.Equals(subscription.Session.SessionId))
                {
                    throw new ServiceResultException(StatusCodes.BadInvalidState, Utils.Format("The subscriptionId {0} is already created.", subscription.Id));
                }
                if (subscription.TransferId == 0)
                {
                    throw new ServiceResultException(StatusCodes.BadInvalidState, Utils.Format("A subscription can not be transferred due to missing transfer Id."));
                }
                subscriptionIds.Add(subscription.TransferId);
            }

            lock (SyncRoot)
            {
                if (subscriptionIds.Count > 0)
                {
                    ResponseHeader responseHeader = TransferSubscriptions(null, subscriptionIds, sendInitialValues, out var results, out var diagnosticInfos);
                    if (!StatusCode.IsGood(responseHeader.ServiceResult))
                    {
                        Utils.LogError("TransferSubscription failed: {0}", responseHeader.ServiceResult);
                        return false;
                    }
                    ClientBase.ValidateResponse(results, subscriptionIds);
                    ClientBase.ValidateDiagnosticInfos(diagnosticInfos, subscriptionIds);
                    var failedSubscriptionIds = new UInt32Collection();

                    for (int ii = 0; ii < subscriptions.Count; ii++)
                    {
                        if (StatusCode.IsGood(results[ii].StatusCode))
                        {
                            if (subscriptions[ii].Transfer(this, subscriptionIds[ii], results[ii].AvailableSequenceNumbers))
                            {   // create ack for available sequence numbers
                                foreach (var sequenceNumber in results[ii].AvailableSequenceNumbers)
                                {
                                    var ack = new SubscriptionAcknowledgement() {
                                        SubscriptionId = subscriptionIds[ii],
                                        SequenceNumber = sequenceNumber
                                    };
                                    m_acknowledgementsToSend.Add(ack);
                                }
                            }
                        }
                        else
                        {
                            Utils.LogError("SubscriptionId {0} failed to transfer, StatusCode={1}", subscriptionIds[ii], results[ii].StatusCode);
                            failedSubscriptionIds.Add(subscriptions[ii].TransferId);
                        }
                    }
                    if (failedSubscriptionIds.Count > 0)
                    {
                        return false;
                    }
                }
                else
                {
                    Utils.LogInfo("No subscriptions. Transfersubscription skipped.");
                }
            }

            return true;
        }
        #endregion

        #region Browse Methods
        /// <summary>
        /// Invokes the Browse service.
        /// </summary>
        /// <param name="requestHeader">The request header.</param>
        /// <param name="view">The view to browse.</param>
        /// <param name="nodeToBrowse">The node to browse.</param>
        /// <param name="maxResultsToReturn">The maximum number of returned values.</param>
        /// <param name="browseDirection">The browse direction.</param>
        /// <param name="referenceTypeId">The reference type id.</param>
        /// <param name="includeSubtypes">If set to <c>true</c> the subtypes of the ReferenceType will be included in the browse.</param>
        /// <param name="nodeClassMask">The node class mask.</param>
        /// <param name="continuationPoint">The continuation point.</param>
        /// <param name="references">The list of node references.</param>
        public virtual ResponseHeader Browse(
            RequestHeader requestHeader,
            ViewDescription view,
            NodeId nodeToBrowse,
            uint maxResultsToReturn,
            BrowseDirection browseDirection,
            NodeId referenceTypeId,
            bool includeSubtypes,
            uint nodeClassMask,
            out byte[] continuationPoint,
            out ReferenceDescriptionCollection references)
        {
            BrowseDescription description = new BrowseDescription();

            description.NodeId = nodeToBrowse;
            description.BrowseDirection = browseDirection;
            description.ReferenceTypeId = referenceTypeId;
            description.IncludeSubtypes = includeSubtypes;
            description.NodeClassMask = nodeClassMask;
            description.ResultMask = (uint)BrowseResultMask.All;

            BrowseDescriptionCollection nodesToBrowse = new BrowseDescriptionCollection();
            nodesToBrowse.Add(description);

            BrowseResultCollection results;
            DiagnosticInfoCollection diagnosticInfos;

            ResponseHeader responseHeader = Browse(
                requestHeader,
                view,
                maxResultsToReturn,
                nodesToBrowse,
                out results,
                out diagnosticInfos);

            ClientBase.ValidateResponse(results, nodesToBrowse);
            ClientBase.ValidateDiagnosticInfos(diagnosticInfos, nodesToBrowse);

            if (StatusCode.IsBad(results[0].StatusCode))
            {
                throw new ServiceResultException(new ServiceResult(results[0].StatusCode, 0, diagnosticInfos, responseHeader.StringTable));
            }

            continuationPoint = results[0].ContinuationPoint;
            references = results[0].References;

            return responseHeader;
        }

        /// <summary>
        /// Invokes the Browse service. Handles multiple nodes for browse request.
        /// </summary>
        /// <param name="requestHeader">The request header.</param>
        /// <param name="view">The view to browse.</param>
        /// <param name="nodesToBrowse">The nodes to browse.</param>
        /// <param name="maxResultsToReturn">The maximum number of returned values.</param>
        /// <param name="browseDirection">The browse direction.</param>
        /// <param name="referenceTypeId">The reference type id.</param>
        /// <param name="includeSubtypes">If set to <c>true</c> the subtypes of the ReferenceType will be included in the browse.</param>
        /// <param name="nodeClassMask">The node class mask.</param>
        /// <param name="continuationPoints">The continuation points per browse.</param>
        /// <param name="referencesList">The list of node references collections.</param>
        /// <param name="errors"></param>
        public virtual ResponseHeader Browse(
            RequestHeader requestHeader,
            ViewDescription view,
            IList<NodeId> nodesToBrowse,
            uint maxResultsToReturn,
            BrowseDirection browseDirection,
            NodeId referenceTypeId,
            bool includeSubtypes,
            uint nodeClassMask,
            out ByteStringCollection continuationPoints,
            out IList<ReferenceDescriptionCollection> referencesList,
            out IList<ServiceResult> errors)
        {

            BrowseDescriptionCollection browseDescription = new BrowseDescriptionCollection();
            foreach (var nodeToBrowse in nodesToBrowse)
            {
                BrowseDescription description = new BrowseDescription {
                    NodeId = nodeToBrowse,
                    BrowseDirection = browseDirection,
                    ReferenceTypeId = referenceTypeId,
                    IncludeSubtypes = includeSubtypes,
                    NodeClassMask = nodeClassMask,
                    ResultMask = (uint)BrowseResultMask.All
                };

                browseDescription.Add(description);
            }

            ResponseHeader responseHeader = Browse(
                requestHeader,
                view,
                maxResultsToReturn,
                browseDescription,
                out BrowseResultCollection results,
                out DiagnosticInfoCollection diagnosticInfos);

            ClientBase.ValidateResponse(results, browseDescription);
            ClientBase.ValidateDiagnosticInfos(diagnosticInfos, browseDescription);

            int ii = 0;
            errors = new List<ServiceResult>();
            continuationPoints = new ByteStringCollection();
            referencesList = new List<ReferenceDescriptionCollection>();
            foreach (var result in results)
            {
                if (StatusCode.IsBad(result.StatusCode))
                {
                    errors.Add(new ServiceResult(result.StatusCode, ii, diagnosticInfos, responseHeader.StringTable));
                }
                else
                {
                    errors.Add(ServiceResult.Good);
                }
                continuationPoints.Add(result.ContinuationPoint);
                referencesList.Add(result.References);
                ii++;
            }

            return responseHeader;
        }

        /// <summary>
        /// Begins an asynchronous invocation of the Browse service.
        /// </summary>
        /// <param name="requestHeader">The request header.</param>
        /// <param name="view">The view to browse.</param>
        /// <param name="nodeToBrowse">The node to browse.</param>
        /// <param name="maxResultsToReturn">The maximum number of returned values..</param>
        /// <param name="browseDirection">The browse direction.</param>
        /// <param name="referenceTypeId">The reference type id.</param>
        /// <param name="includeSubtypes">If set to <c>true</c> the subtypes of the ReferenceType will be included in the browse.</param>
        /// <param name="nodeClassMask">The node class mask.</param>
        /// <param name="callback">The callback.</param>
        /// <param name="asyncState"></param>
        public IAsyncResult BeginBrowse(
            RequestHeader requestHeader,
            ViewDescription view,
            NodeId nodeToBrowse,
            uint maxResultsToReturn,
            BrowseDirection browseDirection,
            NodeId referenceTypeId,
            bool includeSubtypes,
            uint nodeClassMask,
            AsyncCallback callback,
            object asyncState)
        {
            BrowseDescription description = new BrowseDescription();

            description.NodeId = nodeToBrowse;
            description.BrowseDirection = browseDirection;
            description.ReferenceTypeId = referenceTypeId;
            description.IncludeSubtypes = includeSubtypes;
            description.NodeClassMask = nodeClassMask;
            description.ResultMask = (uint)BrowseResultMask.All;

            BrowseDescriptionCollection nodesToBrowse = new BrowseDescriptionCollection();
            nodesToBrowse.Add(description);

            return BeginBrowse(
                requestHeader,
                view,
                maxResultsToReturn,
                nodesToBrowse,
                callback,
                asyncState);
        }

        /// <summary>
        /// Finishes an asynchronous invocation of the Browse service.
        /// </summary>
        /// <param name="result">The result.</param>
        /// <param name="continuationPoint">The continuation point.</param>
        /// <param name="references">The list of node references.</param>
        public ResponseHeader EndBrowse(
            IAsyncResult result,
            out byte[] continuationPoint,
            out ReferenceDescriptionCollection references)
        {
            BrowseResultCollection results;
            DiagnosticInfoCollection diagnosticInfos;

            ResponseHeader responseHeader = EndBrowse(
                result,
                out results,
                out diagnosticInfos);

            if (results == null || results.Count != 1)
            {
                throw new ServiceResultException(StatusCodes.BadUnknownResponse);
            }

            if (StatusCode.IsBad(results[0].StatusCode))
            {
                throw new ServiceResultException(new ServiceResult(results[0].StatusCode, 0, diagnosticInfos, responseHeader.StringTable));
            }

            continuationPoint = results[0].ContinuationPoint;
            references = results[0].References;

            return responseHeader;
        }
        #endregion

        #region BrowseNext Methods
        /// <summary>
        /// Invokes the BrowseNext service.
        /// </summary>
        public virtual ResponseHeader BrowseNext(
            RequestHeader requestHeader,
            bool releaseContinuationPoint,
            byte[] continuationPoint,
            out byte[] revisedContinuationPoint,
            out ReferenceDescriptionCollection references)
        {
            ByteStringCollection continuationPoints = new ByteStringCollection();
            continuationPoints.Add(continuationPoint);

            BrowseResultCollection results;
            DiagnosticInfoCollection diagnosticInfos;

            ResponseHeader responseHeader = BrowseNext(
                requestHeader,
                releaseContinuationPoint,
                continuationPoints,
                out results,
                out diagnosticInfos);

            ClientBase.ValidateResponse(results, continuationPoints);
            ClientBase.ValidateDiagnosticInfos(diagnosticInfos, continuationPoints);

            if (StatusCode.IsBad(results[0].StatusCode))
            {
                throw new ServiceResultException(new ServiceResult(results[0].StatusCode, 0, diagnosticInfos, responseHeader.StringTable));
            }

            revisedContinuationPoint = results[0].ContinuationPoint;
            references = results[0].References;

            return responseHeader;
        }

        /// <summary>
        /// Invokes the BrowseNext service. Handles multiple continuation points.
        /// </summary>
        public virtual ResponseHeader BrowseNext(
            RequestHeader requestHeader,
            bool releaseContinuationPoint,
            ByteStringCollection continuationPoints,
            out ByteStringCollection revisedContinuationPoints,
            out IList<ReferenceDescriptionCollection> referencesList,
            out IList<ServiceResult> errors)
        {
            BrowseResultCollection results;
            DiagnosticInfoCollection diagnosticInfos;

            ResponseHeader responseHeader = BrowseNext(
                requestHeader,
                releaseContinuationPoint,
                continuationPoints,
                out results,
                out diagnosticInfos);

            ClientBase.ValidateResponse(results, continuationPoints);
            ClientBase.ValidateDiagnosticInfos(diagnosticInfos, continuationPoints);

            int ii = 0;
            errors = new List<ServiceResult>();
            revisedContinuationPoints = new ByteStringCollection();
            referencesList = new List<ReferenceDescriptionCollection>();
            foreach (var result in results)
            {
                if (StatusCode.IsBad(result.StatusCode))
                {
                    errors.Add(new ServiceResult(result.StatusCode, ii, diagnosticInfos, responseHeader.StringTable));
                }
                else
                {
                    errors.Add(ServiceResult.Good);
                }
                revisedContinuationPoints.Add(result.ContinuationPoint);
                referencesList.Add(result.References);
                ii++;
            }

            return responseHeader;
        }

        /// <summary>
        /// Begins an asynchronous invocation of the BrowseNext service.
        /// </summary>
        public IAsyncResult BeginBrowseNext(
            RequestHeader requestHeader,
            bool releaseContinuationPoint,
            byte[] continuationPoint,
            AsyncCallback callback,
            object asyncState)
        {
            ByteStringCollection continuationPoints = new ByteStringCollection();
            continuationPoints.Add(continuationPoint);

            return BeginBrowseNext(
                requestHeader,
                releaseContinuationPoint,
                continuationPoints,
                callback,
                asyncState);
        }

        /// <summary>
        /// Finishes an asynchronous invocation of the BrowseNext service.
        /// </summary>
        public ResponseHeader EndBrowseNext(
            IAsyncResult result,
            out byte[] revisedContinuationPoint,
            out ReferenceDescriptionCollection references)
        {
            BrowseResultCollection results;
            DiagnosticInfoCollection diagnosticInfos;

            ResponseHeader responseHeader = EndBrowseNext(
                result,
                out results,
                out diagnosticInfos);

            if (results == null || results.Count != 1)
            {
                throw new ServiceResultException(StatusCodes.BadUnknownResponse);
            }

            if (StatusCode.IsBad(results[0].StatusCode))
            {
                throw new ServiceResultException(new ServiceResult(results[0].StatusCode, 0, diagnosticInfos, responseHeader.StringTable));
            }

            revisedContinuationPoint = results[0].ContinuationPoint;
            references = results[0].References;

            return responseHeader;
        }
        #endregion

        #region Call Methods
        /// <summary>
        /// Calls the specified method and returns the output arguments.
        /// </summary>
        /// <param name="objectId">The NodeId of the object that provides the method.</param>
        /// <param name="methodId">The NodeId of the method to call.</param>
        /// <param name="args">The input arguments.</param>
        /// <returns>The list of output argument values.</returns>
        public IList<object> Call(NodeId objectId, NodeId methodId, params object[] args)
        {
            VariantCollection inputArguments = new VariantCollection();

            if (args != null)
            {
                for (int ii = 0; ii < args.Length; ii++)
                {
                    inputArguments.Add(new Variant(args[ii]));
                }
            }

            CallMethodRequest request = new CallMethodRequest();

            request.ObjectId = objectId;
            request.MethodId = methodId;
            request.InputArguments = inputArguments;

            CallMethodRequestCollection requests = new CallMethodRequestCollection();
            requests.Add(request);

            CallMethodResultCollection results;
            DiagnosticInfoCollection diagnosticInfos;

            ResponseHeader responseHeader = Call(
                null,
                requests,
                out results,
                out diagnosticInfos);

            ClientBase.ValidateResponse(results, requests);
            ClientBase.ValidateDiagnosticInfos(diagnosticInfos, requests);

            if (StatusCode.IsBad(results[0].StatusCode))
            {
                throw ServiceResultException.Create(results[0].StatusCode, 0, diagnosticInfos, responseHeader.StringTable);
            }

            List<object> outputArguments = new List<object>();

            foreach (Variant arg in results[0].OutputArguments)
            {
                outputArguments.Add(arg.Value);
            }

            return outputArguments;
        }
        #endregion

        #region Protected Methods
        /// <summary>
        /// Returns the software certificates assigned to the application.
        /// </summary>
        protected virtual SignedSoftwareCertificateCollection GetSoftwareCertificates()
        {
            return new SignedSoftwareCertificateCollection();
        }

        /// <summary>
        /// Handles an error when validating the application instance certificate provided by the server.
        /// </summary>
        protected virtual void OnApplicationCertificateError(byte[] serverCertificate, ServiceResult result)
        {
            throw new ServiceResultException(result);
        }

        /// <summary>
        /// Handles an error when validating software certificates provided by the server.
        /// </summary>
        protected virtual void OnSoftwareCertificateError(SignedSoftwareCertificate signedCertificate, ServiceResult result)
        {
            throw new ServiceResultException(result);
        }

        /// <summary>
        /// Inspects the software certificates provided by the server.
        /// </summary>
        protected virtual void ValidateSoftwareCertificates(List<SoftwareCertificate> softwareCertificates)
        {
            // always accept valid certificates.
        }

        /// <summary>
        /// Starts a timer to check that the connection to the server is still available.
        /// </summary>
        private void StartKeepAliveTimer()
        {
            int keepAliveInterval = m_keepAliveInterval;

            lock (m_eventLock)
            {
                m_serverState = ServerState.Unknown;
                m_lastKeepAliveTime = DateTime.UtcNow;
            }

            var nodesToRead = new ReadValueIdCollection() {
                // read the server state.
                new ReadValueId {
                    NodeId = Variables.Server_ServerStatus_State,
                    AttributeId = Attributes.Value,
                    DataEncoding = null,
                    IndexRange = null
                }
            };

            // restart the publish timer.
            lock (SyncRoot)
            {
                Utils.SilentDispose(m_keepAliveTimer);
                m_keepAliveTimer = null;

                // start timer.
                m_keepAliveTimer = new Timer(OnKeepAlive, nodesToRead, keepAliveInterval, keepAliveInterval);
            }

            // send initial keep alive.
            OnKeepAlive(nodesToRead);
        }

        /// <summary>
        /// Removes a completed async request.
        /// </summary>
        private AsyncRequestState RemoveRequest(IAsyncResult result, uint requestId, uint typeId)
        {
            lock (m_outstandingRequests)
            {
                for (LinkedListNode<AsyncRequestState> ii = m_outstandingRequests.First; ii != null; ii = ii.Next)
                {
                    if (Object.ReferenceEquals(result, ii.Value.Result) || (requestId == ii.Value.RequestId && typeId == ii.Value.RequestTypeId))
                    {
                        AsyncRequestState state = ii.Value;
                        m_outstandingRequests.Remove(ii);
                        return state;
                    }
                }

                return null;
            }
        }

        /// <summary>
        /// Adds a new async request.
        /// </summary>
        private void AsyncRequestStarted(IAsyncResult result, uint requestId, uint typeId)
        {
            lock (m_outstandingRequests)
            {
                // check if the request completed asynchronously.
                AsyncRequestState state = RemoveRequest(result, requestId, typeId);

                // add a new request.
                if (state == null)
                {
                    state = new AsyncRequestState();

                    state.Defunct = false;
                    state.RequestId = requestId;
                    state.RequestTypeId = typeId;
                    state.Result = result;
                    state.Timestamp = DateTime.UtcNow;

                    m_outstandingRequests.AddLast(state);
                }
            }
        }

        /// <summary>
        /// Removes a completed async request.
        /// </summary>
        private void AsyncRequestCompleted(IAsyncResult result, uint requestId, uint typeId)
        {
            lock (m_outstandingRequests)
            {
                // remove the request.
                AsyncRequestState state = RemoveRequest(result, requestId, typeId);

                if (state != null)
                {
                    // mark any old requests as default (i.e. the should have returned before this request).
                    DateTime maxAge = state.Timestamp.AddSeconds(-1);

                    for (LinkedListNode<AsyncRequestState> ii = m_outstandingRequests.First; ii != null; ii = ii.Next)
                    {
                        if (ii.Value.RequestTypeId == typeId && ii.Value.Timestamp < maxAge)
                        {
                            ii.Value.Defunct = true;
                        }
                    }
                }

                // add a dummy placeholder since the begin request has not completed yet.
                if (state == null)
                {
                    state = new AsyncRequestState();

                    state.Defunct = true;
                    state.RequestId = requestId;
                    state.RequestTypeId = typeId;
                    state.Result = result;
                    state.Timestamp = DateTime.UtcNow;

                    m_outstandingRequests.AddLast(state);
                }
            }
        }

        /// <summary>
        /// Sends a keep alive by reading from the server.
        /// </summary>
        private void OnKeepAlive(object state)
        {
            ReadValueIdCollection nodesToRead = (ReadValueIdCollection)state;

            try
            {
                // check if session has been closed.
                if (!Connected || m_keepAliveTimer == null)
                {
                    return;
                }

                // raise error if keep alives are not coming back.
                if (KeepAliveStopped)
                {
                    if (!OnKeepAliveError(ServiceResult.Create(StatusCodes.BadNoCommunication, "Server not responding to keep alive requests.")))
                    {
                        return;
                    }
                }

                RequestHeader requestHeader = new RequestHeader();

                requestHeader.RequestHandle = Utils.IncrementIdentifier(ref m_keepAliveCounter);
                requestHeader.TimeoutHint = (uint)(KeepAliveInterval * 2);
                requestHeader.ReturnDiagnostics = 0;

                IAsyncResult result = BeginRead(
                    requestHeader,
                    0,
                    TimestampsToReturn.Neither,
                    nodesToRead,
                    OnKeepAliveComplete,
                    nodesToRead);

                AsyncRequestStarted(result, requestHeader.RequestHandle, DataTypes.ReadRequest);
            }
            catch (Exception e)
            {
                Utils.LogError("Could not send keep alive request: {0} {1}", e.GetType().FullName, e.Message);
            }
        }

        /// <summary>
        /// Checks if a notification has arrived. Sends a publish if it has not.
        /// </summary>
        private void OnKeepAliveComplete(IAsyncResult result)
        {
            ReadValueIdCollection nodesToRead = (ReadValueIdCollection)result.AsyncState;

            AsyncRequestCompleted(result, 0, DataTypes.ReadRequest);

            try
            {
                // read the server status.
                DataValueCollection values = new DataValueCollection();
                DiagnosticInfoCollection diagnosticInfos = new DiagnosticInfoCollection();

                ResponseHeader responseHeader = EndRead(
                    result,
                    out values,
                    out diagnosticInfos);

                ValidateResponse(values, nodesToRead);
                ValidateDiagnosticInfos(diagnosticInfos, nodesToRead);

                // validate value returned.
                ServiceResult error = ValidateDataValue(values[0], typeof(int), 0, diagnosticInfos, responseHeader);

                if (ServiceResult.IsBad(error))
                {
                    throw new ServiceResultException(error);
                }

                // send notification that keep alive completed.
                OnKeepAlive((ServerState)(int)values[0].Value, responseHeader.Timestamp);
            }
            catch (Exception e)
            {
                Utils.LogError("Unexpected keep alive error occurred: {0}", e.Message);
            }
        }

        /// <summary>
        /// Called when the server returns a keep alive response.
        /// </summary>
<<<<<<< HEAD
        public virtual StatusCode Close(int timeout)
            => Close(timeout, true);
        /// <summary>
        /// Disconnects from the server and frees any network resources with the specified timeout.
        /// </summary>
        public virtual StatusCode Close(int timeout, bool closeChannel = true)
=======
        protected virtual void OnKeepAlive(ServerState currentState, DateTime currentTime)
>>>>>>> b42d3774
        {
            // restart publishing if keep alives recovered.
            if (KeepAliveStopped)
            {
                // ignore if already reconnecting.
                if (m_reconnecting)
                {
                    return;
                }

                int count = 0;

                lock (m_outstandingRequests)
                {
                    for (LinkedListNode<AsyncRequestState> ii = m_outstandingRequests.First; ii != null; ii = ii.Next)
                    {
                        if (ii.Value.RequestTypeId == DataTypes.PublishRequest)
                        {
                            ii.Value.Defunct = true;
                        }
                    }
                }

                lock (SyncRoot)
                {
                    count = m_subscriptions.Count;
                }

                while (count-- > 0)
                {
                    BeginPublish(OperationTimeout);
                }
            }

            KeepAliveEventHandler callback = null;

            lock (m_eventLock)
            {
                callback = m_KeepAlive;

                // save server state.
                m_serverState = currentState;
                m_lastKeepAliveTime = DateTime.UtcNow;
            }

            if (callback != null)
            {
                try
                {
                    callback(this, new KeepAliveEventArgs(null, currentState, currentTime));
                }
                catch (Exception e)
                {
                    Utils.LogError(e, "Session: Unexpected error invoking KeepAliveCallback.");
                }
            }
        }

        /// <summary>
        /// Called when a error occurs during a keep alive.
        /// </summary>
        protected virtual bool OnKeepAliveError(ServiceResult result)
        {
            long delta = 0;

            lock (m_eventLock)
            {
                delta = DateTime.UtcNow.Ticks - m_lastKeepAliveTime.Ticks;
            }

            Utils.LogInfo(
                "KEEP ALIVE LATE: {0}s, EndpointUrl={1}, RequestCount={2}/{3}",
                ((double)delta) / TimeSpan.TicksPerSecond,
                this.Endpoint.EndpointUrl,
                this.GoodPublishRequestCount,
                this.OutstandingRequestCount);

            KeepAliveEventHandler callback = null;

            lock (m_eventLock)
            {
                callback = m_KeepAlive;
            }

            if (callback != null)
            {
                try
                {
                    KeepAliveEventArgs args = new KeepAliveEventArgs(result, ServerState.Unknown, DateTime.UtcNow);
                    callback(this, args);
                    return !args.CancelKeepAlive;
                }
                catch (Exception e)
                {
                    Utils.LogError(e, "Session: Unexpected error invoking KeepAliveCallback.");
                }
            }

            return true;
        }

        /// <summary>
        /// Prepare a list of subscriptions to delete.
        /// </summary>
        private bool PrepareSubscriptionsToDelete(IEnumerable<Subscription> subscriptions, IList<Subscription> subscriptionsToDelete)
        {
            bool removed = false;
            lock (SyncRoot)
            {
                foreach (Subscription subscription in subscriptions)
                {
                    if (m_subscriptions.Remove(subscription))
                    {
                        if (subscription.Created)
                        {
                            subscriptionsToDelete.Add(subscription);
                        }

                        removed = true;
                    }
                }
            }
            return removed;
        }

        /// <summary>
        /// Creates a read request with attributes determined by the NodeClass.
        /// </summary>
<<<<<<< HEAD
        /// <param name="subscription">The subscription to remove.</param>
        public bool RemoveTransferredSubscription(Subscription subscription)
=======
        private void CreateNodeClassAttributesReadNodesRequest(
            IList<NodeId> nodeIdCollection,
            NodeClass nodeClass,
            ReadValueIdCollection attributesToRead,
            IList<IDictionary<uint, DataValue>> attributesPerNodeId,
            IList<Node> nodeCollection,
            bool optionalAttributes)
>>>>>>> b42d3774
        {
            for (int ii = 0; ii < nodeIdCollection.Count; ii++)
            {
                var node = new Node();
                node.NodeId = nodeIdCollection[ii];
                node.NodeClass = nodeClass;

                var attributes = CreateAttributes(node.NodeClass, optionalAttributes);
                foreach (uint attributeId in attributes.Keys)
                {
                    ReadValueId itemToRead = new ReadValueId {
                        NodeId = node.NodeId,
                        AttributeId = attributeId
                    };
                    attributesToRead.Add(itemToRead);
                }

                nodeCollection.Add(node);
                attributesPerNodeId[ii] = attributes;
            }
        }

        /// <summary>
        /// Creates a read request with attributes determined by the NodeClass.
        /// </summary>
        private void CreateAttributesReadNodesRequest(
            ResponseHeader responseHeader,
            ReadValueIdCollection itemsToRead,
            DataValueCollection nodeClassValues,
            DiagnosticInfoCollection diagnosticInfos,
            ReadValueIdCollection attributesToRead,
            IList<IDictionary<uint, DataValue>> attributesPerNodeId,
            IList<Node> nodeCollection,
            IList<ServiceResult> errors,
            bool optionalAttributes
            )
        {
            int? nodeClass;
            for (int ii = 0; ii < itemsToRead.Count; ii++)
            {
                var node = new Node();
                node.NodeId = itemsToRead[ii].NodeId;
                if (!DataValue.IsGood(nodeClassValues[ii]))
                {
                    nodeCollection.Add(node);
                    errors[ii] = new ServiceResult(nodeClassValues[ii].StatusCode, ii, diagnosticInfos, responseHeader.StringTable);
                    continue;
                }

                // check for valid node class.
                nodeClass = nodeClassValues[ii].Value as int?;

                if (nodeClass == null)
                {
                    nodeCollection.Add(node);
                    errors[ii] = ServiceResult.Create(StatusCodes.BadUnexpectedError,
                        "Node does not have a valid value for NodeClass: {0}.", nodeClassValues[ii].Value);
                    continue;
                }

                node.NodeClass = (NodeClass)nodeClass;

                var attributes = CreateAttributes(node.NodeClass, optionalAttributes);
                foreach (uint attributeId in attributes.Keys)
                {
                    ReadValueId itemToRead = new ReadValueId {
                        NodeId = node.NodeId,
                        AttributeId = attributeId
                    };
                    attributesToRead.Add(itemToRead);
                }

                nodeCollection.Add(node);
                errors[ii] = ServiceResult.Good;
                attributesPerNodeId[ii] = attributes;
            }
        }

        /// <summary>
        /// Builds the node collection results based on the attribute values of the read response. 
        /// </summary>
        /// <param name="attributesToRead">The collection of all attributes to read passed in the read request.</param>
        /// <param name="attributesPerNodeId">The attributes requested per NodeId</param>
        /// <param name="values">The attribute values returned by the read request.</param>
        /// <param name="diagnosticInfos">The diagnostic info returned by the read request.</param>
        /// <param name="responseHeader">The response header of the read request.</param>
        /// <param name="nodeCollection">The node collection which holds the results.</param>
        /// <param name="errors">The service results for each node.</param>
        private void ProcessAttributesReadNodesResponse(
            ResponseHeader responseHeader,
            ReadValueIdCollection attributesToRead,
            IList<IDictionary<uint, DataValue>> attributesPerNodeId,
            DataValueCollection values,
            DiagnosticInfoCollection diagnosticInfos,
            IList<Node> nodeCollection,
            IList<ServiceResult> errors)
        {
            int readIndex = 0;
            for (int ii = 0; ii < nodeCollection.Count; ii++)
            {
                var attributes = attributesPerNodeId[ii];
                if (attributes == null)
                {
                    continue;
                }

                int readCount = attributes.Count;
                ReadValueIdCollection subRangeAttributes = new ReadValueIdCollection(attributesToRead.GetRange(readIndex, readCount));
                DataValueCollection subRangeValues = new DataValueCollection(values.GetRange(readIndex, readCount));
                DiagnosticInfoCollection subRangeDiagnostics = diagnosticInfos.Count > 0 ? new DiagnosticInfoCollection(diagnosticInfos.GetRange(readIndex, readCount)) : diagnosticInfos;
                try
                {
                    nodeCollection[ii] = ProcessReadResponse(responseHeader, attributes,
                        subRangeAttributes, subRangeValues, subRangeDiagnostics);
                    errors[ii] = ServiceResult.Good;
                }
                catch (ServiceResultException sre)
                {
                    errors[ii] = sre.Result;
                }
                readIndex += readCount;
            }
        }

        /// <summary>
        /// Creates a Node based on the read response.
        /// </summary>
        private Node ProcessReadResponse(
            ResponseHeader responseHeader,
            IDictionary<uint, DataValue> attributes,
            ReadValueIdCollection itemsToRead,
            DataValueCollection values,
            DiagnosticInfoCollection diagnosticInfos)
        {
            // process results.
            int? nodeClass = null;

            for (int ii = 0; ii < itemsToRead.Count; ii++)
            {
                uint attributeId = itemsToRead[ii].AttributeId;

                // the node probably does not exist if the node class is not found.
                if (attributeId == Attributes.NodeClass)
                {
                    if (!DataValue.IsGood(values[ii]))
                    {
                        throw ServiceResultException.Create(values[ii].StatusCode, ii, diagnosticInfos, responseHeader.StringTable);
                    }

                    // check for valid node class.
                    nodeClass = values[ii].Value as int?;

                    if (nodeClass == null)
                    {
                        throw ServiceResultException.Create(StatusCodes.BadUnexpectedError, "Node does not have a valid value for NodeClass: {0}.", values[ii].Value);
                    }
                }
                else
                {
                    if (!DataValue.IsGood(values[ii]))
                    {
                        // check for unsupported attributes.
                        if (values[ii].StatusCode == StatusCodes.BadAttributeIdInvalid)
                        {
                            continue;
                        }

                        // ignore errors on optional attributes
                        if (StatusCode.IsBad(values[ii].StatusCode))
                        {
                            if (attributeId == Attributes.AccessRestrictions ||
                                attributeId == Attributes.Description ||
                                attributeId == Attributes.RolePermissions ||
                                attributeId == Attributes.UserRolePermissions ||
                                attributeId == Attributes.UserWriteMask ||
                                attributeId == Attributes.WriteMask)
                            {
                                continue;
                            }
                        }

                        // all supported attributes must be readable.
                        if (attributeId != Attributes.Value)
                        {
                            throw ServiceResultException.Create(values[ii].StatusCode, ii, diagnosticInfos, responseHeader.StringTable);
                        }
                    }
                }

                attributes[attributeId] = values[ii];
            }

            Node node;
            DataValue value;
            switch ((NodeClass)nodeClass.Value)
            {
                default:
                {
                    throw ServiceResultException.Create(StatusCodes.BadUnexpectedError, "Node does not have a valid value for NodeClass: {0}.", nodeClass.Value);
                }

                case NodeClass.Object:
                {
                    ObjectNode objectNode = new ObjectNode();

                    value = attributes[Attributes.EventNotifier];

                    if (value == null)
                    {
                        throw ServiceResultException.Create(StatusCodes.BadUnexpectedError, "Object does not support the EventNotifier attribute.");
                    }

                    objectNode.EventNotifier = (byte)value.GetValue(typeof(byte));
                    node = objectNode;
                    break;
                }

                case NodeClass.ObjectType:
                {
                    ObjectTypeNode objectTypeNode = new ObjectTypeNode();

                    value = attributes[Attributes.IsAbstract];

                    if (value == null)
                    {
                        throw ServiceResultException.Create(StatusCodes.BadUnexpectedError, "ObjectType does not support the IsAbstract attribute.");
                    }

                    objectTypeNode.IsAbstract = (bool)value.GetValue(typeof(bool));
                    node = objectTypeNode;
                    break;
                }

                case NodeClass.Variable:
                {
                    VariableNode variableNode = new VariableNode();

                    // DataType Attribute
                    value = attributes[Attributes.DataType];

                    if (value == null)
                    {
                        throw ServiceResultException.Create(StatusCodes.BadUnexpectedError, "Variable does not support the DataType attribute.");
                    }

                    variableNode.DataType = (NodeId)value.GetValue(typeof(NodeId));

                    // ValueRank Attribute
                    value = attributes[Attributes.ValueRank];

                    if (value == null)
                    {
                        throw ServiceResultException.Create(StatusCodes.BadUnexpectedError, "Variable does not support the ValueRank attribute.");
                    }

                    variableNode.ValueRank = (int)value.GetValue(typeof(int));

                    // ArrayDimensions Attribute
                    value = attributes[Attributes.ArrayDimensions];

                    if (value != null)
                    {
                        if (value.Value == null)
                        {
                            variableNode.ArrayDimensions = Array.Empty<uint>();
                        }
                        else
                        {
                            variableNode.ArrayDimensions = (uint[])value.GetValue(typeof(uint[]));
                        }
                    }

                    // AccessLevel Attribute
                    value = attributes[Attributes.AccessLevel];

                    if (value == null)
                    {
                        throw ServiceResultException.Create(StatusCodes.BadUnexpectedError, "Variable does not support the AccessLevel attribute.");
                    }

                    variableNode.AccessLevel = (byte)value.GetValue(typeof(byte));

                    // UserAccessLevel Attribute
                    value = attributes[Attributes.UserAccessLevel];

                    if (value == null)
                    {
                        throw ServiceResultException.Create(StatusCodes.BadUnexpectedError, "Variable does not support the UserAccessLevel attribute.");
                    }

                    variableNode.UserAccessLevel = (byte)value.GetValue(typeof(byte));

                    // Historizing Attribute
                    value = attributes[Attributes.Historizing];

                    if (value == null)
                    {
                        throw ServiceResultException.Create(StatusCodes.BadUnexpectedError, "Variable does not support the Historizing attribute.");
                    }

                    variableNode.Historizing = (bool)value.GetValue(typeof(bool));

                    // MinimumSamplingInterval Attribute
                    value = attributes[Attributes.MinimumSamplingInterval];

                    if (value != null)
                    {
                        variableNode.MinimumSamplingInterval = Convert.ToDouble(attributes[Attributes.MinimumSamplingInterval].Value);
                    }

                    // AccessLevelEx Attribute
                    value = attributes[Attributes.AccessLevelEx];

                    if (value != null)
                    {
                        variableNode.AccessLevelEx = (uint)value.GetValue(typeof(uint));
                    }

                    node = variableNode;
                    break;
                }

                case NodeClass.VariableType:
                {
                    VariableTypeNode variableTypeNode = new VariableTypeNode();

                    // IsAbstract Attribute
                    value = attributes[Attributes.IsAbstract];

                    if (value == null)
                    {
                        throw ServiceResultException.Create(StatusCodes.BadUnexpectedError, "VariableType does not support the IsAbstract attribute.");
                    }

                    variableTypeNode.IsAbstract = (bool)value.GetValue(typeof(bool));

                    // DataType Attribute
                    value = attributes[Attributes.DataType];

                    if (value == null)
                    {
                        throw ServiceResultException.Create(StatusCodes.BadUnexpectedError, "VariableType does not support the DataType attribute.");
                    }

                    variableTypeNode.DataType = (NodeId)value.GetValue(typeof(NodeId));

                    // ValueRank Attribute
                    value = attributes[Attributes.ValueRank];

                    if (value == null)
                    {
                        throw ServiceResultException.Create(StatusCodes.BadUnexpectedError, "VariableType does not support the ValueRank attribute.");
                    }

                    variableTypeNode.ValueRank = (int)value.GetValue(typeof(int));

                    // ArrayDimensions Attribute
                    value = attributes[Attributes.ArrayDimensions];

                    if (value != null && value.Value != null)
                    {
                        variableTypeNode.ArrayDimensions = (uint[])value.GetValue(typeof(uint[]));
                    }

                    node = variableTypeNode;
                    break;
                }

                case NodeClass.Method:
                {
                    MethodNode methodNode = new MethodNode();

                    // Executable Attribute
                    value = attributes[Attributes.Executable];

                    if (value == null)
                    {
                        throw ServiceResultException.Create(StatusCodes.BadUnexpectedError, "Method does not support the Executable attribute.");
                    }

                    methodNode.Executable = (bool)value.GetValue(typeof(bool));

                    // UserExecutable Attribute
                    value = attributes[Attributes.UserExecutable];

                    if (value == null)
                    {
                        throw ServiceResultException.Create(StatusCodes.BadUnexpectedError, "Method does not support the UserExecutable attribute.");
                    }

                    methodNode.UserExecutable = (bool)value.GetValue(typeof(bool));

                    node = methodNode;
                    break;
                }

                case NodeClass.DataType:
                {
                    DataTypeNode dataTypeNode = new DataTypeNode();

                    // IsAbstract Attribute
                    value = attributes[Attributes.IsAbstract];

                    if (value == null)
                    {
                        throw ServiceResultException.Create(StatusCodes.BadUnexpectedError, "DataType does not support the IsAbstract attribute.");
                    }

                    dataTypeNode.IsAbstract = (bool)value.GetValue(typeof(bool));

                    // DataTypeDefinition Attribute
                    value = attributes[Attributes.DataTypeDefinition];

                    if (value != null)
                    {
                        dataTypeNode.DataTypeDefinition = value.Value as ExtensionObject;
                    }

                    node = dataTypeNode;
                    break;
                }

                case NodeClass.ReferenceType:
                {
                    ReferenceTypeNode referenceTypeNode = new ReferenceTypeNode();

                    // IsAbstract Attribute
                    value = attributes[Attributes.IsAbstract];

                    if (value == null)
                    {
                        throw ServiceResultException.Create(StatusCodes.BadUnexpectedError, "ReferenceType does not support the IsAbstract attribute.");
                    }

                    referenceTypeNode.IsAbstract = (bool)value.GetValue(typeof(bool));

                    // Symmetric Attribute
                    value = attributes[Attributes.Symmetric];

                    if (value == null)
                    {
                        throw ServiceResultException.Create(StatusCodes.BadUnexpectedError, "ReferenceType does not support the Symmetric attribute.");
                    }

                    referenceTypeNode.Symmetric = (bool)value.GetValue(typeof(bool));

                    // InverseName Attribute
                    value = attributes[Attributes.InverseName];

                    if (value != null && value.Value != null)
                    {
                        referenceTypeNode.InverseName = (LocalizedText)value.GetValue(typeof(LocalizedText));
                    }

                    node = referenceTypeNode;
                    break;
                }

                case NodeClass.View:
                {
                    ViewNode viewNode = new ViewNode();

                    // EventNotifier Attribute
                    value = attributes[Attributes.EventNotifier];

                    if (value == null)
                    {
                        throw ServiceResultException.Create(StatusCodes.BadUnexpectedError, "View does not support the EventNotifier attribute.");
                    }

                    viewNode.EventNotifier = (byte)value.GetValue(typeof(byte));

                    // ContainsNoLoops Attribute
                    value = attributes[Attributes.ContainsNoLoops];

                    if (value == null)
                    {
                        throw ServiceResultException.Create(StatusCodes.BadUnexpectedError, "View does not support the ContainsNoLoops attribute.");
                    }

                    viewNode.ContainsNoLoops = (bool)value.GetValue(typeof(bool));

                    node = viewNode;
                    break;
                }
            }

            // NodeId Attribute
            value = attributes[Attributes.NodeId];

            if (value == null)
            {
                throw ServiceResultException.Create(StatusCodes.BadUnexpectedError, "Node does not support the NodeId attribute.");
            }

            node.NodeId = (NodeId)value.GetValue(typeof(NodeId));
            node.NodeClass = (NodeClass)nodeClass.Value;

            // BrowseName Attribute
            value = attributes[Attributes.BrowseName];

            if (value == null)
            {
                throw ServiceResultException.Create(StatusCodes.BadUnexpectedError, "Node does not support the BrowseName attribute.");
            }

            node.BrowseName = (QualifiedName)value.GetValue(typeof(QualifiedName));

            // DisplayName Attribute
            value = attributes[Attributes.DisplayName];

            if (value == null)
            {
                throw ServiceResultException.Create(StatusCodes.BadUnexpectedError, "Node does not support the DisplayName attribute.");
            }

            node.DisplayName = (LocalizedText)value.GetValue(typeof(LocalizedText));

            // all optional attributes follow

            // Description Attribute
            if (attributes.TryGetValue(Attributes.Description, out value) &&
                value != null && value.Value != null)
            {
                node.Description = (LocalizedText)value.GetValue(typeof(LocalizedText));
            }

            // WriteMask Attribute
            if (attributes.TryGetValue(Attributes.WriteMask, out value) &&
                value != null)
            {
                node.WriteMask = (uint)value.GetValue(typeof(uint));
            }

            // UserWriteMask Attribute
            if (attributes.TryGetValue(Attributes.UserWriteMask, out value) &&
                value != null)
            {
                node.UserWriteMask = (uint)value.GetValue(typeof(uint));
            }

            // RolePermissions Attribute
            if (attributes.TryGetValue(Attributes.RolePermissions, out value) &&
                value != null)
            {
                ExtensionObject[] rolePermissions = value.Value as ExtensionObject[];

                if (rolePermissions != null)
                {
                    node.RolePermissions = new RolePermissionTypeCollection();

                    foreach (ExtensionObject rolePermission in rolePermissions)
                    {
                        node.RolePermissions.Add(rolePermission.Body as RolePermissionType);
                    }
                }
            }

            // UserRolePermissions Attribute
            if (attributes.TryGetValue(Attributes.UserRolePermissions, out value) &&
                value != null)
            {
                ExtensionObject[] userRolePermissions = value.Value as ExtensionObject[];

                if (userRolePermissions != null)
                {
                    node.UserRolePermissions = new RolePermissionTypeCollection();

                    foreach (ExtensionObject rolePermission in userRolePermissions)
                    {
                        node.UserRolePermissions.Add(rolePermission.Body as RolePermissionType);
                    }
                }
            }

            // AccessRestrictions Attribute
            if (attributes.TryGetValue(Attributes.AccessRestrictions, out value) &&
                value != null)
            {
                node.AccessRestrictions = (ushort)value.GetValue(typeof(ushort));
            }

            return node;
        }

        /// <summary>
        /// Create a dictionary of attributes to read for a nodeclass.
        /// </summary>
        private IDictionary<uint, DataValue> CreateAttributes(NodeClass nodeclass = NodeClass.Unspecified, bool optionalAttributes = true)
        {
            // Attributes to read for all types of nodes
            var attributes = new SortedDictionary<uint, DataValue>() {
                { Attributes.NodeId, null },
                { Attributes.NodeClass, null },
                { Attributes.BrowseName, null },
                { Attributes.DisplayName, null },
            };

            switch (nodeclass)
            {
                case NodeClass.Object:
                    attributes.Add(Attributes.EventNotifier, null);
                    break;

                case NodeClass.Variable:
                    attributes.Add(Attributes.DataType, null);
                    attributes.Add(Attributes.ValueRank, null);
                    attributes.Add(Attributes.ArrayDimensions, null);
                    attributes.Add(Attributes.AccessLevel, null);
                    attributes.Add(Attributes.UserAccessLevel, null);
                    attributes.Add(Attributes.Historizing, null);
                    attributes.Add(Attributes.MinimumSamplingInterval, null);
                    attributes.Add(Attributes.AccessLevelEx, null);
                    break;

                case NodeClass.Method:
                    attributes.Add(Attributes.Executable, null);
                    attributes.Add(Attributes.UserExecutable, null);
                    break;

                case NodeClass.ObjectType:
                    attributes.Add(Attributes.IsAbstract, null);
                    break;

                case NodeClass.VariableType:
                    attributes.Add(Attributes.IsAbstract, null);
                    attributes.Add(Attributes.DataType, null);
                    attributes.Add(Attributes.ValueRank, null);
                    attributes.Add(Attributes.ArrayDimensions, null);
                    break;

                case NodeClass.ReferenceType:
                    attributes.Add(Attributes.IsAbstract, null);
                    attributes.Add(Attributes.Symmetric, null);
                    attributes.Add(Attributes.InverseName, null);
                    break;

                case NodeClass.DataType:
                    attributes.Add(Attributes.IsAbstract, null);
                    attributes.Add(Attributes.DataTypeDefinition, null);
                    break;

                case NodeClass.View:
                    attributes.Add(Attributes.EventNotifier, null);
                    attributes.Add(Attributes.ContainsNoLoops, null);
                    break;

                default:
                    // build complete list of attributes.
                    attributes = new SortedDictionary<uint, DataValue> {
                        { Attributes.NodeId, null },
                        { Attributes.NodeClass, null },
                        { Attributes.BrowseName, null },
                        { Attributes.DisplayName, null },
                        //{ Attributes.Description, null },
                        //{ Attributes.WriteMask, null },
                        //{ Attributes.UserWriteMask, null },
                        { Attributes.DataType, null },
                        { Attributes.ValueRank, null },
                        { Attributes.ArrayDimensions, null },
                        { Attributes.AccessLevel, null },
                        { Attributes.UserAccessLevel, null },
                        { Attributes.MinimumSamplingInterval, null },
                        { Attributes.Historizing, null },
                        { Attributes.EventNotifier, null },
                        { Attributes.Executable, null },
                        { Attributes.UserExecutable, null },
                        { Attributes.IsAbstract, null },
                        { Attributes.InverseName, null },
                        { Attributes.Symmetric, null },
                        { Attributes.ContainsNoLoops, null },
                        { Attributes.DataTypeDefinition, null },
                        //{ Attributes.RolePermissions, null },
                        //{ Attributes.UserRolePermissions, null },
                        //{ Attributes.AccessRestrictions, null },
                        { Attributes.AccessLevelEx, null }
                    };
                    break;
            }

            if (optionalAttributes)
            {
                attributes.Add(Attributes.Description, null);
                attributes.Add(Attributes.WriteMask, null);
                attributes.Add(Attributes.UserWriteMask, null);
                attributes.Add(Attributes.RolePermissions, null);
                attributes.Add(Attributes.UserRolePermissions, null);
                attributes.Add(Attributes.AccessRestrictions, null);
            }

            return attributes;
        }
        #endregion

        #region Publish Methods
        /// <summary>
        /// Sends an additional publish request.
        /// </summary>
        public IAsyncResult BeginPublish(int timeout)
        {
            // do not publish if reconnecting.
            if (m_reconnecting)
            {
                Utils.LogWarning("Publish skipped due to reconnect");
                return null;
            }

            SubscriptionAcknowledgementCollection acknowledgementsToSend = null;

            // collect the current set if acknowledgements.
            lock (SyncRoot)
            {
                acknowledgementsToSend = m_acknowledgementsToSend;
                m_acknowledgementsToSend = new SubscriptionAcknowledgementCollection();
                foreach (var toSend in acknowledgementsToSend)
                {
                    m_latestAcknowledgementsSent[toSend.SubscriptionId] = toSend.SequenceNumber;
                }
            }

            // send publish request.
            RequestHeader requestHeader = new RequestHeader();

            // ensure the publish request is discarded before the timeout occurs to ensure the channel is dropped.
            requestHeader.TimeoutHint = (uint)OperationTimeout / 2;
            requestHeader.ReturnDiagnostics = (uint)(int)ReturnDiagnostics;
            requestHeader.RequestHandle = Utils.IncrementIdentifier(ref m_publishCounter);

            AsyncRequestState state = new AsyncRequestState();

            state.RequestTypeId = DataTypes.PublishRequest;
            state.RequestId = requestHeader.RequestHandle;
            state.Timestamp = DateTime.UtcNow;

            CoreClientUtils.EventLog.PublishStart((int)requestHeader.RequestHandle);

            try
            {

                IAsyncResult result = BeginPublish(
                    requestHeader,
                    acknowledgementsToSend,
                    OnPublishComplete,
                    new object[] { SessionId, acknowledgementsToSend, requestHeader });

                AsyncRequestStarted(result, requestHeader.RequestHandle, DataTypes.PublishRequest);

                return result;
            }
            catch (Exception e)
            {
                Utils.LogError(e, "Unexpected error sending publish request.");
                return null;
            }
        }

        /// <summary>
        /// Completes an asynchronous publish operation.
        /// </summary>
        private void OnPublishComplete(IAsyncResult result)
        {
            // extract state information.
            object[] state = (object[])result.AsyncState;
            NodeId sessionId = (NodeId)state[0];
            SubscriptionAcknowledgementCollection acknowledgementsToSend = (SubscriptionAcknowledgementCollection)state[1];
            RequestHeader requestHeader = (RequestHeader)state[2];
            bool moreNotifications;

            AsyncRequestCompleted(result, requestHeader.RequestHandle, DataTypes.PublishRequest);

            CoreClientUtils.EventLog.PublishStop((int)requestHeader.RequestHandle);

            try
            {
                // complete publish.
                uint subscriptionId;
                UInt32Collection availableSequenceNumbers;
                NotificationMessage notificationMessage;
                StatusCodeCollection acknowledgeResults;
                DiagnosticInfoCollection acknowledgeDiagnosticInfos;

                ResponseHeader responseHeader = EndPublish(
                    result,
                    out subscriptionId,
                    out availableSequenceNumbers,
                    out moreNotifications,
                    out notificationMessage,
                    out acknowledgeResults,
                    out acknowledgeDiagnosticInfos);

                foreach (StatusCode code in acknowledgeResults)
                {
                    if (StatusCode.IsBad(code))
                    {
                        Utils.LogError("Error - Publish call finished. ResultCode={0}; SubscriptionId={1};", code.ToString(), subscriptionId);
                    }
                }

                // nothing more to do if session changed.
                if (sessionId != SessionId)
                {
                    Utils.LogWarning("Publish response discarded because session id changed: Old {0} != New {1}", sessionId, SessionId);
                    return;
                }

                CoreClientUtils.EventLog.NotificationReceived((int)subscriptionId, (int)notificationMessage.SequenceNumber);

                // process response.
                ProcessPublishResponse(
                    responseHeader,
                    subscriptionId,
                    availableSequenceNumbers,
                    moreNotifications,
                    notificationMessage);

                // nothing more to do if reconnecting.
                if (m_reconnecting)
                {
                    Utils.LogWarning("No new publish sent because of reconnect in progress.");
                    return;
                }
            }
            catch (Exception e)
            {
                if (m_subscriptions.Count == 0)
                {
                    // Publish responses with error should occur after deleting the last subscription.
                    Utils.LogError("Publish #{0}, Subscription count = 0, Error: {1}", requestHeader.RequestHandle, e.Message);
                }
                else
                {
                    Utils.LogError("Publish #{0}, Reconnecting={1}, Error: {2}", requestHeader.RequestHandle, m_reconnecting, e.Message);
                }

                moreNotifications = false;

                // ignore errors if reconnecting.
                if (m_reconnecting)
                {
                    Utils.LogWarning("Publish abandoned after error due to reconnect: {0}", e.Message);
                    return;
                }

                // nothing more to do if session changed.
                if (sessionId != SessionId)
                {
                    Utils.LogError("Publish abandoned after error because session id changed: Old {0} != New {1}", sessionId, SessionId);
                    return;
                }

                // try to acknowledge the notifications again in the next publish.
                if (acknowledgementsToSend != null)
                {
                    lock (SyncRoot)
                    {
                        m_acknowledgementsToSend.AddRange(acknowledgementsToSend);
                    }
                }

                // raise an error event.
                ServiceResult error = new ServiceResult(e);

                if (error.Code != StatusCodes.BadNoSubscription)
                {
                    PublishErrorEventHandler callback = null;

                    lock (m_eventLock)
                    {
                        callback = m_PublishError;
                    }

                    if (callback != null)
                    {
                        try
                        {
                            callback(this, new PublishErrorEventArgs(error));
                        }
                        catch (Exception e2)
                        {
                            Utils.LogError(e2, "Session: Unexpected error invoking PublishErrorCallback.");
                        }
                    }
                }

                // don't send another publish for these errors.
                switch (error.Code)
                {
                    case StatusCodes.BadTooManyPublishRequests:
                        int tooManyPublishRequests = GoodPublishRequestCount;
                        if (BelowPublishRequestLimit(tooManyPublishRequests))
                        {
                            m_tooManyPublishRequests = tooManyPublishRequests;
                            Utils.LogInfo("PUBLISH - Too many requests, set limit to GoodPublishRequestCount={0}.", m_tooManyPublishRequests);
                        }
                        return;
                    case StatusCodes.BadNoSubscription:
                    case StatusCodes.BadSessionClosed:
                    case StatusCodes.BadSessionIdInvalid:
                    case StatusCodes.BadSecureChannelIdInvalid:
                    case StatusCodes.BadSecureChannelClosed:
                    case StatusCodes.BadServerHalted:
                        return;
                }

                Utils.LogError(e, "PUBLISH #{0} - Unhandled error {1} during Publish.", requestHeader.RequestHandle, error.StatusCode);
            }

            int requestCount = GoodPublishRequestCount;
            var subscriptionsCount = m_subscriptions.Count;
            if (requestCount < subscriptionsCount)
            {
                BeginPublish(OperationTimeout);
            }
            else
            {
                Utils.LogInfo("PUBLISH - Did not send another publish request. GoodPublishRequestCount={0}, Subscriptions={1}", requestCount, subscriptionsCount);
            }
        }

        /// <summary>
        /// Sends a republish request.
        /// </summary>
        public bool Republish(uint subscriptionId, uint sequenceNumber)
        {
            // send publish request.
            RequestHeader requestHeader = new RequestHeader {
                TimeoutHint = (uint)OperationTimeout,
                ReturnDiagnostics = (uint)(int)ReturnDiagnostics,
                RequestHandle = Utils.IncrementIdentifier(ref m_publishCounter)
            };

            try
            {
                Utils.LogInfo("Requesting Republish for {0}-{1}", subscriptionId, sequenceNumber);

                // request republish.
                NotificationMessage notificationMessage = null;

                ResponseHeader responseHeader = Republish(
                    requestHeader,
                    subscriptionId,
                    sequenceNumber,
                    out notificationMessage);

                Utils.LogInfo("Received Republish for {0}-{1}-{2}", subscriptionId, sequenceNumber, responseHeader.ServiceResult);

                // process response.
                ProcessPublishResponse(
                    responseHeader,
                    subscriptionId,
                    null,
                    false,
                    notificationMessage);

                return true;
            }
            catch (Exception e)
            {
                ServiceResult error = new ServiceResult(e);

                bool result = true;
                switch (error.StatusCode.Code)
                {
                    case StatusCodes.BadMessageNotAvailable:
                        Utils.LogWarning("Message {0}-{1} no longer available.", subscriptionId, sequenceNumber);
                        break;
                    // if encoding limits are exceeded, the issue is logged and
                    // the published data is acknoledged to prevent the endless republish loop.
                    case StatusCodes.BadEncodingLimitsExceeded:
                        Utils.LogError(e, "Message {0}-{1} exceeded size limits, ignored.", subscriptionId, sequenceNumber);
                        var ack = new SubscriptionAcknowledgement {
                            SubscriptionId = subscriptionId,
                            SequenceNumber = sequenceNumber
                        };
                        lock (SyncRoot)
                        {
                            m_acknowledgementsToSend.Add(ack);
                        }
                        break;
                    default:
                        result = false;
                        Utils.LogError(e, "Unexpected error sending republish request.");
                        break;
                }

                PublishErrorEventHandler callback = null;

                lock (m_eventLock)
                {
                    callback = m_PublishError;
                }

                // raise an error event.
                if (callback != null)
                {
                    try
                    {
                        PublishErrorEventArgs args = new PublishErrorEventArgs(
                            error,
                            subscriptionId,
                            sequenceNumber);

                        callback(this, args);
                    }
                    catch (Exception e2)
                    {
                        Utils.LogError(e2, "Session: Unexpected error invoking PublishErrorCallback.");
                    }
                }

                return result;
            }
        }

        /// <summary>
        /// Processes the response from a publish request.
        /// </summary>
        private void ProcessPublishResponse(
            ResponseHeader responseHeader,
            uint subscriptionId,
            UInt32Collection availableSequenceNumbers,
            bool moreNotifications,
            NotificationMessage notificationMessage)
        {
            Subscription subscription = null;

            // send notification that the server is alive.
            OnKeepAlive(m_serverState, responseHeader.Timestamp);

            // collect the current set if acknowledgements.
            lock (SyncRoot)
            {
                // clear out acknowledgements for messages that the server does not have any more.
                SubscriptionAcknowledgementCollection acknowledgementsToSend = new SubscriptionAcknowledgementCollection();

                for (int ii = 0; ii < m_acknowledgementsToSend.Count; ii++)
                {
                    SubscriptionAcknowledgement acknowledgement = m_acknowledgementsToSend[ii];

                    if (acknowledgement.SubscriptionId != subscriptionId)
                    {
                        acknowledgementsToSend.Add(acknowledgement);
                    }
                    else
                    {
                        if (availableSequenceNumbers == null || availableSequenceNumbers.Contains(acknowledgement.SequenceNumber))
                        {
                            acknowledgementsToSend.Add(acknowledgement);
                        }
                    }
                }

                // create an acknowledgement to be sent back to the server.
                if (notificationMessage.NotificationData.Count > 0)
                {
                    SubscriptionAcknowledgement acknowledgement = new SubscriptionAcknowledgement();

                    acknowledgement.SubscriptionId = subscriptionId;
                    acknowledgement.SequenceNumber = notificationMessage.SequenceNumber;

                    acknowledgementsToSend.Add(acknowledgement);
                }

#if DEBUG_SEQUENTIALPUBLISHING
                // Checks for debug info only. 
                // Once more than a single publish request is queued, the checks are invalid
                // because a publish response may not include the latest ack information yet.

                uint lastSentSequenceNumber = 0;
                if (availableSequenceNumbers != null)
                {
                    foreach (uint availableSequenceNumber in availableSequenceNumbers)
                    {
                        if (m_latestAcknowledgementsSent.ContainsKey(subscriptionId))
                        {
                            lastSentSequenceNumber = m_latestAcknowledgementsSent[subscriptionId];
                            // If the last sent sequence number is uint.Max do not display the warning; the counter rolled over
                            // If the last sent sequence number is greater or equal to the available sequence number (returned by the publish),
                            // a warning must be logged.
                            if (((lastSentSequenceNumber >= availableSequenceNumber) && (lastSentSequenceNumber != uint.MaxValue)) ||
                                (lastSentSequenceNumber == availableSequenceNumber) && (lastSentSequenceNumber == uint.MaxValue))
                            {
                                Utils.LogWarning("Received sequence number which was already acknowledged={0}", availableSequenceNumber);
                            }
                        }
                    }
                }

                if (m_latestAcknowledgementsSent.ContainsKey(subscriptionId))
                {
                    lastSentSequenceNumber = m_latestAcknowledgementsSent[subscriptionId];

                    // If the last sent sequence number is uint.Max do not display the warning; the counter rolled over
                    // If the last sent sequence number is greater or equal to the notificationMessage's sequence number (returned by the publish),
                    // a warning must be logged.
                    if (((lastSentSequenceNumber >= notificationMessage.SequenceNumber) && (lastSentSequenceNumber != uint.MaxValue)) || (lastSentSequenceNumber == notificationMessage.SequenceNumber) && (lastSentSequenceNumber == uint.MaxValue))
                    {
                        Utils.LogWarning("Received sequence number which was already acknowledged={0}", notificationMessage.SequenceNumber);
                    }
                }
#endif

                if (availableSequenceNumbers != null)
                {
                    foreach (var acknowledgement in acknowledgementsToSend)
                    {
                        if (acknowledgement.SubscriptionId == subscriptionId && !availableSequenceNumbers.Contains(acknowledgement.SequenceNumber))
                        {
                            Utils.LogWarning("Sequence number={0} was not received in the available sequence numbers.", acknowledgement.SequenceNumber);
                        }
                    }
                }

                m_acknowledgementsToSend = acknowledgementsToSend;

                if (notificationMessage.IsEmpty)
                {
                    Utils.LogTrace("Empty notification message received for SessionId {0} with PublishTime {1}", SessionId, notificationMessage.PublishTime.ToLocalTime());
                }

                // find the subscription.
                foreach (Subscription current in m_subscriptions)
                {
                    if (current.Id == subscriptionId)
                    {
                        subscription = current;
                        break;
                    }
                }
            }

            // ignore messages with a subscription that has been deleted.
            if (subscription != null)
            {
                // Validate publish time and reject old values.
                if (notificationMessage.PublishTime.AddMilliseconds(subscription.CurrentPublishingInterval * subscription.CurrentLifetimeCount) < DateTime.UtcNow)
                {
                    Utils.LogWarning("PublishTime {0} in publish response is too old for SubscriptionId {1}.", notificationMessage.PublishTime.ToLocalTime(), subscription.Id);
                }

                // Validate publish time and reject old values.
                if (notificationMessage.PublishTime > DateTime.UtcNow.AddMilliseconds(subscription.CurrentPublishingInterval * subscription.CurrentLifetimeCount))
                {
                    Utils.LogWarning("PublishTime {0} in publish response is newer than actual time for SubscriptionId {1}.", notificationMessage.PublishTime.ToLocalTime(), subscription.Id);
                }

                // update subscription cache.
                subscription.SaveMessageInCache(
                    availableSequenceNumbers,
                    notificationMessage,
                    responseHeader.StringTable);

                // raise the notification.
                lock (m_eventLock)
                {
                    NotificationEventArgs args = new NotificationEventArgs(subscription, notificationMessage, responseHeader.StringTable);

                    if (m_Publish != null)
                    {
                        Task.Run(() => {
                            OnRaisePublishNotification(args);
                        });
                    }
                }
            }
            else
            {
                if (m_deleteSubscriptionsOnClose)
                {
                    // Delete abandoned subscription from server.
                    Utils.LogWarning("Received Publish Response for Unknown SubscriptionId={0}. Deleting abandoned subscription from server.", subscriptionId);

                    Task.Run(() => {
                        DeleteSubscription(subscriptionId);
                    });
                }
                else
                {
                    // Do not delete publish requests of stale subscriptions
                    Utils.LogWarning("Received Publish Response for Unknown SubscriptionId={0}. Ignored.", subscriptionId);
                }
            }
        }

        /// <summary>
        /// Recreate the subscriptions in a reconnected session.
        /// Uses Transfer service if <see cref="TransferSubscriptionsOnReconnect"/> is set to <c>true</c>.
        /// </summary>
        /// <param name="subscriptionsTemplate">The template for the subscriptions.</param>
        private void RecreateSubscriptions(IEnumerable<Subscription> subscriptionsTemplate)
        {
            bool transferred = false;
            if (TransferSubscriptionsOnReconnect)
            {
                try
                {
                    transferred = TransferSubscriptions(new SubscriptionCollection(subscriptionsTemplate), false);
                }
                catch (ServiceResultException sre)
                {
                    Utils.LogError(sre, "Transfer subscriptions failed.");
                }
                catch (Exception ex)
                {
                    Utils.LogError(ex, "Unexpected Transfer subscriptions error.");
                }
            }

            if (!transferred)
            {
                // Create the subscriptions which were not transferred.
                foreach (Subscription subscription in Subscriptions)
                {
                    if (!subscription.Created)
                    {
                        subscription.Create();
                    }
                }
            }
        }

        /// <summary>
        /// Raises an event indicating that publish has returned a notification.
        /// </summary>
        private void OnRaisePublishNotification(object state)
        {
            try
            {
                NotificationEventArgs args = (NotificationEventArgs)state;
                NotificationEventHandler callback = m_Publish;

                if (callback != null && args.Subscription.Id != 0)
                {
                    callback(this, args);
                }
            }
            catch (Exception e)
            {
                Utils.LogError(e, "Session: Unexpected error while raising Notification event.");
            }
        }

        /// <summary>
        /// Invokes a DeleteSubscriptions call for the specified subscriptionId.
        /// </summary>
        private void DeleteSubscription(uint subscriptionId)
        {
            try
            {
                Utils.LogInfo("Deleting server subscription for SubscriptionId={0}", subscriptionId);

                // delete the subscription.
                UInt32Collection subscriptionIds = new uint[] { subscriptionId };

                StatusCodeCollection results;
                DiagnosticInfoCollection diagnosticInfos;

                ResponseHeader responseHeader = DeleteSubscriptions(
                    null,
                    subscriptionIds,
                    out results,
                    out diagnosticInfos);

                // validate response.
                ClientBase.ValidateResponse(results, subscriptionIds);
                ClientBase.ValidateDiagnosticInfos(diagnosticInfos, subscriptionIds);

                if (StatusCode.IsBad(results[0]))
                {
                    throw new ServiceResultException(ClientBase.GetResult(results[0], 0, diagnosticInfos, responseHeader));
                }
            }
            catch (Exception e)
            {
                Utils.LogError(e, "Session: Unexpected error while deleting subscription for SubscriptionId={0}.", subscriptionId);
            }
        }

        /// <summary>
        /// Load certificate for connection.
        /// </summary>
        private static async Task<X509Certificate2> LoadCertificate(ApplicationConfiguration configuration)
        {
            X509Certificate2 clientCertificate;
            if (configuration.SecurityConfiguration.ApplicationCertificate == null)
            {
                throw ServiceResultException.Create(StatusCodes.BadConfigurationError, "ApplicationCertificate must be specified.");
            }

            clientCertificate = await configuration.SecurityConfiguration.ApplicationCertificate.Find(true).ConfigureAwait(false);

            if (clientCertificate == null)
            {
                throw ServiceResultException.Create(StatusCodes.BadConfigurationError, "ApplicationCertificate cannot be found.");
            }
            return clientCertificate;
        }

        /// <summary>
        /// Load certificate chain for connection.
        /// </summary>
        private static async Task<X509Certificate2Collection> LoadCertificateChain(ApplicationConfiguration configuration, X509Certificate2 clientCertificate)
        {
            X509Certificate2Collection clientCertificateChain = null;
            // load certificate chain.
            if (configuration.SecurityConfiguration.SendCertificateChain)
            {
                clientCertificateChain = new X509Certificate2Collection(clientCertificate);
                List<CertificateIdentifier> issuers = new List<CertificateIdentifier>();
                await configuration.CertificateValidator.GetIssuers(clientCertificate, issuers).ConfigureAwait(false);

                for (int i = 0; i < issuers.Count; i++)
                {
                    clientCertificateChain.Add(issuers[i].Certificate);
                }
            }
            return clientCertificateChain;
        }

        /// <summary>
        /// Helper to determine if a continuation point needs to be processed.
        /// </summary>
        private bool HasAnyContinuationPoint(ByteStringCollection continuationPoints)
        {
            foreach (byte[] cp in continuationPoints)
            {
                if (cp != null)
                {
                    return true;
                }
            }
            return false;
        }

        /// <summary>
        /// Returns true if the Bad_TooManyPublishRequests limit
        /// has not been reached.
        /// </summary>
        /// <param name="requestCount">The actual number of publish requests.</param>
        /// <returns>If the publish request limit was reached.</returns>
        private bool BelowPublishRequestLimit(int requestCount)
        {
            return (m_tooManyPublishRequests == 0) ||
                (requestCount < m_tooManyPublishRequests);
        }
        #endregion

        #region Protected Fields
        /// <summary>
        /// The period for which the server will maintain the session if there is no communication from the client.
        /// </summary>
        protected double m_sessionTimeout;

        /// <summary>
        /// The locales that the server should use when returning localized text.
        /// </summary>
        protected StringCollection m_preferredLocales;

        /// <summary>
        /// The Application Configuration.
        /// </summary>
        protected ApplicationConfiguration m_configuration;

        /// <summary>
        /// The endpoint used to connect to the server.
        /// </summary>
        protected ConfiguredEndpoint m_endpoint;

        /// <summary>
        /// The Instance Certificate.
        /// </summary>
        protected X509Certificate2 m_instanceCertificate;

        /// <summary>
        /// The Instance Certificate Chain.
        /// </summary>
        protected X509Certificate2Collection m_instanceCertificateChain;

        /// <summary>
        /// If set to<c>true</c> then the domain in the certificate must match the endpoint used.
        /// </summary>
        protected bool m_checkDomain;

        /// <summary>
        /// The name assigned to the session.
        /// </summary>
        protected string m_sessionName;

        /// <summary>
        /// The user identity currently used for the session.
        /// </summary>
        protected IUserIdentity m_identity;
        #endregion

        #region Private Fields
        private ISessionFactory m_sessionFactory;
        private SubscriptionAcknowledgementCollection m_acknowledgementsToSend;
        private Dictionary<uint, uint> m_latestAcknowledgementsSent;
        private List<Subscription> m_subscriptions;
        private Dictionary<NodeId, DataDictionary> m_dictionaries;
        private Subscription m_defaultSubscription;
        private bool m_deleteSubscriptionsOnClose;
        private bool m_transferSubscriptionsOnReconnect;
        private uint m_maxRequestMessageSize;
        private NamespaceTable m_namespaceUris;
        private StringTable m_serverUris;
        private IEncodeableFactory m_factory;
        private SystemContext m_systemContext;
        private NodeCache m_nodeCache;
        private List<IUserIdentity> m_identityHistory;
        private object m_handle;
        private byte[] m_serverNonce;
        private byte[] m_previousServerNonce;
        private X509Certificate2 m_serverCertificate;
        private long m_publishCounter;
        private int m_tooManyPublishRequests;
        private DateTime m_lastKeepAliveTime;
        private ServerState m_serverState;
        private int m_keepAliveInterval;
        private Timer m_keepAliveTimer;
        private long m_keepAliveCounter;
        private bool m_reconnecting;
        private const int kReconnectTimeout = 15000;
        private LinkedList<AsyncRequestState> m_outstandingRequests;
        private readonly EndpointDescriptionCollection m_discoveryServerEndpoints;
        private readonly StringCollection m_discoveryProfileUris;

        private class AsyncRequestState
        {
            public uint RequestTypeId;
            public uint RequestId;
            public DateTime Timestamp;
            public IAsyncResult Result;
            public bool Defunct;
        }

        private readonly object m_eventLock = new object();
        private event KeepAliveEventHandler m_KeepAlive;
        private event NotificationEventHandler m_Publish;
        private event PublishErrorEventHandler m_PublishError;
        private event EventHandler m_SubscriptionsChanged;
        private event EventHandler m_SessionClosing;
        #endregion
    }

    #region KeepAliveEventArgs Class
    /// <summary>
    /// The event arguments provided when a keep alive response arrives.
    /// </summary>
    public class KeepAliveEventArgs : EventArgs
    {
        #region Constructors
        /// <summary>
        /// Creates a new instance.
        /// </summary>
        internal KeepAliveEventArgs(
            ServiceResult status,
            ServerState currentState,
            DateTime currentTime)
        {
            m_status = status;
            m_currentState = currentState;
            m_currentTime = currentTime;
        }
        #endregion

        #region Public Properties
        /// <summary>
        /// Gets the status associated with the keep alive operation.
        /// </summary>
        public ServiceResult Status => m_status;

        /// <summary>
        /// Gets the current server state.
        /// </summary>
        public ServerState CurrentState => m_currentState;

        /// <summary>
        /// Gets the current server time.
        /// </summary>
        public DateTime CurrentTime => m_currentTime;

        /// <summary>
        /// Gets or sets a flag indicating whether the session should send another keep alive.
        /// </summary>
        public bool CancelKeepAlive
        {
            get { return m_cancelKeepAlive; }
            set { m_cancelKeepAlive = value; }
        }
        #endregion

        #region Private Fields
        private readonly ServiceResult m_status;
        private readonly ServerState m_currentState;
        private readonly DateTime m_currentTime;
        private bool m_cancelKeepAlive;
        #endregion
    }
    #endregion

    #region NotificationEventArgs Class
    /// <summary>
    /// Represents the event arguments provided when a new notification message arrives.
    /// </summary>
    public class NotificationEventArgs : EventArgs
    {
        #region Constructors
        /// <summary>
        /// Creates a new instance.
        /// </summary>
        internal NotificationEventArgs(
            Subscription subscription,
            NotificationMessage notificationMessage,
            IList<string> stringTable)
        {
            m_subscription = subscription;
            m_notificationMessage = notificationMessage;
            m_stringTable = stringTable;
        }
        #endregion

        #region Public Properties
        /// <summary>
        /// Gets the subscription that the notification applies to.
        /// </summary>
        public Subscription Subscription => m_subscription;

        /// <summary>
        /// Gets the notification message.
        /// </summary>
        public NotificationMessage NotificationMessage => m_notificationMessage;

        /// <summary>
        /// Gets the string table returned with the notification message.
        /// </summary>
        public IList<string> StringTable => m_stringTable;
        #endregion

        #region Private Fields
        private readonly Subscription m_subscription;
        private readonly NotificationMessage m_notificationMessage;
        private readonly IList<string> m_stringTable;
        #endregion
    }
    #endregion

    #region PublishErrorEventArgs Class
    /// <summary>
    /// Represents the event arguments provided when a publish error occurs.
    /// </summary>
    public class PublishErrorEventArgs : EventArgs
    {
        #region Constructors
        /// <summary>
        /// Creates a new instance.
        /// </summary>
        internal PublishErrorEventArgs(ServiceResult status)
        {
            m_status = status;
        }

        /// <summary>
        /// Creates a new instance.
        /// </summary>
        internal PublishErrorEventArgs(ServiceResult status, uint subscriptionId, uint sequenceNumber)
        {
            m_status = status;
            m_subscriptionId = subscriptionId;
            m_sequenceNumber = sequenceNumber;
        }
        #endregion

        #region Public Properties
        /// <summary>
        /// Gets the status associated with the keep alive operation.
        /// </summary>
        public ServiceResult Status => m_status;

        /// <summary>
        /// Gets the subscription with the message that could not be republished.
        /// </summary>
        public uint SubscriptionId => m_subscriptionId;

        /// <summary>
        /// Gets the sequence number for the message that could not be republished.
        /// </summary>
        public uint SequenceNumber => m_sequenceNumber;
        #endregion

        #region Private Fields
        private readonly uint m_subscriptionId;
        private readonly uint m_sequenceNumber;
        private readonly ServiceResult m_status;
        #endregion
    }
    #endregion
}<|MERGE_RESOLUTION|>--- conflicted
+++ resolved
@@ -45,11 +45,7 @@
     /// <summary>
     /// Manages a session with a server.
     /// </summary>
-<<<<<<< HEAD
-    public partial class Session : SessionClient, ISession, IDisposable
-=======
-    public partial class Session : SessionClientBatched, IDisposable
->>>>>>> b42d3774
+    public partial class Session : SessionClientBatched, ISession, IDisposable
     {
         #region Constructors
         /// <summary>
@@ -111,16 +107,10 @@
         {
             Initialize(channel, template.m_configuration, template.ConfiguredEndpoint, template.m_instanceCertificate);
 
-<<<<<<< HEAD
-            m_defaultSubscription = template.DefaultSubscription;
-            m_deleteSubscriptionsOnClose = template.DeleteSubscriptionsOnClose;
-            m_sessionTimeout = template.SessionTimeout;
-=======
             m_defaultSubscription = template.m_defaultSubscription;
             m_deleteSubscriptionsOnClose = template.m_deleteSubscriptionsOnClose;
             m_transferSubscriptionsOnReconnect = template.m_transferSubscriptionsOnReconnect;
             m_sessionTimeout = template.m_sessionTimeout;
->>>>>>> b42d3774
             m_maxRequestMessageSize = template.m_maxRequestMessageSize;
             m_preferredLocales = template.PreferredLocales;
             m_sessionName = template.SessionName;
@@ -3214,6 +3204,11 @@
         /// <summary>
         /// Disconnects from the server and frees any network resources with the specified timeout.
         /// </summary>
+        public virtual StatusCode Close(int timeout)
+            => Close(timeout, true);
+        /// <summary>
+        /// Disconnects from the server and frees any network resources with the specified timeout.
+        /// </summary>
         public virtual StatusCode Close(int timeout, bool closeChannel = true)
         {
             // check if already called.
@@ -3386,7 +3381,7 @@
         /// is transferred to obtain ownership. Internal.
         /// </summary>
         /// <param name="subscription">The subscription to remove.</param>
-        internal bool RemoveTransferredSubscription(Subscription subscription)
+        public bool RemoveTransferredSubscription(Subscription subscription)
         {
             if (subscription == null) throw new ArgumentNullException(nameof(subscription));
 
@@ -4147,16 +4142,7 @@
         /// <summary>
         /// Called when the server returns a keep alive response.
         /// </summary>
-<<<<<<< HEAD
-        public virtual StatusCode Close(int timeout)
-            => Close(timeout, true);
-        /// <summary>
-        /// Disconnects from the server and frees any network resources with the specified timeout.
-        /// </summary>
-        public virtual StatusCode Close(int timeout, bool closeChannel = true)
-=======
         protected virtual void OnKeepAlive(ServerState currentState, DateTime currentTime)
->>>>>>> b42d3774
         {
             // restart publishing if keep alives recovered.
             if (KeepAliveStopped)
@@ -4285,10 +4271,6 @@
         /// <summary>
         /// Creates a read request with attributes determined by the NodeClass.
         /// </summary>
-<<<<<<< HEAD
-        /// <param name="subscription">The subscription to remove.</param>
-        public bool RemoveTransferredSubscription(Subscription subscription)
-=======
         private void CreateNodeClassAttributesReadNodesRequest(
             IList<NodeId> nodeIdCollection,
             NodeClass nodeClass,
@@ -4296,7 +4278,6 @@
             IList<IDictionary<uint, DataValue>> attributesPerNodeId,
             IList<Node> nodeCollection,
             bool optionalAttributes)
->>>>>>> b42d3774
         {
             for (int ii = 0; ii < nodeIdCollection.Count; ii++)
             {
