/* ========================================================================
 * Copyright (c) 2005-2020 The OPC Foundation, Inc. All rights reserved.
 *
 * OPC Foundation MIT License 1.00
 *
 * Permission is hereby granted, free of charge, to any person
 * obtaining a copy of this software and associated documentation
 * files (the "Software"), to deal in the Software without
 * restriction, including without limitation the rights to use,
 * copy, modify, merge, publish, distribute, sublicense, and/or sell
 * copies of the Software, and to permit persons to whom the
 * Software is furnished to do so, subject to the following
 * conditions:
 *
 * The above copyright notice and this permission notice shall be
 * included in all copies or substantial portions of the Software.
 * THE SOFTWARE IS PROVIDED "AS IS", WITHOUT WARRANTY OF ANY KIND,
 * EXPRESS OR IMPLIED, INCLUDING BUT NOT LIMITED TO THE WARRANTIES
 * OF MERCHANTABILITY, FITNESS FOR A PARTICULAR PURPOSE AND
 * NONINFRINGEMENT. IN NO EVENT SHALL THE AUTHORS OR COPYRIGHT
 * HOLDERS BE LIABLE FOR ANY CLAIM, DAMAGES OR OTHER LIABILITY,
 * WHETHER IN AN ACTION OF CONTRACT, TORT OR OTHERWISE, ARISING
 * FROM, OUT OF OR IN CONNECTION WITH THE SOFTWARE OR THE USE OR
 * OTHER DEALINGS IN THE SOFTWARE.
 *
 * The complete license agreement can be found here:
 * http://opcfoundation.org/License/MIT/1.00/
 * ======================================================================*/

using System;
using System.Collections.Generic;
using System.Diagnostics;
using System.Globalization;
using System.IO;
using System.Linq;
using System.Reflection;
using System.Runtime.Serialization;
using System.Security.Cryptography;
using System.Security.Cryptography.X509Certificates;
using System.Threading;
using System.Threading.Tasks;
using System.Xml;

namespace Opc.Ua.Client
{
    /// <summary>
    /// Manages a session with a server.
    /// </summary>
    public partial class Session : SessionClientBatched, ISession
    {
        private const int kReconnectTimeout = 15000;
        private const int kMinPublishRequestCountMax = 100;
        private const int kDefaultPublishRequestCount = 1;
        private const int kKeepAliveGuardBand = 1000;

        #region Constructors
        /// <summary>
        /// Constructs a new instance of the <see cref="Session"/> class.
        /// </summary>
        /// <param name="channel">The channel used to communicate with the server.</param>
        /// <param name="configuration">The configuration for the client application.</param>
        /// <param name="endpoint">The endpoint use to initialize the channel.</param>
        public Session(
            ISessionChannel channel,
            ApplicationConfiguration configuration,
            ConfiguredEndpoint endpoint)
        :
            this(channel as ITransportChannel, configuration, endpoint, null)
        {
        }

        /// <summary>
        /// Constructs a new instance of the <see cref="ISession"/> class.
        /// </summary>
        /// <param name="channel">The channel used to communicate with the server.</param>
        /// <param name="configuration">The configuration for the client application.</param>
        /// <param name="endpoint">The endpoint used to initialize the channel.</param>
        /// <param name="clientCertificate">The certificate to use for the client.</param>
        /// <param name="availableEndpoints">The list of available endpoints returned by server in GetEndpoints() response.</param>
        /// <param name="discoveryProfileUris">The value of profileUris used in GetEndpoints() request.</param>
        /// <remarks>
        /// The application configuration is used to look up the certificate if none is provided.
        /// The clientCertificate must have the private key. This will require that the certificate
        /// be loaded from a certicate store. Converting a DER encoded blob to a X509Certificate2
        /// will not include a private key.
        /// The <i>availableEndpoints</i> and <i>discoveryProfileUris</i> parameters are used to validate
        /// that the list of EndpointDescriptions returned at GetEndpoints matches the list returned at CreateSession.
        /// </remarks>
        public Session(
            ITransportChannel channel,
            ApplicationConfiguration configuration,
            ConfiguredEndpoint endpoint,
            X509Certificate2 clientCertificate,
            EndpointDescriptionCollection availableEndpoints = null,
            StringCollection discoveryProfileUris = null)
            :
                base(channel)
        {
            Initialize(channel, configuration, endpoint, clientCertificate);
            m_discoveryServerEndpoints = availableEndpoints;
            m_discoveryProfileUris = discoveryProfileUris;
        }

        /// <summary>
        /// Initializes a new instance of the <see cref="ISession"/> class.
        /// </summary>
        /// <param name="channel">The channel.</param>
        /// <param name="template">The template session.</param>
        /// <param name="copyEventHandlers">if set to <c>true</c> the event handlers are copied.</param>
        public Session(ITransportChannel channel, Session template, bool copyEventHandlers)
        :
            base(channel)
        {
            Initialize(channel, template.m_configuration, template.ConfiguredEndpoint, template.m_instanceCertificate);

            m_sessionFactory = template.m_sessionFactory;
            m_defaultSubscription = template.m_defaultSubscription;
            m_deleteSubscriptionsOnClose = template.m_deleteSubscriptionsOnClose;
            m_transferSubscriptionsOnReconnect = template.m_transferSubscriptionsOnReconnect;
            m_sessionTimeout = template.m_sessionTimeout;
            m_maxRequestMessageSize = template.m_maxRequestMessageSize;
            m_minPublishRequestCount = template.m_minPublishRequestCount;
            m_preferredLocales = template.PreferredLocales;
            m_sessionName = template.SessionName;
            m_handle = template.Handle;
            m_identity = template.Identity;
            m_keepAliveInterval = template.KeepAliveInterval;
            m_checkDomain = template.m_checkDomain;
            if (template.OperationTimeout > 0)
            {
                OperationTimeout = template.OperationTimeout;
            }

            if (copyEventHandlers)
            {
                m_KeepAlive = template.m_KeepAlive;
                m_Publish = template.m_Publish;
                m_PublishError = template.m_PublishError;
                m_PublishSequenceNumbersToAcknowledge = template.m_PublishSequenceNumbersToAcknowledge;
                m_SubscriptionsChanged = template.m_SubscriptionsChanged;
                m_SessionClosing = template.m_SessionClosing;
                m_SessionConfigurationChanged = template.m_SessionConfigurationChanged;
            }

            foreach (Subscription subscription in template.Subscriptions)
            {
                AddSubscription(subscription.CloneSubscription(copyEventHandlers));
            }
        }
        #endregion

        #region Private Methods
        /// <summary>
        /// Initializes the channel.
        /// </summary>
        private void Initialize(
            ITransportChannel channel,
            ApplicationConfiguration configuration,
            ConfiguredEndpoint endpoint,
            X509Certificate2 clientCertificate)
        {
            Initialize();

            ValidateClientConfiguration(configuration);

            // save configuration information.
            m_configuration = configuration;
            m_endpoint = endpoint;

            // update the default subscription.
            m_defaultSubscription.MinLifetimeInterval = (uint)configuration.ClientConfiguration.MinSubscriptionLifetime;

            if (m_endpoint.Description.SecurityPolicyUri != SecurityPolicies.None)
            {
                if (clientCertificate == null)
                {
                    m_instanceCertificate = LoadCertificate(configuration, m_endpoint.Description.SecurityPolicyUri).GetAwaiter().GetResult();
                    if (m_instanceCertificate == null)
                    {
                        throw new ServiceResultException(
                            StatusCodes.BadConfigurationError,
                            "The client configuration does not specify an application instance certificate.");
                    }
                }
                else
                {
                    // update client certificate.
                    m_instanceCertificate = clientCertificate;
                }

                // check for private key.
                if (!m_instanceCertificate.HasPrivateKey)
                {
                    throw ServiceResultException.Create(
                        StatusCodes.BadConfigurationError,
                        "No private key for the application instance certificate. Subject={0}, Thumbprint={1}.",
                        m_instanceCertificate.Subject,
                        m_instanceCertificate.Thumbprint);
                }

                // load certificate chain.
                m_instanceCertificateChain = LoadCertificateChain(configuration, m_instanceCertificate).GetAwaiter().GetResult();
            }

            // initialize the message context.
            IServiceMessageContext messageContext = channel.MessageContext;

            if (messageContext != null)
            {
                m_namespaceUris = messageContext.NamespaceUris;
                m_serverUris = messageContext.ServerUris;
                m_factory = messageContext.Factory;
            }
            else
            {
                m_namespaceUris = new NamespaceTable();
                m_serverUris = new StringTable();
                m_factory = new EncodeableFactory(EncodeableFactory.GlobalFactory);
            }

            // initialize the NodeCache late, it needs references to the namespaceUris
            m_nodeCache = new NodeCache(this);

            // set the default preferred locales.
            m_preferredLocales = new string[] { CultureInfo.CurrentCulture.Name };

            // create a context to use.
            m_systemContext = new SystemContext {
                SystemHandle = this,
                EncodeableFactory = m_factory,
                NamespaceUris = m_namespaceUris,
                ServerUris = m_serverUris,
                TypeTable = TypeTree,
                PreferredLocales = null,
                SessionId = null,
                UserIdentity = null
            };
        }

        /// <summary>
        /// Sets the object members to default values.
        /// </summary>
        private void Initialize()
        {
            m_sessionFactory = DefaultSessionFactory.Instance;
            m_sessionTimeout = 0;
            m_namespaceUris = new NamespaceTable();
            m_serverUris = new StringTable();
            m_factory = EncodeableFactory.GlobalFactory;
            m_configuration = null;
            m_instanceCertificate = null;
            m_endpoint = null;
            m_subscriptions = new List<Subscription>();
            m_dictionaries = new Dictionary<NodeId, DataDictionary>();
            m_acknowledgementsToSend = new SubscriptionAcknowledgementCollection();
            m_acknowledgementsToSendLock = new object();
#if DEBUG_SEQUENTIALPUBLISHING
            m_latestAcknowledgementsSent = new Dictionary<uint, uint>();
#endif
            m_identityHistory = new List<IUserIdentity>();
            m_outstandingRequests = new LinkedList<AsyncRequestState>();
            m_keepAliveInterval = 5000;
            m_tooManyPublishRequests = 0;
            m_minPublishRequestCount = kDefaultPublishRequestCount;
            m_sessionName = "";
            m_deleteSubscriptionsOnClose = true;
            m_transferSubscriptionsOnReconnect = false;
            m_reconnecting = false;
            m_reconnectLock = new SemaphoreSlim(1, 1);

            m_defaultSubscription = new Subscription {
                DisplayName = "Subscription",
                PublishingInterval = 1000,
                KeepAliveCount = 10,
                LifetimeCount = 1000,
                Priority = 255,
                PublishingEnabled = true
            };
        }

        /// <summary>
        /// Check if all required configuration fields are populated.
        /// </summary>
        private void ValidateClientConfiguration(ApplicationConfiguration configuration)
        {
            String configurationField;
            if (configuration == null)
            {
                throw new ArgumentNullException(nameof(configuration));
            }
            if (configuration.ClientConfiguration == null)
            {
                configurationField = "ClientConfiguration";
            }
            else if (configuration.SecurityConfiguration == null)
            {
                configurationField = "SecurityConfiguration";
            }
            else if (configuration.CertificateValidator == null)
            {
                configurationField = "CertificateValidator";
            }
            else
            {
                return;
            }

            throw new ServiceResultException(
                StatusCodes.BadConfigurationError,
                $"The client configuration does not specify the {configurationField}.");
        }

        /// <summary>
        /// Validates the server nonce and security parameters of user identity.
        /// </summary>
        private void ValidateServerNonce(
            IUserIdentity identity,
            byte[] serverNonce,
            string securityPolicyUri,
            byte[] previousServerNonce,
            MessageSecurityMode channelSecurityMode = MessageSecurityMode.None)
        {
            // skip validation if server nonce is not used for encryption.
            if (String.IsNullOrEmpty(securityPolicyUri) || securityPolicyUri == SecurityPolicies.None)
            {
                return;
            }

            if (identity != null && identity.TokenType != UserTokenType.Anonymous)
            {
                // the server nonce should be validated if the token includes a secret.
                if (!Utils.Nonce.ValidateNonce(serverNonce, MessageSecurityMode.SignAndEncrypt, (uint)m_configuration.SecurityConfiguration.NonceLength))
                {
                    if (channelSecurityMode == MessageSecurityMode.SignAndEncrypt ||
                        m_configuration.SecurityConfiguration.SuppressNonceValidationErrors)
                    {
                        Utils.LogWarning(Utils.TraceMasks.Security, "Warning: The server nonce has not the correct length or is not random enough. The error is suppressed by user setting or because the channel is encrypted.");
                    }
                    else
                    {
                        throw ServiceResultException.Create(StatusCodes.BadNonceInvalid, "The server nonce has not the correct length or is not random enough.");
                    }
                }

                // check that new nonce is different from the previously returned server nonce.
                if (previousServerNonce != null && Utils.CompareNonce(serverNonce, previousServerNonce))
                {
                    if (channelSecurityMode == MessageSecurityMode.SignAndEncrypt ||
                        m_configuration.SecurityConfiguration.SuppressNonceValidationErrors)
                    {
                        Utils.LogWarning(Utils.TraceMasks.Security, "Warning: The Server nonce is equal with previously returned nonce. The error is suppressed by user setting or because the channel is encrypted.");
                    }
                    else
                    {
                        throw ServiceResultException.Create(StatusCodes.BadNonceInvalid, "Server nonce is equal with previously returned nonce.");
                    }
                }
            }
        }
        #endregion

        #region IDisposable Members
        /// <summary>
        /// Closes the session and the underlying channel.
        /// </summary>
        protected override void Dispose(bool disposing)
        {
            if (disposing)
            {
                StopKeepAliveTimer();

                Utils.SilentDispose(m_defaultSubscription);
                m_defaultSubscription = null;

                Utils.SilentDispose(m_nodeCache);
                m_nodeCache = null;

                IList<Subscription> subscriptions = null;
                lock (SyncRoot)
                {
                    subscriptions = new List<Subscription>(m_subscriptions);
                    m_subscriptions.Clear();
                }

                foreach (Subscription subscription in subscriptions)
                {
                    Utils.SilentDispose(subscription);
                }
            }

            base.Dispose(disposing);

            if (disposing)
            {
                // suppress spurious events
                m_KeepAlive = null;
                m_Publish = null;
                m_PublishError = null;
                m_PublishSequenceNumbersToAcknowledge = null;
                m_SubscriptionsChanged = null;
                m_SessionClosing = null;
                m_SessionConfigurationChanged = null;
            }
        }
        #endregion

        #region Events
        /// <summary>
        /// Raised when a keep alive arrives from the server or an error is detected.
        /// </summary>
        /// <remarks>
        /// Once a session is created a timer will periodically read the server state and current time.
        /// If this read operation succeeds this event will be raised each time the keep alive period elapses.
        /// If an error is detected (KeepAliveStopped == true) then this event will be raised as well.
        /// </remarks>
        [System.Diagnostics.CodeAnalysis.SuppressMessage("Microsoft.Design", "CA1009:DeclareEventHandlersCorrectly")]
        public event KeepAliveEventHandler KeepAlive
        {
            add
            {
                m_KeepAlive += value;
            }

            remove
            {
                m_KeepAlive -= value;
            }
        }

        /// <summary>
        /// Raised when a notification message arrives in a publish response.
        /// </summary>
        /// <remarks>
        /// All publish requests are managed by the Session object. When a response arrives it is
        /// validated and passed to the appropriate Subscription object and this event is raised.
        /// </remarks>
        [System.Diagnostics.CodeAnalysis.SuppressMessage("Microsoft.Design", "CA1009:DeclareEventHandlersCorrectly")]
        public event NotificationEventHandler Notification
        {
            add
            {
                m_Publish += value;
            }

            remove
            {
                m_Publish -= value;
            }
        }

        /// <summary>
        /// Raised when an exception occurs while processing a publish response.
        /// </summary>
        /// <remarks>
        /// Exceptions in a publish response are not necessarily fatal and the Session will
        /// attempt to recover by issuing Republish requests if missing messages are detected.
        /// That said, timeout errors may be a symptom of a OperationTimeout that is too short
        /// when compared to the shortest PublishingInterval/KeepAliveCount amount the current
        /// Subscriptions. The OperationTimeout should be twice the minimum value for
        /// PublishingInterval*KeepAliveCount.
        /// </remarks>
        [System.Diagnostics.CodeAnalysis.SuppressMessage("Microsoft.Design", "CA1009:DeclareEventHandlersCorrectly")]
        public event PublishErrorEventHandler PublishError
        {
            add
            {
                m_PublishError += value;
            }

            remove
            {
                m_PublishError -= value;
            }
        }


        /// <inheritdoc/>
        public event PublishSequenceNumbersToAcknowledgeEventHandler PublishSequenceNumbersToAcknowledge
        {
            add
            {
                m_PublishSequenceNumbersToAcknowledge += value;
            }

            remove
            {
                m_PublishSequenceNumbersToAcknowledge -= value;
            }
        }

        /// <summary>
        /// Raised when a subscription is added or removed
        /// </summary>
        public event EventHandler SubscriptionsChanged
        {
            add
            {
                m_SubscriptionsChanged += value;
            }

            remove
            {
                m_SubscriptionsChanged -= value;
            }
        }

        /// <summary>
        /// Raised to indicate the session is closing.
        /// </summary>
        public event EventHandler SessionClosing
        {
            add
            {
                m_SessionClosing += value;
            }

            remove
            {
                m_SessionClosing -= value;
            }
        }

        /// <inheritdoc/>
        public event EventHandler SessionConfigurationChanged
        {
            add
            {
                m_SessionConfigurationChanged += value;
            }

            remove
            {
                m_SessionConfigurationChanged -= value;
            }
        }

        #endregion

        #region Public Properties
        /// <summary>
        /// A session factory that was used to create the session.
        /// </summary>
        public ISessionFactory SessionFactory
        {
            get => m_sessionFactory;
            set => m_sessionFactory = value;
        }

        /// <summary>
        /// Gets the endpoint used to connect to the server.
        /// </summary>
        public ConfiguredEndpoint ConfiguredEndpoint => m_endpoint;

        /// <summary>
        /// Gets the name assigned to the session.
        /// </summary>
        public string SessionName => m_sessionName;

        /// <summary>
        /// Gets the period for wich the server will maintain the session if there is no communication from the client.
        /// </summary>
        public double SessionTimeout => m_sessionTimeout;

        /// <summary>
        /// Gets the local handle assigned to the session.
        /// </summary>
        public object Handle
        {
            get { return m_handle; }
            set { m_handle = value; }
        }

        /// <summary>
        /// Gets the user identity currently used for the session.
        /// </summary>
        public IUserIdentity Identity => m_identity;

        /// <summary>
        /// Gets a list of user identities that can be used to connect to the server.
        /// </summary>
        public IEnumerable<IUserIdentity> IdentityHistory => m_identityHistory;

        /// <summary>
        /// Gets the table of namespace uris known to the server.
        /// </summary>
        public NamespaceTable NamespaceUris => m_namespaceUris;

        /// <summary>
        /// Gets the table of remote server uris known to the server.
        /// </summary>
        public StringTable ServerUris => m_serverUris;

        /// <summary>
        /// Gets the system context for use with the session.
        /// </summary>
        public ISystemContext SystemContext => m_systemContext;

        /// <summary>
        /// Gets the factory used to create encodeable objects that the server understands.
        /// </summary>
        public IEncodeableFactory Factory => m_factory;

        /// <summary>
        /// Gets the cache of the server's type tree.
        /// </summary>
        public ITypeTable TypeTree => m_nodeCache.TypeTree;

        /// <summary>
        /// Gets the cache of nodes fetched from the server.
        /// </summary>
        public INodeCache NodeCache => m_nodeCache;

        /// <summary>
        /// Gets the context to use for filter operations.
        /// </summary>
        public FilterContext FilterContext => new FilterContext(m_namespaceUris, m_nodeCache.TypeTree, m_preferredLocales);

        /// <summary>
        /// Gets the locales that the server should use when returning localized text.
        /// </summary>
        public StringCollection PreferredLocales => m_preferredLocales;

        /// <summary>
        /// Gets the data type system dictionaries in use.
        /// </summary>
        public IReadOnlyDictionary<NodeId, DataDictionary> DataTypeSystem => m_dictionaries;

        /// <summary>
        /// Gets the subscriptions owned by the session.
        /// </summary>
        public IEnumerable<Subscription> Subscriptions
        {
            get
            {
                lock (SyncRoot)
                {
                    return new ReadOnlyList<Subscription>(m_subscriptions);
                }
            }
        }

        /// <summary>
        /// Gets the number of subscriptions owned by the session.
        /// </summary>
        public int SubscriptionCount
        {
            get
            {
                lock (SyncRoot)
                {
                    return m_subscriptions.Count;
                }
            }
        }

        /// <summary>
        /// If the subscriptions are deleted when a session is closed.
        /// </summary>
        /// <remarks>
        /// Default <c>true</c>, set to <c>false</c> if subscriptions need to
        /// be transferred or for durable subscriptions.
        /// </remarks>
        public bool DeleteSubscriptionsOnClose
        {
            get { return m_deleteSubscriptionsOnClose; }
            set { m_deleteSubscriptionsOnClose = value; }
        }

        /// <summary>
        /// If the subscriptions are transferred when a session is reconnected.
        /// </summary>
        /// <remarks>
        /// Default <c>false</c>, set to <c>true</c> if subscriptions should
        /// be transferred after reconnect. Service must be supported by server.
        /// </remarks>
        public bool TransferSubscriptionsOnReconnect
        {
            get { return m_transferSubscriptionsOnReconnect; }
            set { m_transferSubscriptionsOnReconnect = value; }
        }

        /// <summary>
        /// Whether the endpoint Url domain is checked in the certificate.
        /// </summary>
        public bool CheckDomain
        {
            get { return m_checkDomain; }
        }

        /// <summary>
        /// Gets or Sets the default subscription for the session.
        /// </summary>
        public Subscription DefaultSubscription
        {
            get { return m_defaultSubscription; }
            set { m_defaultSubscription = value; }
        }

        /// <summary>
        /// Gets or Sets how frequently the server is pinged to see if communication is still working.
        /// </summary>
        /// <remarks>
        /// This interval controls how much time elaspes before a communication error is detected.
        /// If everything is ok the KeepAlive event will be raised each time this period elapses.
        /// </remarks>
        public int KeepAliveInterval
        {
            get
            {
                return m_keepAliveInterval;
            }

            set
            {
                m_keepAliveInterval = value;
                StartKeepAliveTimer();
            }
        }

        /// <summary>
        /// Returns true if the session is not receiving keep alives.
        /// </summary>
        /// <remarks>
        /// Set to true if the server does not respond for 2 times the KeepAliveInterval.
        /// Set to false is communication recovers.
        /// </remarks>
        public bool KeepAliveStopped
        {
            get
            {
                TimeSpan delta = TimeSpan.FromTicks(DateTime.UtcNow.Ticks - Interlocked.Read(ref m_lastKeepAliveTime));

                // add a guard band to allow for network lag.
                return (m_keepAliveInterval + kKeepAliveGuardBand) <= delta.TotalMilliseconds;
            }
        }

        /// <summary>
        /// Gets the time of the last keep alive.
        /// </summary>
        public DateTime LastKeepAliveTime
        {
            get
            {
                var ticks = Interlocked.Read(ref m_lastKeepAliveTime);
                return new DateTime(ticks, DateTimeKind.Utc);
            }
        }

        /// <summary>
        /// Gets the number of outstanding publish or keep alive requests.
        /// </summary>
        public int OutstandingRequestCount
        {
            get
            {
                lock (m_outstandingRequests)
                {
                    return m_outstandingRequests.Count;
                }
            }
        }

        /// <summary>
        /// Gets the number of outstanding publish or keep alive requests which appear to be missing.
        /// </summary>
        public int DefunctRequestCount
        {
            get
            {
                lock (m_outstandingRequests)
                {
                    int count = 0;

                    for (LinkedListNode<AsyncRequestState> ii = m_outstandingRequests.First; ii != null; ii = ii.Next)
                    {
                        if (ii.Value.Defunct)
                        {
                            count++;
                        }
                    }

                    return count;
                }
            }
        }

        /// <summary>
        /// Gets the number of good outstanding publish requests.
        /// </summary>
        public int GoodPublishRequestCount
        {
            get
            {
                lock (m_outstandingRequests)
                {
                    int count = 0;

                    for (LinkedListNode<AsyncRequestState> ii = m_outstandingRequests.First; ii != null; ii = ii.Next)
                    {
                        if (!ii.Value.Defunct && ii.Value.RequestTypeId == DataTypes.PublishRequest)
                        {
                            count++;
                        }
                    }

                    return count;
                }
            }
        }

        /// <summary>
        /// Gets and sets the minimum number of publish requests to be used in the session.
        /// </summary>
        public int MinPublishRequestCount
        {
            get => m_minPublishRequestCount;
            set
            {
                lock (SyncRoot)
                {
                    if (value >= kDefaultPublishRequestCount && value <= kMinPublishRequestCountMax)
                    {
                        m_minPublishRequestCount = value;
                    }
                    else
                    {
                        throw new ArgumentOutOfRangeException(nameof(MinPublishRequestCount),
                            $"Minimum publish request count must be between {kDefaultPublishRequestCount} and {kMinPublishRequestCountMax}.");
                    }
                }
            }
        }
        #endregion

        #region Public Static Methods
        /// <summary>
        /// Creates a new communication session with a server by invoking the CreateSession service
        /// </summary>
        /// <param name="configuration">The configuration for the client application.</param>
        /// <param name="endpoint">The endpoint for the server.</param>
        /// <param name="updateBeforeConnect">If set to <c>true</c> the discovery endpoint is used to update the endpoint description before connecting.</param>
        /// <param name="sessionName">The name to assign to the session.</param>
        /// <param name="sessionTimeout">The timeout period for the session.</param>
        /// <param name="identity">The identity.</param>
        /// <param name="preferredLocales">The user identity to associate with the session.</param>
        /// <param name="ct">The cancellation token.</param>
        /// <returns>The new session object</returns>
        public static Task<Session> Create(
            ApplicationConfiguration configuration,
            ConfiguredEndpoint endpoint,
            bool updateBeforeConnect,
            string sessionName,
            uint sessionTimeout,
            IUserIdentity identity,
            IList<string> preferredLocales,
            CancellationToken ct = default)
        {
            return Create(configuration, endpoint, updateBeforeConnect, false, sessionName, sessionTimeout, identity, preferredLocales, ct);
        }

        /// <summary>
        /// Creates a new communication session with a server by invoking the CreateSession service
        /// </summary>
        /// <param name="configuration">The configuration for the client application.</param>
        /// <param name="endpoint">The endpoint for the server.</param>
        /// <param name="updateBeforeConnect">If set to <c>true</c> the discovery endpoint is used to update the endpoint description before connecting.</param>
        /// <param name="checkDomain">If set to <c>true</c> then the domain in the certificate must match the endpoint used.</param>
        /// <param name="sessionName">The name to assign to the session.</param>
        /// <param name="sessionTimeout">The timeout period for the session.</param>
        /// <param name="identity">The user identity to associate with the session.</param>
        /// <param name="preferredLocales">The preferred locales.</param>
        /// <param name="ct">The cancellation token.</param>
        /// <returns>The new session object.</returns>
        public static Task<Session> Create(
            ApplicationConfiguration configuration,
            ConfiguredEndpoint endpoint,
            bool updateBeforeConnect,
            bool checkDomain,
            string sessionName,
            uint sessionTimeout,
            IUserIdentity identity,
            IList<string> preferredLocales,
            CancellationToken ct = default)
        {
            return Create(configuration, (ITransportWaitingConnection)null, endpoint, updateBeforeConnect, checkDomain, sessionName, sessionTimeout, identity, preferredLocales, ct);
        }

        /// <summary>
        /// Creates a new session with a server using the specified channel by invoking the CreateSession service
        /// </summary>
        /// <param name="configuration">The configuration for the client application.</param>
        /// <param name="channel">The channel for the server.</param>
        /// <param name="endpoint">The endpoint for the server.</param>
        /// <param name="clientCertificate">The certificate to use for the client.</param>
        /// <param name="availableEndpoints">The list of available endpoints returned by server in GetEndpoints() response.</param>
        /// <param name="discoveryProfileUris">The value of profileUris used in GetEndpoints() request.</param>
        public static Session Create(
           ApplicationConfiguration configuration,
           ITransportChannel channel,
           ConfiguredEndpoint endpoint,
           X509Certificate2 clientCertificate,
           EndpointDescriptionCollection availableEndpoints = null,
           StringCollection discoveryProfileUris = null)
        {
            return Create(DefaultSessionFactory.Instance, configuration, channel, endpoint, clientCertificate, availableEndpoints, discoveryProfileUris);
        }

        /// <summary>
        /// Creates a new session with a server using the specified channel by invoking the CreateSession service.
        /// With the sessionInstantiator subclasses of Sessions can be created.
        /// </summary>
        /// <param name="sessionInstantiator">The Session constructor to use to create the session.</param>
        /// <param name="configuration">The configuration for the client application.</param>
        /// <param name="channel">The channel for the server.</param>
        /// <param name="endpoint">The endpoint for the server.</param>
        /// <param name="clientCertificate">The certificate to use for the client.</param>
        /// <param name="availableEndpoints">The list of available endpoints returned by server in GetEndpoints() response.</param>
        /// <param name="discoveryProfileUris">The value of profileUris used in GetEndpoints() request.</param>
        public static Session Create(
            ISessionInstantiator sessionInstantiator,
            ApplicationConfiguration configuration,
            ITransportChannel channel,
            ConfiguredEndpoint endpoint,
            X509Certificate2 clientCertificate,
            EndpointDescriptionCollection availableEndpoints = null,
            StringCollection discoveryProfileUris = null)
        {
            return sessionInstantiator.Create(channel, configuration, endpoint, clientCertificate, availableEndpoints, discoveryProfileUris);
        }

        /// <summary>
        /// Creates a secure channel to the specified endpoint.
        /// </summary>
        /// <param name="configuration">The application configuration.</param>
        /// <param name="connection">The client endpoint for the reverse connect.</param>
        /// <param name="endpoint">A configured endpoint to connect to.</param>
        /// <param name="updateBeforeConnect">Update configuration based on server prior connect.</param>
        /// <param name="checkDomain">Check that the certificate specifies a valid domain (computer) name.</param>
        /// <param name="ct">The cancellation token.</param>
        /// <returns>A <see cref="Task"/> representing the asynchronous operation.</returns>
        public static async Task<ITransportChannel> CreateChannelAsync(
            ApplicationConfiguration configuration,
            ITransportWaitingConnection connection,
            ConfiguredEndpoint endpoint,
            bool updateBeforeConnect,
            bool checkDomain,
            CancellationToken ct = default)
        {
            endpoint.UpdateBeforeConnect = updateBeforeConnect;

            EndpointDescription endpointDescription = endpoint.Description;

            // create the endpoint configuration (use the application configuration to provide default values).
            EndpointConfiguration endpointConfiguration = endpoint.Configuration;

            if (endpointConfiguration == null)
            {
                endpoint.Configuration = endpointConfiguration = EndpointConfiguration.Create(configuration);
            }

            // create message context.
            IServiceMessageContext messageContext = configuration.CreateMessageContext(true);

            // update endpoint description using the discovery endpoint.
            if (endpoint.UpdateBeforeConnect && connection == null)
            {
                await endpoint.UpdateFromServerAsync(ct).ConfigureAwait(false);
                endpointDescription = endpoint.Description;
                endpointConfiguration = endpoint.Configuration;
            }

            // checks the domains in the certificate.
            if (checkDomain &&
                endpoint.Description.ServerCertificate != null &&
                endpoint.Description.ServerCertificate.Length > 0)
            {
                configuration.CertificateValidator?.ValidateDomains(
                    new X509Certificate2(endpoint.Description.ServerCertificate),
                    endpoint);
                checkDomain = false;
            }

            X509Certificate2 clientCertificate = null;
            X509Certificate2Collection clientCertificateChain = null;
            if (endpointDescription.SecurityPolicyUri != SecurityPolicies.None)
            {
                clientCertificate = await LoadCertificate(configuration, endpointDescription.SecurityPolicyUri).ConfigureAwait(false);
                clientCertificateChain = await LoadCertificateChain(configuration, clientCertificate).ConfigureAwait(false);
            }

            // initialize the channel which will be created with the server.
            ITransportChannel channel;
            if (connection != null)
            {
                channel = SessionChannel.CreateUaBinaryChannel(
                    configuration,
                    connection,
                    endpointDescription,
                    endpointConfiguration,
                    clientCertificate,
                    clientCertificateChain,
                    messageContext);
            }
            else
            {
                channel = SessionChannel.Create(
                     configuration,
                     endpointDescription,
                     endpointConfiguration,
                     clientCertificate,
                     clientCertificateChain,
                     messageContext);
            }

            return channel;
        }

        /// <summary>
        /// Creates a new communication session with a server using a reverse connection.
        /// </summary>
        /// <param name="configuration">The configuration for the client application.</param>
        /// <param name="connection">The client endpoint for the reverse connect.</param>
        /// <param name="endpoint">The endpoint for the server.</param>
        /// <param name="updateBeforeConnect">If set to <c>true</c> the discovery endpoint is used to update the endpoint description before connecting.</param>
        /// <param name="checkDomain">If set to <c>true</c> then the domain in the certificate must match the endpoint used.</param>
        /// <param name="sessionName">The name to assign to the session.</param>
        /// <param name="sessionTimeout">The timeout period for the session.</param>
        /// <param name="identity">The user identity to associate with the session.</param>
        /// <param name="preferredLocales">The preferred locales.</param>
        /// <param name="ct">The cancellation token.</param>
        /// <returns>The new session object.</returns>
        public static Task<Session> Create(
            ApplicationConfiguration configuration,
            ITransportWaitingConnection connection,
            ConfiguredEndpoint endpoint,
            bool updateBeforeConnect,
            bool checkDomain,
            string sessionName,
            uint sessionTimeout,
            IUserIdentity identity,
            IList<string> preferredLocales,
            CancellationToken ct = default)
        {
            return Create(DefaultSessionFactory.Instance, configuration, connection, endpoint, updateBeforeConnect, checkDomain, sessionName, sessionTimeout, identity, preferredLocales, ct);
        }

        /// <summary>
        /// Creates a new communication session with a server using a reverse connection.
        /// </summary>
        /// <param name="sessionInstantiator">The Session constructor to use to create the session.</param>
        /// <param name="configuration">The configuration for the client application.</param>
        /// <param name="connection">The client endpoint for the reverse connect.</param>
        /// <param name="endpoint">The endpoint for the server.</param>
        /// <param name="updateBeforeConnect">If set to <c>true</c> the discovery endpoint is used to update the endpoint description before connecting.</param>
        /// <param name="checkDomain">If set to <c>true</c> then the domain in the certificate must match the endpoint used.</param>
        /// <param name="sessionName">The name to assign to the session.</param>
        /// <param name="sessionTimeout">The timeout period for the session.</param>
        /// <param name="identity">The user identity to associate with the session.</param>
        /// <param name="preferredLocales">The preferred locales.</param>
        /// <param name="ct">The cancellation token.</param>
        /// <returns>The new session object.</returns>
        public static async Task<Session> Create(
            ISessionInstantiator sessionInstantiator,
            ApplicationConfiguration configuration,
            ITransportWaitingConnection connection,
            ConfiguredEndpoint endpoint,
            bool updateBeforeConnect,
            bool checkDomain,
            string sessionName,
            uint sessionTimeout,
            IUserIdentity identity,
            IList<string> preferredLocales,
            CancellationToken ct = default)
        {
            // initialize the channel which will be created with the server.
            ITransportChannel channel = await Session.CreateChannelAsync(configuration, connection, endpoint, updateBeforeConnect, checkDomain, ct).ConfigureAwait(false);

            // create the session object.
            Session session = sessionInstantiator.Create(channel, configuration, endpoint, null);

            // create the session.
            try
            {
                await session.OpenAsync(sessionName, sessionTimeout, identity, preferredLocales, checkDomain, ct).ConfigureAwait(false);
            }
            catch (Exception)
            {
                session.Dispose();
                throw;
            }

            return session;
        }

        /// <summary>
        /// Creates a new communication session with a server using a reverse connect manager.
        /// </summary>
        /// <param name="configuration">The configuration for the client application.</param>
        /// <param name="reverseConnectManager">The reverse connect manager for the client connection.</param>
        /// <param name="endpoint">The endpoint for the server.</param>
        /// <param name="updateBeforeConnect">If set to <c>true</c> the discovery endpoint is used to update the endpoint description before connecting.</param>
        /// <param name="checkDomain">If set to <c>true</c> then the domain in the certificate must match the endpoint used.</param>
        /// <param name="sessionName">The name to assign to the session.</param>
        /// <param name="sessionTimeout">The timeout period for the session.</param>
        /// <param name="userIdentity">The user identity to associate with the session.</param>
        /// <param name="preferredLocales">The preferred locales.</param>
        /// <param name="ct">The cancellation token.</param>
        /// <returns>The new session object.</returns>
        public static Task<Session> Create(
            ApplicationConfiguration configuration,
            ReverseConnectManager reverseConnectManager,
            ConfiguredEndpoint endpoint,
            bool updateBeforeConnect,
            bool checkDomain,
            string sessionName,
            uint sessionTimeout,
            IUserIdentity userIdentity,
            IList<string> preferredLocales,
            CancellationToken ct = default
            )
        {
            return Create(DefaultSessionFactory.Instance, configuration, reverseConnectManager, endpoint, updateBeforeConnect, checkDomain, sessionName, sessionTimeout, userIdentity, preferredLocales, ct);
        }

        /// <summary>
        /// Creates a new communication session with a server using a reverse connect manager.
        /// </summary>
        /// <param name="sessionInstantiator">The Session constructor to use to create the session.</param>
        /// <param name="configuration">The configuration for the client application.</param>
        /// <param name="reverseConnectManager">The reverse connect manager for the client connection.</param>
        /// <param name="endpoint">The endpoint for the server.</param>
        /// <param name="updateBeforeConnect">If set to <c>true</c> the discovery endpoint is used to update the endpoint description before connecting.</param>
        /// <param name="checkDomain">If set to <c>true</c> then the domain in the certificate must match the endpoint used.</param>
        /// <param name="sessionName">The name to assign to the session.</param>
        /// <param name="sessionTimeout">The timeout period for the session.</param>
        /// <param name="userIdentity">The user identity to associate with the session.</param>
        /// <param name="preferredLocales">The preferred locales.</param>
        /// <param name="ct">The cancellation token.</param>
        /// <returns>The new session object.</returns>
        public static async Task<Session> Create(
            ISessionInstantiator sessionInstantiator,
            ApplicationConfiguration configuration,
            ReverseConnectManager reverseConnectManager,
            ConfiguredEndpoint endpoint,
            bool updateBeforeConnect,
            bool checkDomain,
            string sessionName,
            uint sessionTimeout,
            IUserIdentity userIdentity,
            IList<string> preferredLocales,
            CancellationToken ct = default
            )
        {
            if (reverseConnectManager == null)
            {
                return await Create(sessionInstantiator, configuration, (ITransportWaitingConnection)null, endpoint, updateBeforeConnect, checkDomain, sessionName, sessionTimeout, userIdentity, preferredLocales, ct).ConfigureAwait(false);
            }

            ITransportWaitingConnection connection = null;
            do
            {
                connection = await reverseConnectManager.WaitForConnection(
                    endpoint.EndpointUrl,
                    endpoint.ReverseConnect?.ServerUri,
                    ct).ConfigureAwait(false);

                if (updateBeforeConnect)
                {
                    await endpoint.UpdateFromServerAsync(
                        endpoint.EndpointUrl, connection,
                        endpoint.Description.SecurityMode,
                        endpoint.Description.SecurityPolicyUri,
                        ct).ConfigureAwait(false);
                    updateBeforeConnect = false;
                    connection = null;
                }
            } while (connection == null);

            return await Create(
                sessionInstantiator,
                configuration,
                connection,
                endpoint,
                false,
                checkDomain,
                sessionName,
                sessionTimeout,
                userIdentity,
                preferredLocales,
                ct).ConfigureAwait(false);
        }

        /// <summary>
        /// Recreates a session based on a specified template.
        /// </summary>
        /// <param name="template">The Session object to use as template</param>
        /// <returns>The new session object.</returns>
        public static Session Recreate(Session template)
        {
            var messageContext = template.m_configuration.CreateMessageContext();
            messageContext.Factory = template.Factory;

            // create the channel object used to connect to the server.
            ITransportChannel channel = SessionChannel.Create(
                template.m_configuration,
                template.ConfiguredEndpoint.Description,
                template.ConfiguredEndpoint.Configuration,
                template.m_instanceCertificate,
                template.m_configuration.SecurityConfiguration.SendCertificateChain ?
                    template.m_instanceCertificateChain : null,
                messageContext);

            // create the session object.
            Session session = template.CloneSession(channel, true);

            try
            {
                // open the session.
                session.Open(
                    template.SessionName,
                    (uint)template.SessionTimeout,
                    template.Identity,
                    template.PreferredLocales,
                    template.m_checkDomain);

                session.RecreateSubscriptions(template.Subscriptions);
            }
            catch (Exception e)
            {
                session.Dispose();
                throw ServiceResultException.Create(StatusCodes.BadCommunicationError, e, "Could not recreate session. {0}", template.SessionName);
            }

            return session;
        }

        /// <summary>
        /// Recreates a session based on a specified template.
        /// </summary>
        /// <param name="template">The Session object to use as template</param>
        /// <param name="connection">The waiting reverse connection.</param>
        /// <returns>The new session object.</returns>
        public static Session Recreate(Session template, ITransportWaitingConnection connection)
        {
            var messageContext = template.m_configuration.CreateMessageContext();
            messageContext.Factory = template.Factory;

            // create the channel object used to connect to the server.
            ITransportChannel channel = SessionChannel.Create(
                template.m_configuration,
                connection,
                template.m_endpoint.Description,
                template.m_endpoint.Configuration,
                template.m_instanceCertificate,
                template.m_configuration.SecurityConfiguration.SendCertificateChain ?
                    template.m_instanceCertificateChain : null,
                messageContext);

            // create the session object.
            Session session = template.CloneSession(channel, true);

            try
            {
                // open the session.
                session.Open(
                    template.m_sessionName,
                    (uint)template.m_sessionTimeout,
                    template.m_identity,
                    template.m_preferredLocales,
                    template.m_checkDomain);

                session.RecreateSubscriptions(template.Subscriptions);
            }
            catch (Exception e)
            {
                session.Dispose();
                throw ServiceResultException.Create(StatusCodes.BadCommunicationError, e, "Could not recreate session. {0}", template.m_sessionName);
            }

            return session;
        }

        /// <summary>
        /// Recreates a session based on a specified template using the provided channel.
        /// </summary>
        /// <param name="template">The Session object to use as template</param>
        /// <param name="transportChannel">The waiting reverse connection.</param>
        /// <returns>The new session object.</returns>
        public static Session Recreate(Session template, ITransportChannel transportChannel)
        {
            var messageContext = template.m_configuration.CreateMessageContext();
            messageContext.Factory = template.Factory;

            // create the session object.
            Session session = template.CloneSession(transportChannel, true);

            try
            {
                // open the session.
                session.Open(
                    template.m_sessionName,
                    (uint)template.m_sessionTimeout,
                    template.m_identity,
                    template.m_preferredLocales,
                    template.m_checkDomain);

                // create the subscriptions.
                foreach (Subscription subscription in session.Subscriptions)
                {
                    subscription.Create();
                }
            }
            catch (Exception e)
            {
                session.Dispose();
                throw ServiceResultException.Create(StatusCodes.BadCommunicationError, e, "Could not recreate session. {0}", template.m_sessionName);
            }

            return session;
        }
        #endregion

        #region Events
        /// <inheritdoc/>
        public event RenewUserIdentityEventHandler RenewUserIdentity
        {
            add { m_RenewUserIdentity += value; }
            remove { m_RenewUserIdentity -= value; }
        }

        private event RenewUserIdentityEventHandler m_RenewUserIdentity;
        #endregion

        #region Public Methods
        /// <inheritdoc/>
        public bool ApplySessionConfiguration(SessionConfiguration sessionConfiguration)
        {
            if (sessionConfiguration == null) throw new ArgumentNullException(nameof(sessionConfiguration));

            byte[] serverCertificate = m_endpoint.Description?.ServerCertificate;
            m_sessionName = sessionConfiguration.SessionName;
            m_serverCertificate = serverCertificate != null ? new X509Certificate2(serverCertificate) : null;
            m_identity = sessionConfiguration.Identity;
            m_checkDomain = sessionConfiguration.CheckDomain;
            m_serverNonce = sessionConfiguration.ServerNonce;
# if ECC_SUPPORT
            m_userTokenSecurityPolicyUri = sessionConfiguration.UserIdentityTokenPolicy;
            m_eccServerEphemeralKey = sessionConfiguration.ServerEccEphemeralKey;
# endif
            SessionCreated(sessionConfiguration.SessionId, sessionConfiguration.AuthenticationToken);

            return true;
        }

        /// <inheritdoc/>
        public SessionConfiguration SaveSessionConfiguration(Stream stream = null)
        {
#if ECC_SUPPORT
            var sessionConfiguration = new SessionConfiguration(this, m_serverNonce, m_userTokenSecurityPolicyUri, m_eccServerEphemeralKey, AuthenticationToken);
#else
            var sessionConfiguration = new SessionConfiguration(this, m_serverNonce, AuthenticationToken);
#endif

            if (stream != null)
            {
                XmlWriterSettings settings = Utils.DefaultXmlWriterSettings();
                using (XmlWriter writer = XmlWriter.Create(stream, settings))
                {
                    DataContractSerializer serializer = new DataContractSerializer(typeof(SessionConfiguration),
                        new[] { typeof(UserIdentityToken), typeof(AnonymousIdentityToken), typeof(X509IdentityToken),
                        typeof(IssuedIdentityToken), typeof(UserIdentity), typeof(ECParameters) });
                    serializer.WriteObject(writer, sessionConfiguration);
                }
            }

            return sessionConfiguration;
        }

        /// <inheritdoc/>
        public void Reconnect()
            => Reconnect(null, null);

        /// <inheritdoc/>
        public void Reconnect(ITransportWaitingConnection connection)
            => Reconnect(connection, null);

        /// <inheritdoc/>
        public void Reconnect(ITransportChannel channel)
            => Reconnect(null, channel);

        /// <summary>
        /// Reconnects to the server after a network failure using a waiting connection.
        /// </summary>
        private void Reconnect(ITransportWaitingConnection connection, ITransportChannel transportChannel = null)
        {
            bool resetReconnect = false;
            try
            {
                m_reconnectLock.Wait();
                bool reconnecting = m_reconnecting;
                m_reconnecting = true;
                resetReconnect = true;
                m_reconnectLock.Release();

                // check if already connecting.
                if (reconnecting)
                {
                    Utils.LogWarning("Session is already attempting to reconnect.");

                    throw ServiceResultException.Create(
                        StatusCodes.BadInvalidState,
                        "Session is already attempting to reconnect.");
                }

                StopKeepAliveTimer();

                IAsyncResult result = PrepareReconnectBeginActivate(
                    connection,
                    transportChannel);

                if (!result.AsyncWaitHandle.WaitOne(kReconnectTimeout / 2))
                {
                    Utils.LogWarning("WARNING: ACTIVATE SESSION timed out. {0}/{1}", GoodPublishRequestCount, OutstandingRequestCount);
                }

                // reactivate session.
                byte[] serverNonce = null;
                StatusCodeCollection certificateResults = null;
                DiagnosticInfoCollection certificateDiagnosticInfos = null;

                var responseHeader = EndActivateSession(
                    result,
                    out serverNonce,
                    out certificateResults,
                    out certificateDiagnosticInfos);

<<<<<<< HEAD
                ProcessResponseAdditionalHeader(responseHeader, m_serverCertificate);

                int publishCount = 0;

=======
>>>>>>> 735cd861
                Utils.LogInfo("Session RECONNECT {0} completed successfully.", SessionId);

                lock (SyncRoot)
                {
                    m_previousServerNonce = m_serverNonce;
                    m_serverNonce = serverNonce;
                }

                m_reconnectLock.Wait();
                m_reconnecting = false;
                resetReconnect = false;
                m_reconnectLock.Release();

                StartPublishing(OperationTimeout, true);

                StartKeepAliveTimer();

                IndicateSessionConfigurationChanged();
            }
            finally
            {
                if (resetReconnect)
                {
                    m_reconnectLock.Wait();
                    m_reconnecting = false;
                    m_reconnectLock.Release();
                }
            }
        }

        /// <inheritdoc/>
        public void Save(string filePath, IEnumerable<Type> knownTypes = null)
        {
            Save(filePath, Subscriptions, knownTypes);
        }

        /// <inheritdoc/>
        public void Save(Stream stream, IEnumerable<Subscription> subscriptions, IEnumerable<Type> knownTypes = null)
        {
            SubscriptionCollection subscriptionList = new SubscriptionCollection(subscriptions);
            XmlWriterSettings settings = Utils.DefaultXmlWriterSettings();

            using (XmlWriter writer = XmlWriter.Create(stream, settings))
            {
                DataContractSerializer serializer = new DataContractSerializer(typeof(SubscriptionCollection), knownTypes);
                serializer.WriteObject(writer, subscriptionList);
            }
        }

        /// <inheritdoc/>
        public void Save(string filePath, IEnumerable<Subscription> subscriptions, IEnumerable<Type> knownTypes = null)
        {
            using (FileStream stream = new FileStream(filePath, FileMode.Create))
            {
                Save(stream, subscriptions, knownTypes);
            }
        }

        /// <inheritdoc/>
        public IEnumerable<Subscription> Load(Stream stream, bool transferSubscriptions = false, IEnumerable<Type> knownTypes = null)
        {
            // secure settings
            XmlReaderSettings settings = Utils.DefaultXmlReaderSettings();
            settings.CloseInput = true;

            using (XmlReader reader = XmlReader.Create(stream, settings))
            {
                DataContractSerializer serializer = new DataContractSerializer(typeof(SubscriptionCollection), knownTypes);
                SubscriptionCollection subscriptions = (SubscriptionCollection)serializer.ReadObject(reader);
                foreach (Subscription subscription in subscriptions)
                {
                    if (!transferSubscriptions)
                    {
                        // ServerId must be reset if the saved list of subscriptions
                        // is not used to transfer a subscription
                        foreach (var monitoredItem in subscription.MonitoredItems)
                        {
                            monitoredItem.ServerId = 0;
                        }
                    }
                    AddSubscription(subscription);
                }
                return subscriptions;
            }
        }

        /// <inheritdoc/>
        public IEnumerable<Subscription> Load(string filePath, bool transferSubscriptions = false, IEnumerable<Type> knownTypes = null)
        {
            using (FileStream stream = File.OpenRead(filePath))
            {
                return Load(stream, transferSubscriptions, knownTypes);
            }
        }

        /// <inheritdoc/>
        public void FetchNamespaceTables()
        {
            ReadValueIdCollection nodesToRead = PrepareNamespaceTableNodesToRead();

            // read from server.
            ResponseHeader responseHeader = base.Read(
                null,
                0,
                TimestampsToReturn.Neither,
                nodesToRead,
                out DataValueCollection values,
                out DiagnosticInfoCollection diagnosticInfos);

            ValidateResponse(values, nodesToRead);
            ValidateDiagnosticInfos(diagnosticInfos, nodesToRead);

            UpdateNamespaceTable(values, diagnosticInfos, responseHeader);
        }

        /// <summary>
        /// Fetch the operation limits of the server.
        /// </summary>
        public void FetchOperationLimits()
        {
            try
            {
                var operationLimitsProperties = typeof(OperationLimits)
                    .GetProperties().Select(p => p.Name).ToList();

                var nodeIds = new NodeIdCollection(
                    operationLimitsProperties.Select(name => (NodeId)typeof(VariableIds)
                    .GetField("Server_ServerCapabilities_OperationLimits_" + name, BindingFlags.Public | BindingFlags.Static)
                    .GetValue(null))
                    );

                ReadValues(nodeIds, Enumerable.Repeat(typeof(uint), nodeIds.Count).ToList(), out var values, out var errors);

                var configOperationLimits = m_configuration?.ClientConfiguration?.OperationLimits ?? new OperationLimits();
                var operationLimits = new OperationLimits();

                for (int ii = 0; ii < nodeIds.Count; ii++)
                {
                    var property = typeof(OperationLimits).GetProperty(operationLimitsProperties[ii]);
                    uint value = (uint)property.GetValue(configOperationLimits);
                    if (values[ii] != null &&
                        ServiceResult.IsNotBad(errors[ii]))
                    {
                        uint serverValue = (uint)values[ii];
                        if (serverValue > 0 &&
                           (value == 0 || serverValue < value))
                        {
                            value = serverValue;
                        }
                    }
                    property.SetValue(operationLimits, value);
                }

                OperationLimits = operationLimits;
            }
            catch (Exception ex)
            {
                Utils.LogError(ex, "Failed to read operation limits from server. Using configuration defaults.");
                var operationLimits = m_configuration?.ClientConfiguration?.OperationLimits;
                if (operationLimits != null)
                {
                    OperationLimits = operationLimits;
                }
            }
        }

        /// <inheritdoc/>
        public void FetchTypeTree(ExpandedNodeId typeId)
        {
            Node node = NodeCache.Find(typeId) as Node;

            if (node != null)
            {
                var subTypes = new ExpandedNodeIdCollection();
                foreach (IReference reference in node.Find(ReferenceTypeIds.HasSubtype, false))
                {
                    subTypes.Add(reference.TargetId);
                }
                if (subTypes.Count > 0)
                {
                    FetchTypeTree(subTypes);
                }
            }
        }

        /// <inheritdoc/>
        public void FetchTypeTree(ExpandedNodeIdCollection typeIds)
        {
            var referenceTypeIds = new NodeIdCollection() { ReferenceTypeIds.HasSubtype };
            IList<INode> nodes = NodeCache.FindReferences(typeIds, referenceTypeIds, false, false);
            var subTypes = new ExpandedNodeIdCollection();
            foreach (INode inode in nodes)
            {
                if (inode is Node node)
                {
                    foreach (IReference reference in node.Find(ReferenceTypeIds.HasSubtype, false))
                    {
                        if (!typeIds.Contains(reference.TargetId))
                        {
                            subTypes.Add(reference.TargetId);
                        }
                    }
                }
            }
            if (subTypes.Count > 0)
            {
                FetchTypeTree(subTypes);
            }
        }

        /// <inheritdoc/>
        public ReferenceDescriptionCollection ReadAvailableEncodings(NodeId variableId)
        {
            VariableNode variable = NodeCache.Find(variableId) as VariableNode;

            if (variable == null)
            {
                throw ServiceResultException.Create(StatusCodes.BadNodeIdInvalid, "NodeId does not refer to a valid variable node.");
            }

            // no encodings available if there was a problem reading the data type for the node.
            if (NodeId.IsNull(variable.DataType))
            {
                return new ReferenceDescriptionCollection();
            }

            // no encodings for non-structures.
            if (!TypeTree.IsTypeOf(variable.DataType, DataTypes.Structure))
            {
                return new ReferenceDescriptionCollection();
            }

            // look for cached values.
            IList<INode> encodings = NodeCache.Find(variableId, ReferenceTypeIds.HasEncoding, false, true);

            if (encodings.Count > 0)
            {
                ReferenceDescriptionCollection references = new ReferenceDescriptionCollection();

                foreach (INode encoding in encodings)
                {
                    ReferenceDescription reference = new ReferenceDescription();

                    reference.ReferenceTypeId = ReferenceTypeIds.HasEncoding;
                    reference.IsForward = true;
                    reference.NodeId = encoding.NodeId;
                    reference.NodeClass = encoding.NodeClass;
                    reference.BrowseName = encoding.BrowseName;
                    reference.DisplayName = encoding.DisplayName;
                    reference.TypeDefinition = encoding.TypeDefinitionId;

                    references.Add(reference);
                }

                return references;
            }

            Browser browser = new Browser(this);

            browser.BrowseDirection = BrowseDirection.Forward;
            browser.ReferenceTypeId = ReferenceTypeIds.HasEncoding;
            browser.IncludeSubtypes = false;
            browser.NodeClassMask = 0;

            return browser.Browse(variable.DataType);
        }

        /// <inheritdoc/>
        public ReferenceDescription FindDataDescription(NodeId encodingId)
        {
            Browser browser = new Browser(this);

            browser.BrowseDirection = BrowseDirection.Forward;
            browser.ReferenceTypeId = ReferenceTypeIds.HasDescription;
            browser.IncludeSubtypes = false;
            browser.NodeClassMask = 0;

            ReferenceDescriptionCollection references = browser.Browse(encodingId);

            if (references.Count == 0)
            {
                throw ServiceResultException.Create(StatusCodes.BadNodeIdInvalid, "Encoding does not refer to a valid data description.");
            }

            return references[0];
        }

        /// <inheritdoc/>
        public async Task<DataDictionary> FindDataDictionary(NodeId descriptionId, CancellationToken ct = default)
        {
            // check if the dictionary has already been loaded.
            foreach (DataDictionary dictionary in m_dictionaries.Values)
            {
                if (dictionary.Contains(descriptionId))
                {
                    return dictionary;
                }
            }

            IList<INode> references = await NodeCache.FindReferencesAsync(descriptionId, ReferenceTypeIds.HasComponent, true, false, ct).ConfigureAwait(false);
            if (references.Count == 0)
            {
                throw ServiceResultException.Create(StatusCodes.BadNodeIdInvalid, "Description does not refer to a valid data dictionary.");
            }

            // load the dictionary.
            NodeId dictionaryId = ExpandedNodeId.ToNodeId(references[0].NodeId, m_namespaceUris);

            DataDictionary dictionaryToLoad = new DataDictionary(this);

            dictionaryToLoad.Load(references[0]);

            m_dictionaries[dictionaryId] = dictionaryToLoad;

            return dictionaryToLoad;
        }

        /// <inheritdoc/>
        public DataDictionary LoadDataDictionary(ReferenceDescription dictionaryNode, bool forceReload = false)
        {
            // check if the dictionary has already been loaded.
            DataDictionary dictionary;
            NodeId dictionaryId = ExpandedNodeId.ToNodeId(dictionaryNode.NodeId, m_namespaceUris);
            if (!forceReload &&
                m_dictionaries.TryGetValue(dictionaryId, out dictionary))
            {
                return dictionary;
            }

            // load the dictionary.
            DataDictionary dictionaryToLoad = new DataDictionary(this);
            dictionaryToLoad.Load(dictionaryId, dictionaryNode.ToString());
            m_dictionaries[dictionaryId] = dictionaryToLoad;
            return dictionaryToLoad;
        }

        /// <inheritdoc/>
        public async Task<Dictionary<NodeId, DataDictionary>> LoadDataTypeSystem(NodeId dataTypeSystem = null, CancellationToken ct = default)
        {
            if (dataTypeSystem == null)
            {
                dataTypeSystem = ObjectIds.OPCBinarySchema_TypeSystem;
            }
            else
            if (!Utils.IsEqual(dataTypeSystem, ObjectIds.OPCBinarySchema_TypeSystem) &&
                !Utils.IsEqual(dataTypeSystem, ObjectIds.XmlSchema_TypeSystem))
            {
                throw ServiceResultException.Create(StatusCodes.BadNodeIdInvalid, $"{nameof(dataTypeSystem)} does not refer to a valid data dictionary.");
            }

            // find the dictionary for the description.
            IList<INode> references = this.NodeCache.FindReferences(dataTypeSystem, ReferenceTypeIds.HasComponent, false, false);

            if (references.Count == 0)
            {
                throw ServiceResultException.Create(StatusCodes.BadNodeIdInvalid, "Type system does not contain a valid data dictionary.");
            }

            // batch read all encodings and namespaces
            var referenceNodeIds = references.Select(r => r.NodeId).ToList();

            // find namespace properties
            var namespaceNodes = this.NodeCache.FindReferences(referenceNodeIds, new NodeIdCollection { ReferenceTypeIds.HasProperty }, false, false)
                .Where(n => n.BrowseName == BrowseNames.NamespaceUri).ToList();
            var namespaceNodeIds = namespaceNodes.Select(n => ExpandedNodeId.ToNodeId(n.NodeId, this.NamespaceUris)).ToList();

            // read all schema definitions
            var referenceExpandedNodeIds = references
                .Select(r => ExpandedNodeId.ToNodeId(r.NodeId, this.NamespaceUris))
                .Where(n => n.NamespaceIndex != 0).ToList();
            IDictionary<NodeId, byte[]> schemas = await DataDictionary.ReadDictionaries(this, referenceExpandedNodeIds, ct).ConfigureAwait(false);

            // read namespace property values
            var namespaces = new Dictionary<NodeId, string>();
            ReadValues(namespaceNodeIds, Enumerable.Repeat(typeof(string), namespaceNodeIds.Count).ToList(), out var nameSpaceValues, out var errors);

            // build the namespace dictionary
            for (int ii = 0; ii < nameSpaceValues.Count; ii++)
            {
                if (StatusCode.IsNotBad(errors[ii].StatusCode))
                {
                    // servers may optimize space by not returning a dictionary
                    if (nameSpaceValues[ii] != null)
                    {
                        namespaces[((NodeId)referenceNodeIds[ii])] = (string)nameSpaceValues[ii];
                    }
                }
                else
                {
                    Utils.LogWarning("Failed to load namespace {0}: {1}", namespaceNodeIds[ii], errors[ii]);
                }
            }

            // build the namespace/schema import dictionary
            var imports = new Dictionary<string, byte[]>();
            foreach (var r in references)
            {
                NodeId nodeId = ExpandedNodeId.ToNodeId(r.NodeId, NamespaceUris);
                if (schemas.TryGetValue(nodeId, out var schema) && namespaces.TryGetValue(nodeId, out var ns))
                {
                    imports[ns] = schema;
                }
            }

            // read all type dictionaries in the type system
            foreach (var r in references)
            {
                DataDictionary dictionaryToLoad = null;
                NodeId dictionaryId = ExpandedNodeId.ToNodeId(r.NodeId, m_namespaceUris);
                if (dictionaryId.NamespaceIndex != 0 &&
                    !m_dictionaries.TryGetValue(dictionaryId, out dictionaryToLoad))
                {
                    try
                    {
                        dictionaryToLoad = new DataDictionary(this);
                        if (schemas.TryGetValue(dictionaryId, out var schema))
                        {
                            dictionaryToLoad.Load(dictionaryId, dictionaryId.ToString(), schema, imports);
                        }
                        else
                        {
                            dictionaryToLoad.Load(dictionaryId, dictionaryId.ToString());
                        }
                        m_dictionaries[dictionaryId] = dictionaryToLoad;
                    }
                    catch (Exception ex)
                    {
                        Utils.LogError("Dictionary load error for Dictionary {0} : {1}", r.NodeId, ex.Message);
                    }
                }
            }

            return m_dictionaries;
        }

        /// <inheritdoc/>
        public void ReadNodes(
            IList<NodeId> nodeIds,
            NodeClass nodeClass,
            out IList<Node> nodeCollection,
            out IList<ServiceResult> errors,
            bool optionalAttributes = false)
        {
            if (nodeIds.Count == 0)
            {
                nodeCollection = new NodeCollection();
                errors = new List<ServiceResult>();
                return;
            }

            if (nodeClass == NodeClass.Unspecified)
            {
                ReadNodes(nodeIds, out nodeCollection, out errors, optionalAttributes);
                return;
            }

            // determine attributes to read for nodeclass
            var attributesPerNodeId = new List<IDictionary<uint, DataValue>>(nodeIds.Count);
            var attributesToRead = new ReadValueIdCollection();
            nodeCollection = new NodeCollection(nodeIds.Count);

            CreateNodeClassAttributesReadNodesRequest(
                nodeIds, nodeClass,
                attributesToRead, attributesPerNodeId,
                nodeCollection, optionalAttributes);

            ResponseHeader responseHeader = Read(
                null,
                0,
                TimestampsToReturn.Neither,
                attributesToRead,
                out DataValueCollection values,
                out DiagnosticInfoCollection diagnosticInfos);

            ClientBase.ValidateResponse(values, attributesToRead);
            ClientBase.ValidateDiagnosticInfos(diagnosticInfos, attributesToRead);

            errors = new ServiceResult[nodeIds.Count].ToList();
            ProcessAttributesReadNodesResponse(
                responseHeader,
                attributesToRead, attributesPerNodeId,
                values, diagnosticInfos,
                nodeCollection, errors);
        }

        /// <inheritdoc/>
        public void ReadNodes(
            IList<NodeId> nodeIds,
            out IList<Node> nodeCollection,
            out IList<ServiceResult> errors,
            bool optionalAttributes = false)
        {
            int count = nodeIds.Count;
            nodeCollection = new NodeCollection(count);
            errors = new List<ServiceResult>(count);

            if (count == 0)
            {
                return;
            }

            // first read only nodeclasses for nodes from server.
            var itemsToRead = new ReadValueIdCollection(
                nodeIds.Select(nodeId =>
                    new ReadValueId {
                        NodeId = nodeId,
                        AttributeId = Attributes.NodeClass
                    }));

            DataValueCollection nodeClassValues = null;
            DiagnosticInfoCollection diagnosticInfos = null;
            ResponseHeader responseHeader = null;

            if (count > 1)
            {
                responseHeader = Read(
                    null,
                    0,
                    TimestampsToReturn.Neither,
                    itemsToRead,
                    out nodeClassValues,
                    out diagnosticInfos);

                ClientBase.ValidateResponse(nodeClassValues, itemsToRead);
                ClientBase.ValidateDiagnosticInfos(diagnosticInfos, itemsToRead);
            }
            else
            {
                // for a single node read all attributes to skip the first service call
                nodeClassValues = new DataValueCollection() {
                    new DataValue(new Variant((int)NodeClass.Unspecified),
                    statusCode: StatusCodes.Good)
                    };
            }

            // second determine attributes to read per nodeclass
            var attributesPerNodeId = new List<IDictionary<uint, DataValue>>(count);
            var attributesToRead = new ReadValueIdCollection();

            CreateAttributesReadNodesRequest(
                responseHeader,
                itemsToRead, nodeClassValues, diagnosticInfos,
                attributesToRead, attributesPerNodeId,
                nodeCollection, errors,
                optionalAttributes);

            if (attributesToRead.Count > 0)
            {
                responseHeader = Read(
                    null,
                    0,
                    TimestampsToReturn.Neither,
                    attributesToRead,
                    out DataValueCollection values,
                    out diagnosticInfos);

                ClientBase.ValidateResponse(values, attributesToRead);
                ClientBase.ValidateDiagnosticInfos(diagnosticInfos, attributesToRead);

                ProcessAttributesReadNodesResponse(
                    responseHeader,
                    attributesToRead, attributesPerNodeId,
                    values, diagnosticInfos,
                    nodeCollection, errors);
            }
        }

        /// <inheritdoc/>
        public Node ReadNode(NodeId nodeId)
        {
            return ReadNode(nodeId, NodeClass.Unspecified, true);
        }

        /// <inheritdoc/>
        public Node ReadNode(
            NodeId nodeId,
            NodeClass nodeClass,
            bool optionalAttributes = true)
        {
            // build list of attributes.
            var attributes = CreateAttributes(nodeClass, optionalAttributes);

            // build list of values to read.
            ReadValueIdCollection itemsToRead = new ReadValueIdCollection();
            foreach (uint attributeId in attributes.Keys)
            {
                ReadValueId itemToRead = new ReadValueId {
                    NodeId = nodeId,
                    AttributeId = attributeId
                };
                itemsToRead.Add(itemToRead);
            }

            // read from server.
            DataValueCollection values = null;
            DiagnosticInfoCollection diagnosticInfos = null;

            ResponseHeader responseHeader = Read(
                null,
                0,
                TimestampsToReturn.Neither,
                itemsToRead,
                out values,
                out diagnosticInfos);

            ClientBase.ValidateResponse(values, itemsToRead);
            ClientBase.ValidateDiagnosticInfos(diagnosticInfos, itemsToRead);

            return ProcessReadResponse(responseHeader, attributes, itemsToRead, values, diagnosticInfos);
        }

        /// <inheritdoc/>
        public DataValue ReadValue(NodeId nodeId)
        {
            ReadValueId itemToRead = new ReadValueId {
                NodeId = nodeId,
                AttributeId = Attributes.Value
            };

            ReadValueIdCollection itemsToRead = new ReadValueIdCollection {
                itemToRead
            };

            // read from server.
            DataValueCollection values = null;
            DiagnosticInfoCollection diagnosticInfos = null;

            ResponseHeader responseHeader = Read(
                null,
                0,
                TimestampsToReturn.Both,
                itemsToRead,
                out values,
                out diagnosticInfos);

            ClientBase.ValidateResponse(values, itemsToRead);
            ClientBase.ValidateDiagnosticInfos(diagnosticInfos, itemsToRead);

            if (StatusCode.IsBad(values[0].StatusCode))
            {
                ServiceResult result = ClientBase.GetResult(values[0].StatusCode, 0, diagnosticInfos, responseHeader);
                throw new ServiceResultException(result);
            }

            return values[0];
        }

        /// <inheritdoc/>
        public void ReadValues(
            IList<NodeId> nodeIds,
            out DataValueCollection values,
            out IList<ServiceResult> errors)
        {
            if (nodeIds.Count == 0)
            {
                values = new DataValueCollection();
                errors = new List<ServiceResult>();
                return;
            }

            // read all values from server.
            var itemsToRead = new ReadValueIdCollection(
                nodeIds.Select(nodeId =>
                    new ReadValueId {
                        NodeId = nodeId,
                        AttributeId = Attributes.Value
                    }));

            // read from server.
            errors = new List<ServiceResult>(itemsToRead.Count);

            ResponseHeader responseHeader = Read(
                null,
                0,
                TimestampsToReturn.Both,
                itemsToRead,
                out values,
                out DiagnosticInfoCollection diagnosticInfos);

            ClientBase.ValidateResponse(values, itemsToRead);
            ClientBase.ValidateDiagnosticInfos(diagnosticInfos, itemsToRead);

            int ii = 0;
            foreach (var value in values)
            {
                ServiceResult result = ServiceResult.Good;
                if (StatusCode.IsNotGood(value.StatusCode))
                {
                    result = ClientBase.GetResult(value.StatusCode, ii, diagnosticInfos, responseHeader);
                }
                errors.Add(result);
                ii++;
            }
        }

        /// <inheritdoc/>
        public object ReadValue(NodeId nodeId, Type expectedType)
        {
            DataValue dataValue = ReadValue(nodeId);

            object value = dataValue.Value;

            if (expectedType != null)
            {
                ExtensionObject extension = value as ExtensionObject;

                if (extension != null)
                {
                    value = extension.Body;
                }

                if (!expectedType.IsInstanceOfType(value))
                {
                    throw ServiceResultException.Create(
                        StatusCodes.BadTypeMismatch,
                        "Server returned value unexpected type: {0}",
                        (value != null) ? value.GetType().Name : "(null)");
                }
            }

            return value;
        }

        /// <inheritdoc/>
        public ReferenceDescriptionCollection FetchReferences(NodeId nodeId)
        {
            // browse for all references.
            byte[] continuationPoint;
            ReferenceDescriptionCollection descriptions;

            Browse(
                null,
                null,
                nodeId,
                0,
                BrowseDirection.Both,
                null,
                true,
                0,
                out continuationPoint,
                out descriptions);

            // process any continuation point.
            while (continuationPoint != null)
            {
                byte[] revisedContinuationPoint;
                ReferenceDescriptionCollection additionalDescriptions;

                BrowseNext(
                    null,
                    false,
                    continuationPoint,
                    out revisedContinuationPoint,
                    out additionalDescriptions);

                continuationPoint = revisedContinuationPoint;

                descriptions.AddRange(additionalDescriptions);
            }

            return descriptions;
        }

        /// <inheritdoc/>
        public void FetchReferences(
            IList<NodeId> nodeIds,
            out IList<ReferenceDescriptionCollection> referenceDescriptions,
            out IList<ServiceResult> errors)
        {
            var result = new List<ReferenceDescriptionCollection>();

            // browse for all references.
            Browse(
                null,
                null,
                nodeIds,
                0,
                BrowseDirection.Both,
                null,
                true,
                0,
                out ByteStringCollection continuationPoints,
                out IList<ReferenceDescriptionCollection> descriptions,
                out errors);

            result.AddRange(descriptions);

            // process any continuation point.
            var previousResult = result;
            var previousErrors = errors;
            while (HasAnyContinuationPoint(continuationPoints))
            {
                var nextContinuationPoints = new ByteStringCollection();
                var nextResult = new List<ReferenceDescriptionCollection>();
                var nextErrors = new List<ServiceResult>();

                for (int ii = 0; ii < continuationPoints.Count; ii++)
                {
                    var cp = continuationPoints[ii];
                    if (cp != null)
                    {
                        nextContinuationPoints.Add(cp);
                        nextResult.Add(previousResult[ii]);
                        nextErrors.Add(previousErrors[ii]);
                    }
                }

                BrowseNext(
                    null,
                    false,
                    nextContinuationPoints,
                    out ByteStringCollection revisedContinuationPoints,
                    out descriptions,
                    out IList<ServiceResult> browseNextErrors);

                continuationPoints = revisedContinuationPoints;
                previousResult = nextResult;
                previousErrors = nextErrors;

                for (int ii = 0; ii < descriptions.Count; ii++)
                {
                    nextResult[ii].AddRange(descriptions[ii]);
                    if (StatusCode.IsBad(browseNextErrors[ii].StatusCode))
                    {
                        nextErrors[ii] = browseNextErrors[ii];
                    }
                }
            }

            referenceDescriptions = result;
        }

        /// <inheritdoc/>
        public void Open(
            string sessionName,
            IUserIdentity identity)
        {
            Open(sessionName, 0, identity, null);
        }

        /// <inheritdoc/>
        public void Open(
            string sessionName,
            uint sessionTimeout,
            IUserIdentity identity,
            IList<string> preferredLocales)
        {
            Open(sessionName, sessionTimeout, identity, preferredLocales, true);
        }

        /// <inheritdoc/>
        [System.Diagnostics.CodeAnalysis.SuppressMessage("Microsoft.Maintainability", "CA1506:AvoidExcessiveClassCoupling")]
        public void Open(
            string sessionName,
            uint sessionTimeout,
            IUserIdentity identity,
            IList<string> preferredLocales,
            bool checkDomain)
        {
            OpenValidateIdentity(ref identity, out var identityToken, out var identityPolicy, out string securityPolicyUri, out bool requireEncryption);

            // validate the server certificate /certificate chain.
            X509Certificate2 serverCertificate = null;
            byte[] certificateData = m_endpoint.Description.ServerCertificate;

            if (certificateData != null && certificateData.Length > 0)
            {
                X509Certificate2Collection serverCertificateChain = Utils.ParseCertificateChainBlob(certificateData);

                if (serverCertificateChain.Count > 0)
                {
                    serverCertificate = serverCertificateChain[0];
                }

                if (requireEncryption)
                {
                    if (checkDomain)
                    {
                        m_configuration.CertificateValidator.Validate(serverCertificateChain, m_endpoint);
                    }
                    else
                    {
                        m_configuration.CertificateValidator.Validate(serverCertificateChain);
                    }
                    // save for reconnect
                    m_checkDomain = checkDomain;
                }
            }

            // create a nonce.
            uint length = (uint)m_configuration.SecurityConfiguration.NonceLength;
            byte[] clientNonce = Utils.Nonce.CreateNonce(length);
            NodeId sessionId = null;
            NodeId sessionCookie = null;
            byte[] serverNonce = Array.Empty<byte>();
            byte[] serverCertificateData = Array.Empty<byte>();
            SignatureData serverSignature = null;
            EndpointDescriptionCollection serverEndpoints = null;
            SignedSoftwareCertificateCollection serverSoftwareCertificates = null;

            // send the application instance certificate for the client.
            BuildCertificateData(out byte[] clientCertificateData, out byte[] clientCertificateChainData);

            ApplicationDescription clientDescription = new ApplicationDescription {
                ApplicationUri = m_configuration.ApplicationUri,
                ApplicationName = m_configuration.ApplicationName,
                ApplicationType = ApplicationType.Client,
                ProductUri = m_configuration.ProductUri
            };

            if (sessionTimeout == 0)
            {
                sessionTimeout = (uint)m_configuration.ClientConfiguration.DefaultSessionTimeout;
            }

            // select the security policy for the user token.
            var userTokenSecurityPolicyUri = identityPolicy.SecurityPolicyUri;

            if (String.IsNullOrEmpty(userTokenSecurityPolicyUri))
            {
                userTokenSecurityPolicyUri = m_endpoint.Description.SecurityPolicyUri;
            }
            m_userTokenSecurityPolicyUri = userTokenSecurityPolicyUri;

            RequestHeader requestHeader = new RequestHeader();

            if (EccUtils.IsEccPolicy(userTokenSecurityPolicyUri))
            {
                AdditionalParametersType parameters = new AdditionalParametersType();

                parameters.Parameters.Add(new KeyValuePair() {
                    Key = "ECDHPolicyUri",
                    Value = userTokenSecurityPolicyUri
                });

                requestHeader.AdditionalHeader = new ExtensionObject(parameters);
            }

            bool successCreateSession = false;
            ResponseHeader responseHeader = null;

            //if security none, first try to connect without certificate
            if (m_endpoint.Description.SecurityPolicyUri == SecurityPolicies.None)
            {
                //first try to connect with client certificate NULL
                try
                {
                    responseHeader = base.CreateSession(
                        null,
                        clientDescription,
                        m_endpoint.Description.Server.ApplicationUri,
                        m_endpoint.EndpointUrl.ToString(),
                        sessionName,
                        clientNonce,
                        null,
                        sessionTimeout,
                        (uint)MessageContext.MaxMessageSize,
                        out sessionId,
                        out sessionCookie,
                        out m_sessionTimeout,
                        out serverNonce,
                        out serverCertificateData,
                        out serverEndpoints,
                        out serverSoftwareCertificates,
                        out serverSignature,
                        out m_maxRequestMessageSize);

                    successCreateSession = true;
                }
                catch (Exception ex)
                {
                    Utils.LogInfo("Create session failed with client certificate NULL. " + ex.Message);
                    successCreateSession = false;
                }
            }

            if (!successCreateSession)
            {
                responseHeader = base.CreateSession(
                        null,
                        clientDescription,
                        m_endpoint.Description.Server.ApplicationUri,
                        m_endpoint.EndpointUrl.ToString(),
                        sessionName,
                        clientNonce,
                        clientCertificateChainData != null ? clientCertificateChainData : clientCertificateData,
                        sessionTimeout,
                        (uint)MessageContext.MaxMessageSize,
                        out sessionId,
                        out sessionCookie,
                        out m_sessionTimeout,
                        out serverNonce,
                        out serverCertificateData,
                        out serverEndpoints,
                        out serverSoftwareCertificates,
                        out serverSignature,
                        out m_maxRequestMessageSize);
            }

            // save session id.
            lock (SyncRoot)
            {
                SessionCreated(sessionId, sessionCookie);
            }

            Utils.LogInfo("Revised session timeout value: {0}. ", m_sessionTimeout);
            Utils.LogInfo("Max response message size value: {0}. Max request message size: {1} ",
                MessageContext.MaxMessageSize, m_maxRequestMessageSize);

            //we need to call CloseSession if CreateSession was successful but some other exception is thrown
            try
            {
                // verify that the server returned the same instance certificate.
                ValidateServerCertificateData(serverCertificateData);

                ValidateServerEndpoints(serverEndpoints);

                ValidateServerSignature(serverCertificate, serverSignature, clientCertificateData, clientCertificateChainData, clientNonce);

                HandleSignedSoftwareCertificates(serverSoftwareCertificates);

                // process additional header
                ProcessResponseAdditionalHeader(responseHeader, serverCertificate);

                // create the client signature.
                byte[] dataToSign = Utils.Append(serverCertificate != null ? serverCertificate.RawData : null, serverNonce);
                SignatureData clientSignature = SecurityPolicies.Sign(m_instanceCertificate, securityPolicyUri, dataToSign);

                // select the security policy for the user token.
                securityPolicyUri = identityPolicy.SecurityPolicyUri;

                if (String.IsNullOrEmpty(securityPolicyUri))
                {
                    securityPolicyUri = m_endpoint.Description.SecurityPolicyUri;
                }

                // save previous nonce
                byte[] previousServerNonce = GetCurrentTokenServerNonce();

                // validate server nonce and security parameters for user identity.
                ValidateServerNonce(
                    identity,
                    serverNonce,
                    securityPolicyUri,
                    previousServerNonce,
                    m_endpoint.Description.SecurityMode);

                // sign data with user token.
                SignatureData userTokenSignature = identityToken.Sign(dataToSign, securityPolicyUri);

                // encrypt token.
#if ECC_SUPPORT
                identityToken.Encrypt(
                    serverCertificate,
                    serverNonce,
                    userTokenSecurityPolicyUri,
                    m_eccServerEphemeralKey,
                    m_instanceCertificate,
                    m_instanceCertificateChain,
                    m_endpoint.Description.SecurityMode != MessageSecurityMode.None);
#else
                identityToken.Encrypt(serverCertificate, serverNonce, securityPolicyUri);
#endif
                // send the software certificates assigned to the client.
                SignedSoftwareCertificateCollection clientSoftwareCertificates = GetSoftwareCertificates();

                // copy the preferred locales if provided.
                if (preferredLocales != null && preferredLocales.Count > 0)
                {
                    m_preferredLocales = new StringCollection(preferredLocales);
                }

                StatusCodeCollection certificateResults = null;
                DiagnosticInfoCollection certificateDiagnosticInfos = null;

                // activate session.
                responseHeader = ActivateSession(
                    null,
                    clientSignature,
                    clientSoftwareCertificates,
                    m_preferredLocales,
                    new ExtensionObject(identityToken),
                    userTokenSignature,
                    out serverNonce,
                    out certificateResults,
                    out certificateDiagnosticInfos);

                ProcessResponseAdditionalHeader(responseHeader, serverCertificate);

                if (certificateResults != null)
                {
                    for (int i = 0; i < certificateResults.Count; i++)
                    {
                        Utils.LogInfo("ActivateSession result[{0}] = {1}", i, certificateResults[i]);
                    }
                }

                if (certificateResults == null || certificateResults.Count == 0)
                {
                    Utils.LogInfo("Empty results were received for the ActivateSession call.");
                }

                // fetch namespaces.
                FetchNamespaceTables();

                lock (SyncRoot)
                {
                    // save nonces.
                    m_sessionName = sessionName;
                    m_identity = identity;
                    m_previousServerNonce = previousServerNonce;
                    m_serverNonce = serverNonce;
                    m_serverCertificate = serverCertificate;

                    // update system context.
                    m_systemContext.PreferredLocales = m_preferredLocales;
                    m_systemContext.SessionId = this.SessionId;
                    m_systemContext.UserIdentity = identity;
                }

                // fetch operation limits
                FetchOperationLimits();

                // start keep alive thread.
                StartKeepAliveTimer();

                // raise event that session configuration chnaged.
                IndicateSessionConfigurationChanged();
            }
            catch (Exception)
            {
                try
                {
                    CloseSession(null, false);
                    CloseChannel();
                }
                catch (Exception e)
                {
                    Utils.LogError("Cleanup: CloseSession() or CloseChannel() raised exception. " + e.Message);
                }
                finally
                {
                    SessionCreated(null, null);
                }

                throw;
            }
        }

        /// <inheritdoc/>
        public void ChangePreferredLocales(StringCollection preferredLocales)
        {
            UpdateSession(Identity, preferredLocales);
        }

        /// <inheritdoc/>
        public void UpdateSession(IUserIdentity identity, StringCollection preferredLocales)
        {
            byte[] serverNonce = null;

            lock (SyncRoot)
            {
                // check connection state.
                if (!Connected)
                {
                    throw new ServiceResultException(StatusCodes.BadInvalidState, "Not connected to server.");
                }

                // get current nonce.
                serverNonce = m_serverNonce;

                if (preferredLocales == null)
                {
                    preferredLocales = m_preferredLocales;
                }
            }

            // get the identity token.
            UserIdentityToken identityToken = null;
            SignatureData userTokenSignature = null;

            string securityPolicyUri = m_endpoint.Description.SecurityPolicyUri;

            // create the client signature.
            byte[] dataToSign = Utils.Append(m_serverCertificate != null ? m_serverCertificate.RawData : null, serverNonce);
            SignatureData clientSignature = SecurityPolicies.Sign(m_instanceCertificate, securityPolicyUri, dataToSign);

            // choose a default token.
            if (identity == null)
            {
                identity = new UserIdentity();
            }

            // check that the user identity is supported by the endpoint.
            UserTokenPolicy identityPolicy = m_endpoint.Description.FindUserTokenPolicy(identity.TokenType, identity.IssuedTokenType, securityPolicyUri);

            if (identityPolicy == null)
            {
                throw ServiceResultException.Create(
                    StatusCodes.BadUserAccessDenied,
                    "Endpoint does not support the user identity type provided.");
            }

            // select the security policy for the user token.
            securityPolicyUri = identityPolicy.SecurityPolicyUri;

            if (String.IsNullOrEmpty(securityPolicyUri))
            {
                securityPolicyUri = m_endpoint.Description.SecurityPolicyUri;
            }

            bool requireEncryption = securityPolicyUri != SecurityPolicies.None;

            // validate the server certificate before encrypting tokens.
            if (m_serverCertificate != null && requireEncryption && identity.TokenType != UserTokenType.Anonymous)
            {
                m_configuration.CertificateValidator.Validate(m_serverCertificate);
            }

            // validate server nonce and security parameters for user identity.
            ValidateServerNonce(
                identity,
                serverNonce,
                securityPolicyUri,
                m_previousServerNonce,
                m_endpoint.Description.SecurityMode);

            // sign data with user token.
            identityToken = identity.GetIdentityToken();
            identityToken.PolicyId = identityPolicy.PolicyId;
            userTokenSignature = identityToken.Sign(dataToSign, securityPolicyUri);

            // encrypt token.
#if ECC_SUPPORT
            // TODO: build helper function
            identityToken.Encrypt(
                m_serverCertificate,
                serverNonce,
                m_userTokenSecurityPolicyUri,
                m_eccServerEphemeralKey,
                m_instanceCertificate,
                m_instanceCertificateChain,
                m_endpoint.Description.SecurityMode != MessageSecurityMode.None);
#else
            identityToken.Encrypt(m_serverCertificate, serverNonce, securityPolicyUri);
#endif
            // send the software certificates assigned to the client.
            SignedSoftwareCertificateCollection clientSoftwareCertificates = GetSoftwareCertificates();

            StatusCodeCollection certificateResults = null;
            DiagnosticInfoCollection certificateDiagnosticInfos = null;

            // activate session.
            ResponseHeader responseHeader = ActivateSession(
                null,
                clientSignature,
                clientSoftwareCertificates,
                preferredLocales,
                new ExtensionObject(identityToken),
                userTokenSignature,
                out serverNonce,
                out certificateResults,
                out certificateDiagnosticInfos);

            ProcessResponseAdditionalHeader(responseHeader, m_serverCertificate);

            // save nonce and new values.
            lock (SyncRoot)
            {
                if (identity != null)
                {
                    m_identity = identity;
                }

                m_previousServerNonce = m_serverNonce;
                m_serverNonce = serverNonce;
                m_preferredLocales = preferredLocales;

                // update system context.
                m_systemContext.PreferredLocales = m_preferredLocales;
                m_systemContext.SessionId = this.SessionId;
                m_systemContext.UserIdentity = identity;
            }

            IndicateSessionConfigurationChanged();
        }

        /// <inheritdoc/>
        public void FindComponentIds(
            NodeId instanceId,
            IList<string> componentPaths,
            out NodeIdCollection componentIds,
            out List<ServiceResult> errors)
        {
            componentIds = new NodeIdCollection();
            errors = new List<ServiceResult>();

            // build list of paths to translate.
            BrowsePathCollection pathsToTranslate = new BrowsePathCollection();

            for (int ii = 0; ii < componentPaths.Count; ii++)
            {
                BrowsePath pathToTranslate = new BrowsePath();

                pathToTranslate.StartingNode = instanceId;
                pathToTranslate.RelativePath = RelativePath.Parse(componentPaths[ii], TypeTree);

                pathsToTranslate.Add(pathToTranslate);
            }

            // translate the paths.
            BrowsePathResultCollection results = null;
            DiagnosticInfoCollection diagnosticInfos = null;

            ResponseHeader responseHeader = TranslateBrowsePathsToNodeIds(
                null,
                pathsToTranslate,
                out results,
                out diagnosticInfos);

            // verify that the server returned the correct number of results.
            ClientBase.ValidateResponse(results, pathsToTranslate);
            ClientBase.ValidateDiagnosticInfos(diagnosticInfos, pathsToTranslate);

            for (int ii = 0; ii < componentPaths.Count; ii++)
            {
                componentIds.Add(NodeId.Null);
                errors.Add(ServiceResult.Good);

                // process any diagnostics associated with any error.
                if (StatusCode.IsBad(results[ii].StatusCode))
                {
                    errors[ii] = new ServiceResult(results[ii].StatusCode, ii, diagnosticInfos, responseHeader.StringTable);
                    continue;
                }

                // Expecting exact one NodeId for a local node.
                // Report an error if the server returns anything other than that.

                if (results[ii].Targets.Count == 0)
                {
                    errors[ii] = ServiceResult.Create(
                        StatusCodes.BadTargetNodeIdInvalid,
                        "Could not find target for path: {0}.",
                        componentPaths[ii]);

                    continue;
                }

                if (results[ii].Targets.Count != 1)
                {
                    errors[ii] = ServiceResult.Create(
                        StatusCodes.BadTooManyMatches,
                        "Too many matches found for path: {0}.",
                        componentPaths[ii]);

                    continue;
                }

                if (results[ii].Targets[0].RemainingPathIndex != UInt32.MaxValue)
                {
                    errors[ii] = ServiceResult.Create(
                        StatusCodes.BadTargetNodeIdInvalid,
                        "Cannot follow path to external server: {0}.",
                        componentPaths[ii]);

                    continue;
                }

                if (NodeId.IsNull(results[ii].Targets[0].TargetId))
                {
                    errors[ii] = ServiceResult.Create(
                        StatusCodes.BadUnexpectedError,
                        "Server returned a null NodeId for path: {0}.",
                        componentPaths[ii]);

                    continue;
                }

                if (results[ii].Targets[0].TargetId.IsAbsolute)
                {
                    errors[ii] = ServiceResult.Create(
                        StatusCodes.BadUnexpectedError,
                        "Server returned a remote node for path: {0}.",
                        componentPaths[ii]);

                    continue;
                }

                // suitable target found.
                componentIds[ii] = ExpandedNodeId.ToNodeId(results[ii].Targets[0].TargetId, m_namespaceUris);
            }
        }

        /// <inheritdoc/>
        public void ReadValues(
            IList<NodeId> variableIds,
            IList<Type> expectedTypes,
            out List<object> values,
            out List<ServiceResult> errors)
        {
            values = new List<object>();
            errors = new List<ServiceResult>();

            // build list of values to read.
            ReadValueIdCollection valuesToRead = new ReadValueIdCollection();

            for (int ii = 0; ii < variableIds.Count; ii++)
            {
                ReadValueId valueToRead = new ReadValueId();

                valueToRead.NodeId = variableIds[ii];
                valueToRead.AttributeId = Attributes.Value;
                valueToRead.IndexRange = null;
                valueToRead.DataEncoding = null;

                valuesToRead.Add(valueToRead);
            }

            // read the values.
            DataValueCollection results = null;
            DiagnosticInfoCollection diagnosticInfos = null;

            ResponseHeader responseHeader = Read(
                null,
                0,
                TimestampsToReturn.Both,
                valuesToRead,
                out results,
                out diagnosticInfos);

            // verify that the server returned the correct number of results.
            ClientBase.ValidateResponse(results, valuesToRead);
            ClientBase.ValidateDiagnosticInfos(diagnosticInfos, valuesToRead);

            for (int ii = 0; ii < variableIds.Count; ii++)
            {
                values.Add(null);
                errors.Add(ServiceResult.Good);

                // process any diagnostics associated with bad or uncertain data.
                if (StatusCode.IsNotGood(results[ii].StatusCode))
                {
                    errors[ii] = new ServiceResult(results[ii].StatusCode, ii, diagnosticInfos, responseHeader.StringTable);
                    if (StatusCode.IsBad(results[ii].StatusCode))
                    {
                        continue;
                    }
                }

                object value = results[ii].Value;

                // extract the body from extension objects.
                ExtensionObject extension = value as ExtensionObject;

                if (extension != null && extension.Body is IEncodeable)
                {
                    value = extension.Body;
                }

                // check expected type.
                if (expectedTypes[ii] != null && !expectedTypes[ii].IsInstanceOfType(value))
                {
                    errors[ii] = ServiceResult.Create(
                        StatusCodes.BadTypeMismatch,
                        "Value {0} does not have expected type: {1}.",
                        value,
                        expectedTypes[ii].Name);

                    continue;
                }

                // suitable value found.
                values[ii] = value;
            }
        }

        /// <inheritdoc/>
        public void ReadDisplayName(
            IList<NodeId> nodeIds,
            out IList<string> displayNames,
            out IList<ServiceResult> errors)
        {
            displayNames = new List<string>();
            errors = new List<ServiceResult>();

            // build list of values to read.
            ReadValueIdCollection valuesToRead = new ReadValueIdCollection();

            for (int ii = 0; ii < nodeIds.Count; ii++)
            {
                ReadValueId valueToRead = new ReadValueId();

                valueToRead.NodeId = nodeIds[ii];
                valueToRead.AttributeId = Attributes.DisplayName;
                valueToRead.IndexRange = null;
                valueToRead.DataEncoding = null;

                valuesToRead.Add(valueToRead);
            }

            // read the values.
            DataValueCollection results = null;
            DiagnosticInfoCollection diagnosticInfos = null;

            ResponseHeader responseHeader = Read(
                null,
                Int32.MaxValue,
                TimestampsToReturn.Neither,
                valuesToRead,
                out results,
                out diagnosticInfos);

            // verify that the server returned the correct number of results.
            ClientBase.ValidateResponse(results, valuesToRead);
            ClientBase.ValidateDiagnosticInfos(diagnosticInfos, valuesToRead);

            for (int ii = 0; ii < nodeIds.Count; ii++)
            {
                displayNames.Add(String.Empty);
                errors.Add(ServiceResult.Good);

                // process any diagnostics associated with bad or uncertain data.
                if (StatusCode.IsNotGood(results[ii].StatusCode))
                {
                    errors[ii] = new ServiceResult(results[ii].StatusCode, ii, diagnosticInfos, responseHeader.StringTable);
                    continue;
                }

                // extract the name.
                LocalizedText displayName = results[ii].GetValue<LocalizedText>(null);

                if (!LocalizedText.IsNullOrEmpty(displayName))
                {
                    displayNames[ii] = displayName.Text;
                }
            }
        }

        /// <inheritdoc/>
        public override bool Equals(object obj)
        {
            if (ReferenceEquals(this, obj)) return true;

            if (obj is ISession session)
            {
                if (!m_endpoint.Equals(session.Endpoint)) return false;
                if (!m_sessionName.Equals(session.SessionName, StringComparison.Ordinal)) return false;
                if (!SessionId.Equals(session.SessionId)) return false;

                return true;
            }

            return false;
        }

        /// <inheritdoc/>
        public override int GetHashCode()
        {
            return HashCode.Combine(m_endpoint, m_sessionName, SessionId);
        }

        /// <summary>
        /// An overrideable version of a session clone which is used
        /// internally to create new subclassed clones from a Session class.
        /// </summary>
        public virtual Session CloneSession(ITransportChannel channel, bool copyEventHandlers)
        {
            return new Session(channel, this, copyEventHandlers);
        }
        #endregion

        #region Close Methods
        /// <inheritdoc/>
        public override StatusCode Close()
        {
            return Close(m_keepAliveInterval, true);
        }

        /// <inheritdoc/>
        public StatusCode Close(bool closeChannel)
        {
            return Close(m_keepAliveInterval, closeChannel);
        }

        /// <inheritdoc/>
        public StatusCode Close(int timeout)
            => Close(timeout, true);

        /// <inheritdoc/>
        public virtual StatusCode Close(int timeout, bool closeChannel)
        {
            // check if already called.
            if (Disposed)
            {
                return StatusCodes.Good;
            }

            StatusCode result = StatusCodes.Good;

            // stop the keep alive timer.
            StopKeepAliveTimer();

            // check if currectly connected.
            bool connected = Connected;

            // halt all background threads.
            if (connected)
            {
                if (m_SessionClosing != null)
                {
                    try
                    {
                        m_SessionClosing(this, null);
                    }
                    catch (Exception e)
                    {
                        Utils.LogError(e, "Session: Unexpected eror raising SessionClosing event.");
                    }
                }

                // close the session with the server.
                if (!KeepAliveStopped)
                {
                    try
                    {
                        // close the session and delete all subscriptions if specified.
                        var requestHeader = new RequestHeader() {
                            TimeoutHint = timeout > 0 ? (uint)timeout : (uint)(this.OperationTimeout > 0 ? this.OperationTimeout : 0),
                        };
                        CloseSession(requestHeader, m_deleteSubscriptionsOnClose);

                        if (closeChannel)
                        {
                            CloseChannel();
                        }

                        // raised notification indicating the session is closed.
                        SessionCreated(null, null);
                    }
                    // dont throw errors on disconnect, but return them
                    // so the caller can log the error.
                    catch (ServiceResultException sre)
                    {
                        result = sre.StatusCode;
                    }
                    catch (Exception)
                    {
                        result = StatusCodes.Bad;
                    }
                }
            }

            // clean up.
            if (closeChannel)
            {
                Dispose();
            }

            return result;
        }
        #endregion

        #region Subscription Methods
        /// <inheritdoc/>
        public bool AddSubscription(Subscription subscription)
        {
            if (subscription == null) throw new ArgumentNullException(nameof(subscription));

            lock (SyncRoot)
            {
                if (m_subscriptions.Contains(subscription))
                {
                    return false;
                }

                subscription.Session = this;
                m_subscriptions.Add(subscription);
            }

            m_SubscriptionsChanged?.Invoke(this, null);

            return true;
        }

        /// <inheritdoc/>
        public bool RemoveSubscription(Subscription subscription)
        {
            if (subscription == null) throw new ArgumentNullException(nameof(subscription));

            if (subscription.Created)
            {
                subscription.Delete(false);
            }

            lock (SyncRoot)
            {
                if (!m_subscriptions.Remove(subscription))
                {
                    return false;
                }

                subscription.Session = null;
            }

            m_SubscriptionsChanged?.Invoke(this, null);

            return true;
        }

        /// <inheritdoc/>
        public bool RemoveSubscriptions(IEnumerable<Subscription> subscriptions)
        {
            if (subscriptions == null) throw new ArgumentNullException(nameof(subscriptions));

            List<Subscription> subscriptionsToDelete = new List<Subscription>();
            bool removed = PrepareSubscriptionsToDelete(subscriptions, subscriptionsToDelete);

            foreach (Subscription subscription in subscriptionsToDelete)
            {
                subscription.Delete(true);
            }

            if (removed)
            {
                m_SubscriptionsChanged?.Invoke(this, null);
            }

            return removed;
        }

        /// <inheritdoc/>
        public bool RemoveTransferredSubscription(Subscription subscription)
        {
            if (subscription == null) throw new ArgumentNullException(nameof(subscription));

            if (subscription.Session != this)
            {
                return false;
            }

            lock (SyncRoot)
            {
                if (!m_subscriptions.Remove(subscription))
                {
                    return false;
                }

                subscription.Session = null;
            }

            m_SubscriptionsChanged?.Invoke(this, null);

            return true;
        }

        /// <inheritdoc/>
        public bool ReactivateSubscriptions(
            SubscriptionCollection subscriptions,
            bool sendInitialValues)
        {
            int failedSubscriptions = 0;
            UInt32Collection subscriptionIds = CreateSubscriptionIdsForTransfer(subscriptions);

            if (subscriptionIds.Count > 0)
            {
                try
                {
                    m_reconnectLock.Wait();
                    m_reconnecting = true;

                    for (int ii = 0; ii < subscriptions.Count; ii++)
                    {
                        if (!subscriptions[ii].Transfer(this, subscriptionIds[ii], new UInt32Collection()))
                        {
                            Utils.LogError("SubscriptionId {0} failed to reactivate.", subscriptionIds[ii]);
                            failedSubscriptions++;
                        }
                    }

                    if (sendInitialValues)
                    {
                        if (!ResendData(subscriptions, out IList<ServiceResult> resendResults))
                        {
                            Utils.LogError("Failed to call resend data for subscriptions.");
                        }
                        else if (resendResults != null)
                        {
                            for (int ii = 0; ii < resendResults.Count; ii++)
                            {
                                // no need to try for subscriptions which do not exist
                                if (StatusCode.IsNotGood(resendResults[ii].StatusCode))
                                {
                                    Utils.LogError("SubscriptionId {0} failed to resend data.", subscriptionIds[ii]);
                                }
                            }
                        }
                    }

                    Utils.LogInfo("Session REACTIVATE of {0} subscriptions completed. {1} failed.", subscriptions.Count, failedSubscriptions);
                }
                finally
                {
                    m_reconnecting = false;
                    m_reconnectLock.Release();
                }

                StartPublishing(OperationTimeout, false);
            }
            else
            {
                Utils.LogInfo("No subscriptions. Transfersubscription skipped.");
            }

            return failedSubscriptions == 0;
        }

        /// <inheritdoc/>
        public bool TransferSubscriptions(
            SubscriptionCollection subscriptions,
            bool sendInitialValues)
        {
            int failedSubscriptions = 0;
            UInt32Collection subscriptionIds = CreateSubscriptionIdsForTransfer(subscriptions);

            if (subscriptionIds.Count > 0)
            {
                if (m_reconnecting)
                {
                    Utils.LogWarning("Already Reconnecting. Can not transfer subscriptions.");
                    return false;
                }

                try
                {
                    m_reconnectLock.Wait();
                    m_reconnecting = true;

                    ResponseHeader responseHeader = base.TransferSubscriptions(null, subscriptionIds, sendInitialValues,
                        out TransferResultCollection results, out DiagnosticInfoCollection diagnosticInfos);
                    if (!StatusCode.IsGood(responseHeader.ServiceResult))
                    {
                        Utils.LogError("TransferSubscription failed: {0}", responseHeader.ServiceResult);
                        return false;
                    }
                    ClientBase.ValidateResponse(results, subscriptionIds);
                    ClientBase.ValidateDiagnosticInfos(diagnosticInfos, subscriptionIds);

                    for (int ii = 0; ii < subscriptions.Count; ii++)
                    {
                        if (StatusCode.IsGood(results[ii].StatusCode))
                        {
                            if (subscriptions[ii].Transfer(this, subscriptionIds[ii], results[ii].AvailableSequenceNumbers))
                            {
                                lock (m_acknowledgementsToSendLock)
                                {
                                    // create ack for available sequence numbers
                                    foreach (var sequenceNumber in results[ii].AvailableSequenceNumbers)
                                    {
                                        AddAcknowledgementToSend(m_acknowledgementsToSend, subscriptionIds[ii], sequenceNumber);
                                    }
                                }
                            }
                        }
                        else if (results[ii].StatusCode == StatusCodes.BadNothingToDo)
                        {
                            Utils.LogInfo("SubscriptionId {0} is already member of the session.", subscriptionIds[ii]);
                            failedSubscriptions++;
                        }
                        else
                        {
                            Utils.LogError("SubscriptionId {0} failed to transfer, StatusCode={1}", subscriptionIds[ii], results[ii].StatusCode);
                            failedSubscriptions++;
                        }
                    }

                    Utils.LogInfo("Session TRANSFER of {0} subscriptions completed. {1} failed.", subscriptions.Count, failedSubscriptions);
                }
                finally
                {
                    m_reconnecting = false;
                    m_reconnectLock.Release();
                }

                StartPublishing(OperationTimeout, false);
            }
            else
            {
                Utils.LogInfo("No subscriptions. Transfersubscription skipped.");
            }

            return failedSubscriptions == 0;
        }
        #endregion

        #region Browse Methods
        /// <inheritdoc/>
        public virtual ResponseHeader Browse(
            RequestHeader requestHeader,
            ViewDescription view,
            NodeId nodeToBrowse,
            uint maxResultsToReturn,
            BrowseDirection browseDirection,
            NodeId referenceTypeId,
            bool includeSubtypes,
            uint nodeClassMask,
            out byte[] continuationPoint,
            out ReferenceDescriptionCollection references)
        {
            BrowseDescription description = new BrowseDescription();

            description.NodeId = nodeToBrowse;
            description.BrowseDirection = browseDirection;
            description.ReferenceTypeId = referenceTypeId;
            description.IncludeSubtypes = includeSubtypes;
            description.NodeClassMask = nodeClassMask;
            description.ResultMask = (uint)BrowseResultMask.All;

            BrowseDescriptionCollection nodesToBrowse = new BrowseDescriptionCollection();
            nodesToBrowse.Add(description);

            BrowseResultCollection results;
            DiagnosticInfoCollection diagnosticInfos;

            ResponseHeader responseHeader = Browse(
                requestHeader,
                view,
                maxResultsToReturn,
                nodesToBrowse,
                out results,
                out diagnosticInfos);

            ClientBase.ValidateResponse(results, nodesToBrowse);
            ClientBase.ValidateDiagnosticInfos(diagnosticInfos, nodesToBrowse);

            if (StatusCode.IsBad(results[0].StatusCode))
            {
                throw new ServiceResultException(new ServiceResult(results[0].StatusCode, 0, diagnosticInfos, responseHeader.StringTable));
            }

            continuationPoint = results[0].ContinuationPoint;
            references = results[0].References;

            return responseHeader;
        }

        /// <inheritdoc/>
        public virtual ResponseHeader Browse(
            RequestHeader requestHeader,
            ViewDescription view,
            IList<NodeId> nodesToBrowse,
            uint maxResultsToReturn,
            BrowseDirection browseDirection,
            NodeId referenceTypeId,
            bool includeSubtypes,
            uint nodeClassMask,
            out ByteStringCollection continuationPoints,
            out IList<ReferenceDescriptionCollection> referencesList,
            out IList<ServiceResult> errors)
        {

            BrowseDescriptionCollection browseDescription = new BrowseDescriptionCollection();
            foreach (var nodeToBrowse in nodesToBrowse)
            {
                BrowseDescription description = new BrowseDescription {
                    NodeId = nodeToBrowse,
                    BrowseDirection = browseDirection,
                    ReferenceTypeId = referenceTypeId,
                    IncludeSubtypes = includeSubtypes,
                    NodeClassMask = nodeClassMask,
                    ResultMask = (uint)BrowseResultMask.All
                };

                browseDescription.Add(description);
            }

            ResponseHeader responseHeader = Browse(
                requestHeader,
                view,
                maxResultsToReturn,
                browseDescription,
                out BrowseResultCollection results,
                out DiagnosticInfoCollection diagnosticInfos);

            ClientBase.ValidateResponse(results, browseDescription);
            ClientBase.ValidateDiagnosticInfos(diagnosticInfos, browseDescription);

            int ii = 0;
            errors = new List<ServiceResult>();
            continuationPoints = new ByteStringCollection();
            referencesList = new List<ReferenceDescriptionCollection>();
            foreach (var result in results)
            {
                if (StatusCode.IsBad(result.StatusCode))
                {
                    errors.Add(new ServiceResult(result.StatusCode, ii, diagnosticInfos, responseHeader.StringTable));
                }
                else
                {
                    errors.Add(ServiceResult.Good);
                }
                continuationPoints.Add(result.ContinuationPoint);
                referencesList.Add(result.References);
                ii++;
            }

            return responseHeader;
        }

        /// <inheritdoc/>
        public IAsyncResult BeginBrowse(
            RequestHeader requestHeader,
            ViewDescription view,
            NodeId nodeToBrowse,
            uint maxResultsToReturn,
            BrowseDirection browseDirection,
            NodeId referenceTypeId,
            bool includeSubtypes,
            uint nodeClassMask,
            AsyncCallback callback,
            object asyncState)
        {
            BrowseDescription description = new BrowseDescription();

            description.NodeId = nodeToBrowse;
            description.BrowseDirection = browseDirection;
            description.ReferenceTypeId = referenceTypeId;
            description.IncludeSubtypes = includeSubtypes;
            description.NodeClassMask = nodeClassMask;
            description.ResultMask = (uint)BrowseResultMask.All;

            BrowseDescriptionCollection nodesToBrowse = new BrowseDescriptionCollection();
            nodesToBrowse.Add(description);

            return BeginBrowse(
                requestHeader,
                view,
                maxResultsToReturn,
                nodesToBrowse,
                callback,
                asyncState);
        }

        /// <inheritdoc/>
        public ResponseHeader EndBrowse(
            IAsyncResult result,
            out byte[] continuationPoint,
            out ReferenceDescriptionCollection references)
        {
            BrowseResultCollection results;
            DiagnosticInfoCollection diagnosticInfos;

            ResponseHeader responseHeader = EndBrowse(
                result,
                out results,
                out diagnosticInfos);

            if (results == null || results.Count != 1)
            {
                throw new ServiceResultException(StatusCodes.BadUnknownResponse);
            }

            if (StatusCode.IsBad(results[0].StatusCode))
            {
                throw new ServiceResultException(new ServiceResult(results[0].StatusCode, 0, diagnosticInfos, responseHeader.StringTable));
            }

            continuationPoint = results[0].ContinuationPoint;
            references = results[0].References;

            return responseHeader;
        }
        #endregion

        #region BrowseNext Methods
        /// <inheritdoc/>
        public virtual ResponseHeader BrowseNext(
            RequestHeader requestHeader,
            bool releaseContinuationPoint,
            byte[] continuationPoint,
            out byte[] revisedContinuationPoint,
            out ReferenceDescriptionCollection references)
        {
            ByteStringCollection continuationPoints = new ByteStringCollection();
            continuationPoints.Add(continuationPoint);

            BrowseResultCollection results;
            DiagnosticInfoCollection diagnosticInfos;

            ResponseHeader responseHeader = BrowseNext(
                requestHeader,
                releaseContinuationPoint,
                continuationPoints,
                out results,
                out diagnosticInfos);

            ClientBase.ValidateResponse(results, continuationPoints);
            ClientBase.ValidateDiagnosticInfos(diagnosticInfos, continuationPoints);

            if (StatusCode.IsBad(results[0].StatusCode))
            {
                throw new ServiceResultException(new ServiceResult(results[0].StatusCode, 0, diagnosticInfos, responseHeader.StringTable));
            }

            revisedContinuationPoint = results[0].ContinuationPoint;
            references = results[0].References;

            return responseHeader;
        }

        /// <inheritdoc/>
        public virtual ResponseHeader BrowseNext(
            RequestHeader requestHeader,
            bool releaseContinuationPoint,
            ByteStringCollection continuationPoints,
            out ByteStringCollection revisedContinuationPoints,
            out IList<ReferenceDescriptionCollection> referencesList,
            out IList<ServiceResult> errors)
        {
            BrowseResultCollection results;
            DiagnosticInfoCollection diagnosticInfos;

            ResponseHeader responseHeader = BrowseNext(
                requestHeader,
                releaseContinuationPoint,
                continuationPoints,
                out results,
                out diagnosticInfos);

            ClientBase.ValidateResponse(results, continuationPoints);
            ClientBase.ValidateDiagnosticInfos(diagnosticInfos, continuationPoints);

            int ii = 0;
            errors = new List<ServiceResult>();
            revisedContinuationPoints = new ByteStringCollection();
            referencesList = new List<ReferenceDescriptionCollection>();
            foreach (var result in results)
            {
                if (StatusCode.IsBad(result.StatusCode))
                {
                    errors.Add(new ServiceResult(result.StatusCode, ii, diagnosticInfos, responseHeader.StringTable));
                }
                else
                {
                    errors.Add(ServiceResult.Good);
                }
                revisedContinuationPoints.Add(result.ContinuationPoint);
                referencesList.Add(result.References);
                ii++;
            }

            return responseHeader;
        }

        /// <inheritdoc/>
        public IAsyncResult BeginBrowseNext(
            RequestHeader requestHeader,
            bool releaseContinuationPoint,
            byte[] continuationPoint,
            AsyncCallback callback,
            object asyncState)
        {
            ByteStringCollection continuationPoints = new ByteStringCollection();
            continuationPoints.Add(continuationPoint);

            return BeginBrowseNext(
                requestHeader,
                releaseContinuationPoint,
                continuationPoints,
                callback,
                asyncState);
        }

        /// <inheritdoc/>
        public ResponseHeader EndBrowseNext(
            IAsyncResult result,
            out byte[] revisedContinuationPoint,
            out ReferenceDescriptionCollection references)
        {
            BrowseResultCollection results;
            DiagnosticInfoCollection diagnosticInfos;

            ResponseHeader responseHeader = EndBrowseNext(
                result,
                out results,
                out diagnosticInfos);

            if (results == null || results.Count != 1)
            {
                throw new ServiceResultException(StatusCodes.BadUnknownResponse);
            }

            if (StatusCode.IsBad(results[0].StatusCode))
            {
                throw new ServiceResultException(new ServiceResult(results[0].StatusCode, 0, diagnosticInfos, responseHeader.StringTable));
            }

            revisedContinuationPoint = results[0].ContinuationPoint;
            references = results[0].References;

            return responseHeader;
        }
        #endregion

        #region Call Methods
        /// <inheritdoc/>
        public IList<object> Call(NodeId objectId, NodeId methodId, params object[] args)
        {
            VariantCollection inputArguments = new VariantCollection();

            if (args != null)
            {
                for (int ii = 0; ii < args.Length; ii++)
                {
                    inputArguments.Add(new Variant(args[ii]));
                }
            }

            CallMethodRequest request = new CallMethodRequest();

            request.ObjectId = objectId;
            request.MethodId = methodId;
            request.InputArguments = inputArguments;

            CallMethodRequestCollection requests = new CallMethodRequestCollection();
            requests.Add(request);

            CallMethodResultCollection results;
            DiagnosticInfoCollection diagnosticInfos;

            ResponseHeader responseHeader = Call(
                null,
                requests,
                out results,
                out diagnosticInfos);

            ClientBase.ValidateResponse(results, requests);
            ClientBase.ValidateDiagnosticInfos(diagnosticInfos, requests);

            if (StatusCode.IsBad(results[0].StatusCode))
            {
                throw ServiceResultException.Create(results[0].StatusCode, 0, diagnosticInfos, responseHeader.StringTable);
            }

            List<object> outputArguments = new List<object>();

            foreach (Variant arg in results[0].OutputArguments)
            {
                outputArguments.Add(arg.Value);
            }

            return outputArguments;
        }
        #endregion

        #region Protected Methods
        /// <summary>
        /// Returns the software certificates assigned to the application.
        /// </summary>
        protected virtual SignedSoftwareCertificateCollection GetSoftwareCertificates()
        {
            return new SignedSoftwareCertificateCollection();
        }

        /// <summary>
        /// Handles an error when validating the application instance certificate provided by the server.
        /// </summary>
        protected virtual void OnApplicationCertificateError(byte[] serverCertificate, ServiceResult result)
        {
            throw new ServiceResultException(result);
        }

        /// <summary>
        /// Handles an error when validating software certificates provided by the server.
        /// </summary>
        protected virtual void OnSoftwareCertificateError(SignedSoftwareCertificate signedCertificate, ServiceResult result)
        {
            throw new ServiceResultException(result);
        }

        /// <summary>
        /// Inspects the software certificates provided by the server.
        /// </summary>
        protected virtual void ValidateSoftwareCertificates(List<SoftwareCertificate> softwareCertificates)
        {
            // always accept valid certificates.
        }

        /// <summary>
        /// Starts a timer to check that the connection to the server is still available.
        /// </summary>
        private void StartKeepAliveTimer()
        {
            int keepAliveInterval = m_keepAliveInterval;

            Interlocked.Exchange(ref m_lastKeepAliveTime, DateTime.UtcNow.Ticks);

            m_serverState = ServerState.Unknown;

            var nodesToRead = new ReadValueIdCollection() {
                // read the server state.
                new ReadValueId {
                    NodeId = Variables.Server_ServerStatus_State,
                    AttributeId = Attributes.Value,
                    DataEncoding = null,
                    IndexRange = null
                }
            };

            // restart the publish timer.
            lock (SyncRoot)
            {
                StopKeepAliveTimer();

#if NET6_0_OR_GREATER
                // start periodic timer loop
                var keepAliveTimer = new PeriodicTimer(TimeSpan.FromMilliseconds(keepAliveInterval));
                _ = Task.Run(() => OnKeepAliveAsync(keepAliveTimer, nodesToRead));
                m_keepAliveTimer = keepAliveTimer;
            }
#else
                // start timer
                m_keepAliveTimer = new Timer(OnKeepAlive, nodesToRead, keepAliveInterval, keepAliveInterval);
            }

            // send initial keep alive.
            OnKeepAlive(nodesToRead);
#endif
        }

        /// <summary>
        /// Stops the keep alive timer.
        /// </summary>
        private void StopKeepAliveTimer()
        {
            Utils.SilentDispose(m_keepAliveTimer);
            m_keepAliveTimer = null;
        }

        /// <summary>
        /// Removes a completed async request.
        /// </summary>
        private AsyncRequestState RemoveRequest(IAsyncResult result, uint requestId, uint typeId)
        {
            lock (m_outstandingRequests)
            {
                for (LinkedListNode<AsyncRequestState> ii = m_outstandingRequests.First; ii != null; ii = ii.Next)
                {
                    if (Object.ReferenceEquals(result, ii.Value.Result) || (requestId == ii.Value.RequestId && typeId == ii.Value.RequestTypeId))
                    {
                        AsyncRequestState state = ii.Value;
                        m_outstandingRequests.Remove(ii);
                        return state;
                    }
                }

                return null;
            }
        }

        /// <summary>
        /// Adds a new async request.
        /// </summary>
        private void AsyncRequestStarted(IAsyncResult result, uint requestId, uint typeId)
        {
            lock (m_outstandingRequests)
            {
                // check if the request completed asynchronously.
                AsyncRequestState state = RemoveRequest(result, requestId, typeId);

                // add a new request.
                if (state == null)
                {
                    state = new AsyncRequestState();

                    state.Defunct = false;
                    state.RequestId = requestId;
                    state.RequestTypeId = typeId;
                    state.Result = result;
                    state.Timestamp = DateTime.UtcNow;

                    m_outstandingRequests.AddLast(state);
                }
            }
        }

        /// <summary>
        /// Removes a completed async request.
        /// </summary>
        private void AsyncRequestCompleted(IAsyncResult result, uint requestId, uint typeId)
        {
            lock (m_outstandingRequests)
            {
                // remove the request.
                AsyncRequestState state = RemoveRequest(result, requestId, typeId);

                if (state != null)
                {
                    // mark any old requests as default (i.e. the should have returned before this request).
                    DateTime maxAge = state.Timestamp.AddSeconds(-1);

                    for (LinkedListNode<AsyncRequestState> ii = m_outstandingRequests.First; ii != null; ii = ii.Next)
                    {
                        if (ii.Value.RequestTypeId == typeId && ii.Value.Timestamp < maxAge)
                        {
                            ii.Value.Defunct = true;
                        }
                    }
                }

                // add a dummy placeholder since the begin request has not completed yet.
                if (state == null)
                {
                    state = new AsyncRequestState();

                    state.Defunct = true;
                    state.RequestId = requestId;
                    state.RequestTypeId = typeId;
                    state.Result = result;
                    state.Timestamp = DateTime.UtcNow;

                    m_outstandingRequests.AddLast(state);
                }
            }
        }

#if NET6_0_OR_GREATER
        /// <summary>
        /// Sends a keep alive by reading from the server.
        /// </summary>
        private async Task OnKeepAliveAsync(PeriodicTimer keepAliveTimer, ReadValueIdCollection nodesToRead)
        {
            // trigger first keep alive
            OnSendKeepAlive(nodesToRead);

            while (await keepAliveTimer.WaitForNextTickAsync().ConfigureAwait(false))
            {
                OnSendKeepAlive(nodesToRead);
            }

            Utils.LogTrace("Session {0}: KeepAlive PeriodicTimer exit.", SessionId);
        }
#else
        /// <summary>
        /// Sends a keep alive by reading from the server.
        /// </summary>
        private void OnKeepAlive(object state)
        {
            ReadValueIdCollection nodesToRead = (ReadValueIdCollection)state;
            OnSendKeepAlive(nodesToRead);
        }
#endif

        /// <summary>
        /// Sends a keep alive by reading from the server.
        /// </summary>
        private void OnSendKeepAlive(ReadValueIdCollection nodesToRead)
        {
            try
            {
                // check if session has been closed.
                if (!Connected || m_keepAliveTimer == null)
                {
                    return;
                }

                // check if session has been closed.
                if (m_reconnecting)
                {
                    Utils.LogWarning("Session {0}: KeepAlive ignored while reconnecting.", SessionId);
                    return;
                }

                // raise error if keep alives are not coming back.
                if (KeepAliveStopped)
                {
                    if (!OnKeepAliveError(ServiceResult.Create(StatusCodes.BadNoCommunication, "Server not responding to keep alive requests.")))
                    {
                        return;
                    }
                }

                RequestHeader requestHeader = new RequestHeader {
                    RequestHandle = Utils.IncrementIdentifier(ref m_keepAliveCounter),
                    TimeoutHint = (uint)(KeepAliveInterval * 2),
                    ReturnDiagnostics = 0
                };

                IAsyncResult result = BeginRead(
                    requestHeader,
                    0,
                    TimestampsToReturn.Neither,
                    nodesToRead,
                    OnKeepAliveComplete,
                    nodesToRead);

                AsyncRequestStarted(result, requestHeader.RequestHandle, DataTypes.ReadRequest);
            }
            catch (Exception e)
            {
                Utils.LogError("Could not send keep alive request: {0} {1}", e.GetType().FullName, e.Message);
            }
        }

        /// <summary>
        /// Checks if a notification has arrived. Sends a publish if it has not.
        /// </summary>
        private void OnKeepAliveComplete(IAsyncResult result)
        {
            ReadValueIdCollection nodesToRead = (ReadValueIdCollection)result.AsyncState;

            AsyncRequestCompleted(result, 0, DataTypes.ReadRequest);

            try
            {
                // read the server status.
                DataValueCollection values = new DataValueCollection();
                DiagnosticInfoCollection diagnosticInfos = new DiagnosticInfoCollection();

                ResponseHeader responseHeader = EndRead(
                    result,
                    out values,
                    out diagnosticInfos);

                ValidateResponse(values, nodesToRead);
                ValidateDiagnosticInfos(diagnosticInfos, nodesToRead);

                // validate value returned.
                ServiceResult error = ValidateDataValue(values[0], typeof(int), 0, diagnosticInfos, responseHeader);

                if (ServiceResult.IsBad(error))
                {
                    throw new ServiceResultException(error);
                }

                // send notification that keep alive completed.
                OnKeepAlive((ServerState)(int)values[0].Value, responseHeader.Timestamp);

                return;
            }
            catch (ServiceResultException sre) when (sre.StatusCode == StatusCodes.BadSessionIdInvalid)
            {
                // recover from error condition when secure channel is still alive
                OnKeepAliveError(ServiceResult.Create(StatusCodes.BadSessionIdInvalid, "Session unavailable for keep alive requests."));
            }
            catch (Exception e)
            {
                Utils.LogError("Unexpected keep alive error occurred: {0}", e.Message);
            }
        }

        /// <summary>
        /// Called when the server returns a keep alive response.
        /// </summary>
        protected virtual void OnKeepAlive(ServerState currentState, DateTime currentTime)
        {
            // restart publishing if keep alives recovered.
            if (KeepAliveStopped)
            {
                // ignore if already reconnecting.
                if (m_reconnecting)
                {
                    return;
                }

                Interlocked.Exchange(ref m_lastKeepAliveTime, DateTime.UtcNow.Ticks);

                lock (m_outstandingRequests)
                {
                    for (LinkedListNode<AsyncRequestState> ii = m_outstandingRequests.First; ii != null; ii = ii.Next)
                    {
                        if (ii.Value.RequestTypeId == DataTypes.PublishRequest)
                        {
                            ii.Value.Defunct = true;
                        }
                    }
                }

                StartPublishing(OperationTimeout, false);
            }
            else
            {
                Interlocked.Exchange(ref m_lastKeepAliveTime, DateTime.UtcNow.Ticks);
            }

            // save server state.
            m_serverState = currentState;

            KeepAliveEventHandler callback = m_KeepAlive;

            if (callback != null)
            {
                try
                {
                    callback(this, new KeepAliveEventArgs(null, currentState, currentTime));
                }
                catch (Exception e)
                {
                    Utils.LogError(e, "Session: Unexpected error invoking KeepAliveCallback.");
                }
            }
        }

        /// <summary>
        /// Called when a error occurs during a keep alive.
        /// </summary>
        protected virtual bool OnKeepAliveError(ServiceResult result)
        {
            long delta = DateTime.UtcNow.Ticks - Interlocked.Read(ref m_lastKeepAliveTime);

            Utils.LogInfo(
                "KEEP ALIVE LATE: {0}s, EndpointUrl={1}, RequestCount={2}/{3}",
                ((double)delta) / TimeSpan.TicksPerSecond,
                this.Endpoint?.EndpointUrl,
                this.GoodPublishRequestCount,
                this.OutstandingRequestCount);

            KeepAliveEventHandler callback = m_KeepAlive;

            if (callback != null)
            {
                try
                {
                    KeepAliveEventArgs args = new KeepAliveEventArgs(result, ServerState.Unknown, DateTime.UtcNow);
                    callback(this, args);
                    return !args.CancelKeepAlive;
                }
                catch (Exception e)
                {
                    Utils.LogError(e, "Session: Unexpected error invoking KeepAliveCallback.");
                }
            }

            return true;
        }

        /// <summary>
        /// Prepare a list of subscriptions to delete.
        /// </summary>
        private bool PrepareSubscriptionsToDelete(IEnumerable<Subscription> subscriptions, IList<Subscription> subscriptionsToDelete)
        {
            bool removed = false;
            lock (SyncRoot)
            {
                foreach (Subscription subscription in subscriptions)
                {
                    if (m_subscriptions.Remove(subscription))
                    {
                        if (subscription.Created)
                        {
                            subscriptionsToDelete.Add(subscription);
                        }

                        removed = true;
                    }
                }
            }
            return removed;
        }

        /// <summary>
        /// Creates a read request with attributes determined by the NodeClass.
        /// </summary>
        private void CreateNodeClassAttributesReadNodesRequest(
            IList<NodeId> nodeIdCollection,
            NodeClass nodeClass,
            ReadValueIdCollection attributesToRead,
            IList<IDictionary<uint, DataValue>> attributesPerNodeId,
            IList<Node> nodeCollection,
            bool optionalAttributes)
        {
            for (int ii = 0; ii < nodeIdCollection.Count; ii++)
            {
                var node = new Node();
                node.NodeId = nodeIdCollection[ii];
                node.NodeClass = nodeClass;

                var attributes = CreateAttributes(node.NodeClass, optionalAttributes);
                foreach (uint attributeId in attributes.Keys)
                {
                    ReadValueId itemToRead = new ReadValueId {
                        NodeId = node.NodeId,
                        AttributeId = attributeId
                    };
                    attributesToRead.Add(itemToRead);
                }

                nodeCollection.Add(node);
                attributesPerNodeId.Add(attributes);
            }
        }

        /// <summary>
        /// Prepares the list of node ids to read to fetch the namespace table.
        /// </summary>
        private ReadValueIdCollection PrepareNamespaceTableNodesToRead()
        {
            var nodesToRead = new ReadValueIdCollection();

            // request namespace array.
            ReadValueId valueId = new ReadValueId {
                NodeId = Variables.Server_NamespaceArray,
                AttributeId = Attributes.Value
            };

            nodesToRead.Add(valueId);

            // request server array.
            valueId = new ReadValueId {
                NodeId = Variables.Server_ServerArray,
                AttributeId = Attributes.Value
            };

            nodesToRead.Add(valueId);

            return nodesToRead;
        }

        /// <summary>
        /// Updates the NamespaceTable with the result of the <see cref="PrepareNamespaceTableNodesToRead"/> read operation.
        /// </summary>
        private void UpdateNamespaceTable(DataValueCollection values, DiagnosticInfoCollection diagnosticInfos, ResponseHeader responseHeader)
        {
            // validate namespace array.
            ServiceResult result = ValidateDataValue(values[0], typeof(string[]), 0, diagnosticInfos, responseHeader);

            if (ServiceResult.IsBad(result))
            {
                Utils.LogError("FetchNamespaceTables: Cannot read NamespaceArray node: {0}", result.StatusCode);
            }
            else
            {
                m_namespaceUris.Update((string[])values[0].Value);
            }

            // validate server array.
            result = ValidateDataValue(values[1], typeof(string[]), 1, diagnosticInfos, responseHeader);

            if (ServiceResult.IsBad(result))
            {
                Utils.LogError("FetchNamespaceTables: Cannot read ServerArray node: {0} ", result.StatusCode);
            }
            else
            {
                m_serverUris.Update((string[])values[1].Value);
            }
        }

        /// <summary>
        /// Creates a read request with attributes determined by the NodeClass.
        /// </summary>
        private void CreateAttributesReadNodesRequest(
            ResponseHeader responseHeader,
            ReadValueIdCollection itemsToRead,
            DataValueCollection nodeClassValues,
            DiagnosticInfoCollection diagnosticInfos,
            ReadValueIdCollection attributesToRead,
            IList<IDictionary<uint, DataValue>> attributesPerNodeId,
            IList<Node> nodeCollection,
            IList<ServiceResult> errors,
            bool optionalAttributes
            )
        {
            int? nodeClass;
            for (int ii = 0; ii < itemsToRead.Count; ii++)
            {
                var node = new Node();
                node.NodeId = itemsToRead[ii].NodeId;
                if (!DataValue.IsGood(nodeClassValues[ii]))
                {
                    nodeCollection.Add(node);
                    errors.Add(new ServiceResult(nodeClassValues[ii].StatusCode, ii, diagnosticInfos, responseHeader.StringTable));
                    attributesPerNodeId.Add(null);
                    continue;
                }

                // check for valid node class.
                nodeClass = nodeClassValues[ii].Value as int?;

                if (nodeClass == null)
                {
                    nodeCollection.Add(node);
                    errors.Add(ServiceResult.Create(StatusCodes.BadUnexpectedError,
                        "Node does not have a valid value for NodeClass: {0}.", nodeClassValues[ii].Value));
                    attributesPerNodeId.Add(null);
                    continue;
                }

                node.NodeClass = (NodeClass)nodeClass;

                var attributes = CreateAttributes(node.NodeClass, optionalAttributes);
                foreach (uint attributeId in attributes.Keys)
                {
                    ReadValueId itemToRead = new ReadValueId {
                        NodeId = node.NodeId,
                        AttributeId = attributeId
                    };
                    attributesToRead.Add(itemToRead);
                }

                nodeCollection.Add(node);
                errors.Add(ServiceResult.Good);
                attributesPerNodeId.Add(attributes);
            }
        }

        /// <summary>
        /// Builds the node collection results based on the attribute values of the read response.
        /// </summary>
        /// <param name="attributesToRead">The collection of all attributes to read passed in the read request.</param>
        /// <param name="attributesPerNodeId">The attributes requested per NodeId</param>
        /// <param name="values">The attribute values returned by the read request.</param>
        /// <param name="diagnosticInfos">The diagnostic info returned by the read request.</param>
        /// <param name="responseHeader">The response header of the read request.</param>
        /// <param name="nodeCollection">The node collection which holds the results.</param>
        /// <param name="errors">The service results for each node.</param>
        private void ProcessAttributesReadNodesResponse(
            ResponseHeader responseHeader,
            ReadValueIdCollection attributesToRead,
            IList<IDictionary<uint, DataValue>> attributesPerNodeId,
            DataValueCollection values,
            DiagnosticInfoCollection diagnosticInfos,
            IList<Node> nodeCollection,
            IList<ServiceResult> errors)
        {
            int readIndex = 0;
            for (int ii = 0; ii < nodeCollection.Count; ii++)
            {
                var attributes = attributesPerNodeId[ii];
                if (attributes == null)
                {
                    continue;
                }

                int readCount = attributes.Count;
                ReadValueIdCollection subRangeAttributes = new ReadValueIdCollection(attributesToRead.GetRange(readIndex, readCount));
                DataValueCollection subRangeValues = new DataValueCollection(values.GetRange(readIndex, readCount));
                DiagnosticInfoCollection subRangeDiagnostics = diagnosticInfos.Count > 0 ? new DiagnosticInfoCollection(diagnosticInfos.GetRange(readIndex, readCount)) : diagnosticInfos;
                try
                {
                    nodeCollection[ii] = ProcessReadResponse(responseHeader, attributes,
                        subRangeAttributes, subRangeValues, subRangeDiagnostics);
                    errors[ii] = ServiceResult.Good;
                }
                catch (ServiceResultException sre)
                {
                    errors[ii] = sre.Result;
                }
                readIndex += readCount;
            }
        }

        /// <summary>
        /// Creates a Node based on the read response.
        /// </summary>
        private Node ProcessReadResponse(
            ResponseHeader responseHeader,
            IDictionary<uint, DataValue> attributes,
            ReadValueIdCollection itemsToRead,
            DataValueCollection values,
            DiagnosticInfoCollection diagnosticInfos)
        {
            // process results.
            int? nodeClass = null;

            for (int ii = 0; ii < itemsToRead.Count; ii++)
            {
                uint attributeId = itemsToRead[ii].AttributeId;

                // the node probably does not exist if the node class is not found.
                if (attributeId == Attributes.NodeClass)
                {
                    if (!DataValue.IsGood(values[ii]))
                    {
                        throw ServiceResultException.Create(values[ii].StatusCode, ii, diagnosticInfos, responseHeader.StringTable);
                    }

                    // check for valid node class.
                    nodeClass = values[ii].Value as int?;

                    if (nodeClass == null)
                    {
                        throw ServiceResultException.Create(StatusCodes.BadUnexpectedError, "Node does not have a valid value for NodeClass: {0}.", values[ii].Value);
                    }
                }
                else
                {
                    if (!DataValue.IsGood(values[ii]))
                    {
                        // check for unsupported attributes.
                        if (values[ii].StatusCode == StatusCodes.BadAttributeIdInvalid)
                        {
                            continue;
                        }

                        // ignore errors on optional attributes
                        if (StatusCode.IsBad(values[ii].StatusCode))
                        {
                            if (attributeId == Attributes.AccessRestrictions ||
                                attributeId == Attributes.Description ||
                                attributeId == Attributes.RolePermissions ||
                                attributeId == Attributes.UserRolePermissions ||
                                attributeId == Attributes.UserWriteMask ||
                                attributeId == Attributes.WriteMask)
                            {
                                continue;
                            }
                        }

                        // all supported attributes must be readable.
                        if (attributeId != Attributes.Value)
                        {
                            throw ServiceResultException.Create(values[ii].StatusCode, ii, diagnosticInfos, responseHeader.StringTable);
                        }
                    }
                }

                attributes[attributeId] = values[ii];
            }

            Node node;
            DataValue value;
            switch ((NodeClass)nodeClass.Value)
            {
                default:
                {
                    throw ServiceResultException.Create(StatusCodes.BadUnexpectedError, "Node does not have a valid value for NodeClass: {0}.", nodeClass.Value);
                }

                case NodeClass.Object:
                {
                    ObjectNode objectNode = new ObjectNode();

                    value = attributes[Attributes.EventNotifier];

                    if (value == null)
                    {
                        throw ServiceResultException.Create(StatusCodes.BadUnexpectedError, "Object does not support the EventNotifier attribute.");
                    }

                    objectNode.EventNotifier = (byte)value.GetValue(typeof(byte));
                    node = objectNode;
                    break;
                }

                case NodeClass.ObjectType:
                {
                    ObjectTypeNode objectTypeNode = new ObjectTypeNode();

                    value = attributes[Attributes.IsAbstract];

                    if (value == null)
                    {
                        throw ServiceResultException.Create(StatusCodes.BadUnexpectedError, "ObjectType does not support the IsAbstract attribute.");
                    }

                    objectTypeNode.IsAbstract = (bool)value.GetValue(typeof(bool));
                    node = objectTypeNode;
                    break;
                }

                case NodeClass.Variable:
                {
                    VariableNode variableNode = new VariableNode();

                    // DataType Attribute
                    value = attributes[Attributes.DataType];

                    if (value == null)
                    {
                        throw ServiceResultException.Create(StatusCodes.BadUnexpectedError, "Variable does not support the DataType attribute.");
                    }

                    variableNode.DataType = (NodeId)value.GetValue(typeof(NodeId));

                    // ValueRank Attribute
                    value = attributes[Attributes.ValueRank];

                    if (value == null)
                    {
                        throw ServiceResultException.Create(StatusCodes.BadUnexpectedError, "Variable does not support the ValueRank attribute.");
                    }

                    variableNode.ValueRank = (int)value.GetValue(typeof(int));

                    // ArrayDimensions Attribute
                    value = attributes[Attributes.ArrayDimensions];

                    if (value != null)
                    {
                        if (value.Value == null)
                        {
                            variableNode.ArrayDimensions = Array.Empty<uint>();
                        }
                        else
                        {
                            variableNode.ArrayDimensions = (uint[])value.GetValue(typeof(uint[]));
                        }
                    }

                    // AccessLevel Attribute
                    value = attributes[Attributes.AccessLevel];

                    if (value == null)
                    {
                        throw ServiceResultException.Create(StatusCodes.BadUnexpectedError, "Variable does not support the AccessLevel attribute.");
                    }

                    variableNode.AccessLevel = (byte)value.GetValue(typeof(byte));

                    // UserAccessLevel Attribute
                    value = attributes[Attributes.UserAccessLevel];

                    if (value == null)
                    {
                        throw ServiceResultException.Create(StatusCodes.BadUnexpectedError, "Variable does not support the UserAccessLevel attribute.");
                    }

                    variableNode.UserAccessLevel = (byte)value.GetValue(typeof(byte));

                    // Historizing Attribute
                    value = attributes[Attributes.Historizing];

                    if (value == null)
                    {
                        throw ServiceResultException.Create(StatusCodes.BadUnexpectedError, "Variable does not support the Historizing attribute.");
                    }

                    variableNode.Historizing = (bool)value.GetValue(typeof(bool));

                    // MinimumSamplingInterval Attribute
                    value = attributes[Attributes.MinimumSamplingInterval];

                    if (value != null)
                    {
                        variableNode.MinimumSamplingInterval = Convert.ToDouble(attributes[Attributes.MinimumSamplingInterval].Value);
                    }

                    // AccessLevelEx Attribute
                    value = attributes[Attributes.AccessLevelEx];

                    if (value != null)
                    {
                        variableNode.AccessLevelEx = (uint)value.GetValue(typeof(uint));
                    }

                    node = variableNode;
                    break;
                }

                case NodeClass.VariableType:
                {
                    VariableTypeNode variableTypeNode = new VariableTypeNode();

                    // IsAbstract Attribute
                    value = attributes[Attributes.IsAbstract];

                    if (value == null)
                    {
                        throw ServiceResultException.Create(StatusCodes.BadUnexpectedError, "VariableType does not support the IsAbstract attribute.");
                    }

                    variableTypeNode.IsAbstract = (bool)value.GetValue(typeof(bool));

                    // DataType Attribute
                    value = attributes[Attributes.DataType];

                    if (value == null)
                    {
                        throw ServiceResultException.Create(StatusCodes.BadUnexpectedError, "VariableType does not support the DataType attribute.");
                    }

                    variableTypeNode.DataType = (NodeId)value.GetValue(typeof(NodeId));

                    // ValueRank Attribute
                    value = attributes[Attributes.ValueRank];

                    if (value == null)
                    {
                        throw ServiceResultException.Create(StatusCodes.BadUnexpectedError, "VariableType does not support the ValueRank attribute.");
                    }

                    variableTypeNode.ValueRank = (int)value.GetValue(typeof(int));

                    // ArrayDimensions Attribute
                    value = attributes[Attributes.ArrayDimensions];

                    if (value != null && value.Value != null)
                    {
                        variableTypeNode.ArrayDimensions = (uint[])value.GetValue(typeof(uint[]));
                    }

                    node = variableTypeNode;
                    break;
                }

                case NodeClass.Method:
                {
                    MethodNode methodNode = new MethodNode();

                    // Executable Attribute
                    value = attributes[Attributes.Executable];

                    if (value == null)
                    {
                        throw ServiceResultException.Create(StatusCodes.BadUnexpectedError, "Method does not support the Executable attribute.");
                    }

                    methodNode.Executable = (bool)value.GetValue(typeof(bool));

                    // UserExecutable Attribute
                    value = attributes[Attributes.UserExecutable];

                    if (value == null)
                    {
                        throw ServiceResultException.Create(StatusCodes.BadUnexpectedError, "Method does not support the UserExecutable attribute.");
                    }

                    methodNode.UserExecutable = (bool)value.GetValue(typeof(bool));

                    node = methodNode;
                    break;
                }

                case NodeClass.DataType:
                {
                    DataTypeNode dataTypeNode = new DataTypeNode();

                    // IsAbstract Attribute
                    value = attributes[Attributes.IsAbstract];

                    if (value == null)
                    {
                        throw ServiceResultException.Create(StatusCodes.BadUnexpectedError, "DataType does not support the IsAbstract attribute.");
                    }

                    dataTypeNode.IsAbstract = (bool)value.GetValue(typeof(bool));

                    // DataTypeDefinition Attribute
                    value = attributes[Attributes.DataTypeDefinition];

                    if (value != null)
                    {
                        dataTypeNode.DataTypeDefinition = value.Value as ExtensionObject;
                    }

                    node = dataTypeNode;
                    break;
                }

                case NodeClass.ReferenceType:
                {
                    ReferenceTypeNode referenceTypeNode = new ReferenceTypeNode();

                    // IsAbstract Attribute
                    value = attributes[Attributes.IsAbstract];

                    if (value == null)
                    {
                        throw ServiceResultException.Create(StatusCodes.BadUnexpectedError, "ReferenceType does not support the IsAbstract attribute.");
                    }

                    referenceTypeNode.IsAbstract = (bool)value.GetValue(typeof(bool));

                    // Symmetric Attribute
                    value = attributes[Attributes.Symmetric];

                    if (value == null)
                    {
                        throw ServiceResultException.Create(StatusCodes.BadUnexpectedError, "ReferenceType does not support the Symmetric attribute.");
                    }

                    referenceTypeNode.Symmetric = (bool)value.GetValue(typeof(bool));

                    // InverseName Attribute
                    value = attributes[Attributes.InverseName];

                    if (value != null && value.Value != null)
                    {
                        referenceTypeNode.InverseName = (LocalizedText)value.GetValue(typeof(LocalizedText));
                    }

                    node = referenceTypeNode;
                    break;
                }

                case NodeClass.View:
                {
                    ViewNode viewNode = new ViewNode();

                    // EventNotifier Attribute
                    value = attributes[Attributes.EventNotifier];

                    if (value == null)
                    {
                        throw ServiceResultException.Create(StatusCodes.BadUnexpectedError, "View does not support the EventNotifier attribute.");
                    }

                    viewNode.EventNotifier = (byte)value.GetValue(typeof(byte));

                    // ContainsNoLoops Attribute
                    value = attributes[Attributes.ContainsNoLoops];

                    if (value == null)
                    {
                        throw ServiceResultException.Create(StatusCodes.BadUnexpectedError, "View does not support the ContainsNoLoops attribute.");
                    }

                    viewNode.ContainsNoLoops = (bool)value.GetValue(typeof(bool));

                    node = viewNode;
                    break;
                }
            }

            // NodeId Attribute
            value = attributes[Attributes.NodeId];

            if (value == null)
            {
                throw ServiceResultException.Create(StatusCodes.BadUnexpectedError, "Node does not support the NodeId attribute.");
            }

            node.NodeId = (NodeId)value.GetValue(typeof(NodeId));
            node.NodeClass = (NodeClass)nodeClass.Value;

            // BrowseName Attribute
            value = attributes[Attributes.BrowseName];

            if (value == null)
            {
                throw ServiceResultException.Create(StatusCodes.BadUnexpectedError, "Node does not support the BrowseName attribute.");
            }

            node.BrowseName = (QualifiedName)value.GetValue(typeof(QualifiedName));

            // DisplayName Attribute
            value = attributes[Attributes.DisplayName];

            if (value == null)
            {
                throw ServiceResultException.Create(StatusCodes.BadUnexpectedError, "Node does not support the DisplayName attribute.");
            }

            node.DisplayName = (LocalizedText)value.GetValue(typeof(LocalizedText));

            // all optional attributes follow

            // Description Attribute
            if (attributes.TryGetValue(Attributes.Description, out value) &&
                value != null && value.Value != null)
            {
                node.Description = (LocalizedText)value.GetValue(typeof(LocalizedText));
            }

            // WriteMask Attribute
            if (attributes.TryGetValue(Attributes.WriteMask, out value) &&
                value != null)
            {
                node.WriteMask = (uint)value.GetValue(typeof(uint));
            }

            // UserWriteMask Attribute
            if (attributes.TryGetValue(Attributes.UserWriteMask, out value) &&
                value != null)
            {
                node.UserWriteMask = (uint)value.GetValue(typeof(uint));
            }

            // RolePermissions Attribute
            if (attributes.TryGetValue(Attributes.RolePermissions, out value) &&
                value != null)
            {
                ExtensionObject[] rolePermissions = value.Value as ExtensionObject[];

                if (rolePermissions != null)
                {
                    node.RolePermissions = new RolePermissionTypeCollection();

                    foreach (ExtensionObject rolePermission in rolePermissions)
                    {
                        node.RolePermissions.Add(rolePermission.Body as RolePermissionType);
                    }
                }
            }

            // UserRolePermissions Attribute
            if (attributes.TryGetValue(Attributes.UserRolePermissions, out value) &&
                value != null)
            {
                ExtensionObject[] userRolePermissions = value.Value as ExtensionObject[];

                if (userRolePermissions != null)
                {
                    node.UserRolePermissions = new RolePermissionTypeCollection();

                    foreach (ExtensionObject rolePermission in userRolePermissions)
                    {
                        node.UserRolePermissions.Add(rolePermission.Body as RolePermissionType);
                    }
                }
            }

            // AccessRestrictions Attribute
            if (attributes.TryGetValue(Attributes.AccessRestrictions, out value) &&
                value != null)
            {
                node.AccessRestrictions = (ushort)value.GetValue(typeof(ushort));
            }

            return node;
        }

        /// <summary>
        /// Create a dictionary of attributes to read for a nodeclass.
        /// </summary>
        private IDictionary<uint, DataValue> CreateAttributes(NodeClass nodeclass = NodeClass.Unspecified, bool optionalAttributes = true)
        {
            // Attributes to read for all types of nodes
            var attributes = new SortedDictionary<uint, DataValue>() {
                { Attributes.NodeId, null },
                { Attributes.NodeClass, null },
                { Attributes.BrowseName, null },
                { Attributes.DisplayName, null },
            };

            switch (nodeclass)
            {
                case NodeClass.Object:
                    attributes.Add(Attributes.EventNotifier, null);
                    break;

                case NodeClass.Variable:
                    attributes.Add(Attributes.DataType, null);
                    attributes.Add(Attributes.ValueRank, null);
                    attributes.Add(Attributes.ArrayDimensions, null);
                    attributes.Add(Attributes.AccessLevel, null);
                    attributes.Add(Attributes.UserAccessLevel, null);
                    attributes.Add(Attributes.Historizing, null);
                    attributes.Add(Attributes.MinimumSamplingInterval, null);
                    attributes.Add(Attributes.AccessLevelEx, null);
                    break;

                case NodeClass.Method:
                    attributes.Add(Attributes.Executable, null);
                    attributes.Add(Attributes.UserExecutable, null);
                    break;

                case NodeClass.ObjectType:
                    attributes.Add(Attributes.IsAbstract, null);
                    break;

                case NodeClass.VariableType:
                    attributes.Add(Attributes.IsAbstract, null);
                    attributes.Add(Attributes.DataType, null);
                    attributes.Add(Attributes.ValueRank, null);
                    attributes.Add(Attributes.ArrayDimensions, null);
                    break;

                case NodeClass.ReferenceType:
                    attributes.Add(Attributes.IsAbstract, null);
                    attributes.Add(Attributes.Symmetric, null);
                    attributes.Add(Attributes.InverseName, null);
                    break;

                case NodeClass.DataType:
                    attributes.Add(Attributes.IsAbstract, null);
                    attributes.Add(Attributes.DataTypeDefinition, null);
                    break;

                case NodeClass.View:
                    attributes.Add(Attributes.EventNotifier, null);
                    attributes.Add(Attributes.ContainsNoLoops, null);
                    break;

                default:
                    // build complete list of attributes.
                    attributes = new SortedDictionary<uint, DataValue> {
                        { Attributes.NodeId, null },
                        { Attributes.NodeClass, null },
                        { Attributes.BrowseName, null },
                        { Attributes.DisplayName, null },
                        //{ Attributes.Description, null },
                        //{ Attributes.WriteMask, null },
                        //{ Attributes.UserWriteMask, null },
                        { Attributes.DataType, null },
                        { Attributes.ValueRank, null },
                        { Attributes.ArrayDimensions, null },
                        { Attributes.AccessLevel, null },
                        { Attributes.UserAccessLevel, null },
                        { Attributes.MinimumSamplingInterval, null },
                        { Attributes.Historizing, null },
                        { Attributes.EventNotifier, null },
                        { Attributes.Executable, null },
                        { Attributes.UserExecutable, null },
                        { Attributes.IsAbstract, null },
                        { Attributes.InverseName, null },
                        { Attributes.Symmetric, null },
                        { Attributes.ContainsNoLoops, null },
                        { Attributes.DataTypeDefinition, null },
                        //{ Attributes.RolePermissions, null },
                        //{ Attributes.UserRolePermissions, null },
                        //{ Attributes.AccessRestrictions, null },
                        { Attributes.AccessLevelEx, null }
                    };
                    break;
            }

            if (optionalAttributes)
            {
                attributes.Add(Attributes.Description, null);
                attributes.Add(Attributes.WriteMask, null);
                attributes.Add(Attributes.UserWriteMask, null);
                attributes.Add(Attributes.RolePermissions, null);
                attributes.Add(Attributes.UserRolePermissions, null);
                attributes.Add(Attributes.AccessRestrictions, null);
            }

            return attributes;
        }
        #endregion

        #region Publish Methods
        /// <summary>
        /// Sends an additional publish request.
        /// </summary>
        public IAsyncResult BeginPublish(int timeout)
        {
            // do not publish if reconnecting.
            if (m_reconnecting)
            {
                Utils.LogWarning("Publish skipped due to reconnect");
                return null;
            }

            // get event handler to modify ack list
            PublishSequenceNumbersToAcknowledgeEventHandler callback = m_PublishSequenceNumbersToAcknowledge;

            // collect the current set if acknowledgements.
            SubscriptionAcknowledgementCollection acknowledgementsToSend = null;
            lock (m_acknowledgementsToSendLock)
            {
                if (callback != null)
                {
                    try
                    {
                        var deferredAcknowledgementsToSend = new SubscriptionAcknowledgementCollection();
                        callback(this, new PublishSequenceNumbersToAcknowledgeEventArgs(m_acknowledgementsToSend, deferredAcknowledgementsToSend));
                        acknowledgementsToSend = m_acknowledgementsToSend;
                        m_acknowledgementsToSend = deferredAcknowledgementsToSend;
                    }
                    catch (Exception e2)
                    {
                        Utils.LogError(e2, "Session: Unexpected error invoking PublishSequenceNumbersToAcknowledgeEventArgs.");
                    }
                }

                if (acknowledgementsToSend == null)
                {
                    // send all ack values, clear list
                    acknowledgementsToSend = m_acknowledgementsToSend;
                    m_acknowledgementsToSend = new SubscriptionAcknowledgementCollection();
                }
#if DEBUG_SEQUENTIALPUBLISHING
                foreach (var toSend in acknowledgementsToSend)
                {
                    m_latestAcknowledgementsSent[toSend.SubscriptionId] = toSend.SequenceNumber;
                }
#endif
            }

            uint timeoutHint = (uint)((timeout > 0) ? timeout : 0);
            timeoutHint = Math.Min((uint)OperationTimeout / 2, timeoutHint);

            // send publish request.
            var requestHeader = new RequestHeader {
                // ensure the publish request is discarded before the timeout occurs to ensure the channel is dropped.
                TimeoutHint = timeoutHint,
                ReturnDiagnostics = (uint)(int)ReturnDiagnostics,
                RequestHandle = Utils.IncrementIdentifier(ref m_publishCounter)
            };

            var state = new AsyncRequestState {
                RequestTypeId = DataTypes.PublishRequest,
                RequestId = requestHeader.RequestHandle,
                Timestamp = DateTime.UtcNow
            };

            CoreClientUtils.EventLog.PublishStart((int)requestHeader.RequestHandle);

            try
            {
                IAsyncResult result = BeginPublish(
                    requestHeader,
                    acknowledgementsToSend,
                    OnPublishComplete,
                    new object[] { SessionId, acknowledgementsToSend, requestHeader });

                AsyncRequestStarted(result, requestHeader.RequestHandle, DataTypes.PublishRequest);

                return result;
            }
            catch (Exception e)
            {
                Utils.LogError(e, "Unexpected error sending publish request.");
                return null;
            }
        }

        /// <summary>
        /// Create the publish requests for the active subscriptions.
        /// </summary>
        public void StartPublishing(int timeout, bool fullQueue)
        {
            int publishCount = GetMinPublishRequestCount(true);

            if (m_tooManyPublishRequests > 0 && publishCount > m_tooManyPublishRequests)
            {
                publishCount = Math.Max(m_tooManyPublishRequests, m_minPublishRequestCount);
            }

            // refill pipeline. Send at least one publish request if subscriptions are active.
            if (publishCount > 0 && BeginPublish(timeout) != null)
            {
                int startCount = fullQueue ? 1 : GoodPublishRequestCount + 1;
                for (int ii = startCount; ii < publishCount; ii++)
                {
                    if (BeginPublish(timeout) == null)
                    {
                        break;
                    }
                }
            }
        }

        /// <summary>
        /// Completes an asynchronous publish operation.
        /// </summary>
        private void OnPublishComplete(IAsyncResult result)
        {
            // extract state information.
            object[] state = (object[])result.AsyncState;
            NodeId sessionId = (NodeId)state[0];
            SubscriptionAcknowledgementCollection acknowledgementsToSend = (SubscriptionAcknowledgementCollection)state[1];
            RequestHeader requestHeader = (RequestHeader)state[2];
            uint subscriptionId = 0;
            bool moreNotifications;

            AsyncRequestCompleted(result, requestHeader.RequestHandle, DataTypes.PublishRequest);

            CoreClientUtils.EventLog.PublishStop((int)requestHeader.RequestHandle);

            try
            {
                // gate entry if transfer/reactivate is busy
                m_reconnectLock.Wait();
                bool reconnecting = m_reconnecting;
                m_reconnectLock.Release();

                // complete publish.
                UInt32Collection availableSequenceNumbers;
                NotificationMessage notificationMessage;
                StatusCodeCollection acknowledgeResults;
                DiagnosticInfoCollection acknowledgeDiagnosticInfos;

                ResponseHeader responseHeader = EndPublish(
                    result,
                    out subscriptionId,
                    out availableSequenceNumbers,
                    out moreNotifications,
                    out notificationMessage,
                    out acknowledgeResults,
                    out acknowledgeDiagnosticInfos);

                foreach (StatusCode code in acknowledgeResults)
                {
                    if (StatusCode.IsBad(code))
                    {
                        Utils.LogError("Error - Publish call finished. ResultCode={0}; SubscriptionId={1};", code.ToString(), subscriptionId);
                    }
                }

                // nothing more to do if session changed.
                if (sessionId != SessionId)
                {
                    Utils.LogWarning("Publish response discarded because session id changed: Old {0} != New {1}", sessionId, SessionId);
                    return;
                }

                CoreClientUtils.EventLog.NotificationReceived((int)subscriptionId, (int)notificationMessage.SequenceNumber);

                // process response.
                ProcessPublishResponse(
                    responseHeader,
                    subscriptionId,
                    availableSequenceNumbers,
                    moreNotifications,
                    notificationMessage);

                // nothing more to do if reconnecting.
                if (reconnecting)
                {
                    Utils.LogWarning("No new publish sent because of reconnect in progress.");
                    return;
                }
            }
            catch (Exception e)
            {
                if (m_subscriptions.Count == 0)
                {
                    // Publish responses with error should occur after deleting the last subscription.
                    Utils.LogError("Publish #{0}, Subscription count = 0, Error: {1}", requestHeader.RequestHandle, e.Message);
                }
                else
                {
                    Utils.LogError("Publish #{0}, Reconnecting={1}, Error: {2}", requestHeader.RequestHandle, m_reconnecting, e.Message);
                }

                // raise an error event.
                ServiceResult error = new ServiceResult(e);

                if (error.Code != StatusCodes.BadNoSubscription)
                {
                    PublishErrorEventHandler callback = m_PublishError;

                    if (callback != null)
                    {
                        try
                        {
                            callback(this, new PublishErrorEventArgs(error, subscriptionId, 0));
                        }
                        catch (Exception e2)
                        {
                            Utils.LogError(e2, "Session: Unexpected error invoking PublishErrorCallback.");
                        }
                    }
                }

                // ignore errors if reconnecting.
                if (m_reconnecting)
                {
                    Utils.LogWarning("Publish abandoned after error due to reconnect: {0}", e.Message);
                    return;
                }

                // nothing more to do if session changed.
                if (sessionId != SessionId)
                {
                    Utils.LogError("Publish abandoned after error because session id changed: Old {0} != New {1}", sessionId, SessionId);
                    return;
                }

                // try to acknowledge the notifications again in the next publish.
                if (acknowledgementsToSend != null)
                {
                    lock (m_acknowledgementsToSendLock)
                    {
                        m_acknowledgementsToSend.AddRange(acknowledgementsToSend);
                    }
                }

                // don't send another publish for these errors,
                // or throttle to avoid server overload.
                switch (error.Code)
                {
                    case StatusCodes.BadTooManyPublishRequests:
                        int tooManyPublishRequests = GoodPublishRequestCount;
                        if (BelowPublishRequestLimit(tooManyPublishRequests))
                        {
                            m_tooManyPublishRequests = tooManyPublishRequests;
                            Utils.LogInfo("PUBLISH - Too many requests, set limit to GoodPublishRequestCount={0}.", m_tooManyPublishRequests);
                        }
                        return;

                    case StatusCodes.BadNoSubscription:
                    case StatusCodes.BadSessionClosed:
                    case StatusCodes.BadSessionIdInvalid:
                    case StatusCodes.BadSecureChannelIdInvalid:
                    case StatusCodes.BadSecureChannelClosed:
                    case StatusCodes.BadSecurityChecksFailed:
                    case StatusCodes.BadCertificateInvalid:
                    case StatusCodes.BadServerHalted:
                        return;

                    // Servers may return this error when overloaded
                    case StatusCodes.BadTooManyOperations:
                    case StatusCodes.BadTcpServerTooBusy:
                    case StatusCodes.BadServerTooBusy:
                        // throttle the next publish to reduce server load
                        _ = Task.Run(async () => {
                            await Task.Delay(100).ConfigureAwait(false);
                            BeginPublish(OperationTimeout);
                        });
                        return;

                    default:
                        Utils.LogError(e, "PUBLISH #{0} - Unhandled error {1} during Publish.", requestHeader.RequestHandle, error.StatusCode);
                        goto case StatusCodes.BadServerTooBusy;

                }
            }

            int requestCount = GoodPublishRequestCount;
            int minPublishRequestCount = GetMinPublishRequestCount(false);

            if (requestCount < minPublishRequestCount)
            {
                BeginPublish(OperationTimeout);
            }
            else
            {
                Utils.LogInfo("PUBLISH - Did not send another publish request. GoodPublishRequestCount={0}, MinPublishRequestCount={1}", requestCount, minPublishRequestCount);
            }
        }

        /// <inheritdoc/>
        public bool Republish(uint subscriptionId, uint sequenceNumber)
        {
            // send republish request.
            RequestHeader requestHeader = new RequestHeader {
                TimeoutHint = (uint)OperationTimeout,
                ReturnDiagnostics = (uint)(int)ReturnDiagnostics,
                RequestHandle = Utils.IncrementIdentifier(ref m_publishCounter)
            };

            try
            {
                Utils.LogInfo("Requesting Republish for {0}-{1}", subscriptionId, sequenceNumber);

                // request republish.
                NotificationMessage notificationMessage = null;

                ResponseHeader responseHeader = Republish(
                    requestHeader,
                    subscriptionId,
                    sequenceNumber,
                    out notificationMessage);

                Utils.LogInfo("Received Republish for {0}-{1}-{2}", subscriptionId, sequenceNumber, responseHeader.ServiceResult);

                // process response.
                ProcessPublishResponse(
                    responseHeader,
                    subscriptionId,
                    null,
                    false,
                    notificationMessage);

                return true;
            }
            catch (Exception e)
            {
                return ProcessRepublishResponseError(e, subscriptionId, sequenceNumber);
            }
        }

        /// <inheritdoc/>
        public bool ResendData(IEnumerable<Subscription> subscriptions, out IList<ServiceResult> errors)
        {
            CallMethodRequestCollection requests = CreateCallRequestsForResendData(subscriptions);

            errors = new List<ServiceResult>(requests.Count);

            CallMethodResultCollection results;
            DiagnosticInfoCollection diagnosticInfos;
            try
            {
                ResponseHeader responseHeader = Call(
                    null,
                    requests,
                    out results,
                    out diagnosticInfos);

                ClientBase.ValidateResponse(results, requests);
                ClientBase.ValidateDiagnosticInfos(diagnosticInfos, requests);

                int ii = 0;
                foreach (var value in results)
                {
                    ServiceResult result = ServiceResult.Good;
                    if (StatusCode.IsNotGood(value.StatusCode))
                    {
                        result = ClientBase.GetResult(value.StatusCode, ii, diagnosticInfos, responseHeader);
                    }
                    errors.Add(result);
                    ii++;
                }

                return true;
            }
            catch (ServiceResultException sre)
            {
                Utils.LogError(sre, "Failed to call ResendData on server.");
            }

            return false;
        }
        #endregion

        #region Private Methods
        /// <summary>
        /// Validates  the identity for an open call.
        /// </summary>
        private void OpenValidateIdentity(
            ref IUserIdentity identity,
            out UserIdentityToken identityToken,
            out UserTokenPolicy identityPolicy,
            out string securityPolicyUri,
            out bool requireEncryption)
        {
            // check connection state.
            lock (SyncRoot)
            {
                if (Connected)
                {
                    throw new ServiceResultException(StatusCodes.BadInvalidState, "Already connected to server.");
                }
            }

            securityPolicyUri = m_endpoint.Description.SecurityPolicyUri;

            // catch security policies which are not supported by core
            if (SecurityPolicies.GetDisplayName(securityPolicyUri) == null)
            {
                throw ServiceResultException.Create(
                    StatusCodes.BadSecurityChecksFailed,
                    "The chosen security policy is not supported by the client to connect to the server.");
            }

            // get the identity token.
            if (identity == null)
            {
                identity = new UserIdentity();
            }

            // get identity token.
            identityToken = identity.GetIdentityToken();

            // check that the user identity is supported by the endpoint.
            identityPolicy = m_endpoint.Description.FindUserTokenPolicy(identityToken.PolicyId, securityPolicyUri);

            if (identityPolicy == null)
            {
                // try looking up by TokenType if the policy id was not found.
                identityPolicy = m_endpoint.Description.FindUserTokenPolicy(identity.TokenType, identity.IssuedTokenType, securityPolicyUri);

                if (identityPolicy == null)
                {
                    throw ServiceResultException.Create(
                        StatusCodes.BadUserAccessDenied,
                        "Endpoint does not support the user identity type provided.");
                }

                identityToken.PolicyId = identityPolicy.PolicyId;
            }

            requireEncryption = securityPolicyUri != SecurityPolicies.None;

            if (!requireEncryption)
            {
                requireEncryption = identityPolicy.SecurityPolicyUri != SecurityPolicies.None &&
                    !String.IsNullOrEmpty(identityPolicy.SecurityPolicyUri);
            }
        }

        private void BuildCertificateData(out byte[] clientCertificateData, out byte[] clientCertificateChainData)
        {
            // send the application instance certificate for the client.
            clientCertificateData = m_instanceCertificate != null ? m_instanceCertificate.RawData : null;
            clientCertificateChainData = null;

            if (m_instanceCertificateChain != null && m_instanceCertificateChain.Count > 0 &&
                m_configuration.SecurityConfiguration.SendCertificateChain)
            {
                List<byte> clientCertificateChain = new List<byte>();

                for (int i = 0; i < m_instanceCertificateChain.Count; i++)
                {
                    clientCertificateChain.AddRange(m_instanceCertificateChain[i].RawData);
                }

                clientCertificateChainData = clientCertificateChain.ToArray();
            }
        }

        /// <summary>
        /// Validates the server certificate returned.
        /// </summary>
        private void ValidateServerCertificateData(byte[] serverCertificateData)
        {
            if (serverCertificateData != null &&
                m_endpoint.Description.ServerCertificate != null &&
                !Utils.IsEqual(serverCertificateData, m_endpoint.Description.ServerCertificate))
            {
                try
                {
                    // verify for certificate chain in endpoint.
                    X509Certificate2Collection serverCertificateChain = Utils.ParseCertificateChainBlob(m_endpoint.Description.ServerCertificate);

                    if (serverCertificateChain.Count > 0 && !Utils.IsEqual(serverCertificateData, serverCertificateChain[0].RawData))
                    {
                        throw ServiceResultException.Create(
                                    StatusCodes.BadCertificateInvalid,
                                    "Server did not return the certificate used to create the secure channel.");
                    }
                }
                catch (Exception)
                {
                    throw ServiceResultException.Create(
                            StatusCodes.BadCertificateInvalid,
                            "Server did not return the certificate used to create the secure channel.");
                }
            }
        }

        /// <summary>
        /// Validates the server signature created with the client nonce.
        /// </summary>
        private void ValidateServerSignature(X509Certificate2 serverCertificate, SignatureData serverSignature,
            byte[] clientCertificateData, byte[] clientCertificateChainData, byte[] clientNonce)
        {
            if (serverSignature == null || serverSignature.Signature == null)
            {
                Utils.LogInfo("Server signature is null or empty.");

                //throw ServiceResultException.Create(
                //    StatusCodes.BadSecurityChecksFailed,
                //    "Server signature is null or empty.");
            }

            // validate the server's signature.
            byte[] dataToSign = Utils.Append(clientCertificateData, clientNonce);

            if (!SecurityPolicies.Verify(serverCertificate, m_endpoint.Description.SecurityPolicyUri, dataToSign, serverSignature))
            {
                // validate the signature with complete chain if the check with leaf certificate failed.
                if (clientCertificateChainData != null)
                {
                    dataToSign = Utils.Append(clientCertificateChainData, clientNonce);

                    if (!SecurityPolicies.Verify(serverCertificate, m_endpoint.Description.SecurityPolicyUri, dataToSign, serverSignature))
                    {
                        throw ServiceResultException.Create(
                            StatusCodes.BadApplicationSignatureInvalid,
                            "Server did not provide a correct signature for the nonce data provided by the client.");
                    }
                }
                else
                {
                    throw ServiceResultException.Create(
                       StatusCodes.BadApplicationSignatureInvalid,
                       "Server did not provide a correct signature for the nonce data provided by the client.");
                }
            }
        }

        /// <summary>
        /// Validates the server endpoints returned.
        /// </summary>
        private void ValidateServerEndpoints(EndpointDescriptionCollection serverEndpoints)
        {
            if (m_discoveryServerEndpoints != null && m_discoveryServerEndpoints.Count > 0)
            {
                // Compare EndpointDescriptions returned at GetEndpoints with values returned at CreateSession
                EndpointDescriptionCollection expectedServerEndpoints = null;

                if (serverEndpoints != null &&
                    m_discoveryProfileUris != null && m_discoveryProfileUris.Count > 0)
                {
                    // Select EndpointDescriptions with a transportProfileUri that matches the
                    // profileUris specified in the original GetEndpoints() request.
                    expectedServerEndpoints = new EndpointDescriptionCollection();

                    foreach (EndpointDescription serverEndpoint in serverEndpoints)
                    {
                        if (m_discoveryProfileUris.Contains(serverEndpoint.TransportProfileUri))
                        {
                            expectedServerEndpoints.Add(serverEndpoint);
                        }
                    }
                }
                else
                {
                    expectedServerEndpoints = serverEndpoints;
                }

                if (expectedServerEndpoints == null ||
                    m_discoveryServerEndpoints.Count != expectedServerEndpoints.Count)
                {
                    throw ServiceResultException.Create(
                        StatusCodes.BadSecurityChecksFailed,
                        "Server did not return a number of ServerEndpoints that matches the one from GetEndpoints.");
                }

                for (int ii = 0; ii < expectedServerEndpoints.Count; ii++)
                {
                    EndpointDescription serverEndpoint = expectedServerEndpoints[ii];
                    EndpointDescription expectedServerEndpoint = m_discoveryServerEndpoints[ii];

                    if (serverEndpoint.SecurityMode != expectedServerEndpoint.SecurityMode ||
                        serverEndpoint.SecurityPolicyUri != expectedServerEndpoint.SecurityPolicyUri ||
                        serverEndpoint.TransportProfileUri != expectedServerEndpoint.TransportProfileUri ||
                        serverEndpoint.SecurityLevel != expectedServerEndpoint.SecurityLevel)
                    {
                        throw ServiceResultException.Create(
                            StatusCodes.BadSecurityChecksFailed,
                            "The list of ServerEndpoints returned at CreateSession does not match the list from GetEndpoints.");
                    }

                    if (serverEndpoint.UserIdentityTokens.Count != expectedServerEndpoint.UserIdentityTokens.Count)
                    {
                        throw ServiceResultException.Create(
                            StatusCodes.BadSecurityChecksFailed,
                            "The list of ServerEndpoints returned at CreateSession does not match the one from GetEndpoints.");
                    }

                    for (int jj = 0; jj < serverEndpoint.UserIdentityTokens.Count; jj++)
                    {
                        if (!serverEndpoint.UserIdentityTokens[jj].IsEqual(expectedServerEndpoint.UserIdentityTokens[jj]))
                        {
                            throw ServiceResultException.Create(
                            StatusCodes.BadSecurityChecksFailed,
                            "The list of ServerEndpoints returned at CreateSession does not match the one from GetEndpoints.");
                        }
                    }
                }
            }

            // find the matching description (TBD - check domains against certificate).
            bool found = false;
            Uri expectedUrl = Utils.ParseUri(m_endpoint.Description.EndpointUrl);

            if (expectedUrl != null)
            {
                for (int ii = 0; ii < serverEndpoints.Count; ii++)
                {
                    EndpointDescription serverEndpoint = serverEndpoints[ii];
                    Uri actualUrl = Utils.ParseUri(serverEndpoint.EndpointUrl);

                    if (actualUrl != null && actualUrl.Scheme == expectedUrl.Scheme)
                    {
                        if (serverEndpoint.SecurityPolicyUri == m_endpoint.Description.SecurityPolicyUri)
                        {
                            if (serverEndpoint.SecurityMode == m_endpoint.Description.SecurityMode)
                            {
                                // ensure endpoint has up to date information.
                                m_endpoint.Description.Server.ApplicationName = serverEndpoint.Server.ApplicationName;
                                m_endpoint.Description.Server.ApplicationUri = serverEndpoint.Server.ApplicationUri;
                                m_endpoint.Description.Server.ApplicationType = serverEndpoint.Server.ApplicationType;
                                m_endpoint.Description.Server.ProductUri = serverEndpoint.Server.ProductUri;
                                m_endpoint.Description.TransportProfileUri = serverEndpoint.TransportProfileUri;
                                m_endpoint.Description.UserIdentityTokens = serverEndpoint.UserIdentityTokens;

                                found = true;
                                break;
                            }
                        }
                    }
                }
            }

            // could be a security risk.
            if (!found)
            {
                throw ServiceResultException.Create(
                    StatusCodes.BadSecurityChecksFailed,
                    "Server did not return an EndpointDescription that matched the one used to create the secure channel.");
            }
        }

        /// <summary>
        /// Helper to prepare the reconnect channel
        /// and signature data before activate.
        /// </summary>
        private IAsyncResult PrepareReconnectBeginActivate(
            ITransportWaitingConnection connection,
            ITransportChannel transportChannel
            )
        {
            Utils.LogInfo("Session RECONNECT {0} starting.", SessionId);

            // create the client signature.
            byte[] dataToSign = Utils.Append(m_serverCertificate != null ? m_serverCertificate.RawData : null, m_serverNonce);
            EndpointDescription endpoint = m_endpoint.Description;
            SignatureData clientSignature = SecurityPolicies.Sign(m_instanceCertificate, endpoint.SecurityPolicyUri, dataToSign);

            // check that the user identity is supported by the endpoint.
            UserTokenPolicy identityPolicy = endpoint.FindUserTokenPolicy(m_identity.TokenType,
                m_identity.IssuedTokenType,
                endpoint.SecurityPolicyUri);

            if (identityPolicy == null)
            {
                Utils.LogError("Reconnect: Endpoint does not support the user identity type provided.");

                throw ServiceResultException.Create(
                    StatusCodes.BadUserAccessDenied,
                    "Endpoint does not support the user identity type provided.");
            }

            // select the security policy for the user token.
            string securityPolicyUri = identityPolicy.SecurityPolicyUri;

            if (String.IsNullOrEmpty(securityPolicyUri))
            {
                securityPolicyUri = endpoint.SecurityPolicyUri;
            }
            m_userTokenSecurityPolicyUri = securityPolicyUri;

            // need to refresh the identity (reprompt for password, refresh token).
            if (m_RenewUserIdentity != null)
            {
                m_identity = m_RenewUserIdentity(this, m_identity);
            }

            // validate server nonce and security parameters for user identity.
            ValidateServerNonce(
                m_identity,
                m_serverNonce,
                securityPolicyUri,
                m_previousServerNonce,
                m_endpoint.Description.SecurityMode);

            // sign data with user token.
            UserIdentityToken identityToken = m_identity.GetIdentityToken();
            identityToken.PolicyId = identityPolicy.PolicyId;
            SignatureData userTokenSignature = identityToken.Sign(dataToSign, securityPolicyUri);

            // encrypt token.
#if ECC_SUPPORT
            identityToken.Encrypt(
                m_serverCertificate,
                m_serverNonce,
                m_userTokenSecurityPolicyUri,
                m_eccServerEphemeralKey,
                m_instanceCertificate,
                m_instanceCertificateChain,
                m_endpoint.Description.SecurityMode != MessageSecurityMode.None);
#else
                identityToken.Encrypt(m_serverCertificate, m_serverNonce, securityPolicyUri);
#endif

            // send the software certificates assigned to the client.
            SignedSoftwareCertificateCollection clientSoftwareCertificates = GetSoftwareCertificates();

            Utils.LogInfo("Session REPLACING channel for {0}.", SessionId);

            if (connection != null)
            {
                ITransportChannel channel = NullableTransportChannel;

                // check if the channel supports reconnect.
                if (channel != null && (channel.SupportedFeatures & TransportChannelFeatures.Reconnect) != 0)
                {
                    channel.Reconnect(connection);
                }
                else
                {
                    // initialize the channel which will be created with the server.
                    channel = SessionChannel.Create(
                        m_configuration,
                        connection,
                        m_endpoint.Description,
                        m_endpoint.Configuration,
                        m_instanceCertificate,
                        m_configuration.SecurityConfiguration.SendCertificateChain ? m_instanceCertificateChain : null,
                        MessageContext);

                    // disposes the existing channel.
                    TransportChannel = channel;
                }
            }
            else if (transportChannel != null)
            {
                TransportChannel = transportChannel;
            }
            else
            {
                ITransportChannel channel = NullableTransportChannel;

                // check if the channel supports reconnect.
                if (channel != null && (channel.SupportedFeatures & TransportChannelFeatures.Reconnect) != 0)
                {
                    channel.Reconnect();
                }
                else
                {
                    // initialize the channel which will be created with the server.
                    channel = SessionChannel.Create(
                        m_configuration,
                        m_endpoint.Description,
                        m_endpoint.Configuration,
                        m_instanceCertificate,
                        m_configuration.SecurityConfiguration.SendCertificateChain ? m_instanceCertificateChain : null,
                        MessageContext);

                    // disposes the existing channel.
                    TransportChannel = channel;
                }
            }

            Utils.LogInfo("Session RE-ACTIVATING {0}.", SessionId);

            RequestHeader header = new RequestHeader() { TimeoutHint = kReconnectTimeout };
            return BeginActivateSession(
                header,
                clientSignature,
                null,
                m_preferredLocales,
                new ExtensionObject(identityToken),
                userTokenSignature,
                null,
                null);
        }

        /// <summary>
        /// Process Republish error response.
        /// </summary>
        /// <param name="e">The exception that occurred during the republish operation.</param>
        /// <param name="subscriptionId">The subscription Id for which the republish was requested. </param>
        /// <param name="sequenceNumber">The sequencenumber for which the republish was requested.</param>
        private bool ProcessRepublishResponseError(Exception e, uint subscriptionId, uint sequenceNumber)
        {

            ServiceResult error = new ServiceResult(e);

            bool result = true;
            switch (error.StatusCode.Code)
            {
                case StatusCodes.BadMessageNotAvailable:
                    Utils.LogWarning("Message {0}-{1} no longer available.", subscriptionId, sequenceNumber);
                    break;

                // if encoding limits are exceeded, the issue is logged and
                // the published data is acknowledged to prevent the endless republish loop.
                case StatusCodes.BadEncodingLimitsExceeded:
                    Utils.LogError(e, "Message {0}-{1} exceeded size limits, ignored.", subscriptionId, sequenceNumber);
                    lock (m_acknowledgementsToSendLock)
                    {
                        AddAcknowledgementToSend(m_acknowledgementsToSend, subscriptionId, sequenceNumber);
                    }
                    break;

                default:
                    result = false;
                    Utils.LogError(e, "Unexpected error sending republish request.");
                    break;
            }

            PublishErrorEventHandler callback = m_PublishError;

            // raise an error event.
            if (callback != null)
            {
                try
                {
                    PublishErrorEventArgs args = new PublishErrorEventArgs(
                        error,
                        subscriptionId,
                        sequenceNumber);

                    callback(this, args);
                }
                catch (Exception e2)
                {
                    Utils.LogError(e2, "Session: Unexpected error invoking PublishErrorCallback.");
                }
            }

            return result;
        }

        /// <summary>
        /// If available, returns the current nonce or null.
        /// </summary>
        private byte[] GetCurrentTokenServerNonce()
        {
            var currentToken = NullableTransportChannel?.CurrentToken;
            return currentToken?.ServerNonce;
        }

        /// <summary>
        /// Handles the validation of server software certificates and application callback.
        /// </summary>
        private void HandleSignedSoftwareCertificates(SignedSoftwareCertificateCollection serverSoftwareCertificates)
        {
            // get a validator to check certificates provided by server.
            CertificateValidator validator = m_configuration.CertificateValidator;

            // validate software certificates.
            List<SoftwareCertificate> softwareCertificates = new List<SoftwareCertificate>();

            foreach (SignedSoftwareCertificate signedCertificate in serverSoftwareCertificates)
            {
                SoftwareCertificate softwareCertificate = null;

                ServiceResult result = SoftwareCertificate.Validate(
                    validator,
                    signedCertificate.CertificateData,
                    out softwareCertificate);

                if (ServiceResult.IsBad(result))
                {
                    OnSoftwareCertificateError(signedCertificate, result);
                }

                softwareCertificates.Add(softwareCertificate);
            }

            // check if software certificates meet application requirements.
            ValidateSoftwareCertificates(softwareCertificates);
        }

        /// <summary>
        /// Processes the response from a publish request.
        /// </summary>
        private void ProcessPublishResponse(
            ResponseHeader responseHeader,
            uint subscriptionId,
            UInt32Collection availableSequenceNumbers,
            bool moreNotifications,
            NotificationMessage notificationMessage)
        {
            Subscription subscription = null;

            // send notification that the server is alive.
            OnKeepAlive(m_serverState, responseHeader.Timestamp);

            // collect the current set of acknowledgements.
            lock (m_acknowledgementsToSendLock)
            {
                // clear out acknowledgements for messages that the server does not have any more.
                var acknowledgementsToSend = new SubscriptionAcknowledgementCollection();

                uint latestSequenceNumberToSend = 0;

                // create an acknowledgement to be sent back to the server.
                if (notificationMessage.NotificationData.Count > 0)
                {
                    AddAcknowledgementToSend(acknowledgementsToSend, subscriptionId, notificationMessage.SequenceNumber);
                    UpdateLatestSequenceNumberToSend(ref latestSequenceNumberToSend, notificationMessage.SequenceNumber);
                    _ = availableSequenceNumbers?.Remove(notificationMessage.SequenceNumber);
                }

                for (int ii = 0; ii < m_acknowledgementsToSend.Count; ii++)
                {
                    SubscriptionAcknowledgement acknowledgement = m_acknowledgementsToSend[ii];

                    if (acknowledgement.SubscriptionId != subscriptionId)
                    {
                        acknowledgementsToSend.Add(acknowledgement);
                    }
                    else if (availableSequenceNumbers == null || availableSequenceNumbers.Remove(acknowledgement.SequenceNumber))
                    {
                        acknowledgementsToSend.Add(acknowledgement);
                        UpdateLatestSequenceNumberToSend(ref latestSequenceNumberToSend, acknowledgement.SequenceNumber);
                    }
                    else
                    {
                        Utils.LogWarning("SessionId {0}, SubscriptionId {1}, Sequence number={2} was not received in the available sequence numbers.", SessionId, subscriptionId, acknowledgement.SequenceNumber);
                    }
                }

                // Check for sleeping sequence numbers. May have been not acked due to a network glitch. 
                if (latestSequenceNumberToSend != 0 && availableSequenceNumbers?.Count > 0)
                {
                    foreach (var sequenceNumber in availableSequenceNumbers)
                    {
                        if ((int)(latestSequenceNumberToSend - sequenceNumber) > 100)
                        {
                            AddAcknowledgementToSend(acknowledgementsToSend, subscriptionId, sequenceNumber);
                            Utils.LogWarning("SessionId {0}, SubscriptionId {1}, Sequence number={2} was sleeping, acknowledged.", SessionId, subscriptionId, sequenceNumber);
                        }
                    }
                }

#if DEBUG_SEQUENTIALPUBLISHING
                // Checks for debug info only.
                // Once more than a single publish request is queued, the checks are invalid
                // because a publish response may not include the latest ack information yet.

                uint lastSentSequenceNumber = 0;
                if (availableSequenceNumbers != null)
                {
                    foreach (uint availableSequenceNumber in availableSequenceNumbers)
                    {
                        if (m_latestAcknowledgementsSent.ContainsKey(subscriptionId))
                        {
                            lastSentSequenceNumber = m_latestAcknowledgementsSent[subscriptionId];
                            // If the last sent sequence number is uint.Max do not display the warning; the counter rolled over
                            // If the last sent sequence number is greater or equal to the available sequence number (returned by the publish),
                            // a warning must be logged.
                            if (((lastSentSequenceNumber >= availableSequenceNumber) && (lastSentSequenceNumber != uint.MaxValue)) ||
                                (lastSentSequenceNumber == availableSequenceNumber) && (lastSentSequenceNumber == uint.MaxValue))
                            {
                                Utils.LogWarning("Received sequence number which was already acknowledged={0}", availableSequenceNumber);
                            }
                        }
                    }
                }

                if (m_latestAcknowledgementsSent.ContainsKey(subscriptionId))
                {
                    lastSentSequenceNumber = m_latestAcknowledgementsSent[subscriptionId];

                    // If the last sent sequence number is uint.Max do not display the warning; the counter rolled over
                    // If the last sent sequence number is greater or equal to the notificationMessage's sequence number (returned by the publish),
                    // a warning must be logged.
                    if (((lastSentSequenceNumber >= notificationMessage.SequenceNumber) && (lastSentSequenceNumber != uint.MaxValue)) || (lastSentSequenceNumber == notificationMessage.SequenceNumber) && (lastSentSequenceNumber == uint.MaxValue))
                    {
                        Utils.LogWarning("Received sequence number which was already acknowledged={0}", notificationMessage.SequenceNumber);
                    }
                }
#endif

                m_acknowledgementsToSend = acknowledgementsToSend;

                if (notificationMessage.IsEmpty)
                {
                    Utils.LogTrace("Empty notification message received for SessionId {0} with PublishTime {1}", SessionId, notificationMessage.PublishTime.ToLocalTime());
                }
            }

            lock (SyncRoot)
            {
                // find the subscription.
                foreach (Subscription current in m_subscriptions)
                {
                    if (current.Id == subscriptionId)
                    {
                        subscription = current;
                        break;
                    }
                }
            }

            // ignore messages with a subscription that has been deleted.
            if (subscription != null)
            {
                // Validate publish time and reject old values.
                if (notificationMessage.PublishTime.AddMilliseconds(subscription.CurrentPublishingInterval * subscription.CurrentLifetimeCount) < DateTime.UtcNow)
                {
                    Utils.LogTrace("PublishTime {0} in publish response is too old for SubscriptionId {1}.", notificationMessage.PublishTime.ToLocalTime(), subscription.Id);
                }

                // Validate publish time and reject old values.
                if (notificationMessage.PublishTime > DateTime.UtcNow.AddMilliseconds(subscription.CurrentPublishingInterval * subscription.CurrentLifetimeCount))
                {
                    Utils.LogTrace("PublishTime {0} in publish response is newer than actual time for SubscriptionId {1}.", notificationMessage.PublishTime.ToLocalTime(), subscription.Id);
                }

                // update subscription cache.
                subscription.SaveMessageInCache(
                    availableSequenceNumbers,
                    notificationMessage,
                    responseHeader.StringTable);

                // raise the notification.
                NotificationEventHandler publishEventHandler = m_Publish;
                if (publishEventHandler != null)
                {
                    NotificationEventArgs args = new NotificationEventArgs(subscription, notificationMessage, responseHeader.StringTable);

                    Task.Run(() => {
                        OnRaisePublishNotification(publishEventHandler, args);
                    });
                }
            }
            else
            {
                if (m_deleteSubscriptionsOnClose && !m_reconnecting)
                {
                    // Delete abandoned subscription from server.
                    Utils.LogWarning("Received Publish Response for Unknown SubscriptionId={0}. Deleting abandoned subscription from server.", subscriptionId);

                    Task.Run(() => {
                        DeleteSubscription(subscriptionId);
                    });
                }
                else
                {
                    // Do not delete publish requests of stale subscriptions
                    Utils.LogWarning("Received Publish Response for Unknown SubscriptionId={0}. Ignored.", subscriptionId);
                }
            }
        }

        /// <summary>
        /// Recreate the subscriptions in a reconnected session.
        /// Uses Transfer service if <see cref="TransferSubscriptionsOnReconnect"/> is set to <c>true</c>.
        /// </summary>
        /// <param name="subscriptionsTemplate">The template for the subscriptions.</param>
        private void RecreateSubscriptions(IEnumerable<Subscription> subscriptionsTemplate)
        {
            bool transferred = false;
            if (TransferSubscriptionsOnReconnect)
            {
                try
                {
                    transferred = TransferSubscriptions(new SubscriptionCollection(subscriptionsTemplate), false);
                }
                catch (ServiceResultException sre)
                {
                    if (sre.StatusCode == StatusCodes.BadServiceUnsupported)
                    {
                        TransferSubscriptionsOnReconnect = false;
                        Utils.LogWarning("Transfer subscription unsupported, TransferSubscriptionsOnReconnect set to false.");
                    }
                    else
                    {
                        Utils.LogError(sre, "Transfer subscriptions failed.");
                    }
                }
                catch (Exception ex)
                {
                    Utils.LogError(ex, "Unexpected Transfer subscriptions error.");
                }
            }

            if (!transferred)
            {
                // Create the subscriptions which were not transferred.
                foreach (Subscription subscription in Subscriptions)
                {
                    if (!subscription.Created)
                    {
                        subscription.Create();
                    }
                }
            }
        }

        /// <summary>
        /// Raises an event indicating that publish has returned a notification.
        /// </summary>
        private void OnRaisePublishNotification(NotificationEventHandler callback, NotificationEventArgs args)
        {
            try
            {
                if (callback != null && args.Subscription.Id != 0)
                {
                    callback(this, args);
                }
            }
            catch (Exception e)
            {
                Utils.LogError(e, "Session: Unexpected error while raising Notification event.");
            }
        }

        /// <summary>
        /// Invokes a DeleteSubscriptions call for the specified subscriptionId.
        /// </summary>
        private void DeleteSubscription(uint subscriptionId)
        {
            try
            {
                Utils.LogInfo("Deleting server subscription for SubscriptionId={0}", subscriptionId);

                // delete the subscription.
                UInt32Collection subscriptionIds = new uint[] { subscriptionId };

                StatusCodeCollection results;
                DiagnosticInfoCollection diagnosticInfos;

                ResponseHeader responseHeader = DeleteSubscriptions(
                    null,
                    subscriptionIds,
                    out results,
                    out diagnosticInfos);

                // validate response.
                ClientBase.ValidateResponse(results, subscriptionIds);
                ClientBase.ValidateDiagnosticInfos(diagnosticInfos, subscriptionIds);

                if (StatusCode.IsBad(results[0]))
                {
                    throw new ServiceResultException(ClientBase.GetResult(results[0], 0, diagnosticInfos, responseHeader));
                }
            }
            catch (Exception e)
            {
                Utils.LogError(e, "Session: Unexpected error while deleting subscription for SubscriptionId={0}.", subscriptionId);
            }
        }

        /// <summary>
        /// Load certificate for connection.
        /// </summary>
        private static async Task<X509Certificate2> LoadCertificate(ApplicationConfiguration configuration, string securityProfile)
        {
            X509Certificate2 clientCertificate =
                await configuration.SecurityConfiguration.FindApplicationCertificateAsync(securityProfile, true).ConfigureAwait(false);

            if (clientCertificate == null)
            {
                throw ServiceResultException.Create(StatusCodes.BadConfigurationError,
                    "ApplicationCertificate for the security profile {0} cannot be found.",
                    securityProfile);
            }

            return clientCertificate;
        }

        /// <summary>
        /// Load certificate chain for connection.
        /// </summary>
        private static async Task<X509Certificate2Collection> LoadCertificateChain(ApplicationConfiguration configuration, X509Certificate2 clientCertificate)
        {
            X509Certificate2Collection clientCertificateChain = null;
            // load certificate chain.
            if (configuration.SecurityConfiguration.SendCertificateChain)
            {
                clientCertificateChain = new X509Certificate2Collection(clientCertificate);
                List<CertificateIdentifier> issuers = new List<CertificateIdentifier>();
                await configuration.CertificateValidator.GetIssuers(clientCertificate, issuers).ConfigureAwait(false);

                for (int i = 0; i < issuers.Count; i++)
                {
                    clientCertificateChain.Add(issuers[i].Certificate);
                }
            }
            return clientCertificateChain;
        }

        /// <summary>
        /// Helper to determine if a continuation point needs to be processed.
        /// </summary>
        private bool HasAnyContinuationPoint(ByteStringCollection continuationPoints)
        {
            foreach (byte[] cp in continuationPoints)
            {
                if (cp != null)
                {
                    return true;
                }
            }
            return false;
        }

        private void AddAcknowledgementToSend(SubscriptionAcknowledgementCollection acknowledgementsToSend, uint subscriptionId, uint sequenceNumber)
        {
            if (acknowledgementsToSend == null) throw new ArgumentNullException(nameof(acknowledgementsToSend));

            Debug.Assert(Monitor.IsEntered(m_acknowledgementsToSendLock));

            SubscriptionAcknowledgement acknowledgement = new SubscriptionAcknowledgement {
                SubscriptionId = subscriptionId,
                SequenceNumber = sequenceNumber
            };

            acknowledgementsToSend.Add(acknowledgement);
        }

        /// <summary>
        /// Returns true if the Bad_TooManyPublishRequests limit
        /// has not been reached.
        /// </summary>
        /// <param name="requestCount">The actual number of publish requests.</param>
        /// <returns>If the publish request limit was reached.</returns>
        private bool BelowPublishRequestLimit(int requestCount)
        {
            return (m_tooManyPublishRequests == 0) ||
                (requestCount < m_tooManyPublishRequests);
        }

        /// <summary>
        /// Returns the minimum number of active publish request that should be used.
        /// </summary>
        /// <remarks>
        /// Returns 0 if there are no subscriptions.
        /// </remarks>
        private int GetMinPublishRequestCount(bool createdOnly)
        {
            lock (SyncRoot)
            {
                if (m_subscriptions.Count == 0)
                {
                    return 0;
                }

                if (createdOnly)
                {
                    int count = 0;
                    foreach (Subscription subscription in m_subscriptions)
                    {
                        if (subscription.Created)
                        {
                            count++;
                        }
                    }

                    if (count == 0)
                    {
                        return 0;
                    }

                    return Math.Max(count, m_minPublishRequestCount);
                }

                return Math.Max(m_subscriptions.Count, m_minPublishRequestCount);
            }
        }

        /// <summary>
        /// Creates resend data call requests for the subscriptions.
        /// </summary>
        /// <param name="subscriptions">The subscriptions to call resend data.</param>
        private CallMethodRequestCollection CreateCallRequestsForResendData(IEnumerable<Subscription> subscriptions)
        {
            CallMethodRequestCollection requests = new CallMethodRequestCollection();

            foreach (Subscription subscription in subscriptions)
            {
                VariantCollection inputArguments = new VariantCollection {
                    new Variant(subscription.Id)
                };

                var request = new CallMethodRequest {
                    ObjectId = ObjectIds.Server,
                    MethodId = MethodIds.Server_ResendData,
                    InputArguments = inputArguments
                };

                requests.Add(request);
            }
            return requests;
        }

        /// <summary>
        /// Creates and validates the subscription ids for a transfer.
        /// </summary>
        /// <param name="subscriptions">The subscriptions to transfer.</param>
        /// <returns>The subscription ids for the transfer.</returns>
        /// <exception cref="ServiceResultException">Thrown if a subscription is in invalid state.</exception>
        private UInt32Collection CreateSubscriptionIdsForTransfer(SubscriptionCollection subscriptions)
        {
            var subscriptionIds = new UInt32Collection();
            lock (SyncRoot)
            {
                foreach (var subscription in subscriptions)
                {
                    if (subscription.Created && SessionId.Equals(subscription.Session.SessionId))
                    {
                        throw new ServiceResultException(StatusCodes.BadInvalidState, Utils.Format("The subscriptionId {0} is already created.", subscription.Id));
                    }
                    if (subscription.TransferId == 0)
                    {
                        throw new ServiceResultException(StatusCodes.BadInvalidState, Utils.Format("A subscription can not be transferred due to missing transfer Id."));
                    }
                    subscriptionIds.Add(subscription.TransferId);
                }
            }
            return subscriptionIds;
        }

        /// <summary>
        /// Indicates that the session configuration has changed.
        /// </summary>
        private void IndicateSessionConfigurationChanged()
        {
            try
            {
                m_SessionConfigurationChanged?.Invoke(this, EventArgs.Empty);
            }
            catch (Exception e)
            {
                Utils.Trace(e, "Unexpected error calling SessionConfigurationChanged event handler.");
            }
        }

        /// <summary>
        /// Helper to update the latest sequence number to send.
        /// Handles wrap around of sequence numbers.
        /// </summary>
        private static void UpdateLatestSequenceNumberToSend(ref uint latestSequenceNumberToSend, uint sequenceNumber)
        {
            // Handle wrap around with subtraction and test result is int.
            // Assume sequence numbers to ack do not differ by more than uint.Max / 2
            if (latestSequenceNumberToSend == 0 || ((int)(sequenceNumber - latestSequenceNumberToSend)) > 0)
            {
                latestSequenceNumberToSend = sequenceNumber;
            }
        }
        #endregion

        #region Protected Methods
        /// <summary>
        /// Process the AdditionalHeader field of a ResponseHeader
        /// </summary>
        /// <param name="responseHeader"></param>
        /// <param name="serverCertificate"></param>
        /// <exception cref="ServiceResultException"></exception>
        protected virtual void ProcessResponseAdditionalHeader(ResponseHeader responseHeader, X509Certificate2 serverCertificate)
        {
            AdditionalParametersType parameters = ExtensionObject.ToEncodeable(responseHeader?.AdditionalHeader) as AdditionalParametersType;

            if (parameters != null)
            {
                foreach (var ii in parameters.Parameters)
                {
                    if (ii.Key == "ECDHKey")
                    {
                        if (ii.Value.TypeInfo == TypeInfo.Scalars.StatusCode)
                        {
                            throw new ServiceResultException(
                                (uint)(StatusCode)ii.Value.Value,
                                "Server could not provide an ECDHKey. User authentication not possible.");
                        }

                        var key = ExtensionObject.ToEncodeable(ii.Value.Value as ExtensionObject) as EphemeralKeyType;

                        if (key == null)
                        {
                            throw new ServiceResultException(
                                StatusCodes.BadDecodingError,
                                "Server did not provide a valid ECDHKey. User authentication not possible.");
                        }

                        if (!EccUtils.Verify(new ArraySegment<byte>(key.PublicKey), key.Signature, serverCertificate, m_userTokenSecurityPolicyUri))
                        {
                            throw new ServiceResultException(
                                StatusCodes.BadDecodingError,
                                "Could not verify signature on ECDHKey. User authentication not possible.");
                        }
#if ECC_SUPPORT
                        m_eccServerEphemeralKey = Nonce.CreateNonce(m_userTokenSecurityPolicyUri, key.PublicKey);
#endif
                    }
                }
            }
        }


        #endregion

        #region Protected Fields
        /// <summary>
        /// The period for which the server will maintain the session if there is no communication from the client.
        /// </summary>
        protected double m_sessionTimeout;

        /// <summary>
        /// The locales that the server should use when returning localized text.
        /// </summary>
        protected StringCollection m_preferredLocales;

        /// <summary>
        /// The Application Configuration.
        /// </summary>
        protected ApplicationConfiguration m_configuration;

        /// <summary>
        /// The endpoint used to connect to the server.
        /// </summary>
        protected ConfiguredEndpoint m_endpoint;

        /// <summary>
        /// The Instance Certificate.
        /// </summary>
        protected X509Certificate2 m_instanceCertificate;

        /// <summary>
        /// The Instance Certificate Chain.
        /// </summary>
        protected X509Certificate2Collection m_instanceCertificateChain;

        /// <summary>
        /// If set to<c>true</c> then the domain in the certificate must match the endpoint used.
        /// </summary>
        protected bool m_checkDomain;

        /// <summary>
        /// The name assigned to the session.
        /// </summary>
        protected string m_sessionName;

        /// <summary>
        /// The user identity currently used for the session.
        /// </summary>
        protected IUserIdentity m_identity;
        #endregion

        #region Private Fields
        private ISessionFactory m_sessionFactory;
        private SubscriptionAcknowledgementCollection m_acknowledgementsToSend;
        private object m_acknowledgementsToSendLock;
#if DEBUG_SEQUENTIALPUBLISHING
        private Dictionary<uint, uint> m_latestAcknowledgementsSent;
#endif
        private List<Subscription> m_subscriptions;
        private Dictionary<NodeId, DataDictionary> m_dictionaries;
        private Subscription m_defaultSubscription;
        private bool m_deleteSubscriptionsOnClose;
        private bool m_transferSubscriptionsOnReconnect;
        private uint m_maxRequestMessageSize;
        private NamespaceTable m_namespaceUris;
        private StringTable m_serverUris;
        private IEncodeableFactory m_factory;
        private SystemContext m_systemContext;
        private NodeCache m_nodeCache;
        private List<IUserIdentity> m_identityHistory;
        private object m_handle;
        private byte[] m_serverNonce;
        private byte[] m_previousServerNonce;
        private X509Certificate2 m_serverCertificate;
        private long m_publishCounter;
        private int m_tooManyPublishRequests;
        private long m_lastKeepAliveTime;
        private ServerState m_serverState;
        private int m_keepAliveInterval;
#if NET6_0_OR_GREATER
        private PeriodicTimer m_keepAliveTimer;
#else
        private Timer m_keepAliveTimer;
#endif
        private long m_keepAliveCounter;
        private bool m_reconnecting;
        private SemaphoreSlim m_reconnectLock;
        private int m_minPublishRequestCount;
        private LinkedList<AsyncRequestState> m_outstandingRequests;
        private string m_userTokenSecurityPolicyUri;
#if ECC_SUPPORT
        private Nonce m_eccServerEphemeralKey;
#endif
        private readonly EndpointDescriptionCollection m_discoveryServerEndpoints;
        private readonly StringCollection m_discoveryProfileUris;

        private class AsyncRequestState
        {
            public uint RequestTypeId;
            public uint RequestId;
            public DateTime Timestamp;
            public IAsyncResult Result;
            public bool Defunct;
        }

        private event KeepAliveEventHandler m_KeepAlive;
        private event NotificationEventHandler m_Publish;
        private event PublishErrorEventHandler m_PublishError;
        private event PublishSequenceNumbersToAcknowledgeEventHandler m_PublishSequenceNumbersToAcknowledge;
        private event EventHandler m_SubscriptionsChanged;
        private event EventHandler m_SessionClosing;
        private event EventHandler m_SessionConfigurationChanged;
        #endregion
    }

    #region KeepAliveEventArgs Class
    /// <summary>
    /// The event arguments provided when a keep alive response arrives.
    /// </summary>
    public class KeepAliveEventArgs : EventArgs
    {
        #region Constructors
        /// <summary>
        /// Creates a new instance.
        /// </summary>
        internal KeepAliveEventArgs(
            ServiceResult status,
            ServerState currentState,
            DateTime currentTime)
        {
            m_status = status;
            m_currentState = currentState;
            m_currentTime = currentTime;
        }
        #endregion

        #region Public Properties
        /// <summary>
        /// Gets the status associated with the keep alive operation.
        /// </summary>
        public ServiceResult Status => m_status;

        /// <summary>
        /// Gets the current server state.
        /// </summary>
        public ServerState CurrentState => m_currentState;

        /// <summary>
        /// Gets the current server time.
        /// </summary>
        public DateTime CurrentTime => m_currentTime;

        /// <summary>
        /// Gets or sets a flag indicating whether the session should send another keep alive.
        /// </summary>
        public bool CancelKeepAlive
        {
            get { return m_cancelKeepAlive; }
            set { m_cancelKeepAlive = value; }
        }
        #endregion

        #region Private Fields
        private readonly ServiceResult m_status;
        private readonly ServerState m_currentState;
        private readonly DateTime m_currentTime;
        private bool m_cancelKeepAlive;
        #endregion
    }
    #endregion

    #region NotificationEventArgs Class
    /// <summary>
    /// Represents the event arguments provided when a new notification message arrives.
    /// </summary>
    public class NotificationEventArgs : EventArgs
    {
        #region Constructors
        /// <summary>
        /// Creates a new instance.
        /// </summary>
        internal NotificationEventArgs(
            Subscription subscription,
            NotificationMessage notificationMessage,
            IList<string> stringTable)
        {
            m_subscription = subscription;
            m_notificationMessage = notificationMessage;
            m_stringTable = stringTable;
        }
        #endregion

        #region Public Properties
        /// <summary>
        /// Gets the subscription that the notification applies to.
        /// </summary>
        public Subscription Subscription => m_subscription;

        /// <summary>
        /// Gets the notification message.
        /// </summary>
        public NotificationMessage NotificationMessage => m_notificationMessage;

        /// <summary>
        /// Gets the string table returned with the notification message.
        /// </summary>
        public IList<string> StringTable => m_stringTable;
        #endregion

        #region Private Fields
        private readonly Subscription m_subscription;
        private readonly NotificationMessage m_notificationMessage;
        private readonly IList<string> m_stringTable;
        #endregion
    }
    #endregion

    #region PublishErrorEventArgs Class
    /// <summary>
    /// Represents the event arguments provided when a publish error occurs.
    /// </summary>
    public class PublishErrorEventArgs : EventArgs
    {
        #region Constructors
        /// <summary>
        /// Creates a new instance.
        /// </summary>
        internal PublishErrorEventArgs(ServiceResult status)
        {
            m_status = status;
        }

        /// <summary>
        /// Creates a new instance.
        /// </summary>
        internal PublishErrorEventArgs(ServiceResult status, uint subscriptionId, uint sequenceNumber)
        {
            m_status = status;
            m_subscriptionId = subscriptionId;
            m_sequenceNumber = sequenceNumber;
        }
        #endregion

        #region Public Properties
        /// <summary>
        /// Gets the status associated with the keep alive operation.
        /// </summary>
        public ServiceResult Status => m_status;

        /// <summary>
        /// Gets the subscription with the message that could not be republished.
        /// </summary>
        public uint SubscriptionId => m_subscriptionId;

        /// <summary>
        /// Gets the sequence number for the message that could not be republished.
        /// </summary>
        public uint SequenceNumber => m_sequenceNumber;
        #endregion

        #region Private Fields
        private readonly uint m_subscriptionId;
        private readonly uint m_sequenceNumber;
        private readonly ServiceResult m_status;
        #endregion
    }
    #endregion

    #region PublishSequenceNumbersToAcknowledgeEventArgs Class
    /// <summary>
    /// Represents the event arguments provided when publish response
    /// sequence numbers are about to be achknoledged with a publish request.
    /// </summary>
    /// <remarks>
    /// A callee can defer an acknowledge to the next publish request by
    /// moving the <see cref="SubscriptionAcknowledgement"/> to the deferred list.
    /// The callee can modify the list of acknowledgements to send, it is the
    /// responsibility of the caller to protect the lists for modifications.
    /// </remarks>
    public class PublishSequenceNumbersToAcknowledgeEventArgs : EventArgs
    {
        #region Constructors
        /// <summary>
        /// Creates a new instance.
        /// </summary>
        internal PublishSequenceNumbersToAcknowledgeEventArgs(
            SubscriptionAcknowledgementCollection acknowledgementsToSend,
            SubscriptionAcknowledgementCollection deferredAcknowledgementsToSend)
        {
            m_acknowledgementsToSend = acknowledgementsToSend;
            m_deferredAcknowledgementsToSend = deferredAcknowledgementsToSend;
        }
        #endregion

        #region Public Properties
        /// <summary>
        /// The acknowledgements which are sent with the next publish request.
        /// </summary>
        /// <remarks>
        /// A client may also chose to remove an acknowledgement from this list to add it back
        /// to the list in a subsequent callback when the request is fully processed.
        /// </remarks>
        public SubscriptionAcknowledgementCollection AcknowledgementsToSend => m_acknowledgementsToSend;

        /// <summary>
        /// The deferred list of acknowledgements.
        /// </summary>
        /// <remarks>
        /// The callee can transfer an outstanding <see cref="SubscriptionAcknowledgement"/>
        /// to this list to defer the acknowledge of a sequence number to the next publish request.
        /// </remarks>
        public SubscriptionAcknowledgementCollection DeferredAcknowledgementsToSend => m_deferredAcknowledgementsToSend;
        #endregion

        #region Private Fields
        private readonly SubscriptionAcknowledgementCollection m_acknowledgementsToSend;
        private readonly SubscriptionAcknowledgementCollection m_deferredAcknowledgementsToSend;
        #endregion
    }
    #endregion
}<|MERGE_RESOLUTION|>--- conflicted
+++ resolved
@@ -1435,13 +1435,9 @@
                     out certificateResults,
                     out certificateDiagnosticInfos);
 
-<<<<<<< HEAD
                 ProcessResponseAdditionalHeader(responseHeader, m_serverCertificate);
 
-                int publishCount = 0;
-
-=======
->>>>>>> 735cd861
+
                 Utils.LogInfo("Session RECONNECT {0} completed successfully.", SessionId);
 
                 lock (SyncRoot)
