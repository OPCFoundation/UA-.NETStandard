/* ========================================================================
 * Copyright (c) 2005-2020 The OPC Foundation, Inc. All rights reserved.
 *
 * OPC Foundation MIT License 1.00
 *
 * Permission is hereby granted, free of charge, to any person
 * obtaining a copy of this software and associated documentation
 * files (the "Software"), to deal in the Software without
 * restriction, including without limitation the rights to use,
 * copy, modify, merge, publish, distribute, sublicense, and/or sell
 * copies of the Software, and to permit persons to whom the
 * Software is furnished to do so, subject to the following
 * conditions:
 *
 * The above copyright notice and this permission notice shall be
 * included in all copies or substantial portions of the Software.
 * THE SOFTWARE IS PROVIDED "AS IS", WITHOUT WARRANTY OF ANY KIND,
 * EXPRESS OR IMPLIED, INCLUDING BUT NOT LIMITED TO THE WARRANTIES
 * OF MERCHANTABILITY, FITNESS FOR A PARTICULAR PURPOSE AND
 * NONINFRINGEMENT. IN NO EVENT SHALL THE AUTHORS OR COPYRIGHT
 * HOLDERS BE LIABLE FOR ANY CLAIM, DAMAGES OR OTHER LIABILITY,
 * WHETHER IN AN ACTION OF CONTRACT, TORT OR OTHERWISE, ARISING
 * FROM, OUT OF OR IN CONNECTION WITH THE SOFTWARE OR THE USE OR
 * OTHER DEALINGS IN THE SOFTWARE.
 *
 * The complete license agreement can be found here:
 * http://opcfoundation.org/License/MIT/1.00/
 * ======================================================================*/

using System;
using System.Collections.Generic;
using System.Diagnostics;
using System.Globalization;
using System.IO;
using System.Linq;
using System.Reflection;
using System.Runtime.Serialization;
using System.Security.Cryptography.X509Certificates;
using System.Threading;
using System.Threading.Tasks;
using System.Xml;
using Microsoft.Extensions.Logging;

namespace Opc.Ua.Client
{
    /// <summary>
    /// Manages a session with a server.
    /// </summary>
    public partial class Session : SessionClientBatched, ISession
    {
        private const int kReconnectTimeout = 15000;
        private const int kMinPublishRequestCountMax = 100;
        private const int kDefaultPublishRequestCount = 1;
        private const int kKeepAliveGuardBand = 1000;
        private const int kPublishRequestSequenceNumberOutOfOrderThreshold = 10;
        private const int kPublishRequestSequenceNumberOutdatedThreshold = 100;

        #region Constructors
        /// <summary>
        /// Constructs a new instance of the <see cref="Session"/> class.
        /// </summary>
        /// <param name="channel">The channel used to communicate with the server.</param>
        /// <param name="configuration">The configuration for the client application.</param>
        /// <param name="endpoint">The endpoint use to initialize the channel.</param>
        public Session(
            ISessionChannel channel,
            ApplicationConfiguration configuration,
            ConfiguredEndpoint endpoint)
        :
            this(channel as ITransportChannel, configuration, endpoint, null)
        {
        }

        /// <summary>
        /// Constructs a new instance of the <see cref="ISession"/> class.
        /// </summary>
        /// <param name="channel">The channel used to communicate with the server.</param>
        /// <param name="configuration">The configuration for the client application.</param>
        /// <param name="endpoint">The endpoint used to initialize the channel.</param>
        /// <param name="clientCertificate">The certificate to use for the client.</param>
        /// <param name="availableEndpoints">The list of available endpoints returned by server in GetEndpoints() response.</param>
        /// <param name="discoveryProfileUris">The value of profileUris used in GetEndpoints() request.</param>
        /// <remarks>
        /// The application configuration is used to look up the certificate if none is provided.
        /// The clientCertificate must have the private key. This will require that the certificate
        /// be loaded from a certicate store. Converting a DER encoded blob to a X509Certificate2
        /// will not include a private key.
        /// The <i>availableEndpoints</i> and <i>discoveryProfileUris</i> parameters are used to validate
        /// that the list of EndpointDescriptions returned at GetEndpoints matches the list returned at CreateSession.
        /// </remarks>
        public Session(
            ITransportChannel channel,
            ApplicationConfiguration configuration,
            ConfiguredEndpoint endpoint,
            X509Certificate2 clientCertificate,
            EndpointDescriptionCollection availableEndpoints = null,
            StringCollection discoveryProfileUris = null)
            :
                base(channel)
        {
            Initialize(channel, configuration, endpoint, clientCertificate);
            m_discoveryServerEndpoints = availableEndpoints;
            m_discoveryProfileUris = discoveryProfileUris;
        }

        /// <summary>
        /// Initializes a new instance of the <see cref="ISession"/> class.
        /// </summary>
        /// <param name="channel">The channel.</param>
        /// <param name="template">The template session.</param>
        /// <param name="copyEventHandlers">if set to <c>true</c> the event handlers are copied.</param>
        public Session(ITransportChannel channel, Session template, bool copyEventHandlers)
        :
            base(channel)
        {
            Initialize(channel, template.m_configuration, template.ConfiguredEndpoint, template.m_instanceCertificate);

            m_sessionFactory = template.m_sessionFactory;
            m_defaultSubscription = template.m_defaultSubscription;
            m_deleteSubscriptionsOnClose = template.m_deleteSubscriptionsOnClose;
            m_transferSubscriptionsOnReconnect = template.m_transferSubscriptionsOnReconnect;
            m_sessionTimeout = template.m_sessionTimeout;
            m_maxRequestMessageSize = template.m_maxRequestMessageSize;
            m_minPublishRequestCount = template.m_minPublishRequestCount;
            m_preferredLocales = template.PreferredLocales;
            m_sessionName = template.SessionName;
            m_handle = template.Handle;
            m_identity = template.Identity;
            m_keepAliveInterval = template.KeepAliveInterval;
            m_checkDomain = template.m_checkDomain;
            if (template.OperationTimeout > 0)
            {
                OperationTimeout = template.OperationTimeout;
            }

            if (copyEventHandlers)
            {
                m_KeepAlive = template.m_KeepAlive;
                m_Publish = template.m_Publish;
                m_PublishError = template.m_PublishError;
                m_PublishSequenceNumbersToAcknowledge = template.m_PublishSequenceNumbersToAcknowledge;
                m_SubscriptionsChanged = template.m_SubscriptionsChanged;
                m_SessionClosing = template.m_SessionClosing;
                m_SessionConfigurationChanged = template.m_SessionConfigurationChanged;
            }

            foreach (Subscription subscription in template.Subscriptions)
            {
                AddSubscription(subscription.CloneSubscription(copyEventHandlers));
            }
        }
        #endregion

        #region Private Methods
        /// <summary>
        /// Initializes the channel.
        /// </summary>
        private void Initialize(
            ITransportChannel channel,
            ApplicationConfiguration configuration,
            ConfiguredEndpoint endpoint,
            X509Certificate2 clientCertificate)
        {
            Initialize();

            ValidateClientConfiguration(configuration);

            // save configuration information.
            m_configuration = configuration;
            m_endpoint = endpoint;

            // update the default subscription.
            m_defaultSubscription.MinLifetimeInterval = (uint)configuration.ClientConfiguration.MinSubscriptionLifetime;

            if (m_endpoint.Description.SecurityPolicyUri != SecurityPolicies.None)
            {
                // update client certificate.
                m_instanceCertificate = clientCertificate;

                if (clientCertificate == null)
                {
                    // load the application instance certificate.
                    if (m_configuration.SecurityConfiguration.ApplicationCertificate == null)
                    {
                        throw new ServiceResultException(
                            StatusCodes.BadConfigurationError,
                            "The client configuration does not specify an application instance certificate.");
                    }

                    m_instanceCertificate = m_configuration.SecurityConfiguration.ApplicationCertificate.Find(true).Result;
                }

                // check for valid certificate.
                if (m_instanceCertificate == null)
                {
                    var cert = m_configuration.SecurityConfiguration.ApplicationCertificate;
                    throw ServiceResultException.Create(
                        StatusCodes.BadConfigurationError,
                        "Cannot find the application instance certificate. Store={0}, SubjectName={1}, Thumbprint={2}.",
                        cert.StorePath, cert.SubjectName, cert.Thumbprint);
                }

                // check for private key.
                if (!m_instanceCertificate.HasPrivateKey)
                {
                    throw ServiceResultException.Create(
                        StatusCodes.BadConfigurationError,
                        "No private key for the application instance certificate. Subject={0}, Thumbprint={1}.",
                        m_instanceCertificate.Subject,
                        m_instanceCertificate.Thumbprint);
                }

                // load certificate chain.
                m_instanceCertificateChain = new X509Certificate2Collection(m_instanceCertificate);
                List<CertificateIdentifier> issuers = new List<CertificateIdentifier>();
                configuration.CertificateValidator.GetIssuers(m_instanceCertificate, issuers).Wait();

                for (int i = 0; i < issuers.Count; i++)
                {
                    m_instanceCertificateChain.Add(issuers[i].Certificate);
                }
            }

            // initialize the message context.
            IServiceMessageContext messageContext = channel.MessageContext;

            if (messageContext != null)
            {
                m_namespaceUris = messageContext.NamespaceUris;
                m_serverUris = messageContext.ServerUris;
                m_factory = messageContext.Factory;
            }
            else
            {
                m_namespaceUris = new NamespaceTable();
                m_serverUris = new StringTable();
                m_factory = new EncodeableFactory(EncodeableFactory.GlobalFactory);
            }

            // initialize the NodeCache late, it needs references to the namespaceUris
            m_nodeCache = new NodeCache(this);

            // set the default preferred locales.
            m_preferredLocales = new string[] { CultureInfo.CurrentCulture.Name };

            // create a context to use.
            m_systemContext = new SystemContext {
                SystemHandle = this,
                EncodeableFactory = m_factory,
                NamespaceUris = m_namespaceUris,
                ServerUris = m_serverUris,
                TypeTable = TypeTree,
                PreferredLocales = null,
                SessionId = null,
                UserIdentity = null
            };
        }

        /// <summary>
        /// Sets the object members to default values.
        /// </summary>
        private void Initialize()
        {
            m_sessionFactory = DefaultSessionFactory.Instance;
            m_sessionTimeout = 0;
            m_namespaceUris = new NamespaceTable();
            m_serverUris = new StringTable();
            m_factory = EncodeableFactory.GlobalFactory;
            m_configuration = null;
            m_instanceCertificate = null;
            m_endpoint = null;
            m_subscriptions = new List<Subscription>();
            m_dictionaries = new Dictionary<NodeId, DataDictionary>();
            m_acknowledgementsToSend = new SubscriptionAcknowledgementCollection();
            m_acknowledgementsToSendLock = new object();
#if DEBUG_SEQUENTIALPUBLISHING
            m_latestAcknowledgementsSent = new Dictionary<uint, uint>();
#endif
            m_identityHistory = new List<IUserIdentity>();
            m_outstandingRequests = new LinkedList<AsyncRequestState>();
            m_keepAliveInterval = 5000;
            m_tooManyPublishRequests = 0;
            m_minPublishRequestCount = kDefaultPublishRequestCount;
            m_sessionName = "";
            m_deleteSubscriptionsOnClose = true;
            m_transferSubscriptionsOnReconnect = false;
            m_reconnecting = false;
            m_reconnectLock = new SemaphoreSlim(1, 1);

            m_defaultSubscription = new Subscription {
                DisplayName = "Subscription",
                PublishingInterval = 1000,
                KeepAliveCount = 10,
                LifetimeCount = 1000,
                Priority = 255,
                PublishingEnabled = true
            };
        }

        /// <summary>
        /// Check if all required configuration fields are populated.
        /// </summary>
        private void ValidateClientConfiguration(ApplicationConfiguration configuration)
        {
            String configurationField;
            if (configuration == null)
            {
                throw new ArgumentNullException(nameof(configuration));
            }
            if (configuration.ClientConfiguration == null)
            {
                configurationField = "ClientConfiguration";
            }
            else if (configuration.SecurityConfiguration == null)
            {
                configurationField = "SecurityConfiguration";
            }
            else if (configuration.CertificateValidator == null)
            {
                configurationField = "CertificateValidator";
            }
            else
            {
                return;
            }

            throw new ServiceResultException(
                StatusCodes.BadConfigurationError,
                $"The client configuration does not specify the {configurationField}.");
        }

        /// <summary>
        /// Validates the server nonce and security parameters of user identity.
        /// </summary>
        private void ValidateServerNonce(
            IUserIdentity identity,
            byte[] serverNonce,
            string securityPolicyUri,
            byte[] previousServerNonce,
            MessageSecurityMode channelSecurityMode = MessageSecurityMode.None)
        {
            // skip validation if server nonce is not used for encryption.
            if (String.IsNullOrEmpty(securityPolicyUri) || securityPolicyUri == SecurityPolicies.None)
            {
                return;
            }

            if (identity != null && identity.TokenType != UserTokenType.Anonymous)
            {
                // the server nonce should be validated if the token includes a secret.
                if (!Utils.Nonce.ValidateNonce(serverNonce, MessageSecurityMode.SignAndEncrypt, (uint)m_configuration.SecurityConfiguration.NonceLength))
                {
                    if (channelSecurityMode == MessageSecurityMode.SignAndEncrypt ||
                        m_configuration.SecurityConfiguration.SuppressNonceValidationErrors)
                    {
                        Utils.LogWarning(Utils.TraceMasks.Security, "Warning: The server nonce has not the correct length or is not random enough. The error is suppressed by user setting or because the channel is encrypted.");
                    }
                    else
                    {
                        throw ServiceResultException.Create(StatusCodes.BadNonceInvalid, "The server nonce has not the correct length or is not random enough.");
                    }
                }

                // check that new nonce is different from the previously returned server nonce.
                if (previousServerNonce != null && Utils.CompareNonce(serverNonce, previousServerNonce))
                {
                    if (channelSecurityMode == MessageSecurityMode.SignAndEncrypt ||
                        m_configuration.SecurityConfiguration.SuppressNonceValidationErrors)
                    {
                        Utils.LogWarning(Utils.TraceMasks.Security, "Warning: The Server nonce is equal with previously returned nonce. The error is suppressed by user setting or because the channel is encrypted.");
                    }
                    else
                    {
                        throw ServiceResultException.Create(StatusCodes.BadNonceInvalid, "Server nonce is equal with previously returned nonce.");
                    }
                }
            }
        }
        #endregion

        #region IDisposable Members
        /// <summary>
        /// Closes the session and the underlying channel.
        /// </summary>
        protected override void Dispose(bool disposing)
        {
            if (disposing)
            {
                StopKeepAliveTimer();

                Utils.SilentDispose(m_defaultSubscription);
                m_defaultSubscription = null;

                Utils.SilentDispose(m_nodeCache);
                m_nodeCache = null;

                List<Subscription> subscriptions = null;
                lock (SyncRoot)
                {
                    subscriptions = new List<Subscription>(m_subscriptions);
                    m_subscriptions.Clear();
                }

                foreach (Subscription subscription in subscriptions)
                {
                    Utils.SilentDispose(subscription);
                }
                subscriptions.Clear();
            }

            base.Dispose(disposing);

            if (disposing)
            {
                // suppress spurious events
                m_KeepAlive = null;
                m_Publish = null;
                m_PublishError = null;
                m_PublishSequenceNumbersToAcknowledge = null;
                m_SubscriptionsChanged = null;
                m_SessionClosing = null;
                m_SessionConfigurationChanged = null;
            }
        }
        #endregion

        #region Events
        /// <summary>
        /// Raised when a keep alive arrives from the server or an error is detected.
        /// </summary>
        /// <remarks>
        /// Once a session is created a timer will periodically read the server state and current time.
        /// If this read operation succeeds this event will be raised each time the keep alive period elapses.
        /// If an error is detected (KeepAliveStopped == true) then this event will be raised as well.
        /// </remarks>
        [System.Diagnostics.CodeAnalysis.SuppressMessage("Microsoft.Design", "CA1009:DeclareEventHandlersCorrectly")]
        public event KeepAliveEventHandler KeepAlive
        {
            add
            {
                m_KeepAlive += value;
            }

            remove
            {
                m_KeepAlive -= value;
            }
        }

        /// <summary>
        /// Raised when a notification message arrives in a publish response.
        /// </summary>
        /// <remarks>
        /// All publish requests are managed by the Session object. When a response arrives it is
        /// validated and passed to the appropriate Subscription object and this event is raised.
        /// </remarks>
        [System.Diagnostics.CodeAnalysis.SuppressMessage("Microsoft.Design", "CA1009:DeclareEventHandlersCorrectly")]
        public event NotificationEventHandler Notification
        {
            add
            {
                m_Publish += value;
            }

            remove
            {
                m_Publish -= value;
            }
        }

        /// <summary>
        /// Raised when an exception occurs while processing a publish response.
        /// </summary>
        /// <remarks>
        /// Exceptions in a publish response are not necessarily fatal and the Session will
        /// attempt to recover by issuing Republish requests if missing messages are detected.
        /// That said, timeout errors may be a symptom of a OperationTimeout that is too short
        /// when compared to the shortest PublishingInterval/KeepAliveCount amount the current
        /// Subscriptions. The OperationTimeout should be twice the minimum value for
        /// PublishingInterval*KeepAliveCount.
        /// </remarks>
        [System.Diagnostics.CodeAnalysis.SuppressMessage("Microsoft.Design", "CA1009:DeclareEventHandlersCorrectly")]
        public event PublishErrorEventHandler PublishError
        {
            add
            {
                m_PublishError += value;
            }

            remove
            {
                m_PublishError -= value;
            }
        }


        /// <inheritdoc/>
        public event PublishSequenceNumbersToAcknowledgeEventHandler PublishSequenceNumbersToAcknowledge
        {
            add
            {
                m_PublishSequenceNumbersToAcknowledge += value;
            }

            remove
            {
                m_PublishSequenceNumbersToAcknowledge -= value;
            }
        }

        /// <summary>
        /// Raised when a subscription is added or removed
        /// </summary>
        public event EventHandler SubscriptionsChanged
        {
            add
            {
                m_SubscriptionsChanged += value;
            }

            remove
            {
                m_SubscriptionsChanged -= value;
            }
        }

        /// <summary>
        /// Raised to indicate the session is closing.
        /// </summary>
        public event EventHandler SessionClosing
        {
            add
            {
                m_SessionClosing += value;
            }

            remove
            {
                m_SessionClosing -= value;
            }
        }

        /// <inheritdoc/>
        public event EventHandler SessionConfigurationChanged
        {
            add
            {
                m_SessionConfigurationChanged += value;
            }

            remove
            {
                m_SessionConfigurationChanged -= value;
            }
        }

        #endregion

        #region Public Properties
        /// <summary>
        /// A session factory that was used to create the session.
        /// </summary>
        public ISessionFactory SessionFactory
        {
            get => m_sessionFactory;
            set => m_sessionFactory = value;
        }

        /// <summary>
        /// Gets the endpoint used to connect to the server.
        /// </summary>
        public ConfiguredEndpoint ConfiguredEndpoint => m_endpoint;

        /// <summary>
        /// Gets the name assigned to the session.
        /// </summary>
        public string SessionName => m_sessionName;

        /// <summary>
        /// Gets the period for wich the server will maintain the session if there is no communication from the client.
        /// </summary>
        public double SessionTimeout => m_sessionTimeout;

        /// <summary>
        /// Gets the local handle assigned to the session.
        /// </summary>
        public object Handle
        {
            get { return m_handle; }
            set { m_handle = value; }
        }

        /// <summary>
        /// Gets the user identity currently used for the session.
        /// </summary>
        public IUserIdentity Identity => m_identity;

        /// <summary>
        /// Gets a list of user identities that can be used to connect to the server.
        /// </summary>
        public IEnumerable<IUserIdentity> IdentityHistory => m_identityHistory;

        /// <summary>
        /// Gets the table of namespace uris known to the server.
        /// </summary>
        public NamespaceTable NamespaceUris => m_namespaceUris;

        /// <summary>
        /// Gets the table of remote server uris known to the server.
        /// </summary>
        public StringTable ServerUris => m_serverUris;

        /// <summary>
        /// Gets the system context for use with the session.
        /// </summary>
        public ISystemContext SystemContext => m_systemContext;

        /// <summary>
        /// Gets the factory used to create encodeable objects that the server understands.
        /// </summary>
        public IEncodeableFactory Factory => m_factory;

        /// <summary>
        /// Gets the cache of the server's type tree.
        /// </summary>
        public ITypeTable TypeTree => m_nodeCache.TypeTree;

        /// <summary>
        /// Gets the cache of nodes fetched from the server.
        /// </summary>
        public INodeCache NodeCache => m_nodeCache;

        /// <summary>
        /// Gets the context to use for filter operations.
        /// </summary>
        public FilterContext FilterContext => new FilterContext(m_namespaceUris, m_nodeCache.TypeTree, m_preferredLocales);

        /// <summary>
        /// Gets the locales that the server should use when returning localized text.
        /// </summary>
        public StringCollection PreferredLocales => m_preferredLocales;

        /// <summary>
        /// Gets the data type system dictionaries in use.
        /// </summary>
        public IReadOnlyDictionary<NodeId, DataDictionary> DataTypeSystem => m_dictionaries;

        /// <summary>
        /// Gets the subscriptions owned by the session.
        /// </summary>
        public IEnumerable<Subscription> Subscriptions
        {
            get
            {
                lock (SyncRoot)
                {
                    return new ReadOnlyList<Subscription>(m_subscriptions);
                }
            }
        }

        /// <summary>
        /// Gets the number of subscriptions owned by the session.
        /// </summary>
        public int SubscriptionCount
        {
            get
            {
                lock (SyncRoot)
                {
                    return m_subscriptions.Count;
                }
            }
        }

        /// <summary>
        /// If the subscriptions are deleted when a session is closed.
        /// </summary>
        /// <remarks>
        /// Default <c>true</c>, set to <c>false</c> if subscriptions need to
        /// be transferred or for durable subscriptions.
        /// </remarks>
        public bool DeleteSubscriptionsOnClose
        {
            get { return m_deleteSubscriptionsOnClose; }
            set { m_deleteSubscriptionsOnClose = value; }
        }

        /// <summary>
        /// If the subscriptions are transferred when a session is reconnected.
        /// </summary>
        /// <remarks>
        /// Default <c>false</c>, set to <c>true</c> if subscriptions should
        /// be transferred after reconnect. Service must be supported by server.
        /// </remarks>
        public bool TransferSubscriptionsOnReconnect
        {
            get { return m_transferSubscriptionsOnReconnect; }
            set { m_transferSubscriptionsOnReconnect = value; }
        }

        /// <summary>
        /// Whether the endpoint Url domain is checked in the certificate.
        /// </summary>
        public bool CheckDomain
        {
            get { return m_checkDomain; }
        }

        /// <summary>
        /// Gets or Sets the default subscription for the session.
        /// </summary>
        public Subscription DefaultSubscription
        {
            get { return m_defaultSubscription; }
            set { m_defaultSubscription = value; }
        }

        /// <summary>
        /// Gets or Sets how frequently the server is pinged to see if communication is still working.
        /// </summary>
        /// <remarks>
        /// This interval controls how much time elaspes before a communication error is detected.
        /// If everything is ok the KeepAlive event will be raised each time this period elapses.
        /// </remarks>
        public int KeepAliveInterval
        {
            get
            {
                return m_keepAliveInterval;
            }

            set
            {
                m_keepAliveInterval = value;
                StartKeepAliveTimer();
            }
        }

        /// <summary>
        /// Returns true if the session is not receiving keep alives.
        /// </summary>
        /// <remarks>
        /// Set to true if the server does not respond for 2 times the KeepAliveInterval.
        /// Set to false is communication recovers.
        /// </remarks>
        public bool KeepAliveStopped
        {
            get
            {
                TimeSpan delta = TimeSpan.FromTicks(DateTime.UtcNow.Ticks - Interlocked.Read(ref m_lastKeepAliveTime));

                // add a guard band to allow for network lag.
                return (m_keepAliveInterval + kKeepAliveGuardBand) <= delta.TotalMilliseconds;
            }
        }

        /// <summary>
        /// Gets the time of the last keep alive.
        /// </summary>
        public DateTime LastKeepAliveTime
        {
            get
            {
                var ticks = Interlocked.Read(ref m_lastKeepAliveTime);
                return new DateTime(ticks, DateTimeKind.Utc);
            }
        }

        /// <summary>
        /// Gets the number of outstanding publish or keep alive requests.
        /// </summary>
        public int OutstandingRequestCount
        {
            get
            {
                lock (m_outstandingRequests)
                {
                    return m_outstandingRequests.Count;
                }
            }
        }

        /// <summary>
        /// Gets the number of outstanding publish or keep alive requests which appear to be missing.
        /// </summary>
        public int DefunctRequestCount
        {
            get
            {
                lock (m_outstandingRequests)
                {
                    int count = 0;

                    for (LinkedListNode<AsyncRequestState> ii = m_outstandingRequests.First; ii != null; ii = ii.Next)
                    {
                        if (ii.Value.Defunct)
                        {
                            count++;
                        }
                    }

                    return count;
                }
            }
        }

        /// <summary>
        /// Gets the number of good outstanding publish requests.
        /// </summary>
        public int GoodPublishRequestCount
        {
            get
            {
                lock (m_outstandingRequests)
                {
                    int count = 0;

                    for (LinkedListNode<AsyncRequestState> ii = m_outstandingRequests.First; ii != null; ii = ii.Next)
                    {
                        if (!ii.Value.Defunct && ii.Value.RequestTypeId == DataTypes.PublishRequest)
                        {
                            count++;
                        }
                    }

                    return count;
                }
            }
        }

        /// <summary>
        /// Gets and sets the minimum number of publish requests to be used in the session.
        /// </summary>
        public int MinPublishRequestCount
        {
            get => m_minPublishRequestCount;
            set
            {
                lock (SyncRoot)
                {
                    if (value >= kDefaultPublishRequestCount && value <= kMinPublishRequestCountMax)
                    {
                        m_minPublishRequestCount = value;
                    }
                    else
                    {
                        throw new ArgumentOutOfRangeException(nameof(MinPublishRequestCount),
                            $"Minimum publish request count must be between {kDefaultPublishRequestCount} and {kMinPublishRequestCountMax}.");
                    }
                }
            }
        }
        #endregion

        #region Public Static Methods
        /// <summary>
        /// Creates a new communication session with a server by invoking the CreateSession service
        /// </summary>
        /// <param name="configuration">The configuration for the client application.</param>
        /// <param name="endpoint">The endpoint for the server.</param>
        /// <param name="updateBeforeConnect">If set to <c>true</c> the discovery endpoint is used to update the endpoint description before connecting.</param>
        /// <param name="sessionName">The name to assign to the session.</param>
        /// <param name="sessionTimeout">The timeout period for the session.</param>
        /// <param name="identity">The identity.</param>
        /// <param name="preferredLocales">The user identity to associate with the session.</param>
        /// <param name="ct">The cancellation token.</param>
        /// <returns>The new session object</returns>
        public static Task<Session> Create(
            ApplicationConfiguration configuration,
            ConfiguredEndpoint endpoint,
            bool updateBeforeConnect,
            string sessionName,
            uint sessionTimeout,
            IUserIdentity identity,
            IList<string> preferredLocales,
            CancellationToken ct = default)
        {
            return Create(configuration, endpoint, updateBeforeConnect, false, sessionName, sessionTimeout, identity, preferredLocales, ct);
        }

        /// <summary>
        /// Creates a new communication session with a server by invoking the CreateSession service
        /// </summary>
        /// <param name="configuration">The configuration for the client application.</param>
        /// <param name="endpoint">The endpoint for the server.</param>
        /// <param name="updateBeforeConnect">If set to <c>true</c> the discovery endpoint is used to update the endpoint description before connecting.</param>
        /// <param name="checkDomain">If set to <c>true</c> then the domain in the certificate must match the endpoint used.</param>
        /// <param name="sessionName">The name to assign to the session.</param>
        /// <param name="sessionTimeout">The timeout period for the session.</param>
        /// <param name="identity">The user identity to associate with the session.</param>
        /// <param name="preferredLocales">The preferred locales.</param>
        /// <param name="ct">The cancellation token.</param>
        /// <returns>The new session object.</returns>
        public static Task<Session> Create(
            ApplicationConfiguration configuration,
            ConfiguredEndpoint endpoint,
            bool updateBeforeConnect,
            bool checkDomain,
            string sessionName,
            uint sessionTimeout,
            IUserIdentity identity,
            IList<string> preferredLocales,
            CancellationToken ct = default)
        {
            return Create(configuration, (ITransportWaitingConnection)null, endpoint, updateBeforeConnect, checkDomain, sessionName, sessionTimeout, identity, preferredLocales, ct);
        }

        /// <summary>
        /// Creates a new session with a server using the specified channel by invoking the CreateSession service
        /// </summary>
        /// <param name="configuration">The configuration for the client application.</param>
        /// <param name="channel">The channel for the server.</param>
        /// <param name="endpoint">The endpoint for the server.</param>
        /// <param name="clientCertificate">The certificate to use for the client.</param>
        /// <param name="availableEndpoints">The list of available endpoints returned by server in GetEndpoints() response.</param>
        /// <param name="discoveryProfileUris">The value of profileUris used in GetEndpoints() request.</param>
        public static Session Create(
           ApplicationConfiguration configuration,
           ITransportChannel channel,
           ConfiguredEndpoint endpoint,
           X509Certificate2 clientCertificate,
           EndpointDescriptionCollection availableEndpoints = null,
           StringCollection discoveryProfileUris = null)
        {
            return Create(DefaultSessionFactory.Instance, configuration, channel, endpoint, clientCertificate, availableEndpoints, discoveryProfileUris);
        }

        /// <summary>
        /// Creates a new session with a server using the specified channel by invoking the CreateSession service.
        /// With the sessionInstantiator subclasses of Sessions can be created.
        /// </summary>
        /// <param name="sessionInstantiator">The Session constructor to use to create the session.</param>
        /// <param name="configuration">The configuration for the client application.</param>
        /// <param name="channel">The channel for the server.</param>
        /// <param name="endpoint">The endpoint for the server.</param>
        /// <param name="clientCertificate">The certificate to use for the client.</param>
        /// <param name="availableEndpoints">The list of available endpoints returned by server in GetEndpoints() response.</param>
        /// <param name="discoveryProfileUris">The value of profileUris used in GetEndpoints() request.</param>
        public static Session Create(
            ISessionInstantiator sessionInstantiator,
            ApplicationConfiguration configuration,
            ITransportChannel channel,
            ConfiguredEndpoint endpoint,
            X509Certificate2 clientCertificate,
            EndpointDescriptionCollection availableEndpoints = null,
            StringCollection discoveryProfileUris = null)
        {
            return sessionInstantiator.Create(channel, configuration, endpoint, clientCertificate, availableEndpoints, discoveryProfileUris);
        }

        /// <summary>
        /// Creates a secure channel to the specified endpoint.
        /// </summary>
        /// <param name="configuration">The application configuration.</param>
        /// <param name="connection">The client endpoint for the reverse connect.</param>
        /// <param name="endpoint">A configured endpoint to connect to.</param>
        /// <param name="updateBeforeConnect">Update configuration based on server prior connect.</param>
        /// <param name="checkDomain">Check that the certificate specifies a valid domain (computer) name.</param>
        /// <param name="ct">The cancellation token.</param>
        /// <returns>A <see cref="Task"/> representing the asynchronous operation.</returns>
        public static async Task<ITransportChannel> CreateChannelAsync(
            ApplicationConfiguration configuration,
            ITransportWaitingConnection connection,
            ConfiguredEndpoint endpoint,
            bool updateBeforeConnect,
            bool checkDomain,
            CancellationToken ct = default)
        {
            endpoint.UpdateBeforeConnect = updateBeforeConnect;

            EndpointDescription endpointDescription = endpoint.Description;

            // create the endpoint configuration (use the application configuration to provide default values).
            EndpointConfiguration endpointConfiguration = endpoint.Configuration;

            if (endpointConfiguration == null)
            {
                endpoint.Configuration = endpointConfiguration = EndpointConfiguration.Create(configuration);
            }

            // create message context.
            IServiceMessageContext messageContext = configuration.CreateMessageContext(true);

            // update endpoint description using the discovery endpoint.
            if (endpoint.UpdateBeforeConnect && connection == null)
            {
                await endpoint.UpdateFromServerAsync(ct).ConfigureAwait(false);
                endpointDescription = endpoint.Description;
                endpointConfiguration = endpoint.Configuration;
            }

            // checks the domains in the certificate.
            if (checkDomain &&
                endpoint.Description.ServerCertificate != null &&
                endpoint.Description.ServerCertificate.Length > 0)
            {
                configuration.CertificateValidator?.ValidateDomains(
                    new X509Certificate2(endpoint.Description.ServerCertificate),
                    endpoint);
                checkDomain = false;
            }

            X509Certificate2 clientCertificate = null;
            X509Certificate2Collection clientCertificateChain = null;
            if (endpointDescription.SecurityPolicyUri != SecurityPolicies.None)
            {
                clientCertificate = await LoadCertificate(configuration).ConfigureAwait(false);
                clientCertificateChain = await LoadCertificateChain(configuration, clientCertificate).ConfigureAwait(false);
            }

            // initialize the channel which will be created with the server.
            ITransportChannel channel;
            if (connection != null)
            {
                channel = SessionChannel.CreateUaBinaryChannel(
                    configuration,
                    connection,
                    endpointDescription,
                    endpointConfiguration,
                    clientCertificate,
                    clientCertificateChain,
                    messageContext);
            }
            else
            {
                channel = SessionChannel.Create(
                     configuration,
                     endpointDescription,
                     endpointConfiguration,
                     clientCertificate,
                     clientCertificateChain,
                     messageContext);
            }

            return channel;
        }

        /// <summary>
        /// Creates a new communication session with a server using a reverse connection.
        /// </summary>
        /// <param name="configuration">The configuration for the client application.</param>
        /// <param name="connection">The client endpoint for the reverse connect.</param>
        /// <param name="endpoint">The endpoint for the server.</param>
        /// <param name="updateBeforeConnect">If set to <c>true</c> the discovery endpoint is used to update the endpoint description before connecting.</param>
        /// <param name="checkDomain">If set to <c>true</c> then the domain in the certificate must match the endpoint used.</param>
        /// <param name="sessionName">The name to assign to the session.</param>
        /// <param name="sessionTimeout">The timeout period for the session.</param>
        /// <param name="identity">The user identity to associate with the session.</param>
        /// <param name="preferredLocales">The preferred locales.</param>
        /// <param name="ct">The cancellation token.</param>
        /// <returns>The new session object.</returns>
        public static Task<Session> Create(
            ApplicationConfiguration configuration,
            ITransportWaitingConnection connection,
            ConfiguredEndpoint endpoint,
            bool updateBeforeConnect,
            bool checkDomain,
            string sessionName,
            uint sessionTimeout,
            IUserIdentity identity,
            IList<string> preferredLocales,
            CancellationToken ct = default)
        {
            return Create(DefaultSessionFactory.Instance, configuration, connection, endpoint, updateBeforeConnect, checkDomain, sessionName, sessionTimeout, identity, preferredLocales, ct);
        }

        /// <summary>
        /// Creates a new communication session with a server using a reverse connection.
        /// </summary>
        /// <param name="sessionInstantiator">The Session constructor to use to create the session.</param>
        /// <param name="configuration">The configuration for the client application.</param>
        /// <param name="connection">The client endpoint for the reverse connect.</param>
        /// <param name="endpoint">The endpoint for the server.</param>
        /// <param name="updateBeforeConnect">If set to <c>true</c> the discovery endpoint is used to update the endpoint description before connecting.</param>
        /// <param name="checkDomain">If set to <c>true</c> then the domain in the certificate must match the endpoint used.</param>
        /// <param name="sessionName">The name to assign to the session.</param>
        /// <param name="sessionTimeout">The timeout period for the session.</param>
        /// <param name="identity">The user identity to associate with the session.</param>
        /// <param name="preferredLocales">The preferred locales.</param>
        /// <param name="ct">The cancellation token.</param>
        /// <returns>The new session object.</returns>
        public static async Task<Session> Create(
            ISessionInstantiator sessionInstantiator,
            ApplicationConfiguration configuration,
            ITransportWaitingConnection connection,
            ConfiguredEndpoint endpoint,
            bool updateBeforeConnect,
            bool checkDomain,
            string sessionName,
            uint sessionTimeout,
            IUserIdentity identity,
            IList<string> preferredLocales,
            CancellationToken ct = default)
        {
            // initialize the channel which will be created with the server.
            ITransportChannel channel = await Session.CreateChannelAsync(configuration, connection, endpoint, updateBeforeConnect, checkDomain, ct).ConfigureAwait(false);

            // create the session object.
            Session session = sessionInstantiator.Create(channel, configuration, endpoint, null);

            // create the session.
            try
            {
                await session.OpenAsync(sessionName, sessionTimeout, identity, preferredLocales, checkDomain, ct).ConfigureAwait(false);
            }
            catch (Exception)
            {
                session.Dispose();
                throw;
            }

            return session;
        }

        /// <summary>
        /// Creates a new communication session with a server using a reverse connect manager.
        /// </summary>
        /// <param name="configuration">The configuration for the client application.</param>
        /// <param name="reverseConnectManager">The reverse connect manager for the client connection.</param>
        /// <param name="endpoint">The endpoint for the server.</param>
        /// <param name="updateBeforeConnect">If set to <c>true</c> the discovery endpoint is used to update the endpoint description before connecting.</param>
        /// <param name="checkDomain">If set to <c>true</c> then the domain in the certificate must match the endpoint used.</param>
        /// <param name="sessionName">The name to assign to the session.</param>
        /// <param name="sessionTimeout">The timeout period for the session.</param>
        /// <param name="userIdentity">The user identity to associate with the session.</param>
        /// <param name="preferredLocales">The preferred locales.</param>
        /// <param name="ct">The cancellation token.</param>
        /// <returns>The new session object.</returns>
        public static Task<Session> Create(
            ApplicationConfiguration configuration,
            ReverseConnectManager reverseConnectManager,
            ConfiguredEndpoint endpoint,
            bool updateBeforeConnect,
            bool checkDomain,
            string sessionName,
            uint sessionTimeout,
            IUserIdentity userIdentity,
            IList<string> preferredLocales,
            CancellationToken ct = default
            )
        {
            return Create(DefaultSessionFactory.Instance, configuration, reverseConnectManager, endpoint, updateBeforeConnect, checkDomain, sessionName, sessionTimeout, userIdentity, preferredLocales, ct);
        }

        /// <summary>
        /// Creates a new communication session with a server using a reverse connect manager.
        /// </summary>
        /// <param name="sessionInstantiator">The Session constructor to use to create the session.</param>
        /// <param name="configuration">The configuration for the client application.</param>
        /// <param name="reverseConnectManager">The reverse connect manager for the client connection.</param>
        /// <param name="endpoint">The endpoint for the server.</param>
        /// <param name="updateBeforeConnect">If set to <c>true</c> the discovery endpoint is used to update the endpoint description before connecting.</param>
        /// <param name="checkDomain">If set to <c>true</c> then the domain in the certificate must match the endpoint used.</param>
        /// <param name="sessionName">The name to assign to the session.</param>
        /// <param name="sessionTimeout">The timeout period for the session.</param>
        /// <param name="userIdentity">The user identity to associate with the session.</param>
        /// <param name="preferredLocales">The preferred locales.</param>
        /// <param name="ct">The cancellation token.</param>
        /// <returns>The new session object.</returns>
        public static async Task<Session> Create(
            ISessionInstantiator sessionInstantiator,
            ApplicationConfiguration configuration,
            ReverseConnectManager reverseConnectManager,
            ConfiguredEndpoint endpoint,
            bool updateBeforeConnect,
            bool checkDomain,
            string sessionName,
            uint sessionTimeout,
            IUserIdentity userIdentity,
            IList<string> preferredLocales,
            CancellationToken ct = default
            )
        {
            if (reverseConnectManager == null)
            {
                return await Create(sessionInstantiator, configuration, (ITransportWaitingConnection)null, endpoint, updateBeforeConnect, checkDomain, sessionName, sessionTimeout, userIdentity, preferredLocales, ct).ConfigureAwait(false);
            }

            ITransportWaitingConnection connection = null;
            do
            {
                connection = await reverseConnectManager.WaitForConnection(
                    endpoint.EndpointUrl,
                    endpoint.ReverseConnect?.ServerUri,
                    ct).ConfigureAwait(false);

                if (updateBeforeConnect)
                {
                    await endpoint.UpdateFromServerAsync(
                        endpoint.EndpointUrl, connection,
                        endpoint.Description.SecurityMode,
                        endpoint.Description.SecurityPolicyUri,
                        ct).ConfigureAwait(false);
                    updateBeforeConnect = false;
                    connection = null;
                }
            } while (connection == null);

            return await Create(
                sessionInstantiator,
                configuration,
                connection,
                endpoint,
                false,
                checkDomain,
                sessionName,
                sessionTimeout,
                userIdentity,
                preferredLocales,
                ct).ConfigureAwait(false);
        }

        /// <summary>
        /// Recreates a session based on a specified template.
        /// </summary>
        /// <param name="template">The Session object to use as template</param>
        /// <returns>The new session object.</returns>
        public static Session Recreate(Session template)
        {
            var messageContext = template.m_configuration.CreateMessageContext();
            messageContext.Factory = template.Factory;

            // create the channel object used to connect to the server.
            ITransportChannel channel = SessionChannel.Create(
                template.m_configuration,
                template.ConfiguredEndpoint.Description,
                template.ConfiguredEndpoint.Configuration,
                template.m_instanceCertificate,
                template.m_configuration.SecurityConfiguration.SendCertificateChain ?
                    template.m_instanceCertificateChain : null,
                messageContext);

            // create the session object.
            Session session = template.CloneSession(channel, true);

            try
            {
                // open the session.
                session.Open(
                    template.SessionName,
                    (uint)template.SessionTimeout,
                    template.Identity,
                    template.PreferredLocales,
                    template.m_checkDomain);

                session.RecreateSubscriptions(template.Subscriptions);
            }
            catch (Exception e)
            {
                session.Dispose();
                throw ServiceResultException.Create(StatusCodes.BadCommunicationError, e, "Could not recreate session. {0}", template.SessionName);
            }

            return session;
        }

        /// <summary>
        /// Recreates a session based on a specified template.
        /// </summary>
        /// <param name="template">The Session object to use as template</param>
        /// <param name="connection">The waiting reverse connection.</param>
        /// <returns>The new session object.</returns>
        public static Session Recreate(Session template, ITransportWaitingConnection connection)
        {
            var messageContext = template.m_configuration.CreateMessageContext();
            messageContext.Factory = template.Factory;

            // create the channel object used to connect to the server.
            ITransportChannel channel = SessionChannel.Create(
                template.m_configuration,
                connection,
                template.m_endpoint.Description,
                template.m_endpoint.Configuration,
                template.m_instanceCertificate,
                template.m_configuration.SecurityConfiguration.SendCertificateChain ?
                    template.m_instanceCertificateChain : null,
                messageContext);

            // create the session object.
            Session session = template.CloneSession(channel, true);

            try
            {
                // open the session.
                session.Open(
                    template.m_sessionName,
                    (uint)template.m_sessionTimeout,
                    template.m_identity,
                    template.m_preferredLocales,
                    template.m_checkDomain);

                session.RecreateSubscriptions(template.Subscriptions);
            }
            catch (Exception e)
            {
                session.Dispose();
                throw ServiceResultException.Create(StatusCodes.BadCommunicationError, e, "Could not recreate session. {0}", template.m_sessionName);
            }

            return session;
        }

        /// <summary>
        /// Recreates a session based on a specified template using the provided channel.
        /// </summary>
        /// <param name="template">The Session object to use as template</param>
        /// <param name="transportChannel">The waiting reverse connection.</param>
        /// <returns>The new session object.</returns>
        public static Session Recreate(Session template, ITransportChannel transportChannel)
        {
            var messageContext = template.m_configuration.CreateMessageContext();
            messageContext.Factory = template.Factory;

            // create the session object.
            Session session = template.CloneSession(transportChannel, true);

            try
            {
                // open the session.
                session.Open(
                    template.m_sessionName,
                    (uint)template.m_sessionTimeout,
                    template.m_identity,
                    template.m_preferredLocales,
                    template.m_checkDomain);

                // create the subscriptions.
                foreach (Subscription subscription in session.Subscriptions)
                {
                    subscription.Create();
                }
            }
            catch (Exception e)
            {
                session.Dispose();
                throw ServiceResultException.Create(StatusCodes.BadCommunicationError, e, "Could not recreate session. {0}", template.m_sessionName);
            }

            return session;
        }
        #endregion

        #region Events
        /// <inheritdoc/>
        public event RenewUserIdentityEventHandler RenewUserIdentity
        {
            add { m_RenewUserIdentity += value; }
            remove { m_RenewUserIdentity -= value; }
        }

        private event RenewUserIdentityEventHandler m_RenewUserIdentity;
        #endregion

        #region Public Methods
        /// <inheritdoc/>
        public bool ApplySessionConfiguration(SessionConfiguration sessionConfiguration)
        {
            if (sessionConfiguration == null) throw new ArgumentNullException(nameof(sessionConfiguration));

            byte[] serverCertificate = m_endpoint.Description?.ServerCertificate;
            m_sessionName = sessionConfiguration.SessionName;
            m_serverCertificate = serverCertificate != null ? new X509Certificate2(serverCertificate) : null;
            m_identity = sessionConfiguration.Identity;
            m_checkDomain = sessionConfiguration.CheckDomain;
            m_serverNonce = sessionConfiguration.ServerNonce;
            SessionCreated(sessionConfiguration.SessionId, sessionConfiguration.AuthenticationToken);

            return true;
        }

        /// <inheritdoc/>
        public SessionConfiguration SaveSessionConfiguration(Stream stream = null)
        {
            var sessionConfiguration = new SessionConfiguration(this, m_serverNonce, AuthenticationToken);
            if (stream != null)
            {
                XmlWriterSettings settings = Utils.DefaultXmlWriterSettings();
                using (XmlWriter writer = XmlWriter.Create(stream, settings))
                {
                    DataContractSerializer serializer = new DataContractSerializer(typeof(SessionConfiguration));
                    serializer.WriteObject(writer, sessionConfiguration);
                }
            }
            return sessionConfiguration;
        }

        /// <inheritdoc/>
        public void Reconnect()
            => Reconnect(null, null);

        /// <inheritdoc/>
        public void Reconnect(ITransportWaitingConnection connection)
            => Reconnect(connection, null);

        /// <inheritdoc/>
        public void Reconnect(ITransportChannel channel)
            => Reconnect(null, channel);

        /// <summary>
        /// Reconnects to the server after a network failure using a waiting connection.
        /// </summary>
        private void Reconnect(ITransportWaitingConnection connection, ITransportChannel transportChannel = null)
        {
            bool resetReconnect = false;
            try
            {
                m_reconnectLock.Wait();
                bool reconnecting = m_reconnecting;
                m_reconnecting = true;
                resetReconnect = true;
                m_reconnectLock.Release();

                // check if already connecting.
                if (reconnecting)
                {
                    Utils.LogWarning("Session is already attempting to reconnect.");

                    throw ServiceResultException.Create(
                        StatusCodes.BadInvalidState,
                        "Session is already attempting to reconnect.");
                }

                StopKeepAliveTimer();

                IAsyncResult result = PrepareReconnectBeginActivate(
                    connection,
                    transportChannel);

                if (!result.AsyncWaitHandle.WaitOne(kReconnectTimeout / 2))
                {
                    Utils.LogWarning("WARNING: ACTIVATE SESSION timed out. {0}/{1}", GoodPublishRequestCount, OutstandingRequestCount);
                }

                // reactivate session.
                byte[] serverNonce = null;
                StatusCodeCollection certificateResults = null;
                DiagnosticInfoCollection certificateDiagnosticInfos = null;

                EndActivateSession(
                    result,
                    out serverNonce,
                    out certificateResults,
                    out certificateDiagnosticInfos);

                Utils.LogInfo("Session RECONNECT {0} completed successfully.", SessionId);

                lock (SyncRoot)
                {
                    m_previousServerNonce = m_serverNonce;
                    m_serverNonce = serverNonce;
                }

                m_reconnectLock.Wait();
                m_reconnecting = false;
                resetReconnect = false;
                m_reconnectLock.Release();

                StartPublishing(OperationTimeout, true);

                StartKeepAliveTimer();

                IndicateSessionConfigurationChanged();
            }
            finally
            {
                if (resetReconnect)
                {
                    m_reconnectLock.Wait();
                    m_reconnecting = false;
                    m_reconnectLock.Release();
                }
            }
        }

        /// <inheritdoc/>
        public void Save(string filePath, IEnumerable<Type> knownTypes = null)
        {
            Save(filePath, Subscriptions, knownTypes);
        }

        /// <inheritdoc/>
        public void Save(Stream stream, IEnumerable<Subscription> subscriptions, IEnumerable<Type> knownTypes = null)
        {
            SubscriptionCollection subscriptionList = new SubscriptionCollection(subscriptions);
            XmlWriterSettings settings = Utils.DefaultXmlWriterSettings();

            using (XmlWriter writer = XmlWriter.Create(stream, settings))
            {
                DataContractSerializer serializer = new DataContractSerializer(typeof(SubscriptionCollection), knownTypes);
                serializer.WriteObject(writer, subscriptionList);
            }
        }

        /// <inheritdoc/>
        public void Save(string filePath, IEnumerable<Subscription> subscriptions, IEnumerable<Type> knownTypes = null)
        {
            using (FileStream stream = new FileStream(filePath, FileMode.Create))
            {
                Save(stream, subscriptions, knownTypes);
            }
        }

        /// <inheritdoc/>
        public IEnumerable<Subscription> Load(Stream stream, bool transferSubscriptions = false, IEnumerable<Type> knownTypes = null)
        {
            // secure settings
            XmlReaderSettings settings = Utils.DefaultXmlReaderSettings();
            settings.CloseInput = true;

            using (XmlReader reader = XmlReader.Create(stream, settings))
            {
                DataContractSerializer serializer = new DataContractSerializer(typeof(SubscriptionCollection), knownTypes);
                SubscriptionCollection subscriptions = (SubscriptionCollection)serializer.ReadObject(reader);
                foreach (Subscription subscription in subscriptions)
                {
                    if (!transferSubscriptions)
                    {
                        // ServerId must be reset if the saved list of subscriptions
                        // is not used to transfer a subscription
                        foreach (var monitoredItem in subscription.MonitoredItems)
                        {
                            monitoredItem.ServerId = 0;
                        }
                    }
                    AddSubscription(subscription);
                }
                return subscriptions;
            }
        }

        /// <inheritdoc/>
        public IEnumerable<Subscription> Load(string filePath, bool transferSubscriptions = false, IEnumerable<Type> knownTypes = null)
        {
            using (FileStream stream = File.OpenRead(filePath))
            {
                return Load(stream, transferSubscriptions, knownTypes);
            }
        }

        /// <inheritdoc/>
        public void FetchNamespaceTables()
        {
            ReadValueIdCollection nodesToRead = PrepareNamespaceTableNodesToRead();

            // read from server.
            ResponseHeader responseHeader = base.Read(
                null,
                0,
                TimestampsToReturn.Neither,
                nodesToRead,
                out DataValueCollection values,
                out DiagnosticInfoCollection diagnosticInfos);

            ValidateResponse(values, nodesToRead);
            ValidateDiagnosticInfos(diagnosticInfos, nodesToRead);

            UpdateNamespaceTable(values, diagnosticInfos, responseHeader);
        }

        /// <summary>
        /// Fetch the operation limits of the server.
        /// </summary>
        public void FetchOperationLimits()
        {
            try
            {
                var operationLimitsProperties = typeof(OperationLimits)
                    .GetProperties().Select(p => p.Name).ToList();

                var nodeIds = new NodeIdCollection(
                    operationLimitsProperties.Select(name => (NodeId)typeof(VariableIds)
                    .GetField("Server_ServerCapabilities_OperationLimits_" + name, BindingFlags.Public | BindingFlags.Static)
                    .GetValue(null))
                    );

                ReadValues(nodeIds, Enumerable.Repeat(typeof(uint), nodeIds.Count).ToList(), out var values, out var errors);

                var configOperationLimits = m_configuration?.ClientConfiguration?.OperationLimits ?? new OperationLimits();
                var operationLimits = new OperationLimits();

                for (int ii = 0; ii < nodeIds.Count; ii++)
                {
                    var property = typeof(OperationLimits).GetProperty(operationLimitsProperties[ii]);
                    uint value = (uint)property.GetValue(configOperationLimits);
                    if (values[ii] != null &&
                        ServiceResult.IsNotBad(errors[ii]))
                    {
                        uint serverValue = (uint)values[ii];
                        if (serverValue > 0 &&
                           (value == 0 || serverValue < value))
                        {
                            value = serverValue;
                        }
                    }
                    property.SetValue(operationLimits, value);
                }

                OperationLimits = operationLimits;
            }
            catch (Exception ex)
            {
                Utils.LogError(ex, "Failed to read operation limits from server. Using configuration defaults.");
                var operationLimits = m_configuration?.ClientConfiguration?.OperationLimits;
                if (operationLimits != null)
                {
                    OperationLimits = operationLimits;
                }
            }
        }

        /// <inheritdoc/>
        public void FetchTypeTree(ExpandedNodeId typeId)
        {
            Node node = NodeCache.Find(typeId) as Node;

            if (node != null)
            {
                var subTypes = new ExpandedNodeIdCollection();
                foreach (IReference reference in node.Find(ReferenceTypeIds.HasSubtype, false))
                {
                    subTypes.Add(reference.TargetId);
                }
                if (subTypes.Count > 0)
                {
                    FetchTypeTree(subTypes);
                }
            }
        }

        /// <inheritdoc/>
        public void FetchTypeTree(ExpandedNodeIdCollection typeIds)
        {
            var referenceTypeIds = new NodeIdCollection() { ReferenceTypeIds.HasSubtype };
            IList<INode> nodes = NodeCache.FindReferences(typeIds, referenceTypeIds, false, false);
            var subTypes = new ExpandedNodeIdCollection();
            foreach (INode inode in nodes)
            {
                if (inode is Node node)
                {
                    foreach (IReference reference in node.Find(ReferenceTypeIds.HasSubtype, false))
                    {
                        if (!typeIds.Contains(reference.TargetId))
                        {
                            subTypes.Add(reference.TargetId);
                        }
                    }
                }
            }
            if (subTypes.Count > 0)
            {
                FetchTypeTree(subTypes);
            }
        }

        /// <inheritdoc/>
        public ReferenceDescriptionCollection ReadAvailableEncodings(NodeId variableId)
        {
            VariableNode variable = NodeCache.Find(variableId) as VariableNode;

            if (variable == null)
            {
                throw ServiceResultException.Create(StatusCodes.BadNodeIdInvalid, "NodeId does not refer to a valid variable node.");
            }

            // no encodings available if there was a problem reading the data type for the node.
            if (NodeId.IsNull(variable.DataType))
            {
                return new ReferenceDescriptionCollection();
            }

            // no encodings for non-structures.
            if (!TypeTree.IsTypeOf(variable.DataType, DataTypes.Structure))
            {
                return new ReferenceDescriptionCollection();
            }

            // look for cached values.
            IList<INode> encodings = NodeCache.Find(variableId, ReferenceTypeIds.HasEncoding, false, true);

            if (encodings.Count > 0)
            {
                ReferenceDescriptionCollection references = new ReferenceDescriptionCollection();

                foreach (INode encoding in encodings)
                {
                    ReferenceDescription reference = new ReferenceDescription();

                    reference.ReferenceTypeId = ReferenceTypeIds.HasEncoding;
                    reference.IsForward = true;
                    reference.NodeId = encoding.NodeId;
                    reference.NodeClass = encoding.NodeClass;
                    reference.BrowseName = encoding.BrowseName;
                    reference.DisplayName = encoding.DisplayName;
                    reference.TypeDefinition = encoding.TypeDefinitionId;

                    references.Add(reference);
                }

                return references;
            }

            Browser browser = new Browser(this);

            browser.BrowseDirection = BrowseDirection.Forward;
            browser.ReferenceTypeId = ReferenceTypeIds.HasEncoding;
            browser.IncludeSubtypes = false;
            browser.NodeClassMask = 0;

            return browser.Browse(variable.DataType);
        }

        /// <inheritdoc/>
        public ReferenceDescription FindDataDescription(NodeId encodingId)
        {
            Browser browser = new Browser(this);

            browser.BrowseDirection = BrowseDirection.Forward;
            browser.ReferenceTypeId = ReferenceTypeIds.HasDescription;
            browser.IncludeSubtypes = false;
            browser.NodeClassMask = 0;

            ReferenceDescriptionCollection references = browser.Browse(encodingId);

            if (references.Count == 0)
            {
                throw ServiceResultException.Create(StatusCodes.BadNodeIdInvalid, "Encoding does not refer to a valid data description.");
            }

            return references[0];
        }

        /// <inheritdoc/>
        public async Task<DataDictionary> FindDataDictionary(NodeId descriptionId, CancellationToken ct = default)
        {
            // check if the dictionary has already been loaded.
            foreach (DataDictionary dictionary in m_dictionaries.Values)
            {
                if (dictionary.Contains(descriptionId))
                {
                    return dictionary;
                }
            }

            IList<INode> references = await NodeCache.FindReferencesAsync(descriptionId, ReferenceTypeIds.HasComponent, true, false, ct).ConfigureAwait(false);
            if (references.Count == 0)
            {
                throw ServiceResultException.Create(StatusCodes.BadNodeIdInvalid, "Description does not refer to a valid data dictionary.");
            }

            // load the dictionary.
            NodeId dictionaryId = ExpandedNodeId.ToNodeId(references[0].NodeId, m_namespaceUris);

            DataDictionary dictionaryToLoad = new DataDictionary(this);

            dictionaryToLoad.Load(references[0]);

            m_dictionaries[dictionaryId] = dictionaryToLoad;

            return dictionaryToLoad;
        }

        /// <inheritdoc/>
        public DataDictionary LoadDataDictionary(ReferenceDescription dictionaryNode, bool forceReload = false)
        {
            // check if the dictionary has already been loaded.
            DataDictionary dictionary;
            NodeId dictionaryId = ExpandedNodeId.ToNodeId(dictionaryNode.NodeId, m_namespaceUris);
            if (!forceReload &&
                m_dictionaries.TryGetValue(dictionaryId, out dictionary))
            {
                return dictionary;
            }

            // load the dictionary.
            DataDictionary dictionaryToLoad = new DataDictionary(this);
            dictionaryToLoad.Load(dictionaryId, dictionaryNode.ToString());
            m_dictionaries[dictionaryId] = dictionaryToLoad;
            return dictionaryToLoad;
        }

        /// <inheritdoc/>
        public async Task<Dictionary<NodeId, DataDictionary>> LoadDataTypeSystem(NodeId dataTypeSystem = null, CancellationToken ct = default)
        {
            if (dataTypeSystem == null)
            {
                dataTypeSystem = ObjectIds.OPCBinarySchema_TypeSystem;
            }
            else
            if (!Utils.IsEqual(dataTypeSystem, ObjectIds.OPCBinarySchema_TypeSystem) &&
                !Utils.IsEqual(dataTypeSystem, ObjectIds.XmlSchema_TypeSystem))
            {
                throw ServiceResultException.Create(StatusCodes.BadNodeIdInvalid, $"{nameof(dataTypeSystem)} does not refer to a valid data dictionary.");
            }

            // find the dictionary for the description.
            IList<INode> references = this.NodeCache.FindReferences(dataTypeSystem, ReferenceTypeIds.HasComponent, false, false);

            if (references.Count == 0)
            {
                throw ServiceResultException.Create(StatusCodes.BadNodeIdInvalid, "Type system does not contain a valid data dictionary.");
            }

            // batch read all encodings and namespaces
            var referenceNodeIds = references.Select(r => r.NodeId).ToList();

            // find namespace properties
            var namespaceNodes = this.NodeCache.FindReferences(referenceNodeIds, new NodeIdCollection { ReferenceTypeIds.HasProperty }, false, false)
                .Where(n => n.BrowseName == BrowseNames.NamespaceUri).ToList();
            var namespaceNodeIds = namespaceNodes.Select(n => ExpandedNodeId.ToNodeId(n.NodeId, this.NamespaceUris)).ToList();

            // read all schema definitions
            var referenceExpandedNodeIds = references
                .Select(r => ExpandedNodeId.ToNodeId(r.NodeId, this.NamespaceUris))
                .Where(n => n.NamespaceIndex != 0).ToList();
            IDictionary<NodeId, byte[]> schemas = await DataDictionary.ReadDictionaries(this, referenceExpandedNodeIds, ct).ConfigureAwait(false);

            // read namespace property values
            var namespaces = new Dictionary<NodeId, string>();
            ReadValues(namespaceNodeIds, Enumerable.Repeat(typeof(string), namespaceNodeIds.Count).ToList(), out var nameSpaceValues, out var errors);

            // build the namespace dictionary
            for (int ii = 0; ii < nameSpaceValues.Count; ii++)
            {
                if (StatusCode.IsNotBad(errors[ii].StatusCode))
                {
                    // servers may optimize space by not returning a dictionary
                    if (nameSpaceValues[ii] != null)
                    {
                        namespaces[((NodeId)referenceNodeIds[ii])] = (string)nameSpaceValues[ii];
                    }
                }
                else
                {
                    Utils.LogWarning("Failed to load namespace {0}: {1}", namespaceNodeIds[ii], errors[ii]);
                }
            }

            // build the namespace/schema import dictionary
            var imports = new Dictionary<string, byte[]>();
            foreach (var r in references)
            {
                NodeId nodeId = ExpandedNodeId.ToNodeId(r.NodeId, NamespaceUris);
                if (schemas.TryGetValue(nodeId, out var schema) && namespaces.TryGetValue(nodeId, out var ns))
                {
                    imports[ns] = schema;
                }
            }

            // read all type dictionaries in the type system
            foreach (var r in references)
            {
                DataDictionary dictionaryToLoad = null;
                NodeId dictionaryId = ExpandedNodeId.ToNodeId(r.NodeId, m_namespaceUris);
                if (dictionaryId.NamespaceIndex != 0 &&
                    !m_dictionaries.TryGetValue(dictionaryId, out dictionaryToLoad))
                {
                    try
                    {
                        dictionaryToLoad = new DataDictionary(this);
                        if (schemas.TryGetValue(dictionaryId, out var schema))
                        {
                            dictionaryToLoad.Load(dictionaryId, dictionaryId.ToString(), schema, imports);
                        }
                        else
                        {
                            dictionaryToLoad.Load(dictionaryId, dictionaryId.ToString());
                        }
                        m_dictionaries[dictionaryId] = dictionaryToLoad;
                    }
                    catch (Exception ex)
                    {
                        Utils.LogError("Dictionary load error for Dictionary {0} : {1}", r.NodeId, ex.Message);
                    }
                }
            }

            return m_dictionaries;
        }

        /// <inheritdoc/>
        public void ReadNodes(
            IList<NodeId> nodeIds,
            NodeClass nodeClass,
            out IList<Node> nodeCollection,
            out IList<ServiceResult> errors,
            bool optionalAttributes = false)
        {
            if (nodeIds.Count == 0)
            {
                nodeCollection = new NodeCollection();
                errors = new List<ServiceResult>();
                return;
            }

            if (nodeClass == NodeClass.Unspecified)
            {
                ReadNodes(nodeIds, out nodeCollection, out errors, optionalAttributes);
                return;
            }

            // determine attributes to read for nodeclass
            var attributesPerNodeId = new List<IDictionary<uint, DataValue>>(nodeIds.Count);
            var attributesToRead = new ReadValueIdCollection();
            nodeCollection = new NodeCollection(nodeIds.Count);

            CreateNodeClassAttributesReadNodesRequest(
                nodeIds, nodeClass,
                attributesToRead, attributesPerNodeId,
                nodeCollection, optionalAttributes);

            ResponseHeader responseHeader = Read(
                null,
                0,
                TimestampsToReturn.Neither,
                attributesToRead,
                out DataValueCollection values,
                out DiagnosticInfoCollection diagnosticInfos);

            ClientBase.ValidateResponse(values, attributesToRead);
            ClientBase.ValidateDiagnosticInfos(diagnosticInfos, attributesToRead);

            errors = new ServiceResult[nodeIds.Count].ToList();
            ProcessAttributesReadNodesResponse(
                responseHeader,
                attributesToRead, attributesPerNodeId,
                values, diagnosticInfos,
                nodeCollection, errors);
        }

        /// <inheritdoc/>
        public void ReadNodes(
            IList<NodeId> nodeIds,
            out IList<Node> nodeCollection,
            out IList<ServiceResult> errors,
            bool optionalAttributes = false)
        {
            int count = nodeIds.Count;
            nodeCollection = new NodeCollection(count);
            errors = new List<ServiceResult>(count);

            if (count == 0)
            {
                return;
            }

            // first read only nodeclasses for nodes from server.
            var itemsToRead = new ReadValueIdCollection(
                nodeIds.Select(nodeId =>
                    new ReadValueId {
                        NodeId = nodeId,
                        AttributeId = Attributes.NodeClass
                    }));

            DataValueCollection nodeClassValues = null;
            DiagnosticInfoCollection diagnosticInfos = null;
            ResponseHeader responseHeader = null;

            if (count > 1)
            {
                responseHeader = Read(
                    null,
                    0,
                    TimestampsToReturn.Neither,
                    itemsToRead,
                    out nodeClassValues,
                    out diagnosticInfos);

                ClientBase.ValidateResponse(nodeClassValues, itemsToRead);
                ClientBase.ValidateDiagnosticInfos(diagnosticInfos, itemsToRead);
            }
            else
            {
                // for a single node read all attributes to skip the first service call
                nodeClassValues = new DataValueCollection() {
                    new DataValue(new Variant((int)NodeClass.Unspecified),
                    statusCode: StatusCodes.Good)
                    };
            }

            // second determine attributes to read per nodeclass
            var attributesPerNodeId = new List<IDictionary<uint, DataValue>>(count);
            var attributesToRead = new ReadValueIdCollection();

            CreateAttributesReadNodesRequest(
                responseHeader,
                itemsToRead, nodeClassValues, diagnosticInfos,
                attributesToRead, attributesPerNodeId,
                nodeCollection, errors,
                optionalAttributes);

            if (attributesToRead.Count > 0)
            {
                responseHeader = Read(
                    null,
                    0,
                    TimestampsToReturn.Neither,
                    attributesToRead,
                    out DataValueCollection values,
                    out diagnosticInfos);

                ClientBase.ValidateResponse(values, attributesToRead);
                ClientBase.ValidateDiagnosticInfos(diagnosticInfos, attributesToRead);

                ProcessAttributesReadNodesResponse(
                    responseHeader,
                    attributesToRead, attributesPerNodeId,
                    values, diagnosticInfos,
                    nodeCollection, errors);
            }
        }

        /// <inheritdoc/>
        public Node ReadNode(NodeId nodeId)
        {
            return ReadNode(nodeId, NodeClass.Unspecified, true);
        }

        /// <inheritdoc/>
        public Node ReadNode(
            NodeId nodeId,
            NodeClass nodeClass,
            bool optionalAttributes = true)
        {
            // build list of attributes.
            var attributes = CreateAttributes(nodeClass, optionalAttributes);

            // build list of values to read.
            ReadValueIdCollection itemsToRead = new ReadValueIdCollection();
            foreach (uint attributeId in attributes.Keys)
            {
                ReadValueId itemToRead = new ReadValueId {
                    NodeId = nodeId,
                    AttributeId = attributeId
                };
                itemsToRead.Add(itemToRead);
            }

            // read from server.
            DataValueCollection values = null;
            DiagnosticInfoCollection diagnosticInfos = null;

            ResponseHeader responseHeader = Read(
                null,
                0,
                TimestampsToReturn.Neither,
                itemsToRead,
                out values,
                out diagnosticInfos);

            ClientBase.ValidateResponse(values, itemsToRead);
            ClientBase.ValidateDiagnosticInfos(diagnosticInfos, itemsToRead);

            return ProcessReadResponse(responseHeader, attributes, itemsToRead, values, diagnosticInfos);
        }

        /// <inheritdoc/>
        public DataValue ReadValue(NodeId nodeId)
        {
            ReadValueId itemToRead = new ReadValueId {
                NodeId = nodeId,
                AttributeId = Attributes.Value
            };

            ReadValueIdCollection itemsToRead = new ReadValueIdCollection {
                itemToRead
            };

            // read from server.
            DataValueCollection values = null;
            DiagnosticInfoCollection diagnosticInfos = null;

            ResponseHeader responseHeader = Read(
                null,
                0,
                TimestampsToReturn.Both,
                itemsToRead,
                out values,
                out diagnosticInfos);

            ClientBase.ValidateResponse(values, itemsToRead);
            ClientBase.ValidateDiagnosticInfos(diagnosticInfos, itemsToRead);

            if (StatusCode.IsBad(values[0].StatusCode))
            {
                ServiceResult result = ClientBase.GetResult(values[0].StatusCode, 0, diagnosticInfos, responseHeader);
                throw new ServiceResultException(result);
            }

            return values[0];
        }

        /// <inheritdoc/>
        public void ReadValues(
            IList<NodeId> nodeIds,
            out DataValueCollection values,
            out IList<ServiceResult> errors)
        {
            if (nodeIds.Count == 0)
            {
                values = new DataValueCollection();
                errors = new List<ServiceResult>();
                return;
            }

            // read all values from server.
            var itemsToRead = new ReadValueIdCollection(
                nodeIds.Select(nodeId =>
                    new ReadValueId {
                        NodeId = nodeId,
                        AttributeId = Attributes.Value
                    }));

            // read from server.
            errors = new List<ServiceResult>(itemsToRead.Count);

            ResponseHeader responseHeader = Read(
                null,
                0,
                TimestampsToReturn.Both,
                itemsToRead,
                out values,
                out DiagnosticInfoCollection diagnosticInfos);

            ClientBase.ValidateResponse(values, itemsToRead);
            ClientBase.ValidateDiagnosticInfos(diagnosticInfos, itemsToRead);

            int ii = 0;
            foreach (var value in values)
            {
                ServiceResult result = ServiceResult.Good;
                if (StatusCode.IsNotGood(value.StatusCode))
                {
                    result = ClientBase.GetResult(value.StatusCode, ii, diagnosticInfos, responseHeader);
                }
                errors.Add(result);
                ii++;
            }
        }

        /// <inheritdoc/>
        public object ReadValue(NodeId nodeId, Type expectedType)
        {
            DataValue dataValue = ReadValue(nodeId);

            object value = dataValue.Value;

            if (expectedType != null)
            {
                ExtensionObject extension = value as ExtensionObject;

                if (extension != null)
                {
                    value = extension.Body;
                }

                if (!expectedType.IsInstanceOfType(value))
                {
                    throw ServiceResultException.Create(
                        StatusCodes.BadTypeMismatch,
                        "Server returned value unexpected type: {0}",
                        (value != null) ? value.GetType().Name : "(null)");
                }
            }

            return value;
        }

        /// <inheritdoc/>
        public ReferenceDescriptionCollection FetchReferences(NodeId nodeId)
        {
            // browse for all references.
            byte[] continuationPoint;
            ReferenceDescriptionCollection descriptions;

            Browse(
                null,
                null,
                nodeId,
                0,
                BrowseDirection.Both,
                null,
                true,
                0,
                out continuationPoint,
                out descriptions);

            // process any continuation point.
            while (continuationPoint != null)
            {
                byte[] revisedContinuationPoint;
                ReferenceDescriptionCollection additionalDescriptions;

                BrowseNext(
                    null,
                    false,
                    continuationPoint,
                    out revisedContinuationPoint,
                    out additionalDescriptions);

                continuationPoint = revisedContinuationPoint;

                descriptions.AddRange(additionalDescriptions);
            }

            return descriptions;
        }

        /// <inheritdoc/>
        public void FetchReferences(
            IList<NodeId> nodeIds,
            out IList<ReferenceDescriptionCollection> referenceDescriptions,
            out IList<ServiceResult> errors)
        {
            var result = new List<ReferenceDescriptionCollection>();

            // browse for all references.
            Browse(
                null,
                null,
                nodeIds,
                0,
                BrowseDirection.Both,
                null,
                true,
                0,
                out ByteStringCollection continuationPoints,
                out IList<ReferenceDescriptionCollection> descriptions,
                out errors);

            result.AddRange(descriptions);

            // process any continuation point.
            var previousResult = result;
            var previousErrors = errors;
            while (HasAnyContinuationPoint(continuationPoints))
            {
                var nextContinuationPoints = new ByteStringCollection();
                var nextResult = new List<ReferenceDescriptionCollection>();
                var nextErrors = new List<ServiceResult>();

                for (int ii = 0; ii < continuationPoints.Count; ii++)
                {
                    var cp = continuationPoints[ii];
                    if (cp != null)
                    {
                        nextContinuationPoints.Add(cp);
                        nextResult.Add(previousResult[ii]);
                        nextErrors.Add(previousErrors[ii]);
                    }
                }

                BrowseNext(
                    null,
                    false,
                    nextContinuationPoints,
                    out ByteStringCollection revisedContinuationPoints,
                    out descriptions,
                    out IList<ServiceResult> browseNextErrors);

                continuationPoints = revisedContinuationPoints;
                previousResult = nextResult;
                previousErrors = nextErrors;

                for (int ii = 0; ii < descriptions.Count; ii++)
                {
                    nextResult[ii].AddRange(descriptions[ii]);
                    if (StatusCode.IsBad(browseNextErrors[ii].StatusCode))
                    {
                        nextErrors[ii] = browseNextErrors[ii];
                    }
                }
            }

            referenceDescriptions = result;
        }

        /// <inheritdoc/>
        public void Open(
            string sessionName,
            IUserIdentity identity)
        {
            Open(sessionName, 0, identity, null);
        }

        /// <inheritdoc/>
        public void Open(
            string sessionName,
            uint sessionTimeout,
            IUserIdentity identity,
            IList<string> preferredLocales)
        {
            Open(sessionName, sessionTimeout, identity, preferredLocales, true);
        }

        /// <inheritdoc/>
        [System.Diagnostics.CodeAnalysis.SuppressMessage("Microsoft.Maintainability", "CA1506:AvoidExcessiveClassCoupling")]
        public void Open(
            string sessionName,
            uint sessionTimeout,
            IUserIdentity identity,
            IList<string> preferredLocales,
            bool checkDomain)
        {
            OpenValidateIdentity(ref identity, out var identityToken, out var identityPolicy, out string securityPolicyUri, out bool requireEncryption);

            // validate the server certificate /certificate chain.
            X509Certificate2 serverCertificate = null;
            byte[] certificateData = m_endpoint.Description.ServerCertificate;

            if (certificateData != null && certificateData.Length > 0)
            {
                X509Certificate2Collection serverCertificateChain = Utils.ParseCertificateChainBlob(certificateData);

                if (serverCertificateChain.Count > 0)
                {
                    serverCertificate = serverCertificateChain[0];
                }

                if (requireEncryption)
                {
                    if (checkDomain)
                    {
                        m_configuration.CertificateValidator.Validate(serverCertificateChain, m_endpoint);
                    }
                    else
                    {
                        m_configuration.CertificateValidator.Validate(serverCertificateChain);
                    }
                    // save for reconnect
                    m_checkDomain = checkDomain;
                }
            }

            // create a nonce.
            uint length = (uint)m_configuration.SecurityConfiguration.NonceLength;
            byte[] clientNonce = Utils.Nonce.CreateNonce(length);
            NodeId sessionId = null;
            NodeId sessionCookie = null;
            byte[] serverNonce = Array.Empty<byte>();
            byte[] serverCertificateData = Array.Empty<byte>();
            SignatureData serverSignature = null;
            EndpointDescriptionCollection serverEndpoints = null;
            SignedSoftwareCertificateCollection serverSoftwareCertificates = null;

            // send the application instance certificate for the client.
            BuildCertificateData(out byte[] clientCertificateData, out byte[] clientCertificateChainData);

            ApplicationDescription clientDescription = new ApplicationDescription {
                ApplicationUri = m_configuration.ApplicationUri,
                ApplicationName = m_configuration.ApplicationName,
                ApplicationType = ApplicationType.Client,
                ProductUri = m_configuration.ProductUri
            };

            if (sessionTimeout == 0)
            {
                sessionTimeout = (uint)m_configuration.ClientConfiguration.DefaultSessionTimeout;
            }

            bool successCreateSession = false;
            //if security none, first try to connect without certificate
            if (m_endpoint.Description.SecurityPolicyUri == SecurityPolicies.None)
            {
                //first try to connect with client certificate NULL
                try
                {
                    base.CreateSession(
                        null,
                        clientDescription,
                        m_endpoint.Description.Server.ApplicationUri,
                        m_endpoint.EndpointUrl.ToString(),
                        sessionName,
                        clientNonce,
                        null,
                        sessionTimeout,
                        (uint)MessageContext.MaxMessageSize,
                        out sessionId,
                        out sessionCookie,
                        out m_sessionTimeout,
                        out serverNonce,
                        out serverCertificateData,
                        out serverEndpoints,
                        out serverSoftwareCertificates,
                        out serverSignature,
                        out m_maxRequestMessageSize);

                    successCreateSession = true;
                }
                catch (Exception ex)
                {
                    Utils.LogInfo("Create session failed with client certificate NULL. " + ex.Message);
                    successCreateSession = false;
                }
            }

            if (!successCreateSession)
            {
                base.CreateSession(
                        null,
                        clientDescription,
                        m_endpoint.Description.Server.ApplicationUri,
                        m_endpoint.EndpointUrl.ToString(),
                        sessionName,
                        clientNonce,
                        clientCertificateChainData != null ? clientCertificateChainData : clientCertificateData,
                        sessionTimeout,
                        (uint)MessageContext.MaxMessageSize,
                        out sessionId,
                        out sessionCookie,
                        out m_sessionTimeout,
                        out serverNonce,
                        out serverCertificateData,
                        out serverEndpoints,
                        out serverSoftwareCertificates,
                        out serverSignature,
                        out m_maxRequestMessageSize);
            }

            // save session id.
            lock (SyncRoot)
            {
                // save session id and cookie in base
                base.SessionCreated(sessionId, sessionCookie);
            }

            Utils.LogInfo("Revised session timeout value: {0}. ", m_sessionTimeout);
            Utils.LogInfo("Max response message size value: {0}. Max request message size: {1} ",
                MessageContext.MaxMessageSize, m_maxRequestMessageSize);

            //we need to call CloseSession if CreateSession was successful but some other exception is thrown
            try
            {
                // verify that the server returned the same instance certificate.
                ValidateServerCertificateData(serverCertificateData);

                ValidateServerEndpoints(serverEndpoints);

                ValidateServerSignature(serverCertificate, serverSignature, clientCertificateData, clientCertificateChainData, clientNonce);

                HandleSignedSoftwareCertificates(serverSoftwareCertificates);

                // create the client signature.
                byte[] dataToSign = Utils.Append(serverCertificate != null ? serverCertificate.RawData : null, serverNonce);
                SignatureData clientSignature = SecurityPolicies.Sign(m_instanceCertificate, securityPolicyUri, dataToSign);

                // select the security policy for the user token.
                securityPolicyUri = identityPolicy.SecurityPolicyUri;

                if (String.IsNullOrEmpty(securityPolicyUri))
                {
                    securityPolicyUri = m_endpoint.Description.SecurityPolicyUri;
                }

                // save previous nonce
                byte[] previousServerNonce = GetCurrentTokenServerNonce();

                // validate server nonce and security parameters for user identity.
                ValidateServerNonce(
                    identity,
                    serverNonce,
                    securityPolicyUri,
                    previousServerNonce,
                    m_endpoint.Description.SecurityMode);

                // sign data with user token.
                SignatureData userTokenSignature = identityToken.Sign(dataToSign, securityPolicyUri);

                // encrypt token.
                identityToken.Encrypt(serverCertificate, serverNonce, securityPolicyUri);

                // send the software certificates assigned to the client.
                SignedSoftwareCertificateCollection clientSoftwareCertificates = GetSoftwareCertificates();

                // copy the preferred locales if provided.
                if (preferredLocales != null && preferredLocales.Count > 0)
                {
                    m_preferredLocales = new StringCollection(preferredLocales);
                }

                StatusCodeCollection certificateResults = null;
                DiagnosticInfoCollection certificateDiagnosticInfos = null;

                // activate session.
                ActivateSession(
                    null,
                    clientSignature,
                    clientSoftwareCertificates,
                    m_preferredLocales,
                    new ExtensionObject(identityToken),
                    userTokenSignature,
                    out serverNonce,
                    out certificateResults,
                    out certificateDiagnosticInfos);

                if (certificateResults != null)
                {
                    for (int i = 0; i < certificateResults.Count; i++)
                    {
                        Utils.LogInfo("ActivateSession result[{0}] = {1}", i, certificateResults[i]);
                    }
                }

                if (certificateResults == null || certificateResults.Count == 0)
                {
                    Utils.LogInfo("Empty results were received for the ActivateSession call.");
                }

                // fetch namespaces.
                FetchNamespaceTables();

                lock (SyncRoot)
                {
                    // save nonces.
                    m_sessionName = sessionName;
                    m_identity = identity;
                    m_previousServerNonce = previousServerNonce;
                    m_serverNonce = serverNonce;
                    m_serverCertificate = serverCertificate;

                    // update system context.
                    m_systemContext.PreferredLocales = m_preferredLocales;
                    m_systemContext.SessionId = this.SessionId;
                    m_systemContext.UserIdentity = identity;
                }

                // fetch operation limits
                FetchOperationLimits();

                // start keep alive thread.
                StartKeepAliveTimer();

                // raise event that session configuration chnaged.
                IndicateSessionConfigurationChanged();

                // notify session created callback, which was already set in base class only.
                SessionCreated(sessionId, sessionCookie);
            }
            catch (Exception)
            {
                try
                {
                    CloseSession(null, false);
                    CloseChannel();
                }
                catch (Exception e)
                {
                    Utils.LogError("Cleanup: CloseSession() or CloseChannel() raised exception. " + e.Message);
                }
                finally
                {
                    SessionCreated(null, null);
                }

                throw;
            }
        }

        /// <inheritdoc/>
        public void ChangePreferredLocales(StringCollection preferredLocales)
        {
            UpdateSession(Identity, preferredLocales);
        }

        /// <inheritdoc/>
        public void UpdateSession(IUserIdentity identity, StringCollection preferredLocales)
        {
            byte[] serverNonce = null;

            lock (SyncRoot)
            {
                // check connection state.
                if (!Connected)
                {
                    throw new ServiceResultException(StatusCodes.BadInvalidState, "Not connected to server.");
                }

                // get current nonce.
                serverNonce = m_serverNonce;

                if (preferredLocales == null)
                {
                    preferredLocales = m_preferredLocales;
                }
            }

            // get the identity token.
            UserIdentityToken identityToken = null;
            SignatureData userTokenSignature = null;

            string securityPolicyUri = m_endpoint.Description.SecurityPolicyUri;

            // create the client signature.
            byte[] dataToSign = Utils.Append(m_serverCertificate != null ? m_serverCertificate.RawData : null, serverNonce);
            SignatureData clientSignature = SecurityPolicies.Sign(m_instanceCertificate, securityPolicyUri, dataToSign);

            // choose a default token.
            if (identity == null)
            {
                identity = new UserIdentity();
            }

            // check that the user identity is supported by the endpoint.
            UserTokenPolicy identityPolicy = m_endpoint.Description.FindUserTokenPolicy(identity.TokenType, identity.IssuedTokenType);

            if (identityPolicy == null)
            {
                throw ServiceResultException.Create(
                    StatusCodes.BadUserAccessDenied,
                    "Endpoint does not support the user identity type provided.");
            }

            // select the security policy for the user token.
            securityPolicyUri = identityPolicy.SecurityPolicyUri;

            if (String.IsNullOrEmpty(securityPolicyUri))
            {
                securityPolicyUri = m_endpoint.Description.SecurityPolicyUri;
            }

            bool requireEncryption = securityPolicyUri != SecurityPolicies.None;

            // validate the server certificate before encrypting tokens.
            if (m_serverCertificate != null && requireEncryption && identity.TokenType != UserTokenType.Anonymous)
            {
                m_configuration.CertificateValidator.Validate(m_serverCertificate);
            }

            // validate server nonce and security parameters for user identity.
            ValidateServerNonce(
                identity,
                serverNonce,
                securityPolicyUri,
                m_previousServerNonce,
                m_endpoint.Description.SecurityMode);

            // sign data with user token.
            identityToken = identity.GetIdentityToken();
            identityToken.PolicyId = identityPolicy.PolicyId;
            userTokenSignature = identityToken.Sign(dataToSign, securityPolicyUri);

            // encrypt token.
            identityToken.Encrypt(m_serverCertificate, serverNonce, securityPolicyUri);

            // send the software certificates assigned to the client.
            SignedSoftwareCertificateCollection clientSoftwareCertificates = GetSoftwareCertificates();

            StatusCodeCollection certificateResults = null;
            DiagnosticInfoCollection certificateDiagnosticInfos = null;

            // activate session.
            ActivateSession(
                null,
                clientSignature,
                clientSoftwareCertificates,
                preferredLocales,
                new ExtensionObject(identityToken),
                userTokenSignature,
                out serverNonce,
                out certificateResults,
                out certificateDiagnosticInfos);

            // save nonce and new values.
            lock (SyncRoot)
            {
                if (identity != null)
                {
                    m_identity = identity;
                }

                m_previousServerNonce = m_serverNonce;
                m_serverNonce = serverNonce;
                m_preferredLocales = preferredLocales;

                // update system context.
                m_systemContext.PreferredLocales = m_preferredLocales;
                m_systemContext.SessionId = this.SessionId;
                m_systemContext.UserIdentity = identity;
            }

            IndicateSessionConfigurationChanged();
        }

        /// <inheritdoc/>
        public void FindComponentIds(
            NodeId instanceId,
            IList<string> componentPaths,
            out NodeIdCollection componentIds,
            out List<ServiceResult> errors)
        {
            componentIds = new NodeIdCollection();
            errors = new List<ServiceResult>();

            // build list of paths to translate.
            BrowsePathCollection pathsToTranslate = new BrowsePathCollection();

            for (int ii = 0; ii < componentPaths.Count; ii++)
            {
                BrowsePath pathToTranslate = new BrowsePath();

                pathToTranslate.StartingNode = instanceId;
                pathToTranslate.RelativePath = RelativePath.Parse(componentPaths[ii], TypeTree);

                pathsToTranslate.Add(pathToTranslate);
            }

            // translate the paths.
            BrowsePathResultCollection results = null;
            DiagnosticInfoCollection diagnosticInfos = null;

            ResponseHeader responseHeader = TranslateBrowsePathsToNodeIds(
                null,
                pathsToTranslate,
                out results,
                out diagnosticInfos);

            // verify that the server returned the correct number of results.
            ClientBase.ValidateResponse(results, pathsToTranslate);
            ClientBase.ValidateDiagnosticInfos(diagnosticInfos, pathsToTranslate);

            for (int ii = 0; ii < componentPaths.Count; ii++)
            {
                componentIds.Add(NodeId.Null);
                errors.Add(ServiceResult.Good);

                // process any diagnostics associated with any error.
                if (StatusCode.IsBad(results[ii].StatusCode))
                {
                    errors[ii] = new ServiceResult(results[ii].StatusCode, ii, diagnosticInfos, responseHeader.StringTable);
                    continue;
                }

                // Expecting exact one NodeId for a local node.
                // Report an error if the server returns anything other than that.

                if (results[ii].Targets.Count == 0)
                {
                    errors[ii] = ServiceResult.Create(
                        StatusCodes.BadTargetNodeIdInvalid,
                        "Could not find target for path: {0}.",
                        componentPaths[ii]);

                    continue;
                }

                if (results[ii].Targets.Count != 1)
                {
                    errors[ii] = ServiceResult.Create(
                        StatusCodes.BadTooManyMatches,
                        "Too many matches found for path: {0}.",
                        componentPaths[ii]);

                    continue;
                }

                if (results[ii].Targets[0].RemainingPathIndex != UInt32.MaxValue)
                {
                    errors[ii] = ServiceResult.Create(
                        StatusCodes.BadTargetNodeIdInvalid,
                        "Cannot follow path to external server: {0}.",
                        componentPaths[ii]);

                    continue;
                }

                if (NodeId.IsNull(results[ii].Targets[0].TargetId))
                {
                    errors[ii] = ServiceResult.Create(
                        StatusCodes.BadUnexpectedError,
                        "Server returned a null NodeId for path: {0}.",
                        componentPaths[ii]);

                    continue;
                }

                if (results[ii].Targets[0].TargetId.IsAbsolute)
                {
                    errors[ii] = ServiceResult.Create(
                        StatusCodes.BadUnexpectedError,
                        "Server returned a remote node for path: {0}.",
                        componentPaths[ii]);

                    continue;
                }

                // suitable target found.
                componentIds[ii] = ExpandedNodeId.ToNodeId(results[ii].Targets[0].TargetId, m_namespaceUris);
            }
        }

        /// <inheritdoc/>
        public void ReadValues(
            IList<NodeId> variableIds,
            IList<Type> expectedTypes,
            out List<object> values,
            out List<ServiceResult> errors)
        {
            values = new List<object>();
            errors = new List<ServiceResult>();

            // build list of values to read.
            ReadValueIdCollection valuesToRead = new ReadValueIdCollection();

            for (int ii = 0; ii < variableIds.Count; ii++)
            {
                ReadValueId valueToRead = new ReadValueId();

                valueToRead.NodeId = variableIds[ii];
                valueToRead.AttributeId = Attributes.Value;
                valueToRead.IndexRange = null;
                valueToRead.DataEncoding = null;

                valuesToRead.Add(valueToRead);
            }

            // read the values.
            DataValueCollection results = null;
            DiagnosticInfoCollection diagnosticInfos = null;

            ResponseHeader responseHeader = Read(
                null,
                0,
                TimestampsToReturn.Both,
                valuesToRead,
                out results,
                out diagnosticInfos);

            // verify that the server returned the correct number of results.
            ClientBase.ValidateResponse(results, valuesToRead);
            ClientBase.ValidateDiagnosticInfos(diagnosticInfos, valuesToRead);

            for (int ii = 0; ii < variableIds.Count; ii++)
            {
                values.Add(null);
                errors.Add(ServiceResult.Good);

                // process any diagnostics associated with bad or uncertain data.
                if (StatusCode.IsNotGood(results[ii].StatusCode))
                {
                    errors[ii] = new ServiceResult(results[ii].StatusCode, ii, diagnosticInfos, responseHeader.StringTable);
                    if (StatusCode.IsBad(results[ii].StatusCode))
                    {
                        continue;
                    }
                }

                object value = results[ii].Value;

                // extract the body from extension objects.
                ExtensionObject extension = value as ExtensionObject;

                if (extension != null && extension.Body is IEncodeable)
                {
                    value = extension.Body;
                }

                // check expected type.
                if (expectedTypes[ii] != null && !expectedTypes[ii].IsInstanceOfType(value))
                {
                    errors[ii] = ServiceResult.Create(
                        StatusCodes.BadTypeMismatch,
                        "Value {0} does not have expected type: {1}.",
                        value,
                        expectedTypes[ii].Name);

                    continue;
                }

                // suitable value found.
                values[ii] = value;
            }
        }

        /// <inheritdoc/>
        public void ReadDisplayName(
            IList<NodeId> nodeIds,
            out IList<string> displayNames,
            out IList<ServiceResult> errors)
        {
            displayNames = new List<string>();
            errors = new List<ServiceResult>();

            // build list of values to read.
            ReadValueIdCollection valuesToRead = new ReadValueIdCollection();

            for (int ii = 0; ii < nodeIds.Count; ii++)
            {
                ReadValueId valueToRead = new ReadValueId();

                valueToRead.NodeId = nodeIds[ii];
                valueToRead.AttributeId = Attributes.DisplayName;
                valueToRead.IndexRange = null;
                valueToRead.DataEncoding = null;

                valuesToRead.Add(valueToRead);
            }

            // read the values.
            DataValueCollection results = null;
            DiagnosticInfoCollection diagnosticInfos = null;

            ResponseHeader responseHeader = Read(
                null,
                Int32.MaxValue,
                TimestampsToReturn.Neither,
                valuesToRead,
                out results,
                out diagnosticInfos);

            // verify that the server returned the correct number of results.
            ClientBase.ValidateResponse(results, valuesToRead);
            ClientBase.ValidateDiagnosticInfos(diagnosticInfos, valuesToRead);

            for (int ii = 0; ii < nodeIds.Count; ii++)
            {
                displayNames.Add(String.Empty);
                errors.Add(ServiceResult.Good);

                // process any diagnostics associated with bad or uncertain data.
                if (StatusCode.IsNotGood(results[ii].StatusCode))
                {
                    errors[ii] = new ServiceResult(results[ii].StatusCode, ii, diagnosticInfos, responseHeader.StringTable);
                    continue;
                }

                // extract the name.
                LocalizedText displayName = results[ii].GetValue<LocalizedText>(null);

                if (!LocalizedText.IsNullOrEmpty(displayName))
                {
                    displayNames[ii] = displayName.Text;
                }
            }
        }

        /// <inheritdoc/>
        public override bool Equals(object obj)
        {
            if (ReferenceEquals(this, obj)) return true;

            if (obj is ISession session)
            {
                if (!m_endpoint.Equals(session.Endpoint)) return false;
                if (!m_sessionName.Equals(session.SessionName, StringComparison.Ordinal)) return false;
                if (!SessionId.Equals(session.SessionId)) return false;

                return true;
            }

            return false;
        }

        /// <inheritdoc/>
        public override int GetHashCode()
        {
            return HashCode.Combine(m_endpoint, m_sessionName, SessionId);
        }

        /// <summary>
        /// An overrideable version of a session clone which is used
        /// internally to create new subclassed clones from a Session class.
        /// </summary>
        public virtual Session CloneSession(ITransportChannel channel, bool copyEventHandlers)
        {
            return new Session(channel, this, copyEventHandlers);
        }
        #endregion

        #region Close Methods
        /// <inheritdoc/>
        public override StatusCode Close()
        {
            return Close(m_keepAliveInterval, true);
        }

        /// <inheritdoc/>
        public StatusCode Close(bool closeChannel)
        {
            return Close(m_keepAliveInterval, closeChannel);
        }

        /// <inheritdoc/>
        public StatusCode Close(int timeout)
            => Close(timeout, true);

        /// <inheritdoc/>
        public virtual StatusCode Close(int timeout, bool closeChannel)
        {
            // check if already called.
            if (Disposed)
            {
                return StatusCodes.Good;
            }

            StatusCode result = StatusCodes.Good;

            // stop the keep alive timer.
            StopKeepAliveTimer();

            // check if currectly connected.
            bool connected = Connected;

            // halt all background threads.
            if (connected)
            {
                if (m_SessionClosing != null)
                {
                    try
                    {
                        m_SessionClosing(this, null);
                    }
                    catch (Exception e)
                    {
                        Utils.LogError(e, "Session: Unexpected eror raising SessionClosing event.");
                    }
                }

                // close the session with the server.
                if (!KeepAliveStopped)
                {
                    try
                    {
                        // close the session and delete all subscriptions if specified.
                        var requestHeader = new RequestHeader() {
                            TimeoutHint = timeout > 0 ? (uint)timeout : (uint)(this.OperationTimeout > 0 ? this.OperationTimeout : 0),
                        };
                        CloseSession(requestHeader, m_deleteSubscriptionsOnClose);

                        if (closeChannel)
                        {
                            CloseChannel();
                        }

                        // raised notification indicating the session is closed.
                        SessionCreated(null, null);
                    }
                    // dont throw errors on disconnect, but return them
                    // so the caller can log the error.
                    catch (ServiceResultException sre)
                    {
                        result = sre.StatusCode;
                    }
                    catch (Exception)
                    {
                        result = StatusCodes.Bad;
                    }
                }
            }

            // clean up.
            if (closeChannel)
            {
                Dispose();
            }

            return result;
        }
        #endregion

        #region Subscription Methods
        /// <inheritdoc/>
        public bool AddSubscription(Subscription subscription)
        {
            if (subscription == null) throw new ArgumentNullException(nameof(subscription));

            lock (SyncRoot)
            {
                if (m_subscriptions.Contains(subscription))
                {
                    return false;
                }

                subscription.Session = this;
                m_subscriptions.Add(subscription);
            }

            m_SubscriptionsChanged?.Invoke(this, null);

            return true;
        }

        /// <inheritdoc/>
        public bool RemoveSubscription(Subscription subscription)
        {
            if (subscription == null) throw new ArgumentNullException(nameof(subscription));

            if (subscription.Created)
            {
                subscription.Delete(false);
            }

            lock (SyncRoot)
            {
                if (!m_subscriptions.Remove(subscription))
                {
                    return false;
                }

                subscription.Session = null;
            }

            m_SubscriptionsChanged?.Invoke(this, null);

            return true;
        }

        /// <inheritdoc/>
        public bool RemoveSubscriptions(IEnumerable<Subscription> subscriptions)
        {
            if (subscriptions == null) throw new ArgumentNullException(nameof(subscriptions));

            List<Subscription> subscriptionsToDelete = new List<Subscription>();
            bool removed = PrepareSubscriptionsToDelete(subscriptions, subscriptionsToDelete);

            foreach (Subscription subscription in subscriptionsToDelete)
            {
                subscription.Delete(true);
            }

            if (removed)
            {
                m_SubscriptionsChanged?.Invoke(this, null);
            }

            return removed;
        }

        /// <inheritdoc/>
        public bool RemoveTransferredSubscription(Subscription subscription)
        {
            if (subscription == null) throw new ArgumentNullException(nameof(subscription));

            if (subscription.Session != this)
            {
                return false;
            }

            lock (SyncRoot)
            {
                if (!m_subscriptions.Remove(subscription))
                {
                    return false;
                }

                subscription.Session = null;
            }

            m_SubscriptionsChanged?.Invoke(this, null);

            return true;
        }

        /// <inheritdoc/>
        public bool ReactivateSubscriptions(
            SubscriptionCollection subscriptions,
            bool sendInitialValues)
        {
            int failedSubscriptions = 0;
            UInt32Collection subscriptionIds = CreateSubscriptionIdsForTransfer(subscriptions);

            if (subscriptionIds.Count > 0)
            {
                try
                {
                    m_reconnectLock.Wait();
                    m_reconnecting = true;

                    for (int ii = 0; ii < subscriptions.Count; ii++)
                    {
                        if (!subscriptions[ii].Transfer(this, subscriptionIds[ii], new UInt32Collection()))
                        {
                            Utils.LogError("SubscriptionId {0} failed to reactivate.", subscriptionIds[ii]);
                            failedSubscriptions++;
                        }
                    }

                    if (sendInitialValues)
                    {
                        if (!ResendData(subscriptions, out IList<ServiceResult> resendResults))
                        {
                            Utils.LogError("Failed to call resend data for subscriptions.");
                        }
                        else if (resendResults != null)
                        {
                            for (int ii = 0; ii < resendResults.Count; ii++)
                            {
                                // no need to try for subscriptions which do not exist
                                if (StatusCode.IsNotGood(resendResults[ii].StatusCode))
                                {
                                    Utils.LogError("SubscriptionId {0} failed to resend data.", subscriptionIds[ii]);
                                }
                            }
                        }
                    }

                    Utils.LogInfo("Session REACTIVATE of {0} subscriptions completed. {1} failed.", subscriptions.Count, failedSubscriptions);
                }
                finally
                {
                    m_reconnecting = false;
                    m_reconnectLock.Release();
                }

                StartPublishing(OperationTimeout, false);
            }
            else
            {
                Utils.LogInfo("No subscriptions. Transfersubscription skipped.");
            }

            return failedSubscriptions == 0;
        }

        /// <inheritdoc/>
        public bool TransferSubscriptions(
            SubscriptionCollection subscriptions,
            bool sendInitialValues)
        {
            int failedSubscriptions = 0;
            UInt32Collection subscriptionIds = CreateSubscriptionIdsForTransfer(subscriptions);

            if (subscriptionIds.Count > 0)
            {
                if (m_reconnecting)
                {
                    Utils.LogWarning("Already Reconnecting. Can not transfer subscriptions.");
                    return false;
                }

                try
                {
                    m_reconnectLock.Wait();
                    m_reconnecting = true;

                    ResponseHeader responseHeader = base.TransferSubscriptions(null, subscriptionIds, sendInitialValues,
                        out TransferResultCollection results, out DiagnosticInfoCollection diagnosticInfos);
                    if (!StatusCode.IsGood(responseHeader.ServiceResult))
                    {
                        Utils.LogError("TransferSubscription failed: {0}", responseHeader.ServiceResult);
                        return false;
                    }
                    ClientBase.ValidateResponse(results, subscriptionIds);
                    ClientBase.ValidateDiagnosticInfos(diagnosticInfos, subscriptionIds);

                    for (int ii = 0; ii < subscriptions.Count; ii++)
                    {
                        if (StatusCode.IsGood(results[ii].StatusCode))
                        {
                            if (subscriptions[ii].Transfer(this, subscriptionIds[ii], results[ii].AvailableSequenceNumbers))
                            {
                                lock (m_acknowledgementsToSendLock)
                                {
                                    // create ack for available sequence numbers
                                    foreach (var sequenceNumber in results[ii].AvailableSequenceNumbers)
                                    {
                                        AddAcknowledgementToSend(m_acknowledgementsToSend, subscriptionIds[ii], sequenceNumber);
                                    }
                                }
                            }
                        }
                        else if (results[ii].StatusCode == StatusCodes.BadNothingToDo)
                        {
                            Utils.LogInfo("SubscriptionId {0} is already member of the session.", subscriptionIds[ii]);
                            failedSubscriptions++;
                        }
                        else
                        {
                            Utils.LogError("SubscriptionId {0} failed to transfer, StatusCode={1}", subscriptionIds[ii], results[ii].StatusCode);
                            failedSubscriptions++;
                        }
                    }

                    Utils.LogInfo("Session TRANSFER of {0} subscriptions completed. {1} failed.", subscriptions.Count, failedSubscriptions);
                }
                finally
                {
                    m_reconnecting = false;
                    m_reconnectLock.Release();
                }

                StartPublishing(OperationTimeout, false);
            }
            else
            {
                Utils.LogInfo("No subscriptions. Transfersubscription skipped.");
            }

            return failedSubscriptions == 0;
        }
        #endregion

        #region Browse Methods
        /// <inheritdoc/>
        public virtual ResponseHeader Browse(
            RequestHeader requestHeader,
            ViewDescription view,
            NodeId nodeToBrowse,
            uint maxResultsToReturn,
            BrowseDirection browseDirection,
            NodeId referenceTypeId,
            bool includeSubtypes,
            uint nodeClassMask,
            out byte[] continuationPoint,
            out ReferenceDescriptionCollection references)
        {
            BrowseDescription description = new BrowseDescription();

            description.NodeId = nodeToBrowse;
            description.BrowseDirection = browseDirection;
            description.ReferenceTypeId = referenceTypeId;
            description.IncludeSubtypes = includeSubtypes;
            description.NodeClassMask = nodeClassMask;
            description.ResultMask = (uint)BrowseResultMask.All;

            BrowseDescriptionCollection nodesToBrowse = new BrowseDescriptionCollection();
            nodesToBrowse.Add(description);

            BrowseResultCollection results;
            DiagnosticInfoCollection diagnosticInfos;

            ResponseHeader responseHeader = Browse(
                requestHeader,
                view,
                maxResultsToReturn,
                nodesToBrowse,
                out results,
                out diagnosticInfos);

            ClientBase.ValidateResponse(results, nodesToBrowse);
            ClientBase.ValidateDiagnosticInfos(diagnosticInfos, nodesToBrowse);

            if (StatusCode.IsBad(results[0].StatusCode))
            {
                throw new ServiceResultException(new ServiceResult(results[0].StatusCode, 0, diagnosticInfos, responseHeader.StringTable));
            }

            continuationPoint = results[0].ContinuationPoint;
            references = results[0].References;

            return responseHeader;
        }

        /// <inheritdoc/>
        public virtual ResponseHeader Browse(
            RequestHeader requestHeader,
            ViewDescription view,
            IList<NodeId> nodesToBrowse,
            uint maxResultsToReturn,
            BrowseDirection browseDirection,
            NodeId referenceTypeId,
            bool includeSubtypes,
            uint nodeClassMask,
            out ByteStringCollection continuationPoints,
            out IList<ReferenceDescriptionCollection> referencesList,
            out IList<ServiceResult> errors)
        {

            BrowseDescriptionCollection browseDescription = new BrowseDescriptionCollection();
            foreach (var nodeToBrowse in nodesToBrowse)
            {
                BrowseDescription description = new BrowseDescription {
                    NodeId = nodeToBrowse,
                    BrowseDirection = browseDirection,
                    ReferenceTypeId = referenceTypeId,
                    IncludeSubtypes = includeSubtypes,
                    NodeClassMask = nodeClassMask,
                    ResultMask = (uint)BrowseResultMask.All
                };

                browseDescription.Add(description);
            }

            ResponseHeader responseHeader = Browse(
                requestHeader,
                view,
                maxResultsToReturn,
                browseDescription,
                out BrowseResultCollection results,
                out DiagnosticInfoCollection diagnosticInfos);

            ClientBase.ValidateResponse(results, browseDescription);
            ClientBase.ValidateDiagnosticInfos(diagnosticInfos, browseDescription);

            int ii = 0;
            errors = new List<ServiceResult>();
            continuationPoints = new ByteStringCollection();
            referencesList = new List<ReferenceDescriptionCollection>();
            foreach (var result in results)
            {
                if (StatusCode.IsBad(result.StatusCode))
                {
                    errors.Add(new ServiceResult(result.StatusCode, ii, diagnosticInfos, responseHeader.StringTable));
                }
                else
                {
                    errors.Add(ServiceResult.Good);
                }
                continuationPoints.Add(result.ContinuationPoint);
                referencesList.Add(result.References);
                ii++;
            }

            return responseHeader;
        }

        /// <inheritdoc/>
        public IAsyncResult BeginBrowse(
            RequestHeader requestHeader,
            ViewDescription view,
            NodeId nodeToBrowse,
            uint maxResultsToReturn,
            BrowseDirection browseDirection,
            NodeId referenceTypeId,
            bool includeSubtypes,
            uint nodeClassMask,
            AsyncCallback callback,
            object asyncState)
        {
            BrowseDescription description = new BrowseDescription();

            description.NodeId = nodeToBrowse;
            description.BrowseDirection = browseDirection;
            description.ReferenceTypeId = referenceTypeId;
            description.IncludeSubtypes = includeSubtypes;
            description.NodeClassMask = nodeClassMask;
            description.ResultMask = (uint)BrowseResultMask.All;

            BrowseDescriptionCollection nodesToBrowse = new BrowseDescriptionCollection();
            nodesToBrowse.Add(description);

            return BeginBrowse(
                requestHeader,
                view,
                maxResultsToReturn,
                nodesToBrowse,
                callback,
                asyncState);
        }

        /// <inheritdoc/>
        public ResponseHeader EndBrowse(
            IAsyncResult result,
            out byte[] continuationPoint,
            out ReferenceDescriptionCollection references)
        {
            BrowseResultCollection results;
            DiagnosticInfoCollection diagnosticInfos;

            ResponseHeader responseHeader = EndBrowse(
                result,
                out results,
                out diagnosticInfos);

            if (results == null || results.Count != 1)
            {
                throw new ServiceResultException(StatusCodes.BadUnknownResponse);
            }

            if (StatusCode.IsBad(results[0].StatusCode))
            {
                throw new ServiceResultException(new ServiceResult(results[0].StatusCode, 0, diagnosticInfos, responseHeader.StringTable));
            }

            continuationPoint = results[0].ContinuationPoint;
            references = results[0].References;

            return responseHeader;
        }
        #endregion

        #region BrowseNext Methods
        /// <inheritdoc/>
        public virtual ResponseHeader BrowseNext(
            RequestHeader requestHeader,
            bool releaseContinuationPoint,
            byte[] continuationPoint,
            out byte[] revisedContinuationPoint,
            out ReferenceDescriptionCollection references)
        {
            ByteStringCollection continuationPoints = new ByteStringCollection();
            continuationPoints.Add(continuationPoint);

            BrowseResultCollection results;
            DiagnosticInfoCollection diagnosticInfos;

            ResponseHeader responseHeader = BrowseNext(
                requestHeader,
                releaseContinuationPoint,
                continuationPoints,
                out results,
                out diagnosticInfos);

            ClientBase.ValidateResponse(results, continuationPoints);
            ClientBase.ValidateDiagnosticInfos(diagnosticInfos, continuationPoints);

            if (StatusCode.IsBad(results[0].StatusCode))
            {
                throw new ServiceResultException(new ServiceResult(results[0].StatusCode, 0, diagnosticInfos, responseHeader.StringTable));
            }

            revisedContinuationPoint = results[0].ContinuationPoint;
            references = results[0].References;

            return responseHeader;
        }

        /// <inheritdoc/>
        public virtual ResponseHeader BrowseNext(
            RequestHeader requestHeader,
            bool releaseContinuationPoint,
            ByteStringCollection continuationPoints,
            out ByteStringCollection revisedContinuationPoints,
            out IList<ReferenceDescriptionCollection> referencesList,
            out IList<ServiceResult> errors)
        {
            BrowseResultCollection results;
            DiagnosticInfoCollection diagnosticInfos;

            ResponseHeader responseHeader = BrowseNext(
                requestHeader,
                releaseContinuationPoint,
                continuationPoints,
                out results,
                out diagnosticInfos);

            ClientBase.ValidateResponse(results, continuationPoints);
            ClientBase.ValidateDiagnosticInfos(diagnosticInfos, continuationPoints);

            int ii = 0;
            errors = new List<ServiceResult>();
            revisedContinuationPoints = new ByteStringCollection();
            referencesList = new List<ReferenceDescriptionCollection>();
            foreach (var result in results)
            {
                if (StatusCode.IsBad(result.StatusCode))
                {
                    errors.Add(new ServiceResult(result.StatusCode, ii, diagnosticInfos, responseHeader.StringTable));
                }
                else
                {
                    errors.Add(ServiceResult.Good);
                }
                revisedContinuationPoints.Add(result.ContinuationPoint);
                referencesList.Add(result.References);
                ii++;
            }

            return responseHeader;
        }

        /// <inheritdoc/>
        public IAsyncResult BeginBrowseNext(
            RequestHeader requestHeader,
            bool releaseContinuationPoint,
            byte[] continuationPoint,
            AsyncCallback callback,
            object asyncState)
        {
            ByteStringCollection continuationPoints = new ByteStringCollection();
            continuationPoints.Add(continuationPoint);

            return BeginBrowseNext(
                requestHeader,
                releaseContinuationPoint,
                continuationPoints,
                callback,
                asyncState);
        }

        /// <inheritdoc/>
        public ResponseHeader EndBrowseNext(
            IAsyncResult result,
            out byte[] revisedContinuationPoint,
            out ReferenceDescriptionCollection references)
        {
            BrowseResultCollection results;
            DiagnosticInfoCollection diagnosticInfos;

            ResponseHeader responseHeader = EndBrowseNext(
                result,
                out results,
                out diagnosticInfos);

            if (results == null || results.Count != 1)
            {
                throw new ServiceResultException(StatusCodes.BadUnknownResponse);
            }

            if (StatusCode.IsBad(results[0].StatusCode))
            {
                throw new ServiceResultException(new ServiceResult(results[0].StatusCode, 0, diagnosticInfos, responseHeader.StringTable));
            }

            revisedContinuationPoint = results[0].ContinuationPoint;
            references = results[0].References;

            return responseHeader;
        }
        #endregion

        #region Call Methods
        /// <inheritdoc/>
        public IList<object> Call(NodeId objectId, NodeId methodId, params object[] args)
        {
            VariantCollection inputArguments = new VariantCollection();

            if (args != null)
            {
                for (int ii = 0; ii < args.Length; ii++)
                {
                    inputArguments.Add(new Variant(args[ii]));
                }
            }

            CallMethodRequest request = new CallMethodRequest();

            request.ObjectId = objectId;
            request.MethodId = methodId;
            request.InputArguments = inputArguments;

            CallMethodRequestCollection requests = new CallMethodRequestCollection();
            requests.Add(request);

            CallMethodResultCollection results;
            DiagnosticInfoCollection diagnosticInfos;

            ResponseHeader responseHeader = Call(
                null,
                requests,
                out results,
                out diagnosticInfos);

            ClientBase.ValidateResponse(results, requests);
            ClientBase.ValidateDiagnosticInfos(diagnosticInfos, requests);

            if (StatusCode.IsBad(results[0].StatusCode))
            {
                throw ServiceResultException.Create(results[0].StatusCode, 0, diagnosticInfos, responseHeader.StringTable);
            }

            List<object> outputArguments = new List<object>();

            foreach (Variant arg in results[0].OutputArguments)
            {
                outputArguments.Add(arg.Value);
            }

            return outputArguments;
        }
        #endregion

        #region Protected Methods
        /// <summary>
        /// Returns the software certificates assigned to the application.
        /// </summary>
        protected virtual SignedSoftwareCertificateCollection GetSoftwareCertificates()
        {
            return new SignedSoftwareCertificateCollection();
        }

        /// <summary>
        /// Handles an error when validating the application instance certificate provided by the server.
        /// </summary>
        protected virtual void OnApplicationCertificateError(byte[] serverCertificate, ServiceResult result)
        {
            throw new ServiceResultException(result);
        }

        /// <summary>
        /// Handles an error when validating software certificates provided by the server.
        /// </summary>
        protected virtual void OnSoftwareCertificateError(SignedSoftwareCertificate signedCertificate, ServiceResult result)
        {
            throw new ServiceResultException(result);
        }

        /// <summary>
        /// Inspects the software certificates provided by the server.
        /// </summary>
        protected virtual void ValidateSoftwareCertificates(List<SoftwareCertificate> softwareCertificates)
        {
            // always accept valid certificates.
        }

        /// <summary>
        /// Starts a timer to check that the connection to the server is still available.
        /// </summary>
        private void StartKeepAliveTimer()
        {
            int keepAliveInterval = m_keepAliveInterval;

            Interlocked.Exchange(ref m_lastKeepAliveTime, DateTime.UtcNow.Ticks);

            m_serverState = ServerState.Unknown;

            var nodesToRead = new ReadValueIdCollection() {
                // read the server state.
                new ReadValueId {
                    NodeId = Variables.Server_ServerStatus_State,
                    AttributeId = Attributes.Value,
                    DataEncoding = null,
                    IndexRange = null
                }
            };

            // restart the publish timer.
            lock (SyncRoot)
            {
                StopKeepAliveTimer();

#if NET6_0_OR_GREATER
                // start periodic timer loop
                var keepAliveTimer = new PeriodicTimer(TimeSpan.FromMilliseconds(keepAliveInterval));
                _ = Task.Run(() => OnKeepAliveAsync(keepAliveTimer, nodesToRead));
                m_keepAliveTimer = keepAliveTimer;
            }
#else
                // start timer
                m_keepAliveTimer = new Timer(OnKeepAlive, nodesToRead, keepAliveInterval, keepAliveInterval);
            }

            // send initial keep alive.
            OnKeepAlive(nodesToRead);
#endif
        }

        /// <summary>
        /// Stops the keep alive timer.
        /// </summary>
        private void StopKeepAliveTimer()
        {
            Utils.SilentDispose(m_keepAliveTimer);
            m_keepAliveTimer = null;
        }

        /// <summary>
        /// Removes a completed async request.
        /// </summary>
        private AsyncRequestState RemoveRequest(IAsyncResult result, uint requestId, uint typeId)
        {
            lock (m_outstandingRequests)
            {
                for (LinkedListNode<AsyncRequestState> ii = m_outstandingRequests.First; ii != null; ii = ii.Next)
                {
                    if (Object.ReferenceEquals(result, ii.Value.Result) || (requestId == ii.Value.RequestId && typeId == ii.Value.RequestTypeId))
                    {
                        AsyncRequestState state = ii.Value;
                        m_outstandingRequests.Remove(ii);
                        return state;
                    }
                }

                return null;
            }
        }

        /// <summary>
        /// Adds a new async request.
        /// </summary>
        private void AsyncRequestStarted(IAsyncResult result, uint requestId, uint typeId)
        {
            lock (m_outstandingRequests)
            {
                // check if the request completed asynchronously.
                AsyncRequestState state = RemoveRequest(result, requestId, typeId);

                // add a new request.
                if (state == null)
                {
                    state = new AsyncRequestState();

                    state.Defunct = false;
                    state.RequestId = requestId;
                    state.RequestTypeId = typeId;
                    state.Result = result;
                    state.Timestamp = DateTime.UtcNow;

                    m_outstandingRequests.AddLast(state);
                }
            }
        }

        /// <summary>
        /// Removes a completed async request.
        /// </summary>
        private void AsyncRequestCompleted(IAsyncResult result, uint requestId, uint typeId)
        {
            lock (m_outstandingRequests)
            {
                // remove the request.
                AsyncRequestState state = RemoveRequest(result, requestId, typeId);

                if (state != null)
                {
                    // mark any old requests as default (i.e. the should have returned before this request).
                    DateTime maxAge = state.Timestamp.AddSeconds(-1);

                    for (LinkedListNode<AsyncRequestState> ii = m_outstandingRequests.First; ii != null; ii = ii.Next)
                    {
                        if (ii.Value.RequestTypeId == typeId && ii.Value.Timestamp < maxAge)
                        {
                            ii.Value.Defunct = true;
                        }
                    }
                }

                // add a dummy placeholder since the begin request has not completed yet.
                if (state == null)
                {
                    state = new AsyncRequestState();

                    state.Defunct = true;
                    state.RequestId = requestId;
                    state.RequestTypeId = typeId;
                    state.Result = result;
                    state.Timestamp = DateTime.UtcNow;

                    m_outstandingRequests.AddLast(state);
                }
            }
        }

#if NET6_0_OR_GREATER
        /// <summary>
        /// Sends a keep alive by reading from the server.
        /// </summary>
        private async Task OnKeepAliveAsync(PeriodicTimer keepAliveTimer, ReadValueIdCollection nodesToRead)
        {
            // trigger first keep alive
            OnSendKeepAlive(nodesToRead);

            while (await keepAliveTimer.WaitForNextTickAsync().ConfigureAwait(false))
            {
                OnSendKeepAlive(nodesToRead);
            }

            Utils.LogTrace("Session {0}: KeepAlive PeriodicTimer exit.", SessionId);
        }
#else
        /// <summary>
        /// Sends a keep alive by reading from the server.
        /// </summary>
        private void OnKeepAlive(object state)
        {
            ReadValueIdCollection nodesToRead = (ReadValueIdCollection)state;
            OnSendKeepAlive(nodesToRead);
        }
#endif

        /// <summary>
        /// Sends a keep alive by reading from the server.
        /// </summary>
        private void OnSendKeepAlive(ReadValueIdCollection nodesToRead)
        {
            try
            {
                // check if session has been closed.
                if (!Connected || m_keepAliveTimer == null)
                {
                    return;
                }

                // check if session has been closed.
                if (m_reconnecting)
                {
                    Utils.LogWarning("Session {0}: KeepAlive ignored while reconnecting.", SessionId);
                    return;
                }

                // raise error if keep alives are not coming back.
                if (KeepAliveStopped)
                {
                    if (!OnKeepAliveError(ServiceResult.Create(StatusCodes.BadNoCommunication, "Server not responding to keep alive requests.")))
                    {
                        return;
                    }
                }

                RequestHeader requestHeader = new RequestHeader {
                    RequestHandle = Utils.IncrementIdentifier(ref m_keepAliveCounter),
                    TimeoutHint = (uint)(KeepAliveInterval * 2),
                    ReturnDiagnostics = 0
                };

                IAsyncResult result = BeginRead(
                    requestHeader,
                    0,
                    TimestampsToReturn.Neither,
                    nodesToRead,
                    OnKeepAliveComplete,
                    nodesToRead);

                AsyncRequestStarted(result, requestHeader.RequestHandle, DataTypes.ReadRequest);
            }
            catch (Exception e)
            {
                Utils.LogError("Could not send keep alive request: {0} {1}", e.GetType().FullName, e.Message);
            }
        }

        /// <summary>
        /// Checks if a notification has arrived. Sends a publish if it has not.
        /// </summary>
        private void OnKeepAliveComplete(IAsyncResult result)
        {
            ReadValueIdCollection nodesToRead = (ReadValueIdCollection)result.AsyncState;

            AsyncRequestCompleted(result, 0, DataTypes.ReadRequest);

            try
            {
                // read the server status.
                DataValueCollection values = new DataValueCollection();
                DiagnosticInfoCollection diagnosticInfos = new DiagnosticInfoCollection();

                ResponseHeader responseHeader = EndRead(
                    result,
                    out values,
                    out diagnosticInfos);

                ValidateResponse(values, nodesToRead);
                ValidateDiagnosticInfos(diagnosticInfos, nodesToRead);

                // validate value returned.
                ServiceResult error = ValidateDataValue(values[0], typeof(int), 0, diagnosticInfos, responseHeader);

                if (ServiceResult.IsBad(error))
                {
                    throw new ServiceResultException(error);
                }

                // send notification that keep alive completed.
                OnKeepAlive((ServerState)(int)values[0].Value, responseHeader.Timestamp);

                return;
            }
            catch (ServiceResultException sre) when (sre.StatusCode == StatusCodes.BadSessionIdInvalid)
            {
                // recover from error condition when secure channel is still alive
                OnKeepAliveError(ServiceResult.Create(StatusCodes.BadSessionIdInvalid, "Session unavailable for keep alive requests."));
            }
            catch (Exception e)
            {
                Utils.LogError("Unexpected keep alive error occurred: {0}", e.Message);
            }
        }

        /// <summary>
        /// Called when the server returns a keep alive response.
        /// </summary>
        protected virtual void OnKeepAlive(ServerState currentState, DateTime currentTime)
        {
            // restart publishing if keep alives recovered.
            if (KeepAliveStopped)
            {
                // ignore if already reconnecting.
                if (m_reconnecting)
                {
                    return;
                }

                Interlocked.Exchange(ref m_lastKeepAliveTime, DateTime.UtcNow.Ticks);

                lock (m_outstandingRequests)
                {
                    for (LinkedListNode<AsyncRequestState> ii = m_outstandingRequests.First; ii != null; ii = ii.Next)
                    {
                        if (ii.Value.RequestTypeId == DataTypes.PublishRequest)
                        {
                            ii.Value.Defunct = true;
                        }
                    }
                }

                StartPublishing(OperationTimeout, false);
            }
            else
            {
                Interlocked.Exchange(ref m_lastKeepAliveTime, DateTime.UtcNow.Ticks);
            }

            // save server state.
            m_serverState = currentState;

            KeepAliveEventHandler callback = m_KeepAlive;

            if (callback != null)
            {
                try
                {
                    callback(this, new KeepAliveEventArgs(null, currentState, currentTime));
                }
                catch (Exception e)
                {
                    Utils.LogError(e, "Session: Unexpected error invoking KeepAliveCallback.");
                }
            }
        }

        /// <summary>
        /// Called when a error occurs during a keep alive.
        /// </summary>
        protected virtual bool OnKeepAliveError(ServiceResult result)
        {
            long delta = DateTime.UtcNow.Ticks - Interlocked.Read(ref m_lastKeepAliveTime);

            Utils.LogInfo(
                "KEEP ALIVE LATE: {0}s, EndpointUrl={1}, RequestCount={2}/{3}",
                ((double)delta) / TimeSpan.TicksPerSecond,
                this.Endpoint?.EndpointUrl,
                this.GoodPublishRequestCount,
                this.OutstandingRequestCount);

            KeepAliveEventHandler callback = m_KeepAlive;

            if (callback != null)
            {
                try
                {
                    KeepAliveEventArgs args = new KeepAliveEventArgs(result, ServerState.Unknown, DateTime.UtcNow);
                    callback(this, args);
                    return !args.CancelKeepAlive;
                }
                catch (Exception e)
                {
                    Utils.LogError(e, "Session: Unexpected error invoking KeepAliveCallback.");
                }
            }

            return true;
        }

        /// <summary>
        /// Prepare a list of subscriptions to delete.
        /// </summary>
        private bool PrepareSubscriptionsToDelete(IEnumerable<Subscription> subscriptions, IList<Subscription> subscriptionsToDelete)
        {
            bool removed = false;
            lock (SyncRoot)
            {
                foreach (Subscription subscription in subscriptions)
                {
                    if (m_subscriptions.Remove(subscription))
                    {
                        if (subscription.Created)
                        {
                            subscriptionsToDelete.Add(subscription);
                        }

                        removed = true;
                    }
                }
            }
            return removed;
        }

        /// <summary>
        /// Creates a read request with attributes determined by the NodeClass.
        /// </summary>
        private void CreateNodeClassAttributesReadNodesRequest(
            IList<NodeId> nodeIdCollection,
            NodeClass nodeClass,
            ReadValueIdCollection attributesToRead,
            IList<IDictionary<uint, DataValue>> attributesPerNodeId,
            IList<Node> nodeCollection,
            bool optionalAttributes)
        {
            for (int ii = 0; ii < nodeIdCollection.Count; ii++)
            {
                var node = new Node();
                node.NodeId = nodeIdCollection[ii];
                node.NodeClass = nodeClass;

                var attributes = CreateAttributes(node.NodeClass, optionalAttributes);
                foreach (uint attributeId in attributes.Keys)
                {
                    ReadValueId itemToRead = new ReadValueId {
                        NodeId = node.NodeId,
                        AttributeId = attributeId
                    };
                    attributesToRead.Add(itemToRead);
                }

                nodeCollection.Add(node);
                attributesPerNodeId.Add(attributes);
            }
        }

        /// <summary>
        /// Prepares the list of node ids to read to fetch the namespace table.
        /// </summary>
        private ReadValueIdCollection PrepareNamespaceTableNodesToRead()
        {
            var nodesToRead = new ReadValueIdCollection();

            // request namespace array.
            ReadValueId valueId = new ReadValueId {
                NodeId = Variables.Server_NamespaceArray,
                AttributeId = Attributes.Value
            };

            nodesToRead.Add(valueId);

            // request server array.
            valueId = new ReadValueId {
                NodeId = Variables.Server_ServerArray,
                AttributeId = Attributes.Value
            };

            nodesToRead.Add(valueId);

            return nodesToRead;
        }

        /// <summary>
        /// Updates the NamespaceTable with the result of the <see cref="PrepareNamespaceTableNodesToRead"/> read operation.
        /// </summary>
        private void UpdateNamespaceTable(DataValueCollection values, DiagnosticInfoCollection diagnosticInfos, ResponseHeader responseHeader)
        {
            // validate namespace array.
            ServiceResult result = ValidateDataValue(values[0], typeof(string[]), 0, diagnosticInfos, responseHeader);

            if (ServiceResult.IsBad(result))
            {
                Utils.LogError("FetchNamespaceTables: Cannot read NamespaceArray node: {0}", result.StatusCode);
            }
            else
            {
                m_namespaceUris.Update((string[])values[0].Value);
            }

            // validate server array.
            result = ValidateDataValue(values[1], typeof(string[]), 1, diagnosticInfos, responseHeader);

            if (ServiceResult.IsBad(result))
            {
                Utils.LogError("FetchNamespaceTables: Cannot read ServerArray node: {0} ", result.StatusCode);
            }
            else
            {
                m_serverUris.Update((string[])values[1].Value);
            }
        }

        /// <summary>
        /// Creates a read request with attributes determined by the NodeClass.
        /// </summary>
        private void CreateAttributesReadNodesRequest(
            ResponseHeader responseHeader,
            ReadValueIdCollection itemsToRead,
            DataValueCollection nodeClassValues,
            DiagnosticInfoCollection diagnosticInfos,
            ReadValueIdCollection attributesToRead,
            IList<IDictionary<uint, DataValue>> attributesPerNodeId,
            IList<Node> nodeCollection,
            IList<ServiceResult> errors,
            bool optionalAttributes
            )
        {
            int? nodeClass;
            for (int ii = 0; ii < itemsToRead.Count; ii++)
            {
                var node = new Node();
                node.NodeId = itemsToRead[ii].NodeId;
                if (!DataValue.IsGood(nodeClassValues[ii]))
                {
                    nodeCollection.Add(node);
                    errors.Add(new ServiceResult(nodeClassValues[ii].StatusCode, ii, diagnosticInfos, responseHeader.StringTable));
                    attributesPerNodeId.Add(null);
                    continue;
                }

                // check for valid node class.
                nodeClass = nodeClassValues[ii].Value as int?;

                if (nodeClass == null)
                {
                    nodeCollection.Add(node);
                    errors.Add(ServiceResult.Create(StatusCodes.BadUnexpectedError,
                        "Node does not have a valid value for NodeClass: {0}.", nodeClassValues[ii].Value));
                    attributesPerNodeId.Add(null);
                    continue;
                }

                node.NodeClass = (NodeClass)nodeClass;

                var attributes = CreateAttributes(node.NodeClass, optionalAttributes);
                foreach (uint attributeId in attributes.Keys)
                {
                    ReadValueId itemToRead = new ReadValueId {
                        NodeId = node.NodeId,
                        AttributeId = attributeId
                    };
                    attributesToRead.Add(itemToRead);
                }

                nodeCollection.Add(node);
                errors.Add(ServiceResult.Good);
                attributesPerNodeId.Add(attributes);
            }
        }

        /// <summary>
        /// Builds the node collection results based on the attribute values of the read response.
        /// </summary>
        /// <param name="attributesToRead">The collection of all attributes to read passed in the read request.</param>
        /// <param name="attributesPerNodeId">The attributes requested per NodeId</param>
        /// <param name="values">The attribute values returned by the read request.</param>
        /// <param name="diagnosticInfos">The diagnostic info returned by the read request.</param>
        /// <param name="responseHeader">The response header of the read request.</param>
        /// <param name="nodeCollection">The node collection which holds the results.</param>
        /// <param name="errors">The service results for each node.</param>
        private void ProcessAttributesReadNodesResponse(
            ResponseHeader responseHeader,
            ReadValueIdCollection attributesToRead,
            IList<IDictionary<uint, DataValue>> attributesPerNodeId,
            DataValueCollection values,
            DiagnosticInfoCollection diagnosticInfos,
            IList<Node> nodeCollection,
            IList<ServiceResult> errors)
        {
            int readIndex = 0;
            for (int ii = 0; ii < nodeCollection.Count; ii++)
            {
                var attributes = attributesPerNodeId[ii];
                if (attributes == null)
                {
                    continue;
                }

                int readCount = attributes.Count;
                ReadValueIdCollection subRangeAttributes = new ReadValueIdCollection(attributesToRead.GetRange(readIndex, readCount));
                DataValueCollection subRangeValues = new DataValueCollection(values.GetRange(readIndex, readCount));
                DiagnosticInfoCollection subRangeDiagnostics = diagnosticInfos.Count > 0 ? new DiagnosticInfoCollection(diagnosticInfos.GetRange(readIndex, readCount)) : diagnosticInfos;
                try
                {
                    nodeCollection[ii] = ProcessReadResponse(responseHeader, attributes,
                        subRangeAttributes, subRangeValues, subRangeDiagnostics);
                    errors[ii] = ServiceResult.Good;
                }
                catch (ServiceResultException sre)
                {
                    errors[ii] = sre.Result;
                }
                readIndex += readCount;
            }
        }

        /// <summary>
        /// Creates a Node based on the read response.
        /// </summary>
        private Node ProcessReadResponse(
            ResponseHeader responseHeader,
            IDictionary<uint, DataValue> attributes,
            ReadValueIdCollection itemsToRead,
            DataValueCollection values,
            DiagnosticInfoCollection diagnosticInfos)
        {
            // process results.
            int? nodeClass = null;

            for (int ii = 0; ii < itemsToRead.Count; ii++)
            {
                uint attributeId = itemsToRead[ii].AttributeId;

                // the node probably does not exist if the node class is not found.
                if (attributeId == Attributes.NodeClass)
                {
                    if (!DataValue.IsGood(values[ii]))
                    {
                        throw ServiceResultException.Create(values[ii].StatusCode, ii, diagnosticInfos, responseHeader.StringTable);
                    }

                    // check for valid node class.
                    nodeClass = values[ii].Value as int?;

                    if (nodeClass == null)
                    {
                        throw ServiceResultException.Create(StatusCodes.BadUnexpectedError, "Node does not have a valid value for NodeClass: {0}.", values[ii].Value);
                    }
                }
                else
                {
                    if (!DataValue.IsGood(values[ii]))
                    {
                        // check for unsupported attributes.
                        if (values[ii].StatusCode == StatusCodes.BadAttributeIdInvalid)
                        {
                            continue;
                        }

                        // ignore errors on optional attributes
                        if (StatusCode.IsBad(values[ii].StatusCode))
                        {
                            if (attributeId == Attributes.AccessRestrictions ||
                                attributeId == Attributes.Description ||
                                attributeId == Attributes.RolePermissions ||
                                attributeId == Attributes.UserRolePermissions ||
                                attributeId == Attributes.UserWriteMask ||
                                attributeId == Attributes.WriteMask)
                            {
                                continue;
                            }
                        }

                        // all supported attributes must be readable.
                        if (attributeId != Attributes.Value)
                        {
                            throw ServiceResultException.Create(values[ii].StatusCode, ii, diagnosticInfos, responseHeader.StringTable);
                        }
                    }
                }

                attributes[attributeId] = values[ii];
            }

            Node node;
            DataValue value;
            switch ((NodeClass)nodeClass.Value)
            {
                default:
                {
                    throw ServiceResultException.Create(StatusCodes.BadUnexpectedError, "Node does not have a valid value for NodeClass: {0}.", nodeClass.Value);
                }

                case NodeClass.Object:
                {
                    ObjectNode objectNode = new ObjectNode();

                    value = attributes[Attributes.EventNotifier];

                    if (value == null)
                    {
                        throw ServiceResultException.Create(StatusCodes.BadUnexpectedError, "Object does not support the EventNotifier attribute.");
                    }

                    objectNode.EventNotifier = (byte)value.GetValue(typeof(byte));
                    node = objectNode;
                    break;
                }

                case NodeClass.ObjectType:
                {
                    ObjectTypeNode objectTypeNode = new ObjectTypeNode();

                    value = attributes[Attributes.IsAbstract];

                    if (value == null)
                    {
                        throw ServiceResultException.Create(StatusCodes.BadUnexpectedError, "ObjectType does not support the IsAbstract attribute.");
                    }

                    objectTypeNode.IsAbstract = (bool)value.GetValue(typeof(bool));
                    node = objectTypeNode;
                    break;
                }

                case NodeClass.Variable:
                {
                    VariableNode variableNode = new VariableNode();

                    // DataType Attribute
                    value = attributes[Attributes.DataType];

                    if (value == null)
                    {
                        throw ServiceResultException.Create(StatusCodes.BadUnexpectedError, "Variable does not support the DataType attribute.");
                    }

                    variableNode.DataType = (NodeId)value.GetValue(typeof(NodeId));

                    // ValueRank Attribute
                    value = attributes[Attributes.ValueRank];

                    if (value == null)
                    {
                        throw ServiceResultException.Create(StatusCodes.BadUnexpectedError, "Variable does not support the ValueRank attribute.");
                    }

                    variableNode.ValueRank = (int)value.GetValue(typeof(int));

                    // ArrayDimensions Attribute
                    value = attributes[Attributes.ArrayDimensions];

                    if (value != null)
                    {
                        if (value.Value == null)
                        {
                            variableNode.ArrayDimensions = Array.Empty<uint>();
                        }
                        else
                        {
                            variableNode.ArrayDimensions = (uint[])value.GetValue(typeof(uint[]));
                        }
                    }

                    // AccessLevel Attribute
                    value = attributes[Attributes.AccessLevel];

                    if (value == null)
                    {
                        throw ServiceResultException.Create(StatusCodes.BadUnexpectedError, "Variable does not support the AccessLevel attribute.");
                    }

                    variableNode.AccessLevel = (byte)value.GetValue(typeof(byte));

                    // UserAccessLevel Attribute
                    value = attributes[Attributes.UserAccessLevel];

                    if (value == null)
                    {
                        throw ServiceResultException.Create(StatusCodes.BadUnexpectedError, "Variable does not support the UserAccessLevel attribute.");
                    }

                    variableNode.UserAccessLevel = (byte)value.GetValue(typeof(byte));

                    // Historizing Attribute
                    value = attributes[Attributes.Historizing];

                    if (value == null)
                    {
                        throw ServiceResultException.Create(StatusCodes.BadUnexpectedError, "Variable does not support the Historizing attribute.");
                    }

                    variableNode.Historizing = (bool)value.GetValue(typeof(bool));

                    // MinimumSamplingInterval Attribute
                    value = attributes[Attributes.MinimumSamplingInterval];

                    if (value != null)
                    {
                        variableNode.MinimumSamplingInterval = Convert.ToDouble(attributes[Attributes.MinimumSamplingInterval].Value);
                    }

                    // AccessLevelEx Attribute
                    value = attributes[Attributes.AccessLevelEx];

                    if (value != null)
                    {
                        variableNode.AccessLevelEx = (uint)value.GetValue(typeof(uint));
                    }

                    node = variableNode;
                    break;
                }

                case NodeClass.VariableType:
                {
                    VariableTypeNode variableTypeNode = new VariableTypeNode();

                    // IsAbstract Attribute
                    value = attributes[Attributes.IsAbstract];

                    if (value == null)
                    {
                        throw ServiceResultException.Create(StatusCodes.BadUnexpectedError, "VariableType does not support the IsAbstract attribute.");
                    }

                    variableTypeNode.IsAbstract = (bool)value.GetValue(typeof(bool));

                    // DataType Attribute
                    value = attributes[Attributes.DataType];

                    if (value == null)
                    {
                        throw ServiceResultException.Create(StatusCodes.BadUnexpectedError, "VariableType does not support the DataType attribute.");
                    }

                    variableTypeNode.DataType = (NodeId)value.GetValue(typeof(NodeId));

                    // ValueRank Attribute
                    value = attributes[Attributes.ValueRank];

                    if (value == null)
                    {
                        throw ServiceResultException.Create(StatusCodes.BadUnexpectedError, "VariableType does not support the ValueRank attribute.");
                    }

                    variableTypeNode.ValueRank = (int)value.GetValue(typeof(int));

                    // ArrayDimensions Attribute
                    value = attributes[Attributes.ArrayDimensions];

                    if (value != null && value.Value != null)
                    {
                        variableTypeNode.ArrayDimensions = (uint[])value.GetValue(typeof(uint[]));
                    }

                    node = variableTypeNode;
                    break;
                }

                case NodeClass.Method:
                {
                    MethodNode methodNode = new MethodNode();

                    // Executable Attribute
                    value = attributes[Attributes.Executable];

                    if (value == null)
                    {
                        throw ServiceResultException.Create(StatusCodes.BadUnexpectedError, "Method does not support the Executable attribute.");
                    }

                    methodNode.Executable = (bool)value.GetValue(typeof(bool));

                    // UserExecutable Attribute
                    value = attributes[Attributes.UserExecutable];

                    if (value == null)
                    {
                        throw ServiceResultException.Create(StatusCodes.BadUnexpectedError, "Method does not support the UserExecutable attribute.");
                    }

                    methodNode.UserExecutable = (bool)value.GetValue(typeof(bool));

                    node = methodNode;
                    break;
                }

                case NodeClass.DataType:
                {
                    DataTypeNode dataTypeNode = new DataTypeNode();

                    // IsAbstract Attribute
                    value = attributes[Attributes.IsAbstract];

                    if (value == null)
                    {
                        throw ServiceResultException.Create(StatusCodes.BadUnexpectedError, "DataType does not support the IsAbstract attribute.");
                    }

                    dataTypeNode.IsAbstract = (bool)value.GetValue(typeof(bool));

                    // DataTypeDefinition Attribute
                    value = attributes[Attributes.DataTypeDefinition];

                    if (value != null)
                    {
                        dataTypeNode.DataTypeDefinition = value.Value as ExtensionObject;
                    }

                    node = dataTypeNode;
                    break;
                }

                case NodeClass.ReferenceType:
                {
                    ReferenceTypeNode referenceTypeNode = new ReferenceTypeNode();

                    // IsAbstract Attribute
                    value = attributes[Attributes.IsAbstract];

                    if (value == null)
                    {
                        throw ServiceResultException.Create(StatusCodes.BadUnexpectedError, "ReferenceType does not support the IsAbstract attribute.");
                    }

                    referenceTypeNode.IsAbstract = (bool)value.GetValue(typeof(bool));

                    // Symmetric Attribute
                    value = attributes[Attributes.Symmetric];

                    if (value == null)
                    {
                        throw ServiceResultException.Create(StatusCodes.BadUnexpectedError, "ReferenceType does not support the Symmetric attribute.");
                    }

                    referenceTypeNode.Symmetric = (bool)value.GetValue(typeof(bool));

                    // InverseName Attribute
                    value = attributes[Attributes.InverseName];

                    if (value != null && value.Value != null)
                    {
                        referenceTypeNode.InverseName = (LocalizedText)value.GetValue(typeof(LocalizedText));
                    }

                    node = referenceTypeNode;
                    break;
                }

                case NodeClass.View:
                {
                    ViewNode viewNode = new ViewNode();

                    // EventNotifier Attribute
                    value = attributes[Attributes.EventNotifier];

                    if (value == null)
                    {
                        throw ServiceResultException.Create(StatusCodes.BadUnexpectedError, "View does not support the EventNotifier attribute.");
                    }

                    viewNode.EventNotifier = (byte)value.GetValue(typeof(byte));

                    // ContainsNoLoops Attribute
                    value = attributes[Attributes.ContainsNoLoops];

                    if (value == null)
                    {
                        throw ServiceResultException.Create(StatusCodes.BadUnexpectedError, "View does not support the ContainsNoLoops attribute.");
                    }

                    viewNode.ContainsNoLoops = (bool)value.GetValue(typeof(bool));

                    node = viewNode;
                    break;
                }
            }

            // NodeId Attribute
            value = attributes[Attributes.NodeId];

            if (value == null)
            {
                throw ServiceResultException.Create(StatusCodes.BadUnexpectedError, "Node does not support the NodeId attribute.");
            }

            node.NodeId = (NodeId)value.GetValue(typeof(NodeId));
            node.NodeClass = (NodeClass)nodeClass.Value;

            // BrowseName Attribute
            value = attributes[Attributes.BrowseName];

            if (value == null)
            {
                throw ServiceResultException.Create(StatusCodes.BadUnexpectedError, "Node does not support the BrowseName attribute.");
            }

            node.BrowseName = (QualifiedName)value.GetValue(typeof(QualifiedName));

            // DisplayName Attribute
            value = attributes[Attributes.DisplayName];

            if (value == null)
            {
                throw ServiceResultException.Create(StatusCodes.BadUnexpectedError, "Node does not support the DisplayName attribute.");
            }

            node.DisplayName = (LocalizedText)value.GetValue(typeof(LocalizedText));

            // all optional attributes follow

            // Description Attribute
            if (attributes.TryGetValue(Attributes.Description, out value) &&
                value != null && value.Value != null)
            {
                node.Description = (LocalizedText)value.GetValue(typeof(LocalizedText));
            }

            // WriteMask Attribute
            if (attributes.TryGetValue(Attributes.WriteMask, out value) &&
                value != null)
            {
                node.WriteMask = (uint)value.GetValue(typeof(uint));
            }

            // UserWriteMask Attribute
            if (attributes.TryGetValue(Attributes.UserWriteMask, out value) &&
                value != null)
            {
                node.UserWriteMask = (uint)value.GetValue(typeof(uint));
            }

            // RolePermissions Attribute
            if (attributes.TryGetValue(Attributes.RolePermissions, out value) &&
                value != null)
            {
                ExtensionObject[] rolePermissions = value.Value as ExtensionObject[];

                if (rolePermissions != null)
                {
                    node.RolePermissions = new RolePermissionTypeCollection();

                    foreach (ExtensionObject rolePermission in rolePermissions)
                    {
                        node.RolePermissions.Add(rolePermission.Body as RolePermissionType);
                    }
                }
            }

            // UserRolePermissions Attribute
            if (attributes.TryGetValue(Attributes.UserRolePermissions, out value) &&
                value != null)
            {
                ExtensionObject[] userRolePermissions = value.Value as ExtensionObject[];

                if (userRolePermissions != null)
                {
                    node.UserRolePermissions = new RolePermissionTypeCollection();

                    foreach (ExtensionObject rolePermission in userRolePermissions)
                    {
                        node.UserRolePermissions.Add(rolePermission.Body as RolePermissionType);
                    }
                }
            }

            // AccessRestrictions Attribute
            if (attributes.TryGetValue(Attributes.AccessRestrictions, out value) &&
                value != null)
            {
                node.AccessRestrictions = (ushort)value.GetValue(typeof(ushort));
            }

            return node;
        }

        /// <summary>
        /// Create a dictionary of attributes to read for a nodeclass.
        /// </summary>
        private IDictionary<uint, DataValue> CreateAttributes(NodeClass nodeclass = NodeClass.Unspecified, bool optionalAttributes = true)
        {
            // Attributes to read for all types of nodes
            var attributes = new SortedDictionary<uint, DataValue>() {
                { Attributes.NodeId, null },
                { Attributes.NodeClass, null },
                { Attributes.BrowseName, null },
                { Attributes.DisplayName, null },
            };

            switch (nodeclass)
            {
                case NodeClass.Object:
                    attributes.Add(Attributes.EventNotifier, null);
                    break;

                case NodeClass.Variable:
                    attributes.Add(Attributes.DataType, null);
                    attributes.Add(Attributes.ValueRank, null);
                    attributes.Add(Attributes.ArrayDimensions, null);
                    attributes.Add(Attributes.AccessLevel, null);
                    attributes.Add(Attributes.UserAccessLevel, null);
                    attributes.Add(Attributes.Historizing, null);
                    attributes.Add(Attributes.MinimumSamplingInterval, null);
                    attributes.Add(Attributes.AccessLevelEx, null);
                    break;

                case NodeClass.Method:
                    attributes.Add(Attributes.Executable, null);
                    attributes.Add(Attributes.UserExecutable, null);
                    break;

                case NodeClass.ObjectType:
                    attributes.Add(Attributes.IsAbstract, null);
                    break;

                case NodeClass.VariableType:
                    attributes.Add(Attributes.IsAbstract, null);
                    attributes.Add(Attributes.DataType, null);
                    attributes.Add(Attributes.ValueRank, null);
                    attributes.Add(Attributes.ArrayDimensions, null);
                    break;

                case NodeClass.ReferenceType:
                    attributes.Add(Attributes.IsAbstract, null);
                    attributes.Add(Attributes.Symmetric, null);
                    attributes.Add(Attributes.InverseName, null);
                    break;

                case NodeClass.DataType:
                    attributes.Add(Attributes.IsAbstract, null);
                    attributes.Add(Attributes.DataTypeDefinition, null);
                    break;

                case NodeClass.View:
                    attributes.Add(Attributes.EventNotifier, null);
                    attributes.Add(Attributes.ContainsNoLoops, null);
                    break;

                default:
                    // build complete list of attributes.
                    attributes = new SortedDictionary<uint, DataValue> {
                        { Attributes.NodeId, null },
                        { Attributes.NodeClass, null },
                        { Attributes.BrowseName, null },
                        { Attributes.DisplayName, null },
                        //{ Attributes.Description, null },
                        //{ Attributes.WriteMask, null },
                        //{ Attributes.UserWriteMask, null },
                        { Attributes.DataType, null },
                        { Attributes.ValueRank, null },
                        { Attributes.ArrayDimensions, null },
                        { Attributes.AccessLevel, null },
                        { Attributes.UserAccessLevel, null },
                        { Attributes.MinimumSamplingInterval, null },
                        { Attributes.Historizing, null },
                        { Attributes.EventNotifier, null },
                        { Attributes.Executable, null },
                        { Attributes.UserExecutable, null },
                        { Attributes.IsAbstract, null },
                        { Attributes.InverseName, null },
                        { Attributes.Symmetric, null },
                        { Attributes.ContainsNoLoops, null },
                        { Attributes.DataTypeDefinition, null },
                        //{ Attributes.RolePermissions, null },
                        //{ Attributes.UserRolePermissions, null },
                        //{ Attributes.AccessRestrictions, null },
                        { Attributes.AccessLevelEx, null }
                    };
                    break;
            }

            if (optionalAttributes)
            {
                attributes.Add(Attributes.Description, null);
                attributes.Add(Attributes.WriteMask, null);
                attributes.Add(Attributes.UserWriteMask, null);
                attributes.Add(Attributes.RolePermissions, null);
                attributes.Add(Attributes.UserRolePermissions, null);
                attributes.Add(Attributes.AccessRestrictions, null);
            }

            return attributes;
        }
        #endregion

        #region Publish Methods
        /// <summary>
        /// Sends an additional publish request.
        /// </summary>
        public IAsyncResult BeginPublish(int timeout)
        {
            // do not publish if reconnecting.
            if (m_reconnecting)
            {
                Utils.LogWarning("Publish skipped due to reconnect");
                return null;
            }

            // get event handler to modify ack list
            PublishSequenceNumbersToAcknowledgeEventHandler callback = m_PublishSequenceNumbersToAcknowledge;

            // collect the current set if acknowledgements.
            SubscriptionAcknowledgementCollection acknowledgementsToSend = null;
            lock (m_acknowledgementsToSendLock)
            {
                if (callback != null)
                {
                    try
                    {
                        var deferredAcknowledgementsToSend = new SubscriptionAcknowledgementCollection();
                        callback(this, new PublishSequenceNumbersToAcknowledgeEventArgs(m_acknowledgementsToSend, deferredAcknowledgementsToSend));
                        acknowledgementsToSend = m_acknowledgementsToSend;
                        m_acknowledgementsToSend = deferredAcknowledgementsToSend;
                    }
                    catch (Exception e2)
                    {
                        Utils.LogError(e2, "Session: Unexpected error invoking PublishSequenceNumbersToAcknowledgeEventArgs.");
                    }
                }

                if (acknowledgementsToSend == null)
                {
                    // send all ack values, clear list
                    acknowledgementsToSend = m_acknowledgementsToSend;
                    m_acknowledgementsToSend = new SubscriptionAcknowledgementCollection();
                }
#if DEBUG_SEQUENTIALPUBLISHING
                foreach (var toSend in acknowledgementsToSend)
                {
                    m_latestAcknowledgementsSent[toSend.SubscriptionId] = toSend.SequenceNumber;
                }
#endif
            }

            uint timeoutHint = (uint)((timeout > 0) ? (uint)timeout : uint.MaxValue);
            timeoutHint = Math.Min((uint)(OperationTimeout / 2), timeoutHint);

            // send publish request.
            var requestHeader = new RequestHeader {
                // ensure the publish request is discarded before the timeout occurs to ensure the channel is dropped.
                TimeoutHint = timeoutHint,
                ReturnDiagnostics = (uint)(int)ReturnDiagnostics,
                RequestHandle = Utils.IncrementIdentifier(ref m_publishCounter)
            };

            var state = new AsyncRequestState {
                RequestTypeId = DataTypes.PublishRequest,
                RequestId = requestHeader.RequestHandle,
                Timestamp = DateTime.UtcNow
            };

            CoreClientUtils.EventLog.PublishStart((int)requestHeader.RequestHandle);

            try
            {
                IAsyncResult result = BeginPublish(
                    requestHeader,
                    acknowledgementsToSend,
                    OnPublishComplete,
                    new object[] { SessionId, acknowledgementsToSend, requestHeader });

                AsyncRequestStarted(result, requestHeader.RequestHandle, DataTypes.PublishRequest);

                return result;
            }
            catch (Exception e)
            {
                Utils.LogError(e, "Unexpected error sending publish request.");
                return null;
            }
        }

        /// <summary>
        /// Create the publish requests for the active subscriptions.
        /// </summary>
        public void StartPublishing(int timeout, bool fullQueue)
        {
            int publishCount = GetMinPublishRequestCount(true);

            if (m_tooManyPublishRequests > 0 && publishCount > m_tooManyPublishRequests)
            {
                publishCount = Math.Max(m_tooManyPublishRequests, m_minPublishRequestCount);
            }

            // refill pipeline. Send at least one publish request if subscriptions are active.
            if (publishCount > 0 && BeginPublish(timeout) != null)
            {
                int startCount = fullQueue ? 1 : GoodPublishRequestCount + 1;
                for (int ii = startCount; ii < publishCount; ii++)
                {
                    if (BeginPublish(timeout) == null)
                    {
                        break;
                    }
                }
            }
        }

        /// <summary>
        /// Completes an asynchronous publish operation.
        /// </summary>
        private void OnPublishComplete(IAsyncResult result)
        {
            // extract state information.
            object[] state = (object[])result.AsyncState;
            NodeId sessionId = (NodeId)state[0];
            SubscriptionAcknowledgementCollection acknowledgementsToSend = (SubscriptionAcknowledgementCollection)state[1];
            RequestHeader requestHeader = (RequestHeader)state[2];
            uint subscriptionId = 0;
            bool moreNotifications;

            AsyncRequestCompleted(result, requestHeader.RequestHandle, DataTypes.PublishRequest);

            CoreClientUtils.EventLog.PublishStop((int)requestHeader.RequestHandle);

            try
            {
                // gate entry if transfer/reactivate is busy
                m_reconnectLock.Wait();
                bool reconnecting = m_reconnecting;
                m_reconnectLock.Release();

                // complete publish.
                UInt32Collection availableSequenceNumbers;
                NotificationMessage notificationMessage;
                StatusCodeCollection acknowledgeResults;
                DiagnosticInfoCollection acknowledgeDiagnosticInfos;

                ResponseHeader responseHeader = EndPublish(
                    result,
                    out subscriptionId,
                    out availableSequenceNumbers,
                    out moreNotifications,
                    out notificationMessage,
                    out acknowledgeResults,
                    out acknowledgeDiagnosticInfos);

                LogLevel logLevel = LogLevel.Warning;
                foreach (StatusCode code in acknowledgeResults)
                {
                    if (StatusCode.IsBad(code) && code != StatusCodes.BadSequenceNumberUnknown)
                    {
                        Utils.Log(logLevel, "Publish Ack Response. ResultCode={0}; SubscriptionId={1}", code.ToString(), subscriptionId);
<<<<<<< HEAD
                        // only show the first error
=======
                        // only show the first error as warning
>>>>>>> f46b0556
                        logLevel = LogLevel.Trace;
                    }
                }

                // nothing more to do if session changed.
                if (sessionId != SessionId)
                {
                    Utils.LogWarning("Publish response discarded because session id changed: Old {0} != New {1}", sessionId, SessionId);
                    return;
                }

                CoreClientUtils.EventLog.NotificationReceived((int)subscriptionId, (int)notificationMessage.SequenceNumber);

                // process response.
                ProcessPublishResponse(
                    responseHeader,
                    subscriptionId,
                    availableSequenceNumbers,
                    moreNotifications,
                    notificationMessage);

                // nothing more to do if reconnecting.
                if (reconnecting)
                {
                    Utils.LogWarning("No new publish sent because of reconnect in progress.");
                    return;
                }
            }
            catch (Exception e)
            {
                if (m_subscriptions.Count == 0)
                {
                    // Publish responses with error should occur after deleting the last subscription.
                    Utils.LogError("Publish #{0}, Subscription count = 0, Error: {1}", requestHeader.RequestHandle, e.Message);
                }
                else
                {
                    Utils.LogError("Publish #{0}, Reconnecting={1}, Error: {2}", requestHeader.RequestHandle, m_reconnecting, e.Message);
                }

                // raise an error event.
                ServiceResult error = new ServiceResult(e);

                if (error.Code != StatusCodes.BadNoSubscription)
                {
                    PublishErrorEventHandler callback = m_PublishError;

                    if (callback != null)
                    {
                        try
                        {
                            callback(this, new PublishErrorEventArgs(error, subscriptionId, 0));
                        }
                        catch (Exception e2)
                        {
                            Utils.LogError(e2, "Session: Unexpected error invoking PublishErrorCallback.");
                        }
                    }
                }

                // ignore errors if reconnecting.
                if (m_reconnecting)
                {
                    Utils.LogWarning("Publish abandoned after error due to reconnect: {0}", e.Message);
                    return;
                }

                // nothing more to do if session changed.
                if (sessionId != SessionId)
                {
                    Utils.LogError("Publish abandoned after error because session id changed: Old {0} != New {1}", sessionId, SessionId);
                    return;
                }

                // try to acknowledge the notifications again in the next publish.
                if (acknowledgementsToSend != null)
                {
                    lock (m_acknowledgementsToSendLock)
                    {
                        m_acknowledgementsToSend.AddRange(acknowledgementsToSend);
                    }
                }

                // don't send another publish for these errors,
                // or throttle to avoid server overload.
                switch (error.Code)
                {
                    case StatusCodes.BadTooManyPublishRequests:
                        int tooManyPublishRequests = GoodPublishRequestCount;
                        if (BelowPublishRequestLimit(tooManyPublishRequests))
                        {
                            m_tooManyPublishRequests = tooManyPublishRequests;
                            Utils.LogInfo("PUBLISH - Too many requests, set limit to GoodPublishRequestCount={0}.", m_tooManyPublishRequests);
                        }
                        return;

                    case StatusCodes.BadNoSubscription:
                    case StatusCodes.BadSessionClosed:
                    case StatusCodes.BadSessionIdInvalid:
                    case StatusCodes.BadSecureChannelIdInvalid:
                    case StatusCodes.BadSecureChannelClosed:
                    case StatusCodes.BadSecurityChecksFailed:
                    case StatusCodes.BadCertificateInvalid:
                    case StatusCodes.BadServerHalted:
                        return;

                    // Servers may return this error when overloaded
                    case StatusCodes.BadTooManyOperations:
                    case StatusCodes.BadTcpServerTooBusy:
                    case StatusCodes.BadServerTooBusy:
                        // throttle the next publish to reduce server load
                        _ = Task.Run(async () => {
                            await Task.Delay(100).ConfigureAwait(false);
                            BeginPublish(OperationTimeout);
                        });
                        return;

                    default:
                        Utils.LogError(e, "PUBLISH #{0} - Unhandled error {1} during Publish.", requestHeader.RequestHandle, error.StatusCode);
                        goto case StatusCodes.BadServerTooBusy;

                }
            }

            int requestCount = GoodPublishRequestCount;
            int minPublishRequestCount = GetMinPublishRequestCount(false);

            if (requestCount < minPublishRequestCount)
            {
                BeginPublish(OperationTimeout);
            }
            else
            {
                Utils.LogInfo("PUBLISH - Did not send another publish request. GoodPublishRequestCount={0}, MinPublishRequestCount={1}", requestCount, minPublishRequestCount);
            }
        }

        /// <inheritdoc/>
        public bool Republish(uint subscriptionId, uint sequenceNumber, out ServiceResult error)
        {
            bool result = true;
            error = ServiceResult.Good;

            // send republish request.
            RequestHeader requestHeader = new RequestHeader {
                TimeoutHint = (uint)OperationTimeout,
                ReturnDiagnostics = (uint)(int)ReturnDiagnostics,
                RequestHandle = Utils.IncrementIdentifier(ref m_publishCounter)
            };

            try
            {
                Utils.LogInfo("Requesting Republish for {0}-{1}", subscriptionId, sequenceNumber);

                // request republish.
                NotificationMessage notificationMessage = null;

                ResponseHeader responseHeader = Republish(
                    requestHeader,
                    subscriptionId,
                    sequenceNumber,
                    out notificationMessage);

                Utils.LogInfo("Received Republish for {0}-{1}-{2}", subscriptionId, sequenceNumber, responseHeader.ServiceResult);

                // process response.
                ProcessPublishResponse(
                    responseHeader,
                    subscriptionId,
                    null,
                    false,
                    notificationMessage);
            }
            catch (Exception e)
            {
                (result, error) = ProcessRepublishResponseError(e, subscriptionId, sequenceNumber);
            }

            return result;
        }

        /// <inheritdoc/>
        public bool ResendData(IEnumerable<Subscription> subscriptions, out IList<ServiceResult> errors)
        {
            CallMethodRequestCollection requests = CreateCallRequestsForResendData(subscriptions);

            errors = new List<ServiceResult>(requests.Count);

            CallMethodResultCollection results;
            DiagnosticInfoCollection diagnosticInfos;
            try
            {
                ResponseHeader responseHeader = Call(
                    null,
                    requests,
                    out results,
                    out diagnosticInfos);

                ClientBase.ValidateResponse(results, requests);
                ClientBase.ValidateDiagnosticInfos(diagnosticInfos, requests);

                int ii = 0;
                foreach (var value in results)
                {
                    ServiceResult result = ServiceResult.Good;
                    if (StatusCode.IsNotGood(value.StatusCode))
                    {
                        result = ClientBase.GetResult(value.StatusCode, ii, diagnosticInfos, responseHeader);
                    }
                    errors.Add(result);
                    ii++;
                }

                return true;
            }
            catch (ServiceResultException sre)
            {
                Utils.LogError(sre, "Failed to call ResendData on server.");
            }

            return false;
        }
        #endregion

        #region Private Methods
        /// <summary>
        /// Validates  the identity for an open call.
        /// </summary>
        private void OpenValidateIdentity(
            ref IUserIdentity identity,
            out UserIdentityToken identityToken,
            out UserTokenPolicy identityPolicy,
            out string securityPolicyUri,
            out bool requireEncryption)
        {
            // check connection state.
            lock (SyncRoot)
            {
                if (Connected)
                {
                    throw new ServiceResultException(StatusCodes.BadInvalidState, "Already connected to server.");
                }
            }

            securityPolicyUri = m_endpoint.Description.SecurityPolicyUri;

            // catch security policies which are not supported by core
            if (SecurityPolicies.GetDisplayName(securityPolicyUri) == null)
            {
                throw ServiceResultException.Create(
                    StatusCodes.BadSecurityChecksFailed,
                    "The chosen security policy is not supported by the client to connect to the server.");
            }

            // get the identity token.
            if (identity == null)
            {
                identity = new UserIdentity();
            }

            // get identity token.
            identityToken = identity.GetIdentityToken();

            // check that the user identity is supported by the endpoint.
            identityPolicy = m_endpoint.Description.FindUserTokenPolicy(identityToken.PolicyId);

            if (identityPolicy == null)
            {
                // try looking up by TokenType if the policy id was not found.
                identityPolicy = m_endpoint.Description.FindUserTokenPolicy(identity.TokenType, identity.IssuedTokenType);

                if (identityPolicy == null)
                {
                    throw ServiceResultException.Create(
                        StatusCodes.BadUserAccessDenied,
                        "Endpoint does not support the user identity type provided.");
                }

                identityToken.PolicyId = identityPolicy.PolicyId;
            }

            requireEncryption = securityPolicyUri != SecurityPolicies.None;

            if (!requireEncryption)
            {
                requireEncryption = identityPolicy.SecurityPolicyUri != SecurityPolicies.None &&
                    !String.IsNullOrEmpty(identityPolicy.SecurityPolicyUri);
            }
        }

        private void BuildCertificateData(out byte[] clientCertificateData, out byte[] clientCertificateChainData)
        {
            // send the application instance certificate for the client.
            clientCertificateData = m_instanceCertificate != null ? m_instanceCertificate.RawData : null;
            clientCertificateChainData = null;

            if (m_instanceCertificateChain != null && m_instanceCertificateChain.Count > 0 &&
                m_configuration.SecurityConfiguration.SendCertificateChain)
            {
                List<byte> clientCertificateChain = new List<byte>();

                for (int i = 0; i < m_instanceCertificateChain.Count; i++)
                {
                    clientCertificateChain.AddRange(m_instanceCertificateChain[i].RawData);
                }

                clientCertificateChainData = clientCertificateChain.ToArray();
            }
        }

        /// <summary>
        /// Validates the server certificate returned.
        /// </summary>
        private void ValidateServerCertificateData(byte[] serverCertificateData)
        {
            if (serverCertificateData != null &&
                m_endpoint.Description.ServerCertificate != null &&
                !Utils.IsEqual(serverCertificateData, m_endpoint.Description.ServerCertificate))
            {
                try
                {
                    // verify for certificate chain in endpoint.
                    X509Certificate2Collection serverCertificateChain = Utils.ParseCertificateChainBlob(m_endpoint.Description.ServerCertificate);

                    if (serverCertificateChain.Count > 0 && !Utils.IsEqual(serverCertificateData, serverCertificateChain[0].RawData))
                    {
                        throw ServiceResultException.Create(
                                    StatusCodes.BadCertificateInvalid,
                                    "Server did not return the certificate used to create the secure channel.");
                    }
                }
                catch (Exception)
                {
                    throw ServiceResultException.Create(
                            StatusCodes.BadCertificateInvalid,
                            "Server did not return the certificate used to create the secure channel.");
                }
            }
        }

        /// <summary>
        /// Validates the server signature created with the client nonce.
        /// </summary>
        private void ValidateServerSignature(X509Certificate2 serverCertificate, SignatureData serverSignature,
            byte[] clientCertificateData, byte[] clientCertificateChainData, byte[] clientNonce)
        {
            if (serverSignature == null || serverSignature.Signature == null)
            {
                Utils.LogInfo("Server signature is null or empty.");

                //throw ServiceResultException.Create(
                //    StatusCodes.BadSecurityChecksFailed,
                //    "Server signature is null or empty.");
            }

            // validate the server's signature.
            byte[] dataToSign = Utils.Append(clientCertificateData, clientNonce);

            if (!SecurityPolicies.Verify(serverCertificate, m_endpoint.Description.SecurityPolicyUri, dataToSign, serverSignature))
            {
                // validate the signature with complete chain if the check with leaf certificate failed.
                if (clientCertificateChainData != null)
                {
                    dataToSign = Utils.Append(clientCertificateChainData, clientNonce);

                    if (!SecurityPolicies.Verify(serverCertificate, m_endpoint.Description.SecurityPolicyUri, dataToSign, serverSignature))
                    {
                        throw ServiceResultException.Create(
                            StatusCodes.BadApplicationSignatureInvalid,
                            "Server did not provide a correct signature for the nonce data provided by the client.");
                    }
                }
                else
                {
                    throw ServiceResultException.Create(
                       StatusCodes.BadApplicationSignatureInvalid,
                       "Server did not provide a correct signature for the nonce data provided by the client.");
                }
            }
        }

        /// <summary>
        /// Validates the server endpoints returned.
        /// </summary>
        private void ValidateServerEndpoints(EndpointDescriptionCollection serverEndpoints)
        {
            if (m_discoveryServerEndpoints != null && m_discoveryServerEndpoints.Count > 0)
            {
                // Compare EndpointDescriptions returned at GetEndpoints with values returned at CreateSession
                EndpointDescriptionCollection expectedServerEndpoints = null;

                if (serverEndpoints != null &&
                    m_discoveryProfileUris != null && m_discoveryProfileUris.Count > 0)
                {
                    // Select EndpointDescriptions with a transportProfileUri that matches the
                    // profileUris specified in the original GetEndpoints() request.
                    expectedServerEndpoints = new EndpointDescriptionCollection();

                    foreach (EndpointDescription serverEndpoint in serverEndpoints)
                    {
                        if (m_discoveryProfileUris.Contains(serverEndpoint.TransportProfileUri))
                        {
                            expectedServerEndpoints.Add(serverEndpoint);
                        }
                    }
                }
                else
                {
                    expectedServerEndpoints = serverEndpoints;
                }

                if (expectedServerEndpoints == null ||
                    m_discoveryServerEndpoints.Count != expectedServerEndpoints.Count)
                {
                    throw ServiceResultException.Create(
                        StatusCodes.BadSecurityChecksFailed,
                        "Server did not return a number of ServerEndpoints that matches the one from GetEndpoints.");
                }

                for (int ii = 0; ii < expectedServerEndpoints.Count; ii++)
                {
                    EndpointDescription serverEndpoint = expectedServerEndpoints[ii];
                    EndpointDescription expectedServerEndpoint = m_discoveryServerEndpoints[ii];

                    if (serverEndpoint.SecurityMode != expectedServerEndpoint.SecurityMode ||
                        serverEndpoint.SecurityPolicyUri != expectedServerEndpoint.SecurityPolicyUri ||
                        serverEndpoint.TransportProfileUri != expectedServerEndpoint.TransportProfileUri ||
                        serverEndpoint.SecurityLevel != expectedServerEndpoint.SecurityLevel)
                    {
                        throw ServiceResultException.Create(
                            StatusCodes.BadSecurityChecksFailed,
                            "The list of ServerEndpoints returned at CreateSession does not match the list from GetEndpoints.");
                    }

                    if (serverEndpoint.UserIdentityTokens.Count != expectedServerEndpoint.UserIdentityTokens.Count)
                    {
                        throw ServiceResultException.Create(
                            StatusCodes.BadSecurityChecksFailed,
                            "The list of ServerEndpoints returned at CreateSession does not match the one from GetEndpoints.");
                    }

                    for (int jj = 0; jj < serverEndpoint.UserIdentityTokens.Count; jj++)
                    {
                        if (!serverEndpoint.UserIdentityTokens[jj].IsEqual(expectedServerEndpoint.UserIdentityTokens[jj]))
                        {
                            throw ServiceResultException.Create(
                            StatusCodes.BadSecurityChecksFailed,
                            "The list of ServerEndpoints returned at CreateSession does not match the one from GetEndpoints.");
                        }
                    }
                }
            }

            // find the matching description (TBD - check domains against certificate).
            bool found = false;
            Uri expectedUrl = Utils.ParseUri(m_endpoint.Description.EndpointUrl);

            if (expectedUrl != null)
            {
                for (int ii = 0; ii < serverEndpoints.Count; ii++)
                {
                    EndpointDescription serverEndpoint = serverEndpoints[ii];
                    Uri actualUrl = Utils.ParseUri(serverEndpoint.EndpointUrl);

                    if (actualUrl != null && actualUrl.Scheme == expectedUrl.Scheme)
                    {
                        if (serverEndpoint.SecurityPolicyUri == m_endpoint.Description.SecurityPolicyUri)
                        {
                            if (serverEndpoint.SecurityMode == m_endpoint.Description.SecurityMode)
                            {
                                // ensure endpoint has up to date information.
                                m_endpoint.Description.Server.ApplicationName = serverEndpoint.Server.ApplicationName;
                                m_endpoint.Description.Server.ApplicationUri = serverEndpoint.Server.ApplicationUri;
                                m_endpoint.Description.Server.ApplicationType = serverEndpoint.Server.ApplicationType;
                                m_endpoint.Description.Server.ProductUri = serverEndpoint.Server.ProductUri;
                                m_endpoint.Description.TransportProfileUri = serverEndpoint.TransportProfileUri;
                                m_endpoint.Description.UserIdentityTokens = serverEndpoint.UserIdentityTokens;

                                found = true;
                                break;
                            }
                        }
                    }
                }
            }

            // could be a security risk.
            if (!found)
            {
                throw ServiceResultException.Create(
                    StatusCodes.BadSecurityChecksFailed,
                    "Server did not return an EndpointDescription that matched the one used to create the secure channel.");
            }
        }

        /// <summary>
        /// Helper to prepare the reconnect channel
        /// and signature data before activate.
        /// </summary>
        private IAsyncResult PrepareReconnectBeginActivate(
            ITransportWaitingConnection connection,
            ITransportChannel transportChannel
            )
        {
            Utils.LogInfo("Session RECONNECT {0} starting.", SessionId);

            // create the client signature.
            byte[] dataToSign = Utils.Append(m_serverCertificate != null ? m_serverCertificate.RawData : null, m_serverNonce);
            EndpointDescription endpoint = m_endpoint.Description;
            SignatureData clientSignature = SecurityPolicies.Sign(m_instanceCertificate, endpoint.SecurityPolicyUri, dataToSign);

            // check that the user identity is supported by the endpoint.
            UserTokenPolicy identityPolicy = endpoint.FindUserTokenPolicy(m_identity.TokenType, m_identity.IssuedTokenType);

            if (identityPolicy == null)
            {
                Utils.LogError("Reconnect: Endpoint does not support the user identity type provided.");

                throw ServiceResultException.Create(
                    StatusCodes.BadUserAccessDenied,
                    "Endpoint does not support the user identity type provided.");
            }

            // select the security policy for the user token.
            string securityPolicyUri = identityPolicy.SecurityPolicyUri;

            if (String.IsNullOrEmpty(securityPolicyUri))
            {
                securityPolicyUri = endpoint.SecurityPolicyUri;
            }

            // need to refresh the identity (reprompt for password, refresh token).
            if (m_RenewUserIdentity != null)
            {
                m_identity = m_RenewUserIdentity(this, m_identity);
            }

            // validate server nonce and security parameters for user identity.
            ValidateServerNonce(
                m_identity,
                m_serverNonce,
                securityPolicyUri,
                m_previousServerNonce,
                m_endpoint.Description.SecurityMode);

            // sign data with user token.
            UserIdentityToken identityToken = m_identity.GetIdentityToken();
            identityToken.PolicyId = identityPolicy.PolicyId;
            SignatureData userTokenSignature = identityToken.Sign(dataToSign, securityPolicyUri);

            // encrypt token.
            identityToken.Encrypt(m_serverCertificate, m_serverNonce, securityPolicyUri);

            // send the software certificates assigned to the client.
            SignedSoftwareCertificateCollection clientSoftwareCertificates = GetSoftwareCertificates();

            Utils.LogInfo("Session REPLACING channel for {0}.", SessionId);

            if (connection != null)
            {
                ITransportChannel channel = NullableTransportChannel;

                // check if the channel supports reconnect.
                if (channel != null && (channel.SupportedFeatures & TransportChannelFeatures.Reconnect) != 0)
                {
                    channel.Reconnect(connection);
                }
                else
                {
                    // initialize the channel which will be created with the server.
                    channel = SessionChannel.Create(
                        m_configuration,
                        connection,
                        m_endpoint.Description,
                        m_endpoint.Configuration,
                        m_instanceCertificate,
                        m_configuration.SecurityConfiguration.SendCertificateChain ? m_instanceCertificateChain : null,
                        MessageContext);

                    // disposes the existing channel.
                    TransportChannel = channel;
                }
            }
            else if (transportChannel != null)
            {
                TransportChannel = transportChannel;
            }
            else
            {
                ITransportChannel channel = NullableTransportChannel;

                // check if the channel supports reconnect.
                if (channel != null && (channel.SupportedFeatures & TransportChannelFeatures.Reconnect) != 0)
                {
                    channel.Reconnect();
                }
                else
                {
                    // initialize the channel which will be created with the server.
                    channel = SessionChannel.Create(
                        m_configuration,
                        m_endpoint.Description,
                        m_endpoint.Configuration,
                        m_instanceCertificate,
                        m_configuration.SecurityConfiguration.SendCertificateChain ? m_instanceCertificateChain : null,
                        MessageContext);

                    // disposes the existing channel.
                    TransportChannel = channel;
                }
            }

            Utils.LogInfo("Session RE-ACTIVATING {0}.", SessionId);

            RequestHeader header = new RequestHeader() { TimeoutHint = kReconnectTimeout };
            return BeginActivateSession(
                header,
                clientSignature,
                null,
                m_preferredLocales,
                new ExtensionObject(identityToken),
                userTokenSignature,
                null,
                null);
        }

        /// <summary>
        /// Process Republish error response.
        /// </summary>
        /// <param name="e">The exception that occurred during the republish operation.</param>
        /// <param name="subscriptionId">The subscription Id for which the republish was requested. </param>
        /// <param name="sequenceNumber">The sequencenumber for which the republish was requested.</param>
        private (bool, ServiceResult) ProcessRepublishResponseError(Exception e, uint subscriptionId, uint sequenceNumber)
        {

            ServiceResult error = new ServiceResult(e);

            bool result = true;
            switch (error.StatusCode.Code)
            {
                case StatusCodes.BadSubscriptionIdInvalid:
                case StatusCodes.BadMessageNotAvailable:
                    Utils.LogWarning("Message {0}-{1} no longer available.", subscriptionId, sequenceNumber);
                    break;

                // if encoding limits are exceeded, the issue is logged and
                // the published data is acknowledged to prevent the endless republish loop.
                case StatusCodes.BadEncodingLimitsExceeded:
                    Utils.LogError(e, "Message {0}-{1} exceeded size limits, ignored.", subscriptionId, sequenceNumber);
                    lock (m_acknowledgementsToSendLock)
                    {
                        AddAcknowledgementToSend(m_acknowledgementsToSend, subscriptionId, sequenceNumber);
                    }
                    break;

                default:
                    result = false;
                    Utils.LogError("Unexpected error {0} sending republish request.", error);
                    break;
            }

            PublishErrorEventHandler callback = m_PublishError;

            // raise an error event.
            if (callback != null)
            {
                try
                {
                    PublishErrorEventArgs args = new PublishErrorEventArgs(
                        error,
                        subscriptionId,
                        sequenceNumber);

                    callback(this, args);
                }
                catch (Exception e2)
                {
                    Utils.LogError(e2, "Session: Unexpected error invoking PublishErrorCallback.");
                }
            }

            return (result, error);
        }

        /// <summary>
        /// If available, returns the current nonce or null.
        /// </summary>
        private byte[] GetCurrentTokenServerNonce()
        {
            var currentToken = NullableTransportChannel?.CurrentToken;
            return currentToken?.ServerNonce;
        }

        /// <summary>
        /// Handles the validation of server software certificates and application callback.
        /// </summary>
        private void HandleSignedSoftwareCertificates(SignedSoftwareCertificateCollection serverSoftwareCertificates)
        {
            // get a validator to check certificates provided by server.
            CertificateValidator validator = m_configuration.CertificateValidator;

            // validate software certificates.
            List<SoftwareCertificate> softwareCertificates = new List<SoftwareCertificate>();

            foreach (SignedSoftwareCertificate signedCertificate in serverSoftwareCertificates)
            {
                SoftwareCertificate softwareCertificate = null;

                ServiceResult result = SoftwareCertificate.Validate(
                    validator,
                    signedCertificate.CertificateData,
                    out softwareCertificate);

                if (ServiceResult.IsBad(result))
                {
                    OnSoftwareCertificateError(signedCertificate, result);
                }

                softwareCertificates.Add(softwareCertificate);
            }

            // check if software certificates meet application requirements.
            ValidateSoftwareCertificates(softwareCertificates);
        }

        /// <summary>
        /// Processes the response from a publish request.
        /// </summary>
        private void ProcessPublishResponse(
            ResponseHeader responseHeader,
            uint subscriptionId,
            UInt32Collection availableSequenceNumbers,
            bool moreNotifications,
            NotificationMessage notificationMessage)
        {
            Subscription subscription = null;

            // send notification that the server is alive.
            OnKeepAlive(m_serverState, responseHeader.Timestamp);

            // collect the current set of acknowledgements.
            lock (m_acknowledgementsToSendLock)
            {
                // clear out acknowledgements for messages that the server does not have any more.
                var acknowledgementsToSend = new SubscriptionAcknowledgementCollection();

                uint latestSequenceNumberToSend = 0;

                // create an acknowledgement to be sent back to the server.
                if (notificationMessage.NotificationData.Count > 0)
                {
                    AddAcknowledgementToSend(acknowledgementsToSend, subscriptionId, notificationMessage.SequenceNumber);
                    UpdateLatestSequenceNumberToSend(ref latestSequenceNumberToSend, notificationMessage.SequenceNumber);
                    _ = availableSequenceNumbers?.Remove(notificationMessage.SequenceNumber);
                }

                // match an acknowledgement to be sent back to the server.
                for (int ii = 0; ii < m_acknowledgementsToSend.Count; ii++)
                {
                    SubscriptionAcknowledgement acknowledgement = m_acknowledgementsToSend[ii];

                    if (acknowledgement.SubscriptionId != subscriptionId)
                    {
                        acknowledgementsToSend.Add(acknowledgement);
                    }
                    else if (availableSequenceNumbers == null ||
                        availableSequenceNumbers.Remove(acknowledgement.SequenceNumber))
                    {
                        acknowledgementsToSend.Add(acknowledgement);
                        UpdateLatestSequenceNumberToSend(ref latestSequenceNumberToSend, acknowledgement.SequenceNumber);
                    }
                    // a publish response may by processed out of order,
                    // allow for a tolerance until the sequence number is removed.
                    else if (Math.Abs((int)(acknowledgement.SequenceNumber - latestSequenceNumberToSend)) < kPublishRequestSequenceNumberOutOfOrderThreshold)
                    {
                        acknowledgementsToSend.Add(acknowledgement);
                    }
                    else
                    {
                        Utils.LogWarning("SessionId {0}, SubscriptionId {1}, Sequence number={2} was not received in the available sequence numbers.", SessionId, subscriptionId, acknowledgement.SequenceNumber);
                    }
                }

                // Check for outdated sequence numbers. May have been not acked due to a network glitch. 
                if (latestSequenceNumberToSend != 0 && availableSequenceNumbers?.Count > 0)
                {
                    foreach (var sequenceNumber in availableSequenceNumbers)
                    {
                        if ((int)(latestSequenceNumberToSend - sequenceNumber) > kPublishRequestSequenceNumberOutdatedThreshold)
                        {
                            AddAcknowledgementToSend(acknowledgementsToSend, subscriptionId, sequenceNumber);
                            Utils.LogWarning("SessionId {0}, SubscriptionId {1}, Sequence number={2} was outdated, acknowledged.", SessionId, subscriptionId, sequenceNumber);
                        }
                    }
                }

#if DEBUG_SEQUENTIALPUBLISHING
                // Checks for debug info only.
                // Once more than a single publish request is queued, the checks are invalid
                // because a publish response may not include the latest ack information yet.

                uint lastSentSequenceNumber = 0;
                if (availableSequenceNumbers != null)
                {
                    foreach (uint availableSequenceNumber in availableSequenceNumbers)
                    {
                        if (m_latestAcknowledgementsSent.ContainsKey(subscriptionId))
                        {
                            lastSentSequenceNumber = m_latestAcknowledgementsSent[subscriptionId];
                            // If the last sent sequence number is uint.Max do not display the warning; the counter rolled over
                            // If the last sent sequence number is greater or equal to the available sequence number (returned by the publish),
                            // a warning must be logged.
                            if (((lastSentSequenceNumber >= availableSequenceNumber) && (lastSentSequenceNumber != uint.MaxValue)) ||
                                (lastSentSequenceNumber == availableSequenceNumber) && (lastSentSequenceNumber == uint.MaxValue))
                            {
                                Utils.LogWarning("Received sequence number which was already acknowledged={0}", availableSequenceNumber);
                            }
                        }
                    }
                }

                if (m_latestAcknowledgementsSent.ContainsKey(subscriptionId))
                {
                    lastSentSequenceNumber = m_latestAcknowledgementsSent[subscriptionId];

                    // If the last sent sequence number is uint.Max do not display the warning; the counter rolled over
                    // If the last sent sequence number is greater or equal to the notificationMessage's sequence number (returned by the publish),
                    // a warning must be logged.
                    if (((lastSentSequenceNumber >= notificationMessage.SequenceNumber) && (lastSentSequenceNumber != uint.MaxValue)) || (lastSentSequenceNumber == notificationMessage.SequenceNumber) && (lastSentSequenceNumber == uint.MaxValue))
                    {
                        Utils.LogWarning("Received sequence number which was already acknowledged={0}", notificationMessage.SequenceNumber);
                    }
                }
#endif

                m_acknowledgementsToSend = acknowledgementsToSend;

                if (notificationMessage.IsEmpty)
                {
                    Utils.LogTrace("Empty notification message received for SessionId {0} with PublishTime {1}", SessionId, notificationMessage.PublishTime.ToLocalTime());
                }
            }

            lock (SyncRoot)
            {
                // find the subscription.
                foreach (Subscription current in m_subscriptions)
                {
                    if (current.Id == subscriptionId)
                    {
                        subscription = current;
                        break;
                    }
                }
            }

            // ignore messages with a subscription that has been deleted.
            if (subscription != null)
            {
                // Validate publish time and reject old values.
                if (notificationMessage.PublishTime.AddMilliseconds(subscription.CurrentPublishingInterval * subscription.CurrentLifetimeCount) < DateTime.UtcNow)
                {
                    Utils.LogTrace("PublishTime {0} in publish response is too old for SubscriptionId {1}.", notificationMessage.PublishTime.ToLocalTime(), subscription.Id);
                }

                // Validate publish time and reject old values.
                if (notificationMessage.PublishTime > DateTime.UtcNow.AddMilliseconds(subscription.CurrentPublishingInterval * subscription.CurrentLifetimeCount))
                {
                    Utils.LogTrace("PublishTime {0} in publish response is newer than actual time for SubscriptionId {1}.", notificationMessage.PublishTime.ToLocalTime(), subscription.Id);
                }

                // update subscription cache.
                subscription.SaveMessageInCache(
                    availableSequenceNumbers,
                    notificationMessage,
                    responseHeader.StringTable);

                // raise the notification.
                NotificationEventHandler publishEventHandler = m_Publish;
                if (publishEventHandler != null)
                {
                    NotificationEventArgs args = new NotificationEventArgs(subscription, notificationMessage, responseHeader.StringTable);

                    Task.Run(() => {
                        OnRaisePublishNotification(publishEventHandler, args);
                    });
                }
            }
            else
            {
                if (m_deleteSubscriptionsOnClose && !m_reconnecting)
                {
                    // Delete abandoned subscription from server.
                    Utils.LogWarning("Received Publish Response for Unknown SubscriptionId={0}. Deleting abandoned subscription from server.", subscriptionId);

                    Task.Run(() => {
                        DeleteSubscription(subscriptionId);
                    });
                }
                else
                {
                    // Do not delete publish requests of stale subscriptions
                    Utils.LogWarning("Received Publish Response for Unknown SubscriptionId={0}. Ignored.", subscriptionId);
                }
            }
        }

        /// <summary>
        /// Recreate the subscriptions in a reconnected session.
        /// Uses Transfer service if <see cref="TransferSubscriptionsOnReconnect"/> is set to <c>true</c>.
        /// </summary>
        /// <param name="subscriptionsTemplate">The template for the subscriptions.</param>
        private void RecreateSubscriptions(IEnumerable<Subscription> subscriptionsTemplate)
        {
            bool transferred = false;
            if (TransferSubscriptionsOnReconnect)
            {
                try
                {
                    transferred = TransferSubscriptions(new SubscriptionCollection(subscriptionsTemplate), false);
                }
                catch (ServiceResultException sre)
                {
                    if (sre.StatusCode == StatusCodes.BadServiceUnsupported)
                    {
                        TransferSubscriptionsOnReconnect = false;
                        Utils.LogWarning("Transfer subscription unsupported, TransferSubscriptionsOnReconnect set to false.");
                    }
                    else
                    {
                        Utils.LogError(sre, "Transfer subscriptions failed.");
                    }
                }
                catch (Exception ex)
                {
                    Utils.LogError(ex, "Unexpected Transfer subscriptions error.");
                }
            }

            if (!transferred)
            {
                // Create the subscriptions which were not transferred.
                foreach (Subscription subscription in Subscriptions)
                {
                    if (!subscription.Created)
                    {
                        subscription.Create();
                    }
                }
            }
        }

        /// <summary>
        /// Raises an event indicating that publish has returned a notification.
        /// </summary>
        private void OnRaisePublishNotification(NotificationEventHandler callback, NotificationEventArgs args)
        {
            try
            {
                if (callback != null && args.Subscription.Id != 0)
                {
                    callback(this, args);
                }
            }
            catch (Exception e)
            {
                Utils.LogError(e, "Session: Unexpected error while raising Notification event.");
            }
        }

        /// <summary>
        /// Invokes a DeleteSubscriptions call for the specified subscriptionId.
        /// </summary>
        private void DeleteSubscription(uint subscriptionId)
        {
            try
            {
                Utils.LogInfo("Deleting server subscription for SubscriptionId={0}", subscriptionId);

                // delete the subscription.
                UInt32Collection subscriptionIds = new uint[] { subscriptionId };

                StatusCodeCollection results;
                DiagnosticInfoCollection diagnosticInfos;

                ResponseHeader responseHeader = DeleteSubscriptions(
                    null,
                    subscriptionIds,
                    out results,
                    out diagnosticInfos);

                // validate response.
                ClientBase.ValidateResponse(results, subscriptionIds);
                ClientBase.ValidateDiagnosticInfos(diagnosticInfos, subscriptionIds);

                if (StatusCode.IsBad(results[0]))
                {
                    throw new ServiceResultException(ClientBase.GetResult(results[0], 0, diagnosticInfos, responseHeader));
                }
            }
            catch (Exception e)
            {
                Utils.LogError(e, "Session: Unexpected error while deleting subscription for SubscriptionId={0}.", subscriptionId);
            }
        }

        /// <summary>
        /// Load certificate for connection.
        /// </summary>
        private static async Task<X509Certificate2> LoadCertificate(ApplicationConfiguration configuration)
        {
            X509Certificate2 clientCertificate;
            if (configuration.SecurityConfiguration.ApplicationCertificate == null)
            {
                throw ServiceResultException.Create(StatusCodes.BadConfigurationError, "ApplicationCertificate must be specified.");
            }

            clientCertificate = await configuration.SecurityConfiguration.ApplicationCertificate.Find(true).ConfigureAwait(false);

            if (clientCertificate == null)
            {
                throw ServiceResultException.Create(StatusCodes.BadConfigurationError, "ApplicationCertificate cannot be found.");
            }
            return clientCertificate;
        }

        /// <summary>
        /// Load certificate chain for connection.
        /// </summary>
        private static async Task<X509Certificate2Collection> LoadCertificateChain(ApplicationConfiguration configuration, X509Certificate2 clientCertificate)
        {
            X509Certificate2Collection clientCertificateChain = null;
            // load certificate chain.
            if (configuration.SecurityConfiguration.SendCertificateChain)
            {
                clientCertificateChain = new X509Certificate2Collection(clientCertificate);
                List<CertificateIdentifier> issuers = new List<CertificateIdentifier>();
                await configuration.CertificateValidator.GetIssuers(clientCertificate, issuers).ConfigureAwait(false);

                for (int i = 0; i < issuers.Count; i++)
                {
                    clientCertificateChain.Add(issuers[i].Certificate);
                }
            }
            return clientCertificateChain;
        }

        /// <summary>
        /// Helper to determine if a continuation point needs to be processed.
        /// </summary>
        private bool HasAnyContinuationPoint(ByteStringCollection continuationPoints)
        {
            foreach (byte[] cp in continuationPoints)
            {
                if (cp != null)
                {
                    return true;
                }
            }
            return false;
        }

        private void AddAcknowledgementToSend(SubscriptionAcknowledgementCollection acknowledgementsToSend, uint subscriptionId, uint sequenceNumber)
        {
            if (acknowledgementsToSend == null) throw new ArgumentNullException(nameof(acknowledgementsToSend));

            Debug.Assert(Monitor.IsEntered(m_acknowledgementsToSendLock));

            SubscriptionAcknowledgement acknowledgement = new SubscriptionAcknowledgement {
                SubscriptionId = subscriptionId,
                SequenceNumber = sequenceNumber
            };

            acknowledgementsToSend.Add(acknowledgement);
        }

        /// <summary>
        /// Returns true if the Bad_TooManyPublishRequests limit
        /// has not been reached.
        /// </summary>
        /// <param name="requestCount">The actual number of publish requests.</param>
        /// <returns>If the publish request limit was reached.</returns>
        private bool BelowPublishRequestLimit(int requestCount)
        {
            return (m_tooManyPublishRequests == 0) ||
                (requestCount < m_tooManyPublishRequests);
        }

        /// <summary>
        /// Returns the minimum number of active publish request that should be used.
        /// </summary>
        /// <remarks>
        /// Returns 0 if there are no subscriptions.
        /// </remarks>
        private int GetMinPublishRequestCount(bool createdOnly)
        {
            lock (SyncRoot)
            {
                if (m_subscriptions.Count == 0)
                {
                    return 0;
                }

                if (createdOnly)
                {
                    int count = 0;
                    foreach (Subscription subscription in m_subscriptions)
                    {
                        if (subscription.Created)
                        {
                            count++;
                        }
                    }

                    if (count == 0)
                    {
                        return 0;
                    }

                    return Math.Max(count, m_minPublishRequestCount);
                }

                return Math.Max(m_subscriptions.Count, m_minPublishRequestCount);
            }
        }

        /// <summary>
        /// Creates resend data call requests for the subscriptions.
        /// </summary>
        /// <param name="subscriptions">The subscriptions to call resend data.</param>
        private CallMethodRequestCollection CreateCallRequestsForResendData(IEnumerable<Subscription> subscriptions)
        {
            CallMethodRequestCollection requests = new CallMethodRequestCollection();

            foreach (Subscription subscription in subscriptions)
            {
                VariantCollection inputArguments = new VariantCollection {
                    new Variant(subscription.Id)
                };

                var request = new CallMethodRequest {
                    ObjectId = ObjectIds.Server,
                    MethodId = MethodIds.Server_ResendData,
                    InputArguments = inputArguments
                };

                requests.Add(request);
            }
            return requests;
        }

        /// <summary>
        /// Creates and validates the subscription ids for a transfer.
        /// </summary>
        /// <param name="subscriptions">The subscriptions to transfer.</param>
        /// <returns>The subscription ids for the transfer.</returns>
        /// <exception cref="ServiceResultException">Thrown if a subscription is in invalid state.</exception>
        private UInt32Collection CreateSubscriptionIdsForTransfer(SubscriptionCollection subscriptions)
        {
            var subscriptionIds = new UInt32Collection();
            lock (SyncRoot)
            {
                foreach (var subscription in subscriptions)
                {
                    if (subscription.Created && SessionId.Equals(subscription.Session.SessionId))
                    {
                        throw new ServiceResultException(StatusCodes.BadInvalidState, Utils.Format("The subscriptionId {0} is already created.", subscription.Id));
                    }
                    if (subscription.TransferId == 0)
                    {
                        throw new ServiceResultException(StatusCodes.BadInvalidState, Utils.Format("A subscription can not be transferred due to missing transfer Id."));
                    }
                    subscriptionIds.Add(subscription.TransferId);
                }
            }
            return subscriptionIds;
        }

        /// <summary>
        /// Indicates that the session configuration has changed.
        /// </summary>
        private void IndicateSessionConfigurationChanged()
        {
            try
            {
                m_SessionConfigurationChanged?.Invoke(this, EventArgs.Empty);
            }
            catch (Exception e)
            {
                Utils.Trace(e, "Unexpected error calling SessionConfigurationChanged event handler.");
            }
        }

        /// <summary>
        /// Helper to update the latest sequence number to send.
        /// Handles wrap around of sequence numbers.
        /// </summary>
        private static void UpdateLatestSequenceNumberToSend(ref uint latestSequenceNumberToSend, uint sequenceNumber)
        {
            // Handle wrap around with subtraction and test result is int.
            // Assume sequence numbers to ack do not differ by more than uint.Max / 2
            if (latestSequenceNumberToSend == 0 || ((int)(sequenceNumber - latestSequenceNumberToSend)) > 0)
            {
                latestSequenceNumberToSend = sequenceNumber;
            }
        }
        #endregion

        #region Protected Fields
        /// <summary>
        /// The period for which the server will maintain the session if there is no communication from the client.
        /// </summary>
        protected double m_sessionTimeout;

        /// <summary>
        /// The locales that the server should use when returning localized text.
        /// </summary>
        protected StringCollection m_preferredLocales;

        /// <summary>
        /// The Application Configuration.
        /// </summary>
        protected ApplicationConfiguration m_configuration;

        /// <summary>
        /// The endpoint used to connect to the server.
        /// </summary>
        protected ConfiguredEndpoint m_endpoint;

        /// <summary>
        /// The Instance Certificate.
        /// </summary>
        protected X509Certificate2 m_instanceCertificate;

        /// <summary>
        /// The Instance Certificate Chain.
        /// </summary>
        protected X509Certificate2Collection m_instanceCertificateChain;

        /// <summary>
        /// If set to<c>true</c> then the domain in the certificate must match the endpoint used.
        /// </summary>
        protected bool m_checkDomain;

        /// <summary>
        /// The name assigned to the session.
        /// </summary>
        protected string m_sessionName;

        /// <summary>
        /// The user identity currently used for the session.
        /// </summary>
        protected IUserIdentity m_identity;
        #endregion

        #region Private Fields
        private ISessionFactory m_sessionFactory;
        private SubscriptionAcknowledgementCollection m_acknowledgementsToSend;
        private object m_acknowledgementsToSendLock;
#if DEBUG_SEQUENTIALPUBLISHING
        private Dictionary<uint, uint> m_latestAcknowledgementsSent;
#endif
        private List<Subscription> m_subscriptions;
        private Dictionary<NodeId, DataDictionary> m_dictionaries;
        private Subscription m_defaultSubscription;
        private bool m_deleteSubscriptionsOnClose;
        private bool m_transferSubscriptionsOnReconnect;
        private uint m_maxRequestMessageSize;
        private NamespaceTable m_namespaceUris;
        private StringTable m_serverUris;
        private IEncodeableFactory m_factory;
        private SystemContext m_systemContext;
        private NodeCache m_nodeCache;
        private List<IUserIdentity> m_identityHistory;
        private object m_handle;
        private byte[] m_serverNonce;
        private byte[] m_previousServerNonce;
        private X509Certificate2 m_serverCertificate;
        private long m_publishCounter;
        private int m_tooManyPublishRequests;
        private long m_lastKeepAliveTime;
        private ServerState m_serverState;
        private int m_keepAliveInterval;
#if NET6_0_OR_GREATER
        private PeriodicTimer m_keepAliveTimer;
#else
        private Timer m_keepAliveTimer;
#endif
        private long m_keepAliveCounter;
        private bool m_reconnecting;
        private SemaphoreSlim m_reconnectLock;
        private int m_minPublishRequestCount;
        private LinkedList<AsyncRequestState> m_outstandingRequests;
        private readonly EndpointDescriptionCollection m_discoveryServerEndpoints;
        private readonly StringCollection m_discoveryProfileUris;

        private class AsyncRequestState
        {
            public uint RequestTypeId;
            public uint RequestId;
            public DateTime Timestamp;
            public IAsyncResult Result;
            public bool Defunct;
        }

        private event KeepAliveEventHandler m_KeepAlive;
        private event NotificationEventHandler m_Publish;
        private event PublishErrorEventHandler m_PublishError;
        private event PublishSequenceNumbersToAcknowledgeEventHandler m_PublishSequenceNumbersToAcknowledge;
        private event EventHandler m_SubscriptionsChanged;
        private event EventHandler m_SessionClosing;
        private event EventHandler m_SessionConfigurationChanged;
        #endregion
    }

    #region KeepAliveEventArgs Class
    /// <summary>
    /// The event arguments provided when a keep alive response arrives.
    /// </summary>
    public class KeepAliveEventArgs : EventArgs
    {
        #region Constructors
        /// <summary>
        /// Creates a new instance.
        /// </summary>
        internal KeepAliveEventArgs(
            ServiceResult status,
            ServerState currentState,
            DateTime currentTime)
        {
            m_status = status;
            m_currentState = currentState;
            m_currentTime = currentTime;
        }
        #endregion

        #region Public Properties
        /// <summary>
        /// Gets the status associated with the keep alive operation.
        /// </summary>
        public ServiceResult Status => m_status;

        /// <summary>
        /// Gets the current server state.
        /// </summary>
        public ServerState CurrentState => m_currentState;

        /// <summary>
        /// Gets the current server time.
        /// </summary>
        public DateTime CurrentTime => m_currentTime;

        /// <summary>
        /// Gets or sets a flag indicating whether the session should send another keep alive.
        /// </summary>
        public bool CancelKeepAlive
        {
            get { return m_cancelKeepAlive; }
            set { m_cancelKeepAlive = value; }
        }
        #endregion

        #region Private Fields
        private readonly ServiceResult m_status;
        private readonly ServerState m_currentState;
        private readonly DateTime m_currentTime;
        private bool m_cancelKeepAlive;
        #endregion
    }
    #endregion

    #region NotificationEventArgs Class
    /// <summary>
    /// Represents the event arguments provided when a new notification message arrives.
    /// </summary>
    public class NotificationEventArgs : EventArgs
    {
        #region Constructors
        /// <summary>
        /// Creates a new instance.
        /// </summary>
        internal NotificationEventArgs(
            Subscription subscription,
            NotificationMessage notificationMessage,
            IList<string> stringTable)
        {
            m_subscription = subscription;
            m_notificationMessage = notificationMessage;
            m_stringTable = stringTable;
        }
        #endregion

        #region Public Properties
        /// <summary>
        /// Gets the subscription that the notification applies to.
        /// </summary>
        public Subscription Subscription => m_subscription;

        /// <summary>
        /// Gets the notification message.
        /// </summary>
        public NotificationMessage NotificationMessage => m_notificationMessage;

        /// <summary>
        /// Gets the string table returned with the notification message.
        /// </summary>
        public IList<string> StringTable => m_stringTable;
        #endregion

        #region Private Fields
        private readonly Subscription m_subscription;
        private readonly NotificationMessage m_notificationMessage;
        private readonly IList<string> m_stringTable;
        #endregion
    }
    #endregion

    #region PublishErrorEventArgs Class
    /// <summary>
    /// Represents the event arguments provided when a publish error occurs.
    /// </summary>
    public class PublishErrorEventArgs : EventArgs
    {
        #region Constructors
        /// <summary>
        /// Creates a new instance.
        /// </summary>
        internal PublishErrorEventArgs(ServiceResult status)
        {
            m_status = status;
        }

        /// <summary>
        /// Creates a new instance.
        /// </summary>
        internal PublishErrorEventArgs(ServiceResult status, uint subscriptionId, uint sequenceNumber)
        {
            m_status = status;
            m_subscriptionId = subscriptionId;
            m_sequenceNumber = sequenceNumber;
        }
        #endregion

        #region Public Properties
        /// <summary>
        /// Gets the status associated with the keep alive operation.
        /// </summary>
        public ServiceResult Status => m_status;

        /// <summary>
        /// Gets the subscription with the message that could not be republished.
        /// </summary>
        public uint SubscriptionId => m_subscriptionId;

        /// <summary>
        /// Gets the sequence number for the message that could not be republished.
        /// </summary>
        public uint SequenceNumber => m_sequenceNumber;
        #endregion

        #region Private Fields
        private readonly uint m_subscriptionId;
        private readonly uint m_sequenceNumber;
        private readonly ServiceResult m_status;
        #endregion
    }
    #endregion

    #region PublishSequenceNumbersToAcknowledgeEventArgs Class
    /// <summary>
    /// Represents the event arguments provided when publish response
    /// sequence numbers are about to be achknoledged with a publish request.
    /// </summary>
    /// <remarks>
    /// A callee can defer an acknowledge to the next publish request by
    /// moving the <see cref="SubscriptionAcknowledgement"/> to the deferred list.
    /// The callee can modify the list of acknowledgements to send, it is the
    /// responsibility of the caller to protect the lists for modifications.
    /// </remarks>
    public class PublishSequenceNumbersToAcknowledgeEventArgs : EventArgs
    {
        #region Constructors
        /// <summary>
        /// Creates a new instance.
        /// </summary>
        internal PublishSequenceNumbersToAcknowledgeEventArgs(
            SubscriptionAcknowledgementCollection acknowledgementsToSend,
            SubscriptionAcknowledgementCollection deferredAcknowledgementsToSend)
        {
            m_acknowledgementsToSend = acknowledgementsToSend;
            m_deferredAcknowledgementsToSend = deferredAcknowledgementsToSend;
        }
        #endregion

        #region Public Properties
        /// <summary>
        /// The acknowledgements which are sent with the next publish request.
        /// </summary>
        /// <remarks>
        /// A client may also chose to remove an acknowledgement from this list to add it back
        /// to the list in a subsequent callback when the request is fully processed.
        /// </remarks>
        public SubscriptionAcknowledgementCollection AcknowledgementsToSend => m_acknowledgementsToSend;

        /// <summary>
        /// The deferred list of acknowledgements.
        /// </summary>
        /// <remarks>
        /// The callee can transfer an outstanding <see cref="SubscriptionAcknowledgement"/>
        /// to this list to defer the acknowledge of a sequence number to the next publish request.
        /// </remarks>
        public SubscriptionAcknowledgementCollection DeferredAcknowledgementsToSend => m_deferredAcknowledgementsToSend;
        #endregion

        #region Private Fields
        private readonly SubscriptionAcknowledgementCollection m_acknowledgementsToSend;
        private readonly SubscriptionAcknowledgementCollection m_deferredAcknowledgementsToSend;
        #endregion
    }
    #endregion
}<|MERGE_RESOLUTION|>--- conflicted
+++ resolved
@@ -4974,11 +4974,7 @@
                     if (StatusCode.IsBad(code) && code != StatusCodes.BadSequenceNumberUnknown)
                     {
                         Utils.Log(logLevel, "Publish Ack Response. ResultCode={0}; SubscriptionId={1}", code.ToString(), subscriptionId);
-<<<<<<< HEAD
-                        // only show the first error
-=======
                         // only show the first error as warning
->>>>>>> f46b0556
                         logLevel = LogLevel.Trace;
                     }
                 }
