--- conflicted
+++ resolved
@@ -329,11 +329,7 @@
             // pick the first available endpoint by default.
             if (selectedEndpoint == null && endpoints.Count > 0)
             {
-<<<<<<< HEAD
-                selectedEndpoint = endpoints.FirstOrDefault(e => e.EndpointUrl.StartsWith(url.Scheme));
-=======
                 selectedEndpoint = endpoints.FirstOrDefault(e => e.EndpointUrl?.StartsWith(url.Scheme) == true);
->>>>>>> 184d820d
             }
 
             // return the selected endpoint.
