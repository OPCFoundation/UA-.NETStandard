/* ========================================================================
 * Copyright (c) 2005-2020 The OPC Foundation, Inc. All rights reserved.
 *
 * OPC Foundation MIT License 1.00
 *
 * Permission is hereby granted, free of charge, to any person
 * obtaining a copy of this software and associated documentation
 * files (the "Software"), to deal in the Software without
 * restriction, including without limitation the rights to use,
 * copy, modify, merge, publish, distribute, sublicense, and/or sell
 * copies of the Software, and to permit persons to whom the
 * Software is furnished to do so, subject to the following
 * conditions:
 *
 * The above copyright notice and this permission notice shall be
 * included in all copies or substantial portions of the Software.
 * THE SOFTWARE IS PROVIDED "AS IS", WITHOUT WARRANTY OF ANY KIND,
 * EXPRESS OR IMPLIED, INCLUDING BUT NOT LIMITED TO THE WARRANTIES
 * OF MERCHANTABILITY, FITNESS FOR A PARTICULAR PURPOSE AND
 * NONINFRINGEMENT. IN NO EVENT SHALL THE AUTHORS OR COPYRIGHT
 * HOLDERS BE LIABLE FOR ANY CLAIM, DAMAGES OR OTHER LIABILITY,
 * WHETHER IN AN ACTION OF CONTRACT, TORT OR OTHERWISE, ARISING
 * FROM, OUT OF OR IN CONNECTION WITH THE SOFTWARE OR THE USE OR
 * OTHER DEALINGS IN THE SOFTWARE.
 *
 * The complete license agreement can be found here:
 * http://opcfoundation.org/License/MIT/1.00/
 * ======================================================================*/

using System;
using System.Collections.Generic;
using System.IO;
using System.Reflection;
using System.Threading;
using System.Threading.Tasks;
using Microsoft.Extensions.Logging;
using Opc.Ua.Client;

namespace Opc.Ua.Gds.Client
{
    /// <summary>
    /// A class that provides access to a Global Discovery Server.
    /// </summary>
    public class GlobalDiscoveryServerClient : IDisposable
    {
        /// <summary>
        /// Initializes a new instance of the <see cref="GlobalDiscoveryServerClient"/> class.
        /// </summary>
        /// <param name="configuration">The application configuration.</param>
        /// <param name="adminUserIdentity">The user identity for the administrator.</param>
        /// <param name="sessionFactory">Used to create session to the server</param>
<<<<<<< HEAD
        /// <param name="diagnosticsMasks"></param>
=======
        /// <param name="diagnosticsMasks">Return diagnostics to use for all requests</param>
>>>>>>> ff0095c9
        public GlobalDiscoveryServerClient(
            ApplicationConfiguration configuration,
            IUserIdentity adminUserIdentity = null,
            ISessionFactory sessionFactory = null,
            DiagnosticsMasks diagnosticsMasks = DiagnosticsMasks.None)
        {
            Configuration = configuration;
            MessageContext = configuration.CreateMessageContext(true);
            m_logger = MessageContext.Telemetry.CreateLogger<GlobalDiscoveryServerClient>();
            m_sessionFactory = sessionFactory ??
                new DefaultSessionFactory(MessageContext.Telemetry)
                {
                    ReturnDiagnostics = diagnosticsMasks
                };
            // preset admin
            AdminCredentials = adminUserIdentity;
        }

        /// <summary>
        /// Gets the application.
        /// </summary>
        public ApplicationConfiguration Configuration { get; }

        /// <summary>
        /// Message context
        /// </summary>
        public IServiceMessageContext MessageContext { get; }

        /// <summary>
        /// Gets or sets the admin credentials.
        /// </summary>
        public IUserIdentity AdminCredentials { get; set; }

        /// <summary>
        /// Gets or sets the endpoint URL.
        /// </summary>
        public string EndpointUrl => m_endpoint?.EndpointUrl.ToString();

        /// <summary>
        /// Gets or sets the preferred locales.
        /// </summary>
        public string[] PreferredLocales { get; set; }

        /// <inheritdoc/>
        public void Dispose()
        {
            Dispose(true);
            GC.SuppressFinalize(this);
        }

        /// <summary>
        /// Called when the client is disposed
        /// </summary>
        /// <param name="disposing"></param>
        protected void Dispose(bool disposing)
        {
            if (disposing && !m_disposed)
            {
                m_disposed = true;
                m_lock.Wait();
                try
                {
                    Session?.Dispose();
                }
                finally
                {
                    m_lock.Release();
                    m_lock.Dispose();
                }
            }
        }

        /// <summary>
        /// Gets a value indicating whether the session is connected.
        /// </summary>
        /// <value>
        /// <c>true</c> if the session is connected; otherwise, <c>false</c>.
        /// </value>
        public bool IsConnected
        {
            get
            {
                m_lock.Wait();
                try
                {
                    return Session != null && Session.Connected;
                }
                finally
                {
                    m_lock.Release();
                }
            }
        }

        /// <summary>
        /// Gets the session.
        /// </summary>
        public ISession Session { get; private set; }

        /// <summary>
        /// Gets the endpoint.
        /// </summary>
        /// <exception cref="InvalidOperationException"></exception>
        public ConfiguredEndpoint Endpoint
        {
            get
            {
                m_lock.Wait();
                try
                {
                    if (Session != null && Session.ConfiguredEndpoint != null)
                    {
                        return Session.ConfiguredEndpoint;
                    }
                    return m_endpoint;
                }
                finally
                {
                    m_lock.Release();
                }
            }
            set
            {
                if (IsConnected)
                {
                    throw new InvalidOperationException(
                        "Session must be closed before changing endpoint.");
                }

                if (value == null ||
                    m_endpoint == null ||
                    value.EndpointUrl != m_endpoint.EndpointUrl)
                {
                    AdminCredentials = null;
                }

                m_endpoint = value;
            }
        }

        /// <summary>
        ///  Returns list of servers known to the LDS, excluding GDS servers.
        /// </summary>
        /// <param name="lds">The LDS to use.</param>
        /// <returns>
        /// TRUE if successful; FALSE otherwise.
        /// </returns>
        [Obsolete("Use GetDefaultServerUrlsAsync instead.")]
        public List<string> GetDefaultServerUrls(LocalDiscoveryServerClient lds)
        {
            return GetDefaultServerUrlsAsync(lds).GetAwaiter().GetResult();
        }

        /// <summary>
        ///  Returns list of servers known to the LDS, excluding GDS servers.
        /// </summary>
        /// <param name="lds">The LDS to use.</param>
        /// <param name="ct"> The cancellationToken.</param>
        /// <returns>
        /// Whatever urls were found.
        /// </returns>
        public async Task<List<string>> GetDefaultServerUrlsAsync(
            LocalDiscoveryServerClient lds,
            CancellationToken ct = default)
        {
            var serverUrls = new List<string>();

            try
            {
                lds ??= new LocalDiscoveryServerClient(Configuration);

                (List<ServerOnNetwork> servers, DateTime _) = await lds.FindServersOnNetworkAsync(
                    0,
                    1000,
                    ct).ConfigureAwait(false);

                foreach (ServerOnNetwork server in servers)
                {
                    if (server.ServerCapabilities != null)
                    {
                        // ignore GDS and LDS servers
                        if (server.ServerCapabilities
                                .Contains(ServerCapability.GlobalDiscoveryServer) ||
                            server.ServerCapabilities
                                .Contains(ServerCapability.LocalDiscoveryServer))
                        {
                            continue;
                        }
                    }
                    serverUrls.Add(server.DiscoveryUrl);
                }
            }
            catch (Exception exception)
            {
                m_logger.LogError(exception, "Unexpected error connecting to LDS");
            }

            return serverUrls;
        }

        /// <summary>
        /// Returns list of GDS servers known to the LDS.
        /// </summary>
        /// <param name="lds">The LDS to use.</param>
        /// <returns>
        /// Whatever urls were found.
        /// </returns>
        [Obsolete("Use GetDefaultGdsUrlsAsync instead.")]
        public List<string> GetDefaultGdsUrls(LocalDiscoveryServerClient lds)
        {
            return GetDefaultGdsUrlsAsync(lds).GetAwaiter().GetResult();
        }

        /// <summary>
        /// Returns list of GDS servers known to the LDS.
        /// </summary>
        /// <param name="lds">The LDS to use.</param>
        /// <param name="ct"> The cancellationToken.</param>
        /// <returns>
        /// Whatever urls were found.
        /// </returns>
        public async Task<List<string>> GetDefaultGdsUrlsAsync(
            LocalDiscoveryServerClient lds,
            CancellationToken ct = default)
        {
            var gdsUrls = new List<string>();

            try
            {
                lds ??= new LocalDiscoveryServerClient(Configuration);

                (List<ServerOnNetwork> servers, DateTime _) = await lds.FindServersOnNetworkAsync(
                    0,
                    1000,
                    ct).ConfigureAwait(false);

                foreach (ServerOnNetwork server in servers)
                {
                    if (server.ServerCapabilities != null &&
                        server.ServerCapabilities.Contains(ServerCapability.GlobalDiscoveryServer))
                    {
                        gdsUrls.Add(server.DiscoveryUrl);
                    }
                }
            }
            catch (Exception exception)
            {
                m_logger.LogError(exception, "Unexpected error connecting to LDS");
            }

            return gdsUrls;
        }

        /// <summary>
        /// Connects using the default endpoint.
        /// </summary>
        [Obsolete("Use ConnectAsync instead.")]
        public void Connect()
        {
            ConnectAsync(m_endpoint).Wait();
        }

        /// <summary>
        /// Connects using the default endpoint.
        /// </summary>
        public Task ConnectAsync(CancellationToken ct = default)
        {
            return ConnectAsync(m_endpoint, ct);
        }

        /// <summary>
        /// Connects the specified endpoint URL.
        /// </summary>
        /// <param name="endpointUrl">The endpoint URL.</param>
        /// <exception cref="ArgumentNullException">endpointUrl</exception>
        /// <exception cref="ArgumentException">endpointUrl</exception>
        [Obsolete("Use ConnectAsync instead.")]
        public Task Connect(string endpointUrl)
        {
            return ConnectAsync(endpointUrl);
        }

        /// <summary>
        /// Connects the specified endpoint URL.
        /// </summary>
        /// <param name="endpointUrl">The endpoint URL.</param>
        /// <param name="ct">The cancellationToken</param>
        /// <exception cref="ArgumentNullException">endpointUrl</exception>
        /// <exception cref="ArgumentException">endpointUrl</exception>
        public async Task ConnectAsync(string endpointUrl, CancellationToken ct = default)
        {
            if (string.IsNullOrEmpty(endpointUrl))
            {
                throw new ArgumentNullException(nameof(endpointUrl));
            }

            if (!Uri.IsWellFormedUriString(endpointUrl, UriKind.Absolute))
            {
                throw new ArgumentException(
                    endpointUrl + " is not a valid URL.",
                    nameof(endpointUrl));
            }

<<<<<<< HEAD
            const int maxAttempts = 60;
=======
            const int maxAttempts = 5;
>>>>>>> ff0095c9
            for (int attempt = 0; ; attempt++)
            {
                try
                {
                    EndpointDescription endpointDescription =
                        await CoreClientUtils.SelectEndpointAsync(
                            Configuration,
                            endpointUrl,
                            true,
                            MessageContext.Telemetry,
                            ct).ConfigureAwait(false);
                    var endpointConfiguration = EndpointConfiguration.Create(Configuration);
                    var endpoint = new ConfiguredEndpoint(
                        null,
                        endpointDescription,
                        endpointConfiguration);

<<<<<<< HEAD
                    await ConnectAsync(endpoint, ct).ConfigureAwait(false);
                    m_logger.LogInformation("Connected to {EndpointUrl}.", endpoint.EndpointUrl);
=======
                    await ConnectInternalAsync(endpoint, false, ct).ConfigureAwait(false);
>>>>>>> ff0095c9
                    return;
                }
                catch (ServiceResultException e) when ((e.StatusCode is
                    StatusCodes.BadServerHalted or
                    StatusCodes.BadSecureChannelClosed or
                    StatusCodes.BadNoCommunication) &&
                    attempt < maxAttempts)
                {
<<<<<<< HEAD
                    attempt++;
                    m_logger.LogError(e, "Failed to connect {Attempt}. Retrying in 1 second...", attempt);
=======
                    m_logger.LogError(e, "Failed to connect {Attempt}. Retrying in 1 second...", attempt + 1);
>>>>>>> ff0095c9
                    await Task.Delay(1000, ct).ConfigureAwait(false);
                }
            }
        }

        /// <summary>
        /// Connects the specified endpoint.
        /// </summary>
        /// <param name="endpoint">The endpoint.</param>
        [Obsolete("Use ConnectAsync instead.")]
        public Task Connect(ConfiguredEndpoint endpoint)
        {
            return ConnectAsync(endpoint);
        }

        /// <summary>
        /// Connects the specified endpoint.
        /// </summary>
        /// <param name="endpoint">The endpoint.</param>
        /// <param name="ct">The cancellationToken</param>
        /// <exception cref="ArgumentNullException"><paramref name="endpoint"/> is <c>null</c>.</exception>
        public async Task ConnectAsync(ConfiguredEndpoint endpoint, CancellationToken ct = default)
        {
            if (endpoint != null &&
                m_endpoint != null &&
                endpoint.EndpointUrl != m_endpoint.EndpointUrl)
            {
                AdminCredentials = null;
            }

            if (endpoint == null)
            {
                endpoint = m_endpoint;

                if (endpoint == null)
                {
                    throw new ArgumentNullException(nameof(endpoint));
                }
            }

<<<<<<< HEAD
            const int maxAttempts = 60;
            for (int attempt = 0; ; attempt++)
            {
                if (Session != null)
                {
                    Session.Dispose();
                    Session = null;
                }
                try
                {
                    Session = await m_sessionFactory.CreateAsync(
                        Configuration,
                        endpoint,
                        false,
                        false,
                        Configuration.ApplicationName,
                        60000,
                        AdminCredentials,
                        PreferredLocales,
                        ct)
                    .ConfigureAwait(false);
                    m_endpoint = Session.ConfiguredEndpoint;

                    Session.SessionClosing += Session_SessionClosing;
                    Session.KeepAlive += Session_KeepAlive;
                    Session.KeepAlive += KeepAlive;

                    // TODO: implement, suppress warning/error
                    if (ServerStatusChanged != null)
                    {
                    }

                    if (Session.Factory.GetSystemType(DataTypeIds.ApplicationRecordDataType) == null)
                    {
                        Session.Factory.AddEncodeableTypes(typeof(ObjectIds).GetTypeInfo().Assembly);
                    }

                    EndpointUrl = Session.ConfiguredEndpoint.EndpointUrl.ToString();
                    m_logger.LogInformation("Connected to {EndpointUrl}.", EndpointUrl);
=======
            const int maxAttempts = 5;
            for (int attempt = 0; ; attempt++)
            {
                try
                {
                    await ConnectInternalAsync(endpoint, true, ct).ConfigureAwait(false);
>>>>>>> ff0095c9
                    return;
                }
                catch (ServiceResultException e) when ((e.StatusCode is
                    StatusCodes.BadServerHalted or
                    StatusCodes.BadSecureChannelClosed or
                    StatusCodes.BadNoCommunication) &&
                    attempt < maxAttempts)
                {
<<<<<<< HEAD
                    attempt++;
                    m_logger.LogError(e, "Failed to connect {Attempt}. Retrying in 1 second...", attempt);
=======
                    m_logger.LogError(e, "Failed to connect {Attempt}. Retrying in 1 second...", attempt + 1);
>>>>>>> ff0095c9
                    await Task.Delay(1000, ct).ConfigureAwait(false);
                }
            }
        }

        /// <summary>
        /// Disconnect the client connection.
        /// </summary>
        [Obsolete("Use DisconnectAsync instead.")]
        public void Disconnect()
        {
            DisconnectAsync().GetAwaiter().GetResult();
        }

        /// <summary>
        /// Disconnect the client connection.
        /// </summary>
        public async Task DisconnectAsync(CancellationToken ct = default)
        {
            await m_lock.WaitAsync(ct).ConfigureAwait(false);
            try
            {
                ISession session = Session;
                Session = null;

                if (session == null)
                {
                    return;
                }
                try
                {
                    KeepAlive?.Invoke(session, null);
                    await session.CloseAsync(ct).ConfigureAwait(false);
                }
                finally
                {
                    session.Dispose();
                }
            }
            finally
            {
                m_lock.Release();
            }
        }

        private async void Session_KeepAliveAsync(ISession session, KeepAliveEventArgs e)
        {
            if (ServiceResult.IsBad(e.Status) && !m_disposed)
            {
                await m_lock.WaitAsync().ConfigureAwait(false);
                try
                {
                    if (session == Session)
                    {
                        Session.Dispose();
                        Session = null;
                    }
                }
                catch (Exception ex)
                {
                    m_logger.LogError(ex, "Error during KeepAlive handling.");
                }
                finally
                {
                    m_lock.Release();
                }
            }
        }

        private void Session_SessionClosing(object sender, EventArgs e)
        {
            m_logger.LogInformation("The GDS Client session is closing.");
        }

        /// <summary>
        /// Occurs when keep alive occurs.
        /// </summary>
        public event KeepAliveEventHandler KeepAlive;

        /// <summary>
        /// Occurs when the server status changes.
        /// </summary>
        public event MonitoredItemNotificationEventHandler ServerStatusChanged;

        /// <summary>
        /// Finds the applications with the specified application uri.
        /// </summary>
        /// <param name="applicationUri">The application URI.</param>
        /// <returns>The matching application.</returns>
        [Obsolete("Use FindApplicationAsync instead.")]
        public ApplicationRecordDataType[] FindApplication(string applicationUri)
        {
            return FindApplicationAsync(applicationUri).GetAwaiter().GetResult();
        }

        /// <summary>
        /// Finds the applications with the specified application uri.
        /// </summary>
        /// <param name="applicationUri">The application URI.</param>
        /// <param name="ct"> The cancellationToken.</param>
        /// <returns>The matching application.</returns>
        public async Task<ApplicationRecordDataType[]> FindApplicationAsync(
            string applicationUri,
            CancellationToken ct = default)
        {
            ISession session = await ConnectIfNeededAsync(ct).ConfigureAwait(false);

            IList<object> outputArguments = await session.CallAsync(
                ExpandedNodeId.ToNodeId(ObjectIds.Directory, session.NamespaceUris),
                ExpandedNodeId.ToNodeId(
                    MethodIds.Directory_FindApplications,
                    session.NamespaceUris),
                ct,
                applicationUri).ConfigureAwait(false);

            ApplicationRecordDataType[] applications = null;

            if (outputArguments.Count > 0)
            {
                applications = (ApplicationRecordDataType[])
                    ExtensionObject.ToArray(
                        outputArguments[0] as ExtensionObject[],
                        typeof(ApplicationRecordDataType));
            }

            return applications;
        }

        /// <summary>
        /// Queries the GDS for any servers matching the criteria.
        /// </summary>
        /// <param name="maxRecordsToReturn">The max records to return.</param>
        /// <param name="applicationName">The filter applied to the application name.</param>
        /// <param name="applicationUri">The filter applied to the application uri.</param>
        /// <param name="productUri">The filter applied to the product uri.</param>
        /// <param name="serverCapabilities">The filter applied to the server capabilities.</param>
        /// <returns>A enumarator used to access the results.</returns>
        [Obsolete("Use QueryServersAsync instead.")]
        public IList<ServerOnNetwork> QueryServers(
            uint maxRecordsToReturn,
            string applicationName,
            string applicationUri,
            string productUri,
            IList<string> serverCapabilities)
        {
            return QueryServersAsync(
                0,
                maxRecordsToReturn,
                applicationName,
                applicationUri,
                productUri,
                serverCapabilities).GetAwaiter().GetResult().servers;
        }

        /// <summary>
        /// Queries the GDS for any servers matching the criteria.
        /// </summary>
        /// <param name="maxRecordsToReturn">The max records to return.</param>
        /// <param name="applicationName">The filter applied to the application name.</param>
        /// <param name="applicationUri">The filter applied to the application uri.</param>
        /// <param name="productUri">The filter applied to the product uri.</param>
        /// <param name="serverCapabilities">The filter applied to the server capabilities.</param>
        /// <param name="ct"> The cancellationToken.</param>
        /// <returns>A enumarator used to access the results.</returns>
        public async Task<IList<ServerOnNetwork>> QueryServersAsync(
            uint maxRecordsToReturn,
            string applicationName,
            string applicationUri,
            string productUri,
            IList<string> serverCapabilities,
            CancellationToken ct = default)
        {
            return (await QueryServersAsync(
                0,
                maxRecordsToReturn,
                applicationName,
                applicationUri,
                productUri,
                serverCapabilities,
                ct).ConfigureAwait(false)).servers;
        }

        /// <summary>
        /// Queries the GDS for any servers matching the criteria.
        /// </summary>
        /// <param name="startingRecordId">The id of the first record to return.</param>
        /// <param name="maxRecordsToReturn">The max records to return.</param>
        /// <param name="applicationName">The filter applied to the application name.</param>
        /// <param name="applicationUri">The filter applied to the application uri.</param>
        /// <param name="productUri">The filter applied to the product uri.</param>
        /// <param name="serverCapabilities">The filter applied to the server capabilities.</param>
        /// <returns>A enumerator used to access the results.</returns>
        [Obsolete("Use QueryServersAsync instead.")]
        public IList<ServerOnNetwork> QueryServers(
            uint startingRecordId,
            uint maxRecordsToReturn,
            string applicationName,
            string applicationUri,
            string productUri,
            IList<string> serverCapabilities)
        {
            (IList<ServerOnNetwork> servers, _) = QueryServersAsync(
                startingRecordId,
                maxRecordsToReturn,
                applicationName,
                applicationUri,
                productUri,
                serverCapabilities)
                .GetAwaiter().GetResult();

            return servers;
        }

        /// <summary>
        /// Queries the GDS for any servers matching the criteria.
        /// </summary>
        /// <param name="startingRecordId">The id of the first record to return.</param>
        /// <param name="maxRecordsToReturn">The max records to return.</param>
        /// <param name="applicationName">The filter applied to the application name.</param>
        /// <param name="applicationUri">The filter applied to the application uri.</param>
        /// <param name="productUri">The filter applied to the product uri.</param>
        /// <param name="serverCapabilities">The filter applied to the server capabilities.</param>
        /// <param name="lastCounterResetTime">The time when the counter was last changed.</param>
        /// <returns>A enumerator used to access the results.</returns>
        [Obsolete("Use QueryServersAsync instead.")]
        public IList<ServerOnNetwork> QueryServers(
            uint startingRecordId,
            uint maxRecordsToReturn,
            string applicationName,
            string applicationUri,
            string productUri,
            IList<string> serverCapabilities,
            out DateTime lastCounterResetTime)
        {
            (IList<ServerOnNetwork> servers, lastCounterResetTime) = QueryServersAsync(
                startingRecordId,
                maxRecordsToReturn,
                applicationName,
                applicationUri,
                productUri,
                serverCapabilities)
                .GetAwaiter().GetResult();

            return servers;
        }

        /// <summary>
        /// Queries the GDS for any servers matching the criteria.
        /// </summary>
        /// <param name="startingRecordId">The id of the first record to return.</param>
        /// <param name="maxRecordsToReturn">The max records to return.</param>
        /// <param name="applicationName">The filter applied to the application name.</param>
        /// <param name="applicationUri">The filter applied to the application uri.</param>
        /// <param name="productUri">The filter applied to the product uri.</param>
        /// <param name="serverCapabilities">The filter applied to the server capabilities.</param>
        /// <param name="ct">The cancellationToken</param>
        /// <returns>A enumerator used to access the results.
        /// The time when the counter was last changed.</returns>
        public async Task<(IList<ServerOnNetwork> servers, DateTime lastCounterResetTime)> QueryServersAsync(
            uint startingRecordId,
            uint maxRecordsToReturn,
            string applicationName,
            string applicationUri,
            string productUri,
            IList<string> serverCapabilities,
            CancellationToken ct = default)
        {
            DateTime lastCounterResetTime = DateTime.MinValue;

            ISession session = await ConnectIfNeededAsync(ct).ConfigureAwait(false);

            IList<object> outputArguments = await session.CallAsync(
                ExpandedNodeId.ToNodeId(ObjectIds.Directory, session.NamespaceUris),
                ExpandedNodeId.ToNodeId(MethodIds.Directory_QueryServers, session.NamespaceUris),
                ct,
                startingRecordId,
                maxRecordsToReturn,
                applicationName,
                applicationUri,
                productUri,
                serverCapabilities).ConfigureAwait(false);

            ServerOnNetwork[] servers = null;

            if (outputArguments.Count >= 2)
            {
                lastCounterResetTime = (DateTime)outputArguments[0];
                servers = (ServerOnNetwork[])
                    ExtensionObject.ToArray(
                        outputArguments[1] as ExtensionObject[],
                        typeof(ServerOnNetwork));
            }

            return (servers, lastCounterResetTime);
        }

        /// <summary>
        /// Queries the GDS for any servers matching the criteria.
        /// </summary>
        /// <param name="startingRecordId">The id of the first record to return.</param>
        /// <param name="maxRecordsToReturn">The max records to return.</param>
        /// <param name="applicationName">The filter applied to the application name.</param>
        /// <param name="applicationUri">The filter applied to the application uri.</param>
        /// <param name="applicationType">The filter applied to the application uri.</param>
        /// <param name="productUri">The filter applied to the product uri.</param>
        /// <param name="serverCapabilities">The filter applied to the server capabilities.</param>
        /// <param name="lastCounterResetTime">The time when the counter was last changed.</param>
        /// <param name="nextRecordId">The id of the next record.</param>
        /// <returns>A enumerator used to access the results.</returns>
        [Obsolete("Use QueryApplicationsAsync instead.")]
        public IList<ApplicationDescription> QueryApplications(
            uint startingRecordId,
            uint maxRecordsToReturn,
            string applicationName,
            string applicationUri,
            uint applicationType,
            string productUri,
            IList<string> serverCapabilities,
            out DateTime lastCounterResetTime,
            out uint nextRecordId)
        {
            (IList<ApplicationDescription> applications, lastCounterResetTime, nextRecordId) = QueryApplicationsAsync(
                startingRecordId,
                maxRecordsToReturn,
                applicationName,
                applicationUri,
                applicationType,
                productUri,
                serverCapabilities)
                .GetAwaiter().GetResult();

            return applications;
        }

        /// <summary>
        /// Queries the GDS for any servers matching the criteria.
        /// </summary>
        /// <param name="startingRecordId">The id of the first record to return.</param>
        /// <param name="maxRecordsToReturn">The max records to return.</param>
        /// <param name="applicationName">The filter applied to the application name.</param>
        /// <param name="applicationUri">The filter applied to the application uri.</param>
        /// <param name="applicationType">The filter applied to the application uri.</param>
        /// <param name="productUri">The filter applied to the product uri.</param>
        /// <param name="serverCapabilities">The filter applied to the server capabilities.</param>
        /// <param name="ct">The cancellationToken</param>
        /// <returns>A enumerator used to access the results.
        /// The time when the counter was last changed.
        /// The id of the next record.</returns>
        public async Task<(IList<ApplicationDescription> applications, DateTime lastCounterResetTime, uint nextRecordId)>
            QueryApplicationsAsync(
            uint startingRecordId,
            uint maxRecordsToReturn,
            string applicationName,
            string applicationUri,
            uint applicationType,
            string productUri,
            IList<string> serverCapabilities,
            CancellationToken ct = default)
        {
            DateTime lastCounterResetTime = DateTime.MinValue;
            uint nextRecordId = 0;

            ISession session = await ConnectIfNeededAsync(ct).ConfigureAwait(false);

            IList<object> outputArguments = await session.CallAsync(
                ExpandedNodeId.ToNodeId(ObjectIds.Directory, session.NamespaceUris),
                ExpandedNodeId.ToNodeId(
                    MethodIds.Directory_QueryApplications,
                    session.NamespaceUris),
                ct,
                startingRecordId,
                maxRecordsToReturn,
                applicationName,
                applicationUri,
                applicationType,
                productUri,
                serverCapabilities).ConfigureAwait(false);

            ApplicationDescription[] applications = null;

            if (outputArguments.Count >= 3)
            {
                lastCounterResetTime = (DateTime)outputArguments[0];
                nextRecordId = (uint)outputArguments[1];
                applications = (ApplicationDescription[])
                    ExtensionObject.ToArray(
                        outputArguments[2] as ExtensionObject[],
                        typeof(ApplicationDescription));
            }

            return (applications, lastCounterResetTime, nextRecordId);
        }

        /// <summary>
        /// Get the application record.
        /// </summary>
        /// <param name="applicationId">The application id.</param>
        /// <returns>The application record for the specified application id.</returns>
        [Obsolete("Use GetApplicationAsync instead.")]
        public ApplicationRecordDataType GetApplication(NodeId applicationId)
        {
            return GetApplicationAsync(applicationId).GetAwaiter().GetResult();
        }

        /// <summary>
        /// Get the application record.
        /// </summary>
        /// <param name="applicationId">The application id.</param>
        /// <param name="ct">The cancellationToken</param>
        /// <returns>The application record for the specified application id.</returns>
        public async Task<ApplicationRecordDataType> GetApplicationAsync(
            NodeId applicationId,
            CancellationToken ct = default)
        {
            ISession session = await ConnectIfNeededAsync(ct).ConfigureAwait(false);

            IList<object> outputArguments = await session.CallAsync(
                ExpandedNodeId.ToNodeId(ObjectIds.Directory, session.NamespaceUris),
                ExpandedNodeId.ToNodeId(MethodIds.Directory_GetApplication, session.NamespaceUris),
                ct,
                applicationId).ConfigureAwait(false);

            if (outputArguments.Count >= 1)
            {
                return ExtensionObject.ToEncodeable(
                    outputArguments[0] as ExtensionObject) as ApplicationRecordDataType;
            }

            return null;
        }

        /// <summary>
        /// Registers the application.
        /// </summary>
        /// <param name="application">The application.</param>
        /// <returns>The application id assigned to the application.</returns>
        [Obsolete("Use RegisterApplicationAsync instead.")]
        public NodeId RegisterApplication(ApplicationRecordDataType application)
        {
            return RegisterApplicationAsync(application).GetAwaiter().GetResult();
        }

        /// <summary>
        /// Registers the application.
        /// </summary>
        /// <param name="application">The application.</param>
        /// <param name="ct">The cancellationToken</param>
        /// <returns>The application id assigned to the application.</returns>
        public async Task<NodeId> RegisterApplicationAsync(
            ApplicationRecordDataType application,
            CancellationToken ct = default)
        {
            ISession session = await ConnectIfNeededAsync(ct).ConfigureAwait(false);

            IList<object> outputArguments = await session.CallAsync(
                ExpandedNodeId.ToNodeId(ObjectIds.Directory, session.NamespaceUris),
                ExpandedNodeId.ToNodeId(
                    MethodIds.Directory_RegisterApplication,
                    session.NamespaceUris),
                ct,
                application).ConfigureAwait(false);

            if (outputArguments.Count >= 1)
            {
                return outputArguments[0] as NodeId;
            }

            return null;
        }

        /// <summary>
        /// Returns the Certificates assigned to Application and associated with the CertificateGroup.
        /// </summary>
        /// <param name="applicationId">The identifier assigned to the Application by the GDS.</param>
        /// <param name="certificateGroupId">An identifier for the CertificateGroup that the Certificates belong to.
        ///If null, the CertificateManager shall return the Certificates for all CertificateGroups assigned to the Application.</param>
        /// <param name="certificateTypeIds">The CertificateTypes that currently have a Certificate assigned.
        /// The length of this list is the same as the length as certificates list.</param>
        /// <param name="certificates">A list of DER encoded Certificates assigned to Application.
        /// This list only includes Certificates that are currently valid.</param>
        [Obsolete("Use GetCertificatesAsync instead")]
        public void GetCertificates(
            NodeId applicationId,
            NodeId certificateGroupId,
            out NodeId[] certificateTypeIds,
            out byte[][] certificates)
        {
            (certificateTypeIds, certificates) = GetCertificatesAsync(applicationId, certificateGroupId)
                .GetAwaiter().GetResult();
        }

        /// <summary>
        /// Returns the Certificates assigned to Application and associated with the CertificateGroup.
        /// </summary>
        /// <param name="applicationId">The identifier assigned to the Application by the GDS.</param>
        /// <param name="certificateGroupId">An identifier for the CertificateGroup that the Certificates belong to.
        /// ///If null, the CertificateManager shall return the Certificates for all CertificateGroups assigned to the Application.</param>
        /// <param name="ct"> The cancellationToken</param>
        /// <returns>The CertificateTypes that currently have a Certificate assigned.
        /// The length of this list is the same as the length as certificates list.
        /// A list of DER encoded Certificates assigned to Application.
        /// This list only includes Certificates that are currently valid.</returns>
        public async Task<(NodeId[] certificateTypeIds, byte[][] certificates)> GetCertificatesAsync(
            NodeId applicationId,
            NodeId certificateGroupId,
            CancellationToken ct = default)
        {
            NodeId[] certificateTypeIds = [];
            byte[][] certificates = [];

            ISession session = await ConnectIfNeededAsync(ct).ConfigureAwait(false);

            IList<object> outputArguments = await session.CallAsync(
                ExpandedNodeId.ToNodeId(ObjectIds.Directory, session.NamespaceUris),
                ExpandedNodeId.ToNodeId(
                    MethodIds.CertificateDirectoryType_GetCertificates,
                    session.NamespaceUris),
                ct,
                applicationId,
                certificateGroupId).ConfigureAwait(false);

            if (outputArguments.Count >= 2)
            {
                certificateTypeIds = outputArguments[0] as NodeId[];
                certificates = outputArguments[1] as byte[][];
            }

            return (certificateTypeIds, certificates);
        }

        /// <summary>
        /// Checks the provided certificate for validity
        /// </summary>
        /// <param name="certificate">The DER encoded form of the Certificate to check.</param>
        /// <param name="certificateStatus">The first error encountered when validating the Certificate.</param>
        /// <param name="validityTime">When the result expires and should be rechecked. DateTime.MinValue if this is unknown.</param>
        [Obsolete("Use CheckRevocationStatusAsync instead")]
        public void CheckRevocationStatus(
            byte[] certificate,
            out StatusCode certificateStatus,
            out DateTime validityTime)
        {
            (certificateStatus, validityTime) = CheckRevocationStatusAsync(certificate).GetAwaiter().GetResult();
        }

        /// <summary>
        /// Checks the provided certificate for validity
        /// </summary>
        /// <param name="certificate">The DER encoded form of the Certificate to check.</param>
        /// <param name="ct">The cancellationToken</param>
        /// <returns>The first error encountered when validating the Certificate.
        /// When the result expires and should be rechecked. DateTime.MinValue if this is unknown.</returns>
        public async Task<(StatusCode certificateStatus, DateTime validityTime)> CheckRevocationStatusAsync(
            byte[] certificate,
            CancellationToken ct = default)
        {
            StatusCode certificateStatus = StatusCodes.Good;
            DateTime validityTime = DateTime.MinValue;

            ISession session = await ConnectIfNeededAsync(ct).ConfigureAwait(false);

            IList<object> outputArguments = await session.CallAsync(
                ExpandedNodeId.ToNodeId(ObjectIds.Directory, session.NamespaceUris),
                ExpandedNodeId.ToNodeId(
                    MethodIds.CertificateDirectoryType_CheckRevocationStatus,
                    session.NamespaceUris
                ),
                ct,
                certificate).ConfigureAwait(false);

            if (outputArguments.Count >= 2)
            {
                certificateStatus = (StatusCode)outputArguments[0];
                validityTime = (DateTime)outputArguments[1];
            }
            return (certificateStatus, validityTime);
        }

        /// <summary>
        /// Updates the application.
        /// </summary>
        /// <param name="application">The application.</param>
        [Obsolete("Use UpdateApplicationAsync instead.")]
        public void UpdateApplication(ApplicationRecordDataType application)
        {
            UpdateApplicationAsync(application).GetAwaiter().GetResult();
        }

        /// <summary>
        /// Updates the application.
        /// </summary>
        /// <param name="application">The application.</param>
        /// <param name="ct">The cancellationToken</param>
        public async Task UpdateApplicationAsync(ApplicationRecordDataType application, CancellationToken ct = default)
        {
            ISession session = await ConnectIfNeededAsync(ct).ConfigureAwait(false);

            await session.CallAsync(
                ExpandedNodeId.ToNodeId(ObjectIds.Directory, session.NamespaceUris),
                ExpandedNodeId.ToNodeId(
                    MethodIds.Directory_UpdateApplication,
                    session.NamespaceUris),
                ct,
                application).ConfigureAwait(false);
        }

        /// <summary>
        /// Unregisters the application.
        /// </summary>
        /// <param name="applicationId">The application id.</param>
        [Obsolete("Use UnregisterApplicationAsync instead.")]
        public void UnregisterApplication(NodeId applicationId)
        {
            UnregisterApplicationAsync(applicationId).GetAwaiter().GetResult();
        }

        /// <summary>
        /// Unregisters the application.
        /// </summary>
        /// <param name="applicationId">The application id.</param>
        /// <param name="ct">The cancellationToken</param>
        public async Task UnregisterApplicationAsync(NodeId applicationId, CancellationToken ct = default)
        {
            ISession session = await ConnectIfNeededAsync(ct).ConfigureAwait(false);

            await session.CallAsync(
                ExpandedNodeId.ToNodeId(ObjectIds.Directory, session.NamespaceUris),
                ExpandedNodeId.ToNodeId(
                    MethodIds.Directory_UnregisterApplication,
                    session.NamespaceUris),
                ct,
                applicationId).ConfigureAwait(false);
        }

        /// <summary>
        /// Revokes a Certificate issued to the Application by the CertificateManager
        /// </summary>
        /// <param name="applicationId">The application id.</param>
        /// <param name="certificate">The certificate to revoke</param>
        [Obsolete("Use RevokeCertificateAsync instead.")]
        public void RevokeCertificate(NodeId applicationId, byte[] certificate)
        {
            RevokeCertificateAsync(applicationId, certificate).GetAwaiter().GetResult();
        }

        /// <summary>
        /// Revokes a Certificate issued to the Application by the CertificateManager
        /// </summary>
        /// <param name="applicationId">The application id.</param>
        /// <param name="certificate">The certificate to revoke</param>
        /// <param name="ct">The cancellationToken</param>
        public async Task RevokeCertificateAsync(NodeId applicationId, byte[] certificate, CancellationToken ct = default)
        {
            ISession session = await ConnectIfNeededAsync(ct).ConfigureAwait(false);

            await session.CallAsync(
                ExpandedNodeId.ToNodeId(ObjectIds.Directory, session.NamespaceUris),
                ExpandedNodeId.ToNodeId(
                    MethodIds.CertificateDirectoryType_RevokeCertificate,
                    session.NamespaceUris),
                ct,
                applicationId,
                certificate).ConfigureAwait(false);
        }

        /// <summary>
        /// Requests a new certificate.
        /// </summary>
        /// <param name="applicationId">The application id.</param>
        /// <param name="certificateGroupId">The authority.</param>
        /// <param name="certificateTypeId">Type of the certificate.</param>
        /// <param name="subjectName">Name of the subject.</param>
        /// <param name="domainNames">The domain names.</param>
        /// <param name="privateKeyFormat">The private key format (PEM or PFX).</param>
        /// <param name="privateKeyPassword">The private key password.</param>
        /// <returns>
        /// The id for the request which is used to check when it is approved.
        /// </returns>
        [Obsolete("Use StartNewKeyPairRequestAsync instead.")]
        public NodeId StartNewKeyPairRequest(
            NodeId applicationId,
            NodeId certificateGroupId,
            NodeId certificateTypeId,
            string subjectName,
            IList<string> domainNames,
            string privateKeyFormat,
            char[] privateKeyPassword)
        {
            return StartNewKeyPairRequestAsync(
                applicationId,
                certificateGroupId,
                certificateTypeId,
                subjectName,
                domainNames,
                privateKeyFormat,
                privateKeyPassword).GetAwaiter().GetResult();
        }

        /// <summary>
        /// Requests a new certificate.
        /// </summary>
        /// <param name="applicationId">The application id.</param>
        /// <param name="certificateGroupId">The authority.</param>
        /// <param name="certificateTypeId">Type of the certificate.</param>
        /// <param name="subjectName">Name of the subject.</param>
        /// <param name="domainNames">The domain names.</param>
        /// <param name="privateKeyFormat">The private key format (PEM or PFX).</param>
        /// <param name="privateKeyPassword">The private key password.</param>
        /// <param name="ct">The cancellationToken</param>
        /// <returns>
        /// The id for the request which is used to check when it is approved.
        /// </returns>
        public async Task<NodeId> StartNewKeyPairRequestAsync(
            NodeId applicationId,
            NodeId certificateGroupId,
            NodeId certificateTypeId,
            string subjectName,
            IList<string> domainNames,
            string privateKeyFormat,
            char[] privateKeyPassword,
            CancellationToken ct = default)
        {
            ISession session = await ConnectIfNeededAsync(ct).ConfigureAwait(false);

            IList<object> outputArguments = await session.CallAsync(
                ExpandedNodeId.ToNodeId(ObjectIds.Directory, session.NamespaceUris),
                ExpandedNodeId.ToNodeId(
                    MethodIds.Directory_StartNewKeyPairRequest,
                    session.NamespaceUris),
                ct,
                applicationId,
                certificateGroupId,
                certificateTypeId,
                subjectName,
                domainNames,
                privateKeyFormat,
                new string(privateKeyPassword)).ConfigureAwait(false);

            if (outputArguments.Count >= 1)
            {
                return outputArguments[0] as NodeId;
            }

            return null;
        }

        /// <summary>
        /// Signs the certificate.
        /// </summary>
        /// <param name="applicationId">The application id.</param>
        /// <param name="certificateGroupId">The group of the trust list.</param>
        /// <param name="certificateTypeId">The type of the trust list.</param>
        /// <param name="certificateRequest">The certificate signing request (CSR).</param>
        /// <returns>The id for the request which is used to check when it is approved.</returns>
        [Obsolete("Use StartSigningRequestAsync instead.")]
        public NodeId StartSigningRequest(
            NodeId applicationId,
            NodeId certificateGroupId,
            NodeId certificateTypeId,
            byte[] certificateRequest)
        {
            return StartSigningRequestAsync(
                applicationId,
                certificateGroupId,
                certificateTypeId,
                certificateRequest).GetAwaiter().GetResult();
        }

        /// <summary>
        /// Signs the certificate.
        /// </summary>
        /// <param name="applicationId">The application id.</param>
        /// <param name="certificateGroupId">The group of the trust list.</param>
        /// <param name="certificateTypeId">The type of the trust list.</param>
        /// <param name="certificateRequest">The certificate signing request (CSR).</param>
        /// <param name="ct">The cancellationToken</param>
        /// <returns>The id for the request which is used to check when it is approved.</returns>
        public async Task<NodeId> StartSigningRequestAsync(
            NodeId applicationId,
            NodeId certificateGroupId,
            NodeId certificateTypeId,
            byte[] certificateRequest,
            CancellationToken ct = default)
        {
            ISession session = await ConnectIfNeededAsync(ct).ConfigureAwait(false);

            IList<object> outputArguments = await session.CallAsync(
                ExpandedNodeId.ToNodeId(ObjectIds.Directory, session.NamespaceUris),
                ExpandedNodeId.ToNodeId(
                    MethodIds.Directory_StartSigningRequest,
                    session.NamespaceUris),
                ct,
                applicationId,
                certificateGroupId,
                certificateTypeId,
                certificateRequest).ConfigureAwait(false);

            if (outputArguments.Count >= 1)
            {
                return outputArguments[0] as NodeId;
            }

            return null;
        }

        /// <summary>
        /// Checks the request status.
        /// </summary>
        /// <param name="applicationId">The application id.</param>
        /// <param name="requestId">The request id.</param>
        /// <param name="privateKey">The private key.</param>
        /// <param name="issuerCertificates">The issuer certificates.</param>
        /// <returns>The public key.</returns>
        [Obsolete("Use FinishRequestAsync instead.")]
        public byte[] FinishRequest(
            NodeId applicationId,
            NodeId requestId,
            out byte[] privateKey,
            out byte[][] issuerCertificates)
        {
            (byte[] publicKey, byte[] privateKeyResult, byte[][] issuerCertificatesResult) =
                FinishRequestAsync(applicationId, requestId).GetAwaiter().GetResult();
            privateKey = privateKeyResult;
            issuerCertificates = issuerCertificatesResult;
            return publicKey;
        }

        /// <summary>
        /// Checks the request status.
        /// </summary>
        /// <param name="applicationId">The application id.</param>
        /// <param name="requestId">The request id.</param>
        /// <param name="ct">The cancellationToken</param>
        /// <returns>The public key.The private key.The issuer certificates.</returns>
        public async Task<(byte[] publicKey, byte[] privateKey, byte[][] issuerCertificates)> FinishRequestAsync(
            NodeId applicationId,
            NodeId requestId,
            CancellationToken ct = default)
        {
            byte[] privateKey = null;
            byte[][] issuerCertificates = null;

            ISession session = await ConnectIfNeededAsync(ct).ConfigureAwait(false);

            IList<object> outputArguments = await session.CallAsync(
                ExpandedNodeId.ToNodeId(ObjectIds.Directory, session.NamespaceUris),
                ExpandedNodeId.ToNodeId(MethodIds.Directory_FinishRequest, session.NamespaceUris),
                ct,
                applicationId,
                requestId).ConfigureAwait(false);

            byte[] certificate = null;

            if (outputArguments.Count >= 1)
            {
                certificate = outputArguments[0] as byte[];
            }

            if (outputArguments.Count >= 2)
            {
                privateKey = outputArguments[1] as byte[];
            }

            if (outputArguments.Count >= 3)
            {
                issuerCertificates = outputArguments[2] as byte[][];
            }

            return (certificate, privateKey, issuerCertificates);
        }

        /// <summary>
        /// Gets the certificate groups.
        /// </summary>
        /// <param name="applicationId">The application id.</param>
        [Obsolete("Use GetCertificateGroupsAsync instead.")]
        public NodeId[] GetCertificateGroups(NodeId applicationId)
        {
            return GetCertificateGroupsAsync(applicationId).GetAwaiter().GetResult();
        }

        /// <summary>
        /// Gets the certificate groups.
        /// </summary>
        /// <param name="applicationId">The application id.</param>
        /// <param name="ct">The cancellationToken</param>
        public async Task<NodeId[]> GetCertificateGroupsAsync(NodeId applicationId, CancellationToken ct = default)
        {
            ISession session = await ConnectIfNeededAsync(ct).ConfigureAwait(false);

            IList<object> outputArguments = await session.CallAsync(
                ExpandedNodeId.ToNodeId(ObjectIds.Directory, session.NamespaceUris),
                ExpandedNodeId.ToNodeId(
                    MethodIds.Directory_GetCertificateGroups,
                    session.NamespaceUris),
                ct,
                applicationId).ConfigureAwait(false);

            if (outputArguments.Count >= 1)
            {
                return outputArguments[0] as NodeId[];
            }

            return null;
        }

        /// <summary>
        /// Gets the trust lists method.
        /// </summary>
        /// <param name="applicationId">The application id.</param>
        /// <param name="certificateGroupId">Type of the trust list.</param>
        [Obsolete("Use GetTrustListAsync instead.")]
        public NodeId GetTrustList(NodeId applicationId, NodeId certificateGroupId)
        {
            return GetTrustListAsync(applicationId, certificateGroupId).GetAwaiter().GetResult();
        }

        /// <summary>
        /// Gets the trust lists method.
        /// </summary>
        /// <param name="applicationId">The application id.</param>
        /// <param name="certificateGroupId">Type of the trust list.</param>
        /// <param name="ct">The cancellationToken</param>
        public async Task<NodeId> GetTrustListAsync(NodeId applicationId, NodeId certificateGroupId, CancellationToken ct = default)
        {
            ISession session = await ConnectIfNeededAsync(ct).ConfigureAwait(false);

            IList<object> outputArguments = await session.CallAsync(
                ExpandedNodeId.ToNodeId(ObjectIds.Directory, session.NamespaceUris),
                ExpandedNodeId.ToNodeId(MethodIds.Directory_GetTrustList, session.NamespaceUris),
                ct,
                applicationId,
                certificateGroupId).ConfigureAwait(false);

            if (outputArguments.Count >= 1)
            {
                return outputArguments[0] as NodeId;
            }

            return null;
        }

        /// <summary>
        /// Gets the certificate status.
        /// </summary>
        /// <param name="applicationId">The application id.</param>
        /// <param name="certificateGroupId">Group of the trust list.</param>
        /// <param name="certificateTypeId">Type of the trust list.</param>
        [Obsolete("Use GetCertificateStatusAsync instead.")]
        public bool GetCertificateStatus(
            NodeId applicationId,
            NodeId certificateGroupId,
            NodeId certificateTypeId)
        {
            return GetCertificateStatusAsync(applicationId, certificateGroupId, certificateTypeId).GetAwaiter().GetResult();
        }

        /// <summary>
        /// Gets the certificate status.
        /// </summary>
        /// <param name="applicationId">The application id.</param>
        /// <param name="certificateGroupId">Group of the trust list.</param>
        /// <param name="certificateTypeId">Type of the trust list.</param>
        /// <param name="ct">The cancellationToken</param>
        public async Task<bool> GetCertificateStatusAsync(
            NodeId applicationId,
            NodeId certificateGroupId,
            NodeId certificateTypeId,
            CancellationToken ct = default)
        {
            ISession session = await ConnectIfNeededAsync(ct).ConfigureAwait(false);

            IList<object> outputArguments = await session.CallAsync(
                ExpandedNodeId.ToNodeId(ObjectIds.Directory, session.NamespaceUris),
                ExpandedNodeId.ToNodeId(
                    MethodIds.Directory_GetCertificateStatus,
                    session.NamespaceUris),
                ct,
                applicationId,
                certificateGroupId,
                certificateTypeId).ConfigureAwait(false);

            if (outputArguments.Count >= 1 && outputArguments[0] != null)
            {
                bool? result = outputArguments[0] as bool?;
                if (result != null)
                {
                    return (bool)result;
                }
            }

            return false;
        }

        /// <summary>
        /// Reads the trust list.
        /// </summary>
        [Obsolete("Use ReadTrustListAsync instead.")]
        public TrustListDataType ReadTrustList(NodeId trustListId)
        {
            return ReadTrustListAsync(trustListId).GetAwaiter().GetResult();
        }

        /// <summary>
        /// Reads the trust list.
        /// </summary>
        public async Task<TrustListDataType> ReadTrustListAsync(NodeId trustListId, CancellationToken ct = default)
        {
            ISession session = await ConnectIfNeededAsync(ct).ConfigureAwait(false);

            IList<object> outputArguments = await session.CallAsync(
                trustListId,
                Ua.MethodIds.FileType_Open,
                ct,
                (byte)OpenFileMode.Read).ConfigureAwait(false);

            uint fileHandle = (uint)outputArguments[0];
            using var ostrm = new MemoryStream();
            try
            {
                while (true)
                {
                    const int length = 4096;

                    outputArguments = await session.CallAsync(
                        trustListId,
                        Ua.MethodIds.FileType_Read,
                        ct,
                        fileHandle,
                        length).ConfigureAwait(false);

                    byte[] bytes = (byte[])outputArguments[0];
                    ostrm.Write(bytes, 0, bytes.Length);

                    if (length != bytes.Length)
                    {
                        break;
                    }
                }
            }
            catch (Exception)
            {
                throw;
            }
            finally
            {
                await session.CallAsync(trustListId, Ua.MethodIds.FileType_Close, ct, fileHandle).ConfigureAwait(false);
            }

            ostrm.Position = 0;

            var trustList = new TrustListDataType();
            using (var decoder = new BinaryDecoder(ostrm, session.MessageContext))
            {
                trustList.Decode(decoder);
            }
            return trustList;
        }

        /// <summary>
        /// Connect the session
        /// </summary>
        private async Task ConnectInternalAsync(
            ConfiguredEndpoint endpoint,
            bool updateBeforeConnect,
            CancellationToken ct)
        {
            await m_lock.WaitAsync(ct).ConfigureAwait(false);
            try
            {
                if (Session != null)
                {
                    Session.Dispose();
                    Session = null;
                }

                Session = await m_sessionFactory.CreateAsync(
                    Configuration,
                    endpoint,
                    updateBeforeConnect,
                    false,
                    Configuration.ApplicationName,
                    60000,
                    AdminCredentials,
                    PreferredLocales,
                    ct)
                .ConfigureAwait(false);

                Session.SessionClosing += Session_SessionClosing;
                Session.KeepAlive += Session_KeepAliveAsync;
                Session.KeepAlive += KeepAlive;

                // TODO: implement, suppress warning/error
                if (ServerStatusChanged != null)
                {
                }

                if (Session.Factory.GetSystemType(DataTypeIds.ApplicationRecordDataType) == null)
                {
                    Session.Factory.AddEncodeableTypes(typeof(ObjectIds).GetTypeInfo().Assembly);
                }

                m_endpoint = Session.ConfiguredEndpoint;
                m_logger.LogInformation("Connected to {EndpointUrl}.", EndpointUrl);
            }
            finally
            {
                m_lock.Release();
            }
        }

        /// <summary>
        /// Connect the client if not connected
        /// </summary>
        /// <param name="ct"></param>
        /// <returns></returns>
        private async Task<ISession> ConnectIfNeededAsync(CancellationToken ct)
        {
            // Either connect or ct will throw or Session will be valid
            while (true)
            {
                ct.ThrowIfCancellationRequested();
                await m_lock.WaitAsync(ct).ConfigureAwait(false);
                try
                {
                    if (Session != null && Session.Connected)
                    {
                        return Session;
                    }
                }
                finally
                {
                    m_lock.Release();
                }
                await ConnectAsync(ct).ConfigureAwait(false);
            }
        }

        private readonly SemaphoreSlim m_lock = new(1, 1);
        private readonly ISessionFactory m_sessionFactory;
        private readonly ILogger m_logger;
        private ConfiguredEndpoint m_endpoint;
        private bool m_disposed;
    }
}<|MERGE_RESOLUTION|>--- conflicted
+++ resolved
@@ -49,11 +49,7 @@
         /// <param name="configuration">The application configuration.</param>
         /// <param name="adminUserIdentity">The user identity for the administrator.</param>
         /// <param name="sessionFactory">Used to create session to the server</param>
-<<<<<<< HEAD
-        /// <param name="diagnosticsMasks"></param>
-=======
         /// <param name="diagnosticsMasks">Return diagnostics to use for all requests</param>
->>>>>>> ff0095c9
         public GlobalDiscoveryServerClient(
             ApplicationConfiguration configuration,
             IUserIdentity adminUserIdentity = null,
@@ -357,11 +353,7 @@
                     nameof(endpointUrl));
             }
 
-<<<<<<< HEAD
-            const int maxAttempts = 60;
-=======
             const int maxAttempts = 5;
->>>>>>> ff0095c9
             for (int attempt = 0; ; attempt++)
             {
                 try
@@ -379,12 +371,7 @@
                         endpointDescription,
                         endpointConfiguration);
 
-<<<<<<< HEAD
-                    await ConnectAsync(endpoint, ct).ConfigureAwait(false);
-                    m_logger.LogInformation("Connected to {EndpointUrl}.", endpoint.EndpointUrl);
-=======
                     await ConnectInternalAsync(endpoint, false, ct).ConfigureAwait(false);
->>>>>>> ff0095c9
                     return;
                 }
                 catch (ServiceResultException e) when ((e.StatusCode is
@@ -393,12 +380,7 @@
                     StatusCodes.BadNoCommunication) &&
                     attempt < maxAttempts)
                 {
-<<<<<<< HEAD
-                    attempt++;
-                    m_logger.LogError(e, "Failed to connect {Attempt}. Retrying in 1 second...", attempt);
-=======
                     m_logger.LogError(e, "Failed to connect {Attempt}. Retrying in 1 second...", attempt + 1);
->>>>>>> ff0095c9
                     await Task.Delay(1000, ct).ConfigureAwait(false);
                 }
             }
@@ -439,54 +421,12 @@
                 }
             }
 
-<<<<<<< HEAD
-            const int maxAttempts = 60;
-            for (int attempt = 0; ; attempt++)
-            {
-                if (Session != null)
-                {
-                    Session.Dispose();
-                    Session = null;
-                }
-                try
-                {
-                    Session = await m_sessionFactory.CreateAsync(
-                        Configuration,
-                        endpoint,
-                        false,
-                        false,
-                        Configuration.ApplicationName,
-                        60000,
-                        AdminCredentials,
-                        PreferredLocales,
-                        ct)
-                    .ConfigureAwait(false);
-                    m_endpoint = Session.ConfiguredEndpoint;
-
-                    Session.SessionClosing += Session_SessionClosing;
-                    Session.KeepAlive += Session_KeepAlive;
-                    Session.KeepAlive += KeepAlive;
-
-                    // TODO: implement, suppress warning/error
-                    if (ServerStatusChanged != null)
-                    {
-                    }
-
-                    if (Session.Factory.GetSystemType(DataTypeIds.ApplicationRecordDataType) == null)
-                    {
-                        Session.Factory.AddEncodeableTypes(typeof(ObjectIds).GetTypeInfo().Assembly);
-                    }
-
-                    EndpointUrl = Session.ConfiguredEndpoint.EndpointUrl.ToString();
-                    m_logger.LogInformation("Connected to {EndpointUrl}.", EndpointUrl);
-=======
             const int maxAttempts = 5;
             for (int attempt = 0; ; attempt++)
             {
                 try
                 {
                     await ConnectInternalAsync(endpoint, true, ct).ConfigureAwait(false);
->>>>>>> ff0095c9
                     return;
                 }
                 catch (ServiceResultException e) when ((e.StatusCode is
@@ -495,12 +435,7 @@
                     StatusCodes.BadNoCommunication) &&
                     attempt < maxAttempts)
                 {
-<<<<<<< HEAD
-                    attempt++;
-                    m_logger.LogError(e, "Failed to connect {Attempt}. Retrying in 1 second...", attempt);
-=======
                     m_logger.LogError(e, "Failed to connect {Attempt}. Retrying in 1 second...", attempt + 1);
->>>>>>> ff0095c9
                     await Task.Delay(1000, ct).ConfigureAwait(false);
                 }
             }
