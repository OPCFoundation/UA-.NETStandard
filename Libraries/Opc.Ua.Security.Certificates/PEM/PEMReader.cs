/* ========================================================================
 * Copyright (c) 2005-2020 The OPC Foundation, Inc. All rights reserved.
 *
 * OPC Foundation MIT License 1.00
 *
 * Permission is hereby granted, free of charge, to any person
 * obtaining a copy of this software and associated documentation
 * files (the "Software"), to deal in the Software without
 * restriction, including without limitation the rights to use,
 * copy, modify, merge, publish, distribute, sublicense, and/or sell
 * copies of the Software, and to permit persons to whom the
 * Software is furnished to do so, subject to the following
 * conditions:
 *
 * The above copyright notice and this permission notice shall be
 * included in all copies or substantial portions of the Software.
 * THE SOFTWARE IS PROVIDED "AS IS", WITHOUT WARRANTY OF ANY KIND,
 * EXPRESS OR IMPLIED, INCLUDING BUT NOT LIMITED TO THE WARRANTIES
 * OF MERCHANTABILITY, FITNESS FOR A PARTICULAR PURPOSE AND
 * NONINFRINGEMENT. IN NO EVENT SHALL THE AUTHORS OR COPYRIGHT
 * HOLDERS BE LIABLE FOR ANY CLAIM, DAMAGES OR OTHER LIABILITY,
 * WHETHER IN AN ACTION OF CONTRACT, TORT OR OTHERWISE, ARISING
 * FROM, OUT OF OR IN CONNECTION WITH THE SOFTWARE OR THE USE OR
 * OTHER DEALINGS IN THE SOFTWARE.
 *
 * The complete license agreement can be found here:
 * http://opcfoundation.org/License/MIT/1.00/
 * ======================================================================*/

#if NETSTANDARD2_1 || NET5_0_OR_GREATER

using System;
using System.Diagnostics;
using System.Linq;
using System.Security.Cryptography;
using System.Security.Cryptography.X509Certificates;
using System.Text;

namespace Opc.Ua.Security.Certificates
{
    /// <summary>
    /// Methods or read PEM data.
    /// </summary>
    public static class PEMReader
    {
        /// <summary>
        /// Checks if the PEM data contains a private key.
        /// </summary>
        /// <param name="pemDataBlob">The PEM data as a byte span.</param>
        /// <returns>True if a private key is found.</returns>
        public static bool ContainsPrivateKey(ReadOnlySpan<byte> pemDataBlob)
        {
            try
            {
                string pemText = Encoding.UTF8.GetString(pemDataBlob);

                string[] valuesToCheck =
                [
                    "-----BEGIN PRIVATE KEY-----",
                    "-----BEGIN RSA PRIVATE KEY-----",
                    "-----BEGIN ENCRYPTED PRIVATE KEY-----",
                    "-----BEGIN EC PRIVATE KEY-----"
                ];

                return valuesToCheck.Any(
                    value => pemText.Contains(value, StringComparison.Ordinal));
            }
            catch
            {
                return false;
            }
        }

        /// <summary>
        /// Import multiple X509 certificates from PEM data.
        /// Supports a maximum of 99 certificates in the PEM data.
        /// </summary>
        /// <param name="pemDataBlob">The PEM datablob as byte array.</param>
        /// <returns>The certificates.</returns>
        public static X509Certificate2Collection ImportPublicKeysFromPEM(
            ReadOnlySpan<byte> pemDataBlob)
        {
            var certificates = new X509Certificate2Collection();
            const string label = "CERTIFICATE";
            string beginlabel = $"-----BEGIN {label}-----";
            string endlabel = $"-----END {label}-----";
            try
            {
                ReadOnlySpan<char> pemText = Encoding.UTF8.GetString(pemDataBlob).AsSpan();
                int count = 0;
                int endIndex = 0;
                while (endIndex > -1 && count < 99)
                {
                    count++;
                    int beginIndex = pemText.IndexOf(beginlabel, StringComparison.Ordinal);
                    if (beginIndex < 0)
                    {
                        return certificates;
                    }
                    endIndex = pemText.IndexOf(endlabel, StringComparison.Ordinal);
                    beginIndex += beginlabel.Length;
                    if (endIndex < 0 || endIndex <= beginIndex)
                    {
                        return certificates;
                    }
                    ReadOnlySpan<char> pemCertificateContent = pemText[beginIndex..endIndex];
                    var pemCertificateDecoded = new Span<byte>(
                        new byte[pemCertificateContent.Length]);
                    if (Convert.TryFromBase64Chars(
                        pemCertificateContent,
                        pemCertificateDecoded,
                        out int bytesWritten))
                    {
#if NET6_0_OR_GREATER
                        certificates.Add(
                            X509CertificateLoader.LoadCertificate(pemCertificateDecoded));
#else
                        certificates.Add(
                            X509CertificateLoader.LoadCertificate(pemCertificateDecoded.ToArray()));
#endif
                    }

                    pemText = pemText[(endIndex + endlabel.Length)..];
                }
            }
            catch (CryptographicException)
            {
                throw;
            }
            catch (Exception ex)
            {
                throw new CryptographicException(
                    "Failed to decode the PEM encoded Certificates.",
                    ex);
            }
            return certificates;
        }

        /// <summary>
        /// Import a PKCS#8 private key or RSA private key from PEM.
        /// The PKCS#8 private key may be encrypted using a password.
        /// </summary>
        /// <param name="pemDataBlob">The PEM datablob as byte span.</param>
        /// <param name="password">The password to use (optional).</param>
        /// <returns>The RSA private key.</returns>
        /// <exception cref="ArgumentException"></exception>
        /// <exception cref="CryptographicException"></exception>
        public static RSA ImportRsaPrivateKeyFromPEM(
            ReadOnlySpan<byte> pemDataBlob,
            ReadOnlySpan<char> password)
        {
            string[] labels = ["ENCRYPTED PRIVATE KEY", "PRIVATE KEY", "RSA PRIVATE KEY"];
            try
            {
                string pemText = Encoding.UTF8.GetString(pemDataBlob);
                for (int labelIndex = 0; labelIndex < labels.Length; labelIndex++)
                {
                    string label = labels[labelIndex];
                    string beginlabel = $"-----BEGIN {label}-----";
                    int beginIndex = pemText.IndexOf(beginlabel, StringComparison.Ordinal);
                    if (beginIndex < 0)
                    {
                        continue;
                    }
                    string endlabel = $"-----END {label}-----";
                    int endIndex = pemText.IndexOf(endlabel, StringComparison.Ordinal);
                    beginIndex += beginlabel.Length;
                    if (endIndex < 0 || endIndex <= beginIndex)
                    {
                        continue;
                    }
                    string pemData = pemText[beginIndex..endIndex];
                    byte[] pemDecoded = new byte[pemData.Length];
                    if (Convert.TryFromBase64Chars(pemData, pemDecoded, out int bytesDecoded))
                    {
                        var rsaPrivateKey = RSA.Create();
                        int bytesRead;
                        switch (labelIndex)
                        {
<<<<<<< HEAD
                            case 0:
                                if (string.IsNullOrEmpty(password))
=======
                            case 1:
                                if (password.IsEmpty || password.IsWhiteSpace())
>>>>>>> 2bee7e19
                                {
                                    throw new ArgumentException(
                                        "Need password for encrypted private key.");
                                }
                                rsaPrivateKey.ImportEncryptedPkcs8PrivateKey(
                                    password,
                                    pemDecoded,
                                    out bytesRead);
                                break;
                            case 1:
                                rsaPrivateKey.ImportPkcs8PrivateKey(pemDecoded, out bytesRead);
                                break;
                            case 2:
                                rsaPrivateKey.ImportRSAPrivateKey(pemDecoded, out bytesRead);
                                break;
                            default:
                                Debug.Fail($"Unexpected label index {labelIndex}.");
                                break;
                        }
                        return rsaPrivateKey;
                    }
                }
            }
            catch (CryptographicException)
            {
                throw;
            }
            catch (Exception ex)
            {
                throw new CryptographicException("Failed to decode the PEM private key.", ex);
            }
            throw new ArgumentException("No private PEM key found.");
        }

        /// <summary>
        /// Import ECDSA private key from PEM data
        /// The PKCS#8 private key may be encrypted using a password
        /// </summary>
        /// <param name="pemDataBlob">The PEM data as byte array.</param>
        /// <param name="password">The password to use if the key is encrypted (optional)</param>
        /// <returns>ECDsa instance containing the private key</returns>
        /// <exception cref="ArgumentException"></exception>
        /// <exception cref="CryptographicException"></exception>
        public static ECDsa ImportECDsaPrivateKeyFromPEM(
            byte[] pemDataBlob,
            ReadOnlySpan<char> password)
        {
            // PEM labels for EC keys. Probably need adjustment
            string[] labels = ["ENCRYPTED PRIVATE KEY", "PRIVATE KEY", "EC PRIVATE KEY"];

            try
            {
                // Convert PEM data to text for parsing
                string pemText = Encoding.UTF8.GetString(pemDataBlob);

                for (int labelIndex = 0; labelIndex < labels.Length; labelIndex++)
                {
                    string label = labels[labelIndex];
                    string beginLabel = $"-----BEGIN {label}-----";
                    int beginIndex = pemText.IndexOf(beginLabel, StringComparison.Ordinal);
                    if (beginIndex < 0)
                    {
                        continue;
                    }
                    string endLabel = $"-----END {label}-----";
                    int endIndex = pemText.IndexOf(endLabel, StringComparison.Ordinal);

                    beginIndex += beginLabel.Length;
                    if (endIndex < 0 || endIndex <= beginIndex)
                    {
                        continue;
                    }

                    // Extract the base64-encoded section
                    string pemData = pemText[beginIndex..endIndex].Trim();
                    byte[] decodedBytes = new byte[pemData.Length];
                    if (Convert.TryFromBase64Chars(pemData, decodedBytes, out int bytesDecoded))
                    {
                        // Resize array to actual decoded length
                        Array.Resize(ref decodedBytes, bytesDecoded);

                        // Create an ECDsa object
                        var ecdsaKey = ECDsa.Create();
                        switch (labelIndex)
                        {
                            case 0:
                                // ENCRYPTED PRIVATE KEY
                                if (password.IsEmpty || password.IsWhiteSpace())
                                {
                                    throw new ArgumentException(
                                        "A password is required for an encrypted private key.");
                                }
                                ecdsaKey.ImportEncryptedPkcs8PrivateKey(
                                    password,
                                    decodedBytes,
                                    out _);
                                break;
                            case 1:
                                // PRIVATE KEY (Unencrypted PKCS#8)
                                ecdsaKey.ImportPkcs8PrivateKey(decodedBytes, out _);
                                break;
                            case 2:
                                // EC PRIVATE KEY
                                ecdsaKey.ImportECPrivateKey(decodedBytes, out _);
                                break;
                            default:
                                Debug.Fail($"Unexpected label index {labelIndex}.");
                                break;
                        }
                        return ecdsaKey;
                    }
                }
            }
            catch (CryptographicException)
            {
                // Re-throw to handle upstream
                throw;
            }
            catch (Exception ex)
            {
                throw new CryptographicException("Failed to decode the PEM ECDSA private key.", ex);
            }

            // If no recognized PEM label was found
            throw new ArgumentException("No ECDSA private PEM key found.");
        }
    }
}
#endif<|MERGE_RESOLUTION|>--- conflicted
+++ resolved
@@ -177,13 +177,8 @@
                         int bytesRead;
                         switch (labelIndex)
                         {
-<<<<<<< HEAD
                             case 0:
-                                if (string.IsNullOrEmpty(password))
-=======
-                            case 1:
                                 if (password.IsEmpty || password.IsWhiteSpace())
->>>>>>> 2bee7e19
                                 {
                                     throw new ArgumentException(
                                         "Need password for encrypted private key.");
