/* ========================================================================
 * Copyright (c) 2005-2021 The OPC Foundation, Inc. All rights reserved.
 *
 * OPC Foundation MIT License 1.00
 * 
 * Permission is hereby granted, free of charge, to any person
 * obtaining a copy of this software and associated documentation
 * files (the "Software"), to deal in the Software without
 * restriction, including without limitation the rights to use,
 * copy, modify, merge, publish, distribute, sublicense, and/or sell
 * copies of the Software, and to permit persons to whom the
 * Software is furnished to do so, subject to the following
 * conditions:
 * 
 * The above copyright notice and this permission notice shall be
 * included in all copies or substantial portions of the Software.
 * THE SOFTWARE IS PROVIDED "AS IS", WITHOUT WARRANTY OF ANY KIND,
 * EXPRESS OR IMPLIED, INCLUDING BUT NOT LIMITED TO THE WARRANTIES
 * OF MERCHANTABILITY, FITNESS FOR A PARTICULAR PURPOSE AND
 * NONINFRINGEMENT. IN NO EVENT SHALL THE AUTHORS OR COPYRIGHT
 * HOLDERS BE LIABLE FOR ANY CLAIM, DAMAGES OR OTHER LIABILITY,
 * WHETHER IN AN ACTION OF CONTRACT, TORT OR OTHERWISE, ARISING
 * FROM, OUT OF OR IN CONNECTION WITH THE SOFTWARE OR THE USE OR
 * OTHER DEALINGS IN THE SOFTWARE.
 *
 * The complete license agreement can be found here:
 * http://opcfoundation.org/License/MIT/1.00/
 * ======================================================================*/

using System;
using System.Linq;
using System.Runtime.InteropServices;
using System.Security.Cryptography;
using System.Security.Cryptography.X509Certificates;

namespace Opc.Ua.Security.Certificates
{
    /// <summary>
    /// Utilities to create a Pfx.
    /// </summary>
    public static class X509PfxUtils
    {
        /// <summary>
        /// Internal random number generator.
        /// </summary>
        private static readonly Random s_rnd = new Random(0x62541);

        /// <summary>
        /// The size of the block used to test a sign or encrypt operation.
        /// </summary>
        public const int TestBlockSize = 0x20;

        /// <summary>
        /// Return the key usage flags of a certificate.
        /// </summary>
        private static X509KeyUsageFlags GetKeyUsage(X509Certificate2 cert)
        {
            X509KeyUsageFlags allFlags = X509KeyUsageFlags.None;
            foreach (X509KeyUsageExtension ext in cert.Extensions.OfType<X509KeyUsageExtension>())
            {
                allFlags |= ext.KeyUsages;
            }
            return allFlags;
        }

        /// <summary>
        /// Verify key pair of two certificates.
        /// </summary>
        public static bool VerifyKeyPair(
            X509Certificate2 certWithPublicKey,
            X509Certificate2 certWithPrivateKey,
            bool throwOnError = false)
        {
            if (IsECDsaSignature(certWithPublicKey))
            {
#if ECC_SUPPORT
                return VerifyECDsaKeyPair(certWithPublicKey, certWithPrivateKey, throwOnError);
#else
                throw new NotSupportedException("This platform does not support ECC.");
#endif
            }
            else
            {
                return VerifyRSAKeyPair(certWithPublicKey, certWithPrivateKey, throwOnError);
            }
        }

        /// <summary>
        /// Verify RSA key pair of two certificates.
        /// </summary>
        public static bool VerifyRSAKeyPair(
            X509Certificate2 certWithPublicKey,
            X509Certificate2 certWithPrivateKey,
            bool throwOnError = false)
        {
            bool result = false;
            try
            {
                // verify the public and private key match
                using (RSA rsaPrivateKey = certWithPrivateKey.GetRSAPrivateKey())
                using (RSA rsaPublicKey = certWithPublicKey.GetRSAPublicKey())
                {
                    // For non RSA certificates, RSA keys are null
                    if (rsaPrivateKey != null && rsaPublicKey != null)
                    {
                        X509KeyUsageFlags keyUsage = GetKeyUsage(certWithPublicKey);
                        if ((keyUsage & X509KeyUsageFlags.DataEncipherment) != 0)
                        {
                            result = VerifyRSAKeyPairCrypt(rsaPublicKey, rsaPrivateKey);
                        }
                        else if ((keyUsage & X509KeyUsageFlags.DigitalSignature) != 0)
                        {
                            result = VerifyRSAKeyPairSign(rsaPublicKey, rsaPrivateKey);
                        }
                        else
                        {
                            throw new CryptographicException("Don't know how to verify the public/private key pair.");
                        }
                    }
                    else
                    {
                        throw new CryptographicException("The certificate does not contain a RSA public/private key pair.");
                    }
                }
            }
            catch (Exception)
            {
                if (throwOnError)
                {
                    throw;
                }
            }

            if (!result && throwOnError)
            {
                throw new CryptographicException("The public/private key pair in the certificates do not match.");
            }

            return result;
        }

        /// <summary>
        /// Creates a certificate from a PKCS #12 store with a private key.
        /// </summary>
        /// <param name="rawData">The raw PKCS #12 store data.</param>
        /// <param name="password">The password to use to access the store.</param>
        /// <param name="noEphemeralKeySet">Set to true if the key should not use the ephemeral key set.</param>
        /// <returns>The certificate with a private key.</returns>
        public static X509Certificate2 CreateCertificateFromPKCS12(
            byte[] rawData,
            string password,
            bool noEphemeralKeySet = false
            )
        {
            Exception ex = null;
            X509Certificate2 certificate = null;

            // By default keys are not persisted
            X509KeyStorageFlags defaultStorageSet = X509KeyStorageFlags.Exportable;
#if NETSTANDARD2_1_OR_GREATER || NET472_OR_GREATER || NET5_0_OR_GREATER
            if (!noEphemeralKeySet && !RuntimeInformation.IsOSPlatform(OSPlatform.OSX))
            {
                defaultStorageSet |= X509KeyStorageFlags.EphemeralKeySet;
            }
#endif

            X509KeyStorageFlags[] storageFlags = {
                defaultStorageSet | X509KeyStorageFlags.MachineKeySet,
                defaultStorageSet | X509KeyStorageFlags.UserKeySet
            };

            // try some combinations of storage flags, support is platform dependent
            foreach (X509KeyStorageFlags flag in storageFlags)
            {
                try
                {
                    // merge first cert with private key into X509Certificate2
                    certificate = X509CertificateLoader.LoadPkcs12(
                        rawData,
                        password ?? string.Empty,
                        flag);
<<<<<<< HEAD
                    if (VerifyKeyPair(certificate, certificate, true))
=======

                    // can we really access the private key?
                    if (VerifyRSAKeyPair(certificate, certificate, true))
>>>>>>> 67a0df19
                    {
                        return certificate;
                    }
                }
                catch (Exception e)
                {
                    ex = e;
                    certificate?.Dispose();
                    certificate = null;
                }
            }

            if (certificate == null)
            {
                throw new NotSupportedException("Creating X509Certificate from PKCS #12 store failed", ex);
            }

            return certificate;
        }

        /// <summary>
        /// Verify a RSA key pair using a encryption.
        /// </summary>
        internal static bool VerifyRSAKeyPairCrypt(
            RSA rsaPublicKey,
            RSA rsaPrivateKey)
        {
            byte[] testBlock = new byte[TestBlockSize];
            s_rnd.NextBytes(testBlock);
            byte[] encryptedBlock = rsaPublicKey.Encrypt(testBlock, RSAEncryptionPadding.OaepSHA1);
            byte[] decryptedBlock = rsaPrivateKey.Decrypt(encryptedBlock, RSAEncryptionPadding.OaepSHA1);
            if (decryptedBlock != null)
            {
                return testBlock.SequenceEqual(decryptedBlock);
            }
            return false;
        }

        /// <summary>
        /// Verify a RSA key pair using a signature.
        /// </summary>
        internal static bool VerifyRSAKeyPairSign(
            RSA rsaPublicKey,
            RSA rsaPrivateKey)
        {
            byte[] testBlock = new byte[TestBlockSize];
            s_rnd.NextBytes(testBlock);
            byte[] signature = rsaPrivateKey.SignData(testBlock, HashAlgorithmName.SHA256, RSASignaturePadding.Pkcs1);
            return rsaPublicKey.VerifyData(testBlock, signature, HashAlgorithmName.SHA256, RSASignaturePadding.Pkcs1);
        }

        /// <summary>
        /// If the certificate has a ECDsa signature.
        /// </summary>
        public static bool IsECDsaSignature(X509Certificate2 cert)
        {
            switch (cert.SignatureAlgorithm.Value)
            {
                case Oids.ECDsaWithSha1:
                case Oids.ECDsaWithSha256:
                case Oids.ECDsaWithSha384:
                case Oids.ECDsaWithSha512:
                    return true;
            }
            return false;
        }

#if ECC_SUPPORT
        /// <summary>
        /// Verify ECDsa key pair of two certificates.
        /// </summary>
        public static bool VerifyECDsaKeyPair(
            X509Certificate2 certWithPublicKey,
            X509Certificate2 certWithPrivateKey,
            bool throwOnError = false)
        {
            bool result = false;
            using (ECDsa ecdsaPublicKey = certWithPrivateKey.GetECDsaPublicKey())
            using (ECDsa ecdsaPrivateKey = certWithPublicKey.GetECDsaPrivateKey())
            {
                try
                {
                    // verify the public and private key match
                    X509KeyUsageFlags keyUsage = GetKeyUsage(certWithPublicKey);
                    if ((keyUsage & X509KeyUsageFlags.DigitalSignature) != 0)
                    {
                        result = VerifyECDsaKeyPairSign(ecdsaPublicKey, ecdsaPrivateKey);
                    }
                    else
                    {
                        if (throwOnError)
                        {
                            throw new CryptographicException("Don't know how to verify the public/private key pair.");
                        }
                    }
                }
                catch (Exception)
                {
                    if (throwOnError)
                    {
                        throwOnError = false;
                        throw;
                    }
                }
            }
            if (!result && throwOnError)
            {
                throw new CryptographicException("The public/private key pair in the certificates do not match.");
            }
            return result;
        }

        /// <summary>
        /// Verify a ECDsa key pair using a signature.
        /// </summary>
        internal static bool VerifyECDsaKeyPairSign(
            ECDsa ecdsaPublicKey,
            ECDsa ecdsaPrivateKey)
        {
            byte[] testBlock = new byte[TestBlockSize];
            s_rnd.NextBytes(testBlock);
            byte[] signature = ecdsaPrivateKey.SignData(testBlock, HashAlgorithmName.SHA256);
            return ecdsaPublicKey.VerifyData(testBlock, signature, HashAlgorithmName.SHA256);
        }
#endif
    }
}<|MERGE_RESOLUTION|>--- conflicted
+++ resolved
@@ -179,13 +179,7 @@
                         rawData,
                         password ?? string.Empty,
                         flag);
-<<<<<<< HEAD
                     if (VerifyKeyPair(certificate, certificate, true))
-=======
-
-                    // can we really access the private key?
-                    if (VerifyRSAKeyPair(certificate, certificate, true))
->>>>>>> 67a0df19
                     {
                         return certificate;
                     }
