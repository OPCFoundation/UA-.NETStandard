﻿<Project Sdk="Microsoft.NET.Sdk">

  <PropertyGroup>
    <AssemblyName>Opc.Ua.Security.Certificates</AssemblyName>
    <TargetFrameworks>$(LibTargetFrameworks)</TargetFrameworks>
    <PackageId>OPCFoundation.NetStandard.Opc.Ua.Security.Certificates</PackageId>
    <RootNamespace>Opc.Ua.Security.Certificates</RootNamespace>
    <Description>OPC UA Security X509 Certificates Class Library</Description>
    <IsPackable>true</IsPackable>
    <PackageLicenseExpression>MIT</PackageLicenseExpression>
    <PackageLicenseFile></PackageLicenseFile>
    <!-- currently the packages based on bouncy castle exposes additional API
         so package validation is disabled to pass the build -->
    <EnablePackageValidation>false</EnablePackageValidation>
    <GenerateDocumentationFile>true</GenerateDocumentationFile>
  </PropertyGroup>

<<<<<<< HEAD
  <PropertyGroup Condition="'$(TargetFramework)' == 'netstandard2.1'">
    <DefineConstants>$(DefineConstants);ECC_SUPPORT</DefineConstants>
  </PropertyGroup>

  <PropertyGroup Condition="'$(TargetFramework)' == 'net48'">
    <DefineConstants>$(DefineConstants);ECC_SUPPORT</DefineConstants>
  </PropertyGroup>
  
  <PropertyGroup Condition="'$(TargetFramework)' == 'net5.0'">
    <DefineConstants>$(DefineConstants);ECC_SUPPORT</DefineConstants>
  </PropertyGroup>
  
  <PropertyGroup Condition="'$(TargetFramework)' == 'net6.0'">
    <DefineConstants>$(DefineConstants);ECC_SUPPORT</DefineConstants>
  </PropertyGroup>
  
=======
  <Choose>
    <When Condition="'$(TargetFramework)' == 'net462'">
      <ItemGroup>
        <PackageReference Include="BouncyCastle.Cryptography" Version="2.2.1" />
      </ItemGroup>
    </When>
    <When Condition="'$(TargetFramework)' == 'netstandard2.0'">
      <ItemGroup>
        <PackageReference Include="BouncyCastle.Cryptography" Version="2.2.1" />
      </ItemGroup>
    </When>
    <Otherwise>
      <PropertyGroup>
        <DefineConstants>$(DefineConstants);ECC_SUPPORT</DefineConstants>
      </PropertyGroup>
      <ItemGroup>
        <PackageReference Include="System.Security.Cryptography.Cng" Version="5.0.0" />
      </ItemGroup>
    </Otherwise>
  </Choose>

>>>>>>> 8b3126bd
  <PropertyGroup Condition="'$(Configuration)' == 'Debug'">
    <PackageId>$(PackageId).Debug</PackageId>
  </PropertyGroup>

  <PropertyGroup Condition="'$(SignAssembly)' == 'true'">
    <DefineConstants>$(DefineConstants);SIGNASSEMBLY</DefineConstants>
  </PropertyGroup>

  <ItemGroup>
    <PackageReference Include="System.Formats.Asn1" Version="8.0.0" />
  </ItemGroup>

  <ItemGroup Condition="'$(TargetFramework)' == 'net472'">
    <PackageReference Include="BouncyCastle.Cryptography" Version="2.2.1" />
  </ItemGroup>

  <ItemGroup Condition="'$(TargetFramework)' == 'net48'">
    <PackageReference Include="BouncyCastle.Cryptography" Version="2.2.1" />
  </ItemGroup>

  <Target Name="GetPackagingOutputs" />

</Project><|MERGE_RESOLUTION|>--- conflicted
+++ resolved
@@ -15,24 +15,6 @@
     <GenerateDocumentationFile>true</GenerateDocumentationFile>
   </PropertyGroup>
 
-<<<<<<< HEAD
-  <PropertyGroup Condition="'$(TargetFramework)' == 'netstandard2.1'">
-    <DefineConstants>$(DefineConstants);ECC_SUPPORT</DefineConstants>
-  </PropertyGroup>
-
-  <PropertyGroup Condition="'$(TargetFramework)' == 'net48'">
-    <DefineConstants>$(DefineConstants);ECC_SUPPORT</DefineConstants>
-  </PropertyGroup>
-  
-  <PropertyGroup Condition="'$(TargetFramework)' == 'net5.0'">
-    <DefineConstants>$(DefineConstants);ECC_SUPPORT</DefineConstants>
-  </PropertyGroup>
-  
-  <PropertyGroup Condition="'$(TargetFramework)' == 'net6.0'">
-    <DefineConstants>$(DefineConstants);ECC_SUPPORT</DefineConstants>
-  </PropertyGroup>
-  
-=======
   <Choose>
     <When Condition="'$(TargetFramework)' == 'net462'">
       <ItemGroup>
@@ -54,7 +36,6 @@
     </Otherwise>
   </Choose>
 
->>>>>>> 8b3126bd
   <PropertyGroup Condition="'$(Configuration)' == 'Debug'">
     <PackageId>$(PackageId).Debug</PackageId>
   </PropertyGroup>
