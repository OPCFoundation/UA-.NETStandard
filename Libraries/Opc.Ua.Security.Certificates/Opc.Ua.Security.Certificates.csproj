﻿<Project Sdk="Microsoft.NET.Sdk">

  <PropertyGroup>
    <AssemblyName>Opc.Ua.Security.Certificates</AssemblyName>
    <TargetFrameworks>$(LibCoreTargetFrameworks)</TargetFrameworks>
    <PackageId>OPCFoundation.NetStandard.Opc.Ua.Security.Certificates</PackageId>
    <RootNamespace>Opc.Ua.Security.Certificates</RootNamespace>
    <Description>OPC UA Security X509 Certificates Class Library</Description>
    <IsPackable>true</IsPackable>
    <PackageLicenseExpression>MIT</PackageLicenseExpression>
    <PackageLicenseFile></PackageLicenseFile>
    <!-- currently the packages based on bouncy castle exposes additional API
         so package validation is disabled to pass the build -->
    <EnablePackageValidation>false</EnablePackageValidation>
    <GenerateDocumentationFile>true</GenerateDocumentationFile>
  </PropertyGroup>

  <Choose>
    <When Condition="'$(TargetFramework)' == 'net462'">
      <ItemGroup>
        <PackageReference Include="BouncyCastle.Cryptography" Version="2.3.1" />
      </ItemGroup>
    </When>
    <When Condition="'$(TargetFramework)' == 'netstandard2.0'">
      <ItemGroup>
<<<<<<< HEAD
        <PackageReference Include="BouncyCastle.Cryptography" Version="2.4.0" />
=======
        <PackageReference Include="BouncyCastle.Cryptography" Version="2.3.1" />
>>>>>>> f2815bb5
      </ItemGroup>
    </When>
    <Otherwise>
      <PropertyGroup>
        <DefineConstants>$(DefineConstants);ECC_SUPPORT</DefineConstants>
      </PropertyGroup>
      <ItemGroup>
        <PackageReference Include="System.Security.Cryptography.Cng" Version="5.0.0" />
      </ItemGroup>
    </Otherwise>
  </Choose>

  <PropertyGroup Condition="'$(Configuration)' == 'Debug'">
    <PackageId>$(PackageId).Debug</PackageId>
  </PropertyGroup>

  <PropertyGroup Condition="'$(SignAssembly)' == 'true'">
    <DefineConstants>$(DefineConstants);SIGNASSEMBLY</DefineConstants>
  </PropertyGroup>

  <ItemGroup>
    <PackageReference Include="System.Formats.Asn1" Version="8.0.0" />
  </ItemGroup>

  <ItemGroup Condition="'$(TargetFramework)' == 'net472'">
<<<<<<< HEAD
    <PackageReference Include="BouncyCastle.Cryptography" Version="2.3.1" />
=======
    <PackageReference Include="BouncyCastle.Cryptography" Version="2.4.0" />
>>>>>>> f2815bb5
  </ItemGroup>

  <ItemGroup Condition="'$(TargetFramework)' == 'net48'">
    <PackageReference Include="BouncyCastle.Cryptography" Version="2.4.0" />
<<<<<<< HEAD
  </ItemGroup>

  <ItemGroup>
    <PackageReference Update="Nerdbank.GitVersioning" Version="3.6.139">
      <PrivateAssets>all</PrivateAssets>
      <IncludeAssets>runtime; build; native; contentfiles; analyzers; buildtransitive</IncludeAssets>
    </PackageReference>
=======
>>>>>>> f2815bb5
  </ItemGroup>

  <Target Name="GetPackagingOutputs" />

</Project><|MERGE_RESOLUTION|>--- conflicted
+++ resolved
@@ -23,11 +23,7 @@
     </When>
     <When Condition="'$(TargetFramework)' == 'netstandard2.0'">
       <ItemGroup>
-<<<<<<< HEAD
-        <PackageReference Include="BouncyCastle.Cryptography" Version="2.4.0" />
-=======
         <PackageReference Include="BouncyCastle.Cryptography" Version="2.3.1" />
->>>>>>> f2815bb5
       </ItemGroup>
     </When>
     <Otherwise>
@@ -53,25 +49,11 @@
   </ItemGroup>
 
   <ItemGroup Condition="'$(TargetFramework)' == 'net472'">
-<<<<<<< HEAD
-    <PackageReference Include="BouncyCastle.Cryptography" Version="2.3.1" />
-=======
     <PackageReference Include="BouncyCastle.Cryptography" Version="2.4.0" />
->>>>>>> f2815bb5
   </ItemGroup>
 
   <ItemGroup Condition="'$(TargetFramework)' == 'net48'">
     <PackageReference Include="BouncyCastle.Cryptography" Version="2.4.0" />
-<<<<<<< HEAD
-  </ItemGroup>
-
-  <ItemGroup>
-    <PackageReference Update="Nerdbank.GitVersioning" Version="3.6.139">
-      <PrivateAssets>all</PrivateAssets>
-      <IncludeAssets>runtime; build; native; contentfiles; analyzers; buildtransitive</IncludeAssets>
-    </PackageReference>
-=======
->>>>>>> f2815bb5
   </ItemGroup>
 
   <Target Name="GetPackagingOutputs" />
