--- conflicted
+++ resolved
@@ -45,11 +45,7 @@
   </PropertyGroup>
 
   <ItemGroup>
-<<<<<<< HEAD
-    <PackageReference Include="System.Formats.Asn1" Version="7.0.0" />
-=======
     <PackageReference Include="System.Formats.Asn1" Version="8.0.0" />
->>>>>>> 8b3126bd
   </ItemGroup>
 
   <ItemGroup Condition="'$(TargetFramework)' == 'net472'">
