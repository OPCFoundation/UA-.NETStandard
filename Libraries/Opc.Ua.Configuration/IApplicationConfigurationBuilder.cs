--- conflicted
+++ resolved
@@ -266,7 +266,9 @@
         /// <inheritdoc cref="ServerConfiguration.AuditingEnabled"/>
         IApplicationConfigurationBuilderServerOptions SetAuditingEnabled(bool auditingEnabled);
 
-<<<<<<< HEAD
+        /// <inheritdoc cref="ServerConfiguration.HttpsMutualTls"/>
+        IApplicationConfigurationBuilderServerOptions SetHttpsMutualTls(bool mTlsEnabled);
+
         /// <inheritdoc cref="ServerConfiguration.DurableSubscriptionsEnabled"/>
         IApplicationConfigurationBuilderServerOptions SetDurableSubscriptionsEnabled(bool durableSubscriptionsEnabled);
 
@@ -279,10 +281,6 @@
         /// <inheritdoc cref="ServerConfiguration.MaxDurableSubscriptionLifetimeInHours"/>
         IApplicationConfigurationBuilderServerOptions SetMaxDurableSubscriptionLifetime(int maxDurableSubscriptionLifetimeInHours);
 
-=======
-        /// <inheritdoc cref="ServerConfiguration.HttpsMutualTls"/>
-        IApplicationConfigurationBuilderServerOptions SetHttpsMutualTls(bool mTlsEnabled);
->>>>>>> 67a0df19
     }
 
     /// <summary>
