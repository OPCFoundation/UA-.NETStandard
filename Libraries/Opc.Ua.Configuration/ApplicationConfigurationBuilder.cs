/* ========================================================================
 * Copyright (c) 2005-2021 The OPC Foundation, Inc. All rights reserved.
 *
 * OPC Foundation MIT License 1.00
 * 
 * Permission is hereby granted, free of charge, to any person
 * obtaining a copy of this software and associated documentation
 * files (the "Software"), to deal in the Software without
 * restriction, including without limitation the rights to use,
 * copy, modify, merge, publish, distribute, sublicense, and/or sell
 * copies of the Software, and to permit persons to whom the
 * Software is furnished to do so, subject to the following
 * conditions:
 * 
 * The above copyright notice and this permission notice shall be
 * included in all copies or substantial portions of the Software.
 * THE SOFTWARE IS PROVIDED "AS IS", WITHOUT WARRANTY OF ANY KIND,
 * EXPRESS OR IMPLIED, INCLUDING BUT NOT LIMITED TO THE WARRANTIES
 * OF MERCHANTABILITY, FITNESS FOR A PARTICULAR PURPOSE AND
 * NONINFRINGEMENT. IN NO EVENT SHALL THE AUTHORS OR COPYRIGHT
 * HOLDERS BE LIABLE FOR ANY CLAIM, DAMAGES OR OTHER LIABILITY,
 * WHETHER IN AN ACTION OF CONTRACT, TORT OR OTHERWISE, ARISING
 * FROM, OUT OF OR IN CONNECTION WITH THE SOFTWARE OR THE USE OR
 * OTHER DEALINGS IN THE SOFTWARE.
 *
 * The complete license agreement can be found here:
 * http://opcfoundation.org/License/MIT/1.00/
 * ======================================================================*/

using System;
using System.IO;
using System.Linq;
using System.Runtime.InteropServices;
using System.Threading.Tasks;
using System.Xml;


namespace Opc.Ua.Configuration
{
    /// <summary>
    /// A class that builds a configuration for a UA application.
    /// </summary>
    public class ApplicationConfigurationBuilder :
        IApplicationConfigurationBuilder
    {
        #region ctor
        /// <summary>
        /// Create the application instance builder.
        /// </summary>
        public ApplicationConfigurationBuilder(ApplicationInstance applicationInstance)
        {
            ApplicationInstance = applicationInstance;
        }
        #endregion

        #region Public Properties
        /// <summary>
        /// The application instance used to build the configuration.
        /// </summary>
        public ApplicationInstance ApplicationInstance { get; private set; }
        /// <summary>
        /// The application configuration.
        /// </summary>
        public ApplicationConfiguration ApplicationConfiguration => ApplicationInstance.ApplicationConfiguration;
        #endregion

        #region Public Methods
        /// <inheritdoc/>
        public IApplicationConfigurationBuilderClientSelected AsClient()
        {
            switch (ApplicationInstance.ApplicationType)
            {
                case ApplicationType.Client:
                case ApplicationType.ClientAndServer:
                    break;
                case ApplicationType.Server:
                    ApplicationInstance.ApplicationType =
                        m_typeSelected ? ApplicationType.ClientAndServer : ApplicationType.Client;
                    break;
                default:
                    throw new ArgumentException("Invalid application type for client.");
            }

            m_typeSelected = true;

            ApplicationConfiguration.ClientConfiguration = new ClientConfiguration();

            return this;
        }

        /// <inheritdoc/>
        public IApplicationConfigurationBuilderSecurityOptions AddSecurityConfiguration(
            string subjectName,
            string pkiRoot = null,
            string appRoot = null,
            string rejectedRoot = null
            )
        {
            pkiRoot = DefaultPKIRoot(pkiRoot);
            appRoot = appRoot == null ? pkiRoot : DefaultPKIRoot(appRoot);
            rejectedRoot = rejectedRoot == null ? pkiRoot : DefaultPKIRoot(rejectedRoot);
            var appStoreType = CertificateStoreIdentifier.DetermineStoreType(appRoot);
            var pkiRootType = CertificateStoreIdentifier.DetermineStoreType(pkiRoot);
            var rejectedRootType = CertificateStoreIdentifier.DetermineStoreType(rejectedRoot);
            ApplicationConfiguration.SecurityConfiguration = new SecurityConfiguration {
                // app cert store
#pragma warning disable CS0618 // Type or member is obsolete
                ApplicationCertificate = new CertificateIdentifier() {
#pragma warning restore CS0618 // Type or member is obsolete
                    StoreType = appStoreType,
                    StorePath = DefaultCertificateStorePath(TrustlistType.Application, appRoot),
                    SubjectName = Utils.ReplaceDCLocalhost(subjectName)
                },
                // App trusted & issuer
                TrustedPeerCertificates = new CertificateTrustList() {
                    StoreType = pkiRootType,
                    StorePath = DefaultCertificateStorePath(TrustlistType.Trusted, pkiRoot)
                },
                TrustedIssuerCertificates = new CertificateTrustList() {
                    StoreType = pkiRootType,
                    StorePath = DefaultCertificateStorePath(TrustlistType.Issuer, pkiRoot)
                },
                // Https trusted & issuer
                TrustedHttpsCertificates = new CertificateTrustList() {
                    StoreType = pkiRootType,
                    StorePath = DefaultCertificateStorePath(TrustlistType.TrustedHttps, pkiRoot)
                },
                HttpsIssuerCertificates = new CertificateTrustList() {
                    StoreType = pkiRootType,
                    StorePath = DefaultCertificateStorePath(TrustlistType.IssuerHttps, pkiRoot)
                },
                // User trusted & issuer
                TrustedUserCertificates = new CertificateTrustList() {
                    StoreType = pkiRootType,
                    StorePath = DefaultCertificateStorePath(TrustlistType.TrustedUser, pkiRoot)
                },
                UserIssuerCertificates = new CertificateTrustList() {
                    StoreType = pkiRootType,
                    StorePath = DefaultCertificateStorePath(TrustlistType.IssuerUser, pkiRoot)
                },
                // rejected store
                RejectedCertificateStore = new CertificateTrustList() {
                    StoreType = rejectedRootType,
                    StorePath = DefaultCertificateStorePath(TrustlistType.Rejected, rejectedRoot)
                },
            };
            SetSecureDefaults(ApplicationConfiguration.SecurityConfiguration);

            return this;
        }

        /// <inheritdoc/>
        public IApplicationConfigurationBuilderSecurityOptions AddSecurityConfiguration(
            CertificateIdentifierCollection applicationCertificates,
            string pkiRoot = null,
            string rejectedRoot = null
            )
        {
            pkiRoot = DefaultPKIRoot(pkiRoot);
            rejectedRoot = rejectedRoot == null ? pkiRoot : DefaultPKIRoot(rejectedRoot);
            var pkiRootType = CertificateStoreIdentifier.DetermineStoreType(pkiRoot);
            var rejectedRootType = CertificateStoreIdentifier.DetermineStoreType(rejectedRoot);
            ApplicationConfiguration.SecurityConfiguration = new SecurityConfiguration {
                // app cert store
                ApplicationCertificates = applicationCertificates,
                // App trusted & issuer
                TrustedPeerCertificates = new CertificateTrustList() {
                    StoreType = pkiRootType,
                    StorePath = DefaultCertificateStorePath(TrustlistType.Trusted, pkiRoot)
                },
                TrustedIssuerCertificates = new CertificateTrustList() {
                    StoreType = pkiRootType,
                    StorePath = DefaultCertificateStorePath(TrustlistType.Issuer, pkiRoot)
                },
                // Https trusted & issuer
                TrustedHttpsCertificates = new CertificateTrustList() {
                    StoreType = pkiRootType,
                    StorePath = DefaultCertificateStorePath(TrustlistType.TrustedHttps, pkiRoot)
                },
                HttpsIssuerCertificates = new CertificateTrustList() {
                    StoreType = pkiRootType,
                    StorePath = DefaultCertificateStorePath(TrustlistType.IssuerHttps, pkiRoot)
                },
                // User trusted & issuer
                TrustedUserCertificates = new CertificateTrustList() {
                    StoreType = pkiRootType,
                    StorePath = DefaultCertificateStorePath(TrustlistType.TrustedUser, pkiRoot)
                },
                UserIssuerCertificates = new CertificateTrustList() {
                    StoreType = pkiRootType,
                    StorePath = DefaultCertificateStorePath(TrustlistType.IssuerUser, pkiRoot)
                },
                // rejected store
                RejectedCertificateStore = new CertificateTrustList() {
                    StoreType = rejectedRootType,
                    StorePath = DefaultCertificateStorePath(TrustlistType.Rejected, rejectedRoot)
                },
            };
            SetSecureDefaults(ApplicationConfiguration.SecurityConfiguration);

            return this;
        }

        /// <inheritdoc/>
        public IApplicationConfigurationBuilderSecurityOptionStores AddSecurityConfigurationStores(
            string subjectName,
            string appRoot,
            string trustedRoot,
            string issuerRoot,
            string rejectedRoot = null
        )
        {
            string appStoreType = CertificateStoreIdentifier.DetermineStoreType(appRoot);
            string issuerRootType = CertificateStoreIdentifier.DetermineStoreType(issuerRoot);
            string trustedRootType = CertificateStoreIdentifier.DetermineStoreType(trustedRoot);
            rejectedRoot = rejectedRoot ?? DefaultPKIRoot(null);
            string rejectedRootType = CertificateStoreIdentifier.DetermineStoreType(rejectedRoot);
            ApplicationConfiguration.SecurityConfiguration = new SecurityConfiguration {
                // app cert store
                #pragma warning disable CS0618 // Type or member is obsolete
                ApplicationCertificate = new CertificateIdentifier() {
                #pragma warning restore CS0618 // Type or member is obsolete
                    StoreType = appStoreType,
                    StorePath = DefaultCertificateStorePath(TrustlistType.Application, appRoot),
                    SubjectName = Utils.ReplaceDCLocalhost(subjectName)
                },
                // App trusted & issuer
                TrustedPeerCertificates = new CertificateTrustList() {
                    StoreType = trustedRootType,
                    StorePath = DefaultCertificateStorePath(TrustlistType.Trusted, trustedRoot)
                },
                TrustedIssuerCertificates = new CertificateTrustList() {
                    StoreType = issuerRootType,
                    StorePath = DefaultCertificateStorePath(TrustlistType.Issuer, issuerRoot)
                },
                // rejected store
                RejectedCertificateStore = new CertificateTrustList() {
                    StoreType = rejectedRootType,
                    StorePath = DefaultCertificateStorePath(TrustlistType.Rejected, rejectedRoot)
                },
            };
            SetSecureDefaults(ApplicationConfiguration.SecurityConfiguration);

            return this;
        }

        /// <inheritdoc/>
        public IApplicationConfigurationBuilderSecurityOptionStores AddSecurityConfigurationUserStore(
            string trustedRoot,
            string issuerRoot
        )
        {
            string trustedRootType = CertificateStoreIdentifier.DetermineStoreType(trustedRoot);
            string issuerRootType = CertificateStoreIdentifier.DetermineStoreType(issuerRoot);

            // User trusted & issuer
            ApplicationConfiguration.SecurityConfiguration.TrustedUserCertificates = new CertificateTrustList() {
                StoreType = trustedRootType,
                StorePath = DefaultCertificateStorePath(TrustlistType.TrustedUser, trustedRoot)
            };
            ApplicationConfiguration.SecurityConfiguration.UserIssuerCertificates = new CertificateTrustList() {
                StoreType = issuerRootType,
                StorePath = DefaultCertificateStorePath(TrustlistType.IssuerUser, issuerRoot)
            };
            return this;
        }
        /// <inheritdoc/>
        public IApplicationConfigurationBuilderSecurityOptionStores AddSecurityConfigurationHttpsStore(
            string trustedRoot,
            string issuerRoot
            )
        {
            string trustedRootType = CertificateStoreIdentifier.DetermineStoreType(trustedRoot);
            string issuerRootType = CertificateStoreIdentifier.DetermineStoreType(issuerRoot);

            // Https trusted & issuer
            ApplicationConfiguration.SecurityConfiguration.TrustedHttpsCertificates = new CertificateTrustList() {
                StoreType = trustedRootType,
                StorePath = DefaultCertificateStorePath(TrustlistType.TrustedHttps, trustedRootType)
            };
            ApplicationConfiguration.SecurityConfiguration.HttpsIssuerCertificates = new CertificateTrustList() {
                StoreType = issuerRootType,
                StorePath = DefaultCertificateStorePath(TrustlistType.IssuerHttps, issuerRoot)
            };
            return this;
        }

        /// <inheritdoc/>
        public async Task<ApplicationConfiguration> Create()
        {
            // sanity checks
            if (ApplicationInstance.ApplicationType == ApplicationType.Server ||
                ApplicationInstance.ApplicationType == ApplicationType.ClientAndServer)
            {
                if (ApplicationConfiguration.ServerConfiguration == null) throw new ArgumentException("ApplicationType Server is not configured.");
            }
            if (ApplicationInstance.ApplicationType == ApplicationType.Client ||
                ApplicationInstance.ApplicationType == ApplicationType.ClientAndServer)
            {
                if (ApplicationConfiguration.ClientConfiguration == null) throw new ArgumentException("ApplicationType Client is not configured.");
            }

            // ensure for a user token policy
            if (ApplicationConfiguration.ServerConfiguration?.UserTokenPolicies.Count == 0)
            {
                ApplicationConfiguration.ServerConfiguration.UserTokenPolicies.Add(new UserTokenPolicy(UserTokenType.Anonymous));
            }

            // ensure for secure transport profiles
            if (ApplicationConfiguration.ServerConfiguration?.SecurityPolicies.Count == 0)
            {
                AddSecurityPolicies();
            }

            ApplicationConfiguration.TraceConfiguration?.ApplySettings();

            await ApplicationConfiguration.Validate(ApplicationInstance.ApplicationType).ConfigureAwait(false);

            await ApplicationConfiguration.CertificateValidator.
                Update(ApplicationConfiguration.SecurityConfiguration).ConfigureAwait(false);

            return ApplicationConfiguration;
        }

        /// <inheritdoc/>
        public IApplicationConfigurationBuilderServerSelected AsServer(
            string[] baseAddresses,
            string[] alternateBaseAddresses = null)
        {
            switch (ApplicationInstance.ApplicationType)
            {
                case ApplicationType.Client:
                    ApplicationInstance.ApplicationType =
                        m_typeSelected ? ApplicationType.ClientAndServer : ApplicationType.Server;
                    break;
                case ApplicationType.Server:
                case ApplicationType.ClientAndServer: break;
                default:
                    throw new ArgumentException("Invalid application type for server.");
            }

            m_typeSelected = true;

            // configure a server
            var serverConfiguration = new ServerConfiguration();

            // by default disable LDS registration
            serverConfiguration.MaxRegistrationInterval = 0;

            // base addresses
            foreach (string baseAddress in baseAddresses)
            {
                serverConfiguration.BaseAddresses.Add(Utils.ReplaceLocalhost(baseAddress));
            }

            // alternate base addresses
            if (alternateBaseAddresses != null)
            {
                foreach (string alternateBaseAddress in alternateBaseAddresses)
                {
                    serverConfiguration.AlternateBaseAddresses.Add(Utils.ReplaceLocalhost(alternateBaseAddress));
                }
            }

            // add container for policies
            serverConfiguration.SecurityPolicies = new ServerSecurityPolicyCollection();

            // add user token policy container and Anonymous
            serverConfiguration.UserTokenPolicies = new UserTokenPolicyCollection();

            ApplicationConfiguration.ServerConfiguration = serverConfiguration;

            return this;
        }

        /// <inheritdoc/>
        public IApplicationConfigurationBuilderServerSelected AddUnsecurePolicyNone(bool addPolicy = true)
        {
            if (addPolicy)
            {
                ServerSecurityPolicyCollection policies = ApplicationConfiguration.ServerConfiguration.SecurityPolicies;
                InternalAddPolicy(policies, MessageSecurityMode.None, SecurityPolicies.None);
            }
            return this;
        }

        /// <inheritdoc/>
        public IApplicationConfigurationBuilderServerSelected AddSignPolicies(bool addPolicies = true)
        {
            if (addPolicies)
            {
                AddSecurityPolicies(true, false, false);
            }
            return this;
        }

        /// <inheritdoc/>
        public IApplicationConfigurationBuilderServerSelected AddSignAndEncryptPolicies(bool addPolicies = true)
        {
            if (addPolicies)
            {
                AddSecurityPolicies(false, false, false);
            }
            return this;
        }

        /// <inheritdoc/>
        public IApplicationConfigurationBuilderServerSelected AddEccSignPolicies()
        {
            AddEccSecurityPolicies(true);
            return this;
        }

        /// <inheritdoc/>
        public IApplicationConfigurationBuilderServerSelected AddEccSignAndEncryptPolicies()
        {
            AddEccSecurityPolicies(false);
            return this;
        }

        /// <inheritdoc/>
        public IApplicationConfigurationBuilderServerSelected AddPolicy(MessageSecurityMode securityMode, string securityPolicy)
        {
            if (!SecurityPolicies.IsValidSecurityPolicyUri(securityPolicy)) throw new ArgumentException("Unknown security policy", nameof(securityPolicy));
            if (securityMode == MessageSecurityMode.None || securityPolicy.Equals(SecurityPolicies.None)) throw new ArgumentException("Use AddUnsecurePolicyNone to add no security policy.");
            InternalAddPolicy(ApplicationConfiguration.ServerConfiguration.SecurityPolicies, securityMode, securityPolicy);
            return this;
        }

        /// <inheritdoc/>
        public IApplicationConfigurationBuilderServerSelected AddUserTokenPolicy(UserTokenType userTokenType)
        {
            ApplicationConfiguration.ServerConfiguration.UserTokenPolicies.Add(new UserTokenPolicy(userTokenType));
            return this;
        }

        /// <inheritdoc/>
        public IApplicationConfigurationBuilderServerSelected AddUserTokenPolicy(UserTokenPolicy userTokenPolicy)
        {
            if (userTokenPolicy == null) throw new ArgumentNullException(nameof(userTokenPolicy));
            ApplicationConfiguration.ServerConfiguration.UserTokenPolicies.Add(userTokenPolicy);
            return this;
        }

        /// <inheritdoc/>
<<<<<<< HEAD
        public IApplicationConfigurationBuilderSecurityOptions SetApplicationCertificates(CertificateIdentifierCollection certIdList)
        {
            ApplicationConfiguration.SecurityConfiguration.ApplicationCertificates = certIdList;
=======
        public IApplicationConfigurationBuilderSecurityOptions SetMaxRejectedCertificates(int maxRejectedCertificates)
        {
            ApplicationConfiguration.SecurityConfiguration.MaxRejectedCertificates = maxRejectedCertificates;
>>>>>>> cf2e7881
            return this;
        }

        /// <inheritdoc/>
        public IApplicationConfigurationBuilderSecurityOptions SetAutoAcceptUntrustedCertificates(bool autoAccept)
        {
            ApplicationConfiguration.SecurityConfiguration.AutoAcceptUntrustedCertificates = autoAccept;
            return this;
        }

        /// <inheritdoc/>
        public IApplicationConfigurationBuilderSecurityOptions SetAddAppCertToTrustedStore(bool addToTrustedStore)
        {
            ApplicationConfiguration.SecurityConfiguration.AddAppCertToTrustedStore = addToTrustedStore;
            return this;
        }

        /// <inheritdoc/>
        public IApplicationConfigurationBuilderSecurityOptions SetRejectSHA1SignedCertificates(bool rejectSHA1Signed)
        {
            ApplicationConfiguration.SecurityConfiguration.RejectSHA1SignedCertificates = rejectSHA1Signed;
            return this;
        }

        /// <inheritdoc/>
        public IApplicationConfigurationBuilderSecurityOptions SetRejectUnknownRevocationStatus(bool rejectUnknownRevocationStatus)
        {
            ApplicationConfiguration.SecurityConfiguration.RejectUnknownRevocationStatus = rejectUnknownRevocationStatus;
            return this;
        }

        /// <inheritdoc/>
        public IApplicationConfigurationBuilderSecurityOptions SetUseValidatedCertificates(bool useValidatedCertificates)
        {
            ApplicationConfiguration.SecurityConfiguration.UseValidatedCertificates = useValidatedCertificates;
            return this;
        }

        /// <inheritdoc/>
        public IApplicationConfigurationBuilderSecurityOptions SetSuppressNonceValidationErrors(bool suppressNonceValidationErrors)
        {
            ApplicationConfiguration.SecurityConfiguration.SuppressNonceValidationErrors = suppressNonceValidationErrors;
            return this;
        }

        /// <inheritdoc/>
        public IApplicationConfigurationBuilderSecurityOptions SetSendCertificateChain(bool sendCertificateChain)
        {
            ApplicationConfiguration.SecurityConfiguration.SendCertificateChain = sendCertificateChain;
            return this;
        }

        /// <inheritdoc/>
        public IApplicationConfigurationBuilderSecurityOptions SetMinimumCertificateKeySize(ushort keySize)
        {
            ApplicationConfiguration.SecurityConfiguration.MinimumCertificateKeySize = keySize;
            return this;
        }

        /// <inheritdoc/>
        public IApplicationConfigurationBuilderSecurityOptions AddCertificatePasswordProvider(ICertificatePasswordProvider certificatePasswordProvider)
        {
            ApplicationConfiguration.SecurityConfiguration.CertificatePasswordProvider = certificatePasswordProvider;
            return this;
        }

        /// <inheritdoc/>
        public IApplicationConfigurationBuilderTransportQuotasSet SetTransportQuotas(TransportQuotas transportQuotas)
        {
            ApplicationConfiguration.TransportQuotas = transportQuotas;
            return this;
        }

        /// <inheritdoc/>
        public IApplicationConfigurationBuilderTransportQuotas SetOperationTimeout(int operationTimeout)
        {
            ApplicationConfiguration.TransportQuotas.OperationTimeout = operationTimeout;
            return this;
        }

        /// <inheritdoc/>
        public IApplicationConfigurationBuilderTransportQuotas SetMaxStringLength(int maxStringLength)
        {
            ApplicationConfiguration.TransportQuotas.MaxStringLength = maxStringLength;
            return this;
        }

        /// <inheritdoc/>
        public IApplicationConfigurationBuilderTransportQuotas SetMaxByteStringLength(int maxByteStringLength)
        {
            ApplicationConfiguration.TransportQuotas.MaxByteStringLength = maxByteStringLength;
            return this;
        }

        /// <inheritdoc/>
        public IApplicationConfigurationBuilderTransportQuotas SetMaxArrayLength(int maxArrayLength)
        {
            ApplicationConfiguration.TransportQuotas.MaxArrayLength = maxArrayLength;
            return this;
        }

        /// <inheritdoc/>
        public IApplicationConfigurationBuilderTransportQuotas SetMaxMessageSize(int maxMessageSize)
        {
            ApplicationConfiguration.TransportQuotas.MaxMessageSize = maxMessageSize;
            return this;
        }

        /// <inheritdoc/>
        public IApplicationConfigurationBuilderTransportQuotas SetMaxBufferSize(int maxBufferSize)
        {
            ApplicationConfiguration.TransportQuotas.MaxBufferSize = maxBufferSize;
            return this;
        }

        /// <inheritdoc/>
        public IApplicationConfigurationBuilderTransportQuotas SetChannelLifetime(int channelLifetime)
        {
            ApplicationConfiguration.TransportQuotas.ChannelLifetime = channelLifetime;
            return this;
        }

        /// <inheritdoc/>
        public IApplicationConfigurationBuilderTransportQuotas SetSecurityTokenLifetime(int securityTokenLifetime)
        {
            ApplicationConfiguration.TransportQuotas.SecurityTokenLifetime = securityTokenLifetime;
            return this;
        }

        /// <inheritdoc/>
        public IApplicationConfigurationBuilderTransportQuotas SetMaxEncodingNestingLevels(int maxEncodingNestingLevels)
        {
            ApplicationConfiguration.TransportQuotas.MaxEncodingNestingLevels = maxEncodingNestingLevels;
            return this;
        }

        /// <inheritdoc/>
        public IApplicationConfigurationBuilderTransportQuotas SetMaxDecoderRecoveries(int maxDecoderRecoveries)
        {
            ApplicationConfiguration.TransportQuotas.MaxDecoderRecoveries = maxDecoderRecoveries;
            return this;
        }

        /// <inheritdoc/>
        public IApplicationConfigurationBuilderServerOptions SetMinRequestThreadCount(int minRequestThreadCount)
        {
            ApplicationConfiguration.ServerConfiguration.MinRequestThreadCount = minRequestThreadCount;
            return this;
        }

        /// <inheritdoc/>
        public IApplicationConfigurationBuilderServerOptions SetMaxRequestThreadCount(int maxRequestThreadCount)
        {
            ApplicationConfiguration.ServerConfiguration.MaxRequestThreadCount = maxRequestThreadCount;
            return this;
        }

        /// <inheritdoc/>
        public IApplicationConfigurationBuilderServerOptions SetMaxQueuedRequestCount(int maxQueuedRequestCount)
        {
            ApplicationConfiguration.ServerConfiguration.MaxQueuedRequestCount = maxQueuedRequestCount;
            return this;
        }

        /// <inheritdoc/>
        public IApplicationConfigurationBuilderServerOptions SetDiagnosticsEnabled(bool diagnosticsEnabled)
        {
            ApplicationConfiguration.ServerConfiguration.DiagnosticsEnabled = diagnosticsEnabled;
            return this;
        }

        /// <inheritdoc/>
        public IApplicationConfigurationBuilderServerOptions SetMaxSessionCount(int maxSessionCount)
        {
            ApplicationConfiguration.ServerConfiguration.MaxSessionCount = maxSessionCount;
            return this;
        }

        /// <inheritdoc/>
        public IApplicationConfigurationBuilderServerOptions SetMaxChannelCount(int maxChannelCount)
        {
            ApplicationConfiguration.ServerConfiguration.MaxChannelCount = maxChannelCount;
            return this;
        }

        /// <inheritdoc/>
        public IApplicationConfigurationBuilderServerOptions SetMinSessionTimeout(int minSessionTimeout)
        {
            ApplicationConfiguration.ServerConfiguration.MinSessionTimeout = minSessionTimeout;
            return this;
        }

        /// <inheritdoc/>
        public IApplicationConfigurationBuilderServerOptions SetMaxSessionTimeout(int maxSessionTimeout)
        {
            ApplicationConfiguration.ServerConfiguration.MaxSessionTimeout = maxSessionTimeout;
            return this;
        }

        /// <inheritdoc/>
        public IApplicationConfigurationBuilderServerOptions SetMaxBrowseContinuationPoints(int maxBrowseContinuationPoints)
        {
            ApplicationConfiguration.ServerConfiguration.MaxBrowseContinuationPoints = maxBrowseContinuationPoints;
            return this;
        }

        /// <inheritdoc/>
        public IApplicationConfigurationBuilderServerOptions SetMaxQueryContinuationPoints(int maxQueryContinuationPoints)
        {
            ApplicationConfiguration.ServerConfiguration.MaxQueryContinuationPoints = maxQueryContinuationPoints;
            return this;
        }

        /// <inheritdoc/>
        public IApplicationConfigurationBuilderServerOptions SetMaxHistoryContinuationPoints(int maxHistoryContinuationPoints)
        {
            ApplicationConfiguration.ServerConfiguration.MaxHistoryContinuationPoints = maxHistoryContinuationPoints;
            return this;
        }

        /// <inheritdoc/>
        public IApplicationConfigurationBuilderServerOptions SetMaxRequestAge(int maxRequestAge)
        {
            ApplicationConfiguration.ServerConfiguration.MaxRequestAge = maxRequestAge;
            return this;
        }

        /// <inheritdoc/>
        public IApplicationConfigurationBuilderServerOptions SetMinPublishingInterval(int minPublishingInterval)
        {
            ApplicationConfiguration.ServerConfiguration.MinPublishingInterval = minPublishingInterval;
            return this;
        }

        /// <inheritdoc/>
        public IApplicationConfigurationBuilderServerOptions SetMaxPublishingInterval(int maxPublishingInterval)
        {
            ApplicationConfiguration.ServerConfiguration.MaxPublishingInterval = maxPublishingInterval;
            return this;
        }

        /// <inheritdoc/>
        public IApplicationConfigurationBuilderServerOptions SetPublishingResolution(int publishingResolution)
        {
            ApplicationConfiguration.ServerConfiguration.PublishingResolution = publishingResolution;
            return this;
        }

        /// <inheritdoc/>
        public IApplicationConfigurationBuilderServerOptions SetMaxSubscriptionLifetime(int maxSubscriptionLifetime)
        {
            ApplicationConfiguration.ServerConfiguration.MaxSubscriptionLifetime = maxSubscriptionLifetime;
            return this;
        }

        /// <inheritdoc/>
        public IApplicationConfigurationBuilderServerOptions SetMaxMessageQueueSize(int maxMessageQueueSize)
        {
            ApplicationConfiguration.ServerConfiguration.MaxMessageQueueSize = maxMessageQueueSize;
            return this;
        }

        /// <inheritdoc/>
        public IApplicationConfigurationBuilderServerOptions SetMaxNotificationQueueSize(int maxNotificationQueueSize)
        {
            ApplicationConfiguration.ServerConfiguration.MaxNotificationQueueSize = maxNotificationQueueSize;
            return this;
        }

        /// <inheritdoc/>
        public IApplicationConfigurationBuilderServerOptions SetMaxNotificationsPerPublish(int maxNotificationsPerPublish)
        {
            ApplicationConfiguration.ServerConfiguration.MaxNotificationsPerPublish = maxNotificationsPerPublish;
            return this;
        }

        /// <inheritdoc/>
        public IApplicationConfigurationBuilderServerOptions SetMinMetadataSamplingInterval(int minMetadataSamplingInterval)
        {
            ApplicationConfiguration.ServerConfiguration.MinMetadataSamplingInterval = minMetadataSamplingInterval;
            return this;
        }

        /// <inheritdoc/>
        public IApplicationConfigurationBuilderServerOptions SetAvailableSamplingRates(SamplingRateGroupCollection availableSampleRates)
        {
            ApplicationConfiguration.ServerConfiguration.AvailableSamplingRates = availableSampleRates;
            return this;
        }

        /// <inheritdoc/>
        public IApplicationConfigurationBuilderServerOptions SetRegistrationEndpoint(EndpointDescription registrationEndpoint)
        {
            ApplicationConfiguration.ServerConfiguration.RegistrationEndpoint = registrationEndpoint;
            return this;
        }

        /// <inheritdoc/>
        public IApplicationConfigurationBuilderServerOptions SetMaxRegistrationInterval(int maxRegistrationInterval)
        {
            ApplicationConfiguration.ServerConfiguration.MaxRegistrationInterval = maxRegistrationInterval;
            return this;
        }

        /// <inheritdoc/>
        public IApplicationConfigurationBuilderServerOptions SetNodeManagerSaveFile(string nodeManagerSaveFile)
        {
            ApplicationConfiguration.ServerConfiguration.NodeManagerSaveFile = nodeManagerSaveFile;
            return this;
        }

        /// <inheritdoc/>
        public IApplicationConfigurationBuilderServerOptions SetMinSubscriptionLifetime(int minSubscriptionLifetime)
        {
            ApplicationConfiguration.ServerConfiguration.MinSubscriptionLifetime = minSubscriptionLifetime;
            return this;
        }

        /// <inheritdoc/>
        public IApplicationConfigurationBuilderServerOptions SetMaxPublishRequestCount(int maxPublishRequestCount)
        {
            ApplicationConfiguration.ServerConfiguration.MaxPublishRequestCount = maxPublishRequestCount;
            return this;
        }

        /// <inheritdoc/>
        public IApplicationConfigurationBuilderServerOptions SetMaxSubscriptionCount(int maxSubscriptionCount)
        {
            ApplicationConfiguration.ServerConfiguration.MaxSubscriptionCount = maxSubscriptionCount;
            return this;
        }

        /// <inheritdoc/>
        public IApplicationConfigurationBuilderServerOptions SetMaxEventQueueSize(int setMaxEventQueueSize)
        {
            ApplicationConfiguration.ServerConfiguration.MaxEventQueueSize = setMaxEventQueueSize;
            return this;
        }

        /// <inheritdoc/>
        public IApplicationConfigurationBuilderServerOptions AddServerProfile(string serverProfile)
        {
            ApplicationConfiguration.ServerConfiguration.ServerProfileArray.Add(serverProfile);
            return this;
        }

        /// <inheritdoc/>
        public IApplicationConfigurationBuilderServerOptions SetShutdownDelay(int shutdownDelay)
        {
            ApplicationConfiguration.ServerConfiguration.ShutdownDelay = shutdownDelay;
            return this;
        }

        /// <inheritdoc/>
        public IApplicationConfigurationBuilderServerOptions AddServerCapabilities(string serverCapability)
        {
            ApplicationConfiguration.ServerConfiguration.ServerCapabilities.Add(serverCapability);
            return this;
        }

        /// <inheritdoc/>
        public IApplicationConfigurationBuilderServerOptions SetSupportedPrivateKeyFormats(StringCollection supportedPrivateKeyFormats)
        {
            ApplicationConfiguration.ServerConfiguration.SupportedPrivateKeyFormats = supportedPrivateKeyFormats;
            return this;
        }

        /// <inheritdoc/>
        public IApplicationConfigurationBuilderServerOptions SetMaxTrustListSize(int maxTrustListSize)
        {
            ApplicationConfiguration.ServerConfiguration.MaxTrustListSize = maxTrustListSize;
            return this;
        }

        /// <inheritdoc/>
        public IApplicationConfigurationBuilderServerOptions SetMultiCastDnsEnabled(bool multiCastDnsEnabled)
        {
            ApplicationConfiguration.ServerConfiguration.MultiCastDnsEnabled = multiCastDnsEnabled;
            return this;
        }

        /// <inheritdoc/>
        public IApplicationConfigurationBuilderServerOptions SetReverseConnect(ReverseConnectServerConfiguration reverseConnectConfiguration)
        {
            ApplicationConfiguration.ServerConfiguration.ReverseConnect = reverseConnectConfiguration;
            return this;
        }

        /// <inheritdoc/>
        public IApplicationConfigurationBuilderServerOptions SetOperationLimits(OperationLimits operationLimits)
        {
            ApplicationConfiguration.ServerConfiguration.OperationLimits = operationLimits;
            return this;
        }

        /// <inheritdoc/>
        public IApplicationConfigurationBuilderServerOptions SetAuditingEnabled(bool auditingEnabled)
        {
            ApplicationConfiguration.ServerConfiguration.AuditingEnabled = auditingEnabled;
            return this;
        }

        /// <inheritdoc/>
        public IApplicationConfigurationBuilderClientOptions SetDefaultSessionTimeout(int defaultSessionTimeout)
        {
            ApplicationConfiguration.ClientConfiguration.DefaultSessionTimeout = defaultSessionTimeout;
            return this;
        }

        /// <inheritdoc/>
        public IApplicationConfigurationBuilderClientOptions AddWellKnownDiscoveryUrls(string wellKnownDiscoveryUrl)
        {
            ApplicationConfiguration.ClientConfiguration.WellKnownDiscoveryUrls.Add(wellKnownDiscoveryUrl);
            return this;
        }

        /// <inheritdoc/>
        public IApplicationConfigurationBuilderClientOptions AddDiscoveryServer(EndpointDescription discoveryServer)
        {
            ApplicationConfiguration.ClientConfiguration.DiscoveryServers.Add(discoveryServer);
            return this;
        }

        /// <inheritdoc/>
        public IApplicationConfigurationBuilderClientOptions SetEndpointCacheFilePath(string endpointCacheFilePath)
        {
            ApplicationConfiguration.ClientConfiguration.EndpointCacheFilePath = endpointCacheFilePath;
            return this;
        }

        /// <inheritdoc/>
        IApplicationConfigurationBuilderClientOptions IApplicationConfigurationBuilderClientOptions.SetMinSubscriptionLifetime(int minSubscriptionLifetime)
        {
            ApplicationConfiguration.ClientConfiguration.MinSubscriptionLifetime = minSubscriptionLifetime;
            return this;
        }

        /// <inheritdoc/>
        public IApplicationConfigurationBuilderClientOptions SetReverseConnect(ReverseConnectClientConfiguration reverseConnect)
        {
            ApplicationConfiguration.ClientConfiguration.ReverseConnect = reverseConnect;
            return this;
        }

        /// <inheritdoc/>
        public IApplicationConfigurationBuilderClientOptions SetClientOperationLimits(OperationLimits operationLimits)
        {
            ApplicationConfiguration.ClientConfiguration.OperationLimits = operationLimits;
            return this;
        }

        /// <inheritdoc/>
        public IApplicationConfigurationBuilderTraceConfiguration SetOutputFilePath(string outputFilePath)
        {
            ApplicationConfiguration.TraceConfiguration.OutputFilePath = outputFilePath;
            return this;
        }

        /// <inheritdoc/>
        public IApplicationConfigurationBuilderTraceConfiguration SetDeleteOnLoad(bool deleteOnLoad)
        {
            ApplicationConfiguration.TraceConfiguration.DeleteOnLoad = deleteOnLoad;
            return this;
        }

        /// <inheritdoc/>
        public IApplicationConfigurationBuilderTraceConfiguration SetTraceMasks(int traceMasks)
        {
            ApplicationConfiguration.TraceConfiguration.TraceMasks = traceMasks;
            return this;
        }

        /// <inheritdoc/>
        public IApplicationConfigurationBuilderExtension AddExtension<T>(XmlQualifiedName elementName, object value)
        {
            ApplicationConfiguration.UpdateExtension<T>(elementName, value);
            return this;
        }
        #endregion

        #region Public Static Methods

        /// <summary>
        /// Create ApplicationCertificates from a PKI root.
        /// </summary>
        /// <param name="storeType">The cert store type: ex: "Directory"</param>
        /// <param name="storePath">The PKI root.</param>
        /// <param name="subjectName">The subject name.</param>
        /// <returns>The application certificates.</returns>

        public static CertificateIdentifierCollection CreateDefaultApplicationCertificates(
            string subjectName,
            string storeType = null,
            string storePath = null)
        {
            CertificateIdentifierCollection certificateIdentifiers = new CertificateIdentifierCollection{
                new CertificateIdentifier {
                    StoreType = storeType,
                    StorePath = storePath,
                    SubjectName = subjectName,
                    CertificateType = ObjectTypeIds.RsaSha256ApplicationCertificateType
                },
                new CertificateIdentifier {
                    StoreType = storeType,
                    StorePath = storePath,
                    SubjectName = subjectName,
                    CertificateType = ObjectTypeIds.EccNistP256ApplicationCertificateType
                },
                new CertificateIdentifier {
                    StoreType = storeType,
                    StorePath = storePath,
                    SubjectName = subjectName,
                    CertificateType = ObjectTypeIds.EccNistP384ApplicationCertificateType
                }
            };

            if (!RuntimeInformation.IsOSPlatform(OSPlatform.OSX))
            {
                certificateIdentifiers.AddRange(
                    new CertificateIdentifierCollection
                    {
                        new CertificateIdentifier
                        {
                            StoreType = storeType,
                            StorePath = storePath,
                            SubjectName = subjectName,
                            CertificateType = ObjectTypeIds.EccBrainpoolP256r1ApplicationCertificateType
                        },
                        new CertificateIdentifier
                        {
                            StoreType = storeType,
                            StorePath = storePath,
                            SubjectName = subjectName,
                            CertificateType = ObjectTypeIds.EccBrainpoolP384r1ApplicationCertificateType
                        }
                    });
            }

            return certificateIdentifiers;

        }
        #endregion

        #region Private Methods
        /// <summary>
        /// Internal enumeration of supported trust lists.
        /// </summary>
        private enum TrustlistType
        {
            Application,
            Trusted,
            Issuer,
            TrustedHttps,
            IssuerHttps,
            TrustedUser,
            IssuerUser,
            Rejected
        };

        /// <summary>
        /// Return the default PKI root path if root is unspecified, directory or X509Store.
        /// </summary>
        /// <param name="root">A real root path or the store type.</param>
        private string DefaultPKIRoot(string root)
        {
            if (root == null ||
                root.Equals(CertificateStoreType.Directory, StringComparison.OrdinalIgnoreCase))
            {
                return CertificateStoreIdentifier.DefaultPKIRoot;
            }
            else if (root.Equals(CertificateStoreType.X509Store, StringComparison.OrdinalIgnoreCase))
            {
                return CertificateStoreIdentifier.CurrentUser;
            }
            return root;
        }

        /// <summary>
        /// Determine the default store path for a given trust list type.
        /// </summary>
        /// <param name="trustListType">The trust list type.</param>
        /// <param name="pkiRoot">A PKI root for which the store path is needed.</param>
        private string DefaultCertificateStorePath(TrustlistType trustListType, string pkiRoot)
        {
            string pkiRootType = CertificateStoreIdentifier.DetermineStoreType(pkiRoot);
            if (pkiRootType.Equals(CertificateStoreType.Directory, StringComparison.OrdinalIgnoreCase))
            {
                string leafPath = "";
                // see https://reference.opcfoundation.org/v104/GDS/docs/F.1/
                switch (trustListType)
                {
                    case TrustlistType.Application: leafPath = "own"; break;
                    case TrustlistType.Trusted: leafPath = "trusted"; break;
                    case TrustlistType.Issuer: leafPath = "issuer"; break;
                    case TrustlistType.TrustedHttps: leafPath = "trustedHttps"; break;
                    case TrustlistType.IssuerHttps: leafPath = "issuerHttps"; break;
                    case TrustlistType.TrustedUser: leafPath = "trustedUser"; break;
                    case TrustlistType.IssuerUser: leafPath = "issuerUser"; break;
                    case TrustlistType.Rejected: leafPath = "rejected"; break;
                }
                // Caller may have already provided the leaf path, then no need to add.
                int startIndex = pkiRoot.Length - leafPath.Length;
                char lastChar = pkiRoot.Last();
                if (lastChar == Path.DirectorySeparatorChar ||
                    lastChar == Path.AltDirectorySeparatorChar)
                {
                    startIndex--;
                }
                if (startIndex > 0)
                {
                    if (pkiRoot.Substring(startIndex, leafPath.Length).Equals(leafPath, StringComparison.OrdinalIgnoreCase))
                    {
                        return pkiRoot;
                    }
                }
                return Path.Combine(pkiRoot, leafPath);
            }
            else if (pkiRootType.Equals(CertificateStoreType.X509Store, StringComparison.OrdinalIgnoreCase))
            {
                switch (trustListType)
                {
                    case TrustlistType.Application:
#if !NETFRAMEWORK
                        if (!RuntimeInformation.IsOSPlatform(OSPlatform.Windows) &&
                            pkiRoot.StartsWith(CertificateStoreIdentifier.CurrentUser, StringComparison.OrdinalIgnoreCase))
                        {
                            return pkiRoot + "My";
                        }
#endif
                        return pkiRoot + "UA_MachineDefault";
                    case TrustlistType.Trusted:
                        return pkiRoot + "UA_Trusted";
                    case TrustlistType.Issuer:
                        return pkiRoot + "UA_Issuer";
                    case TrustlistType.TrustedHttps:
                        return pkiRoot + "UA_Trusted_Https";
                    case TrustlistType.IssuerHttps:
                        return pkiRoot + "UA_Issuer_Https";
                    case TrustlistType.TrustedUser:
                        return pkiRoot + "UA_Trusted_User";
                    case TrustlistType.IssuerUser:
                        return pkiRoot + "UA_Issuer_User";
                    case TrustlistType.Rejected:
                        return pkiRoot + "UA_Rejected";
                }
            }
            else
            {
                // return custom root store
                return pkiRoot;
            }
            throw new NotSupportedException("Unsupported store type.");
        }

        /// <summary>
        /// Add specified groups of security policies and security modes.
        /// </summary>
        /// <param name="includeSign">Include the Sign only policies.</param>
        /// <param name="deprecated">Include the deprecated policies.</param>
        /// <param name="policyNone">Include policy 'None'. (no security!)</param>
        private void AddSecurityPolicies(bool includeSign = false, bool deprecated = false, bool policyNone = false)
        {
            // create list of supported policies
            var defaultPolicyUris = SecurityPolicies.GetDefaultUris().ToList();
            if (deprecated)
            {
                defaultPolicyUris.AddRange(SecurityPolicies.GetDefaultDeprecatedUris());
            }

            foreach (MessageSecurityMode securityMode in typeof(MessageSecurityMode).GetEnumValues())
            {
                ServerSecurityPolicyCollection policies = ApplicationConfiguration.ServerConfiguration.SecurityPolicies;
                if (policyNone && securityMode == MessageSecurityMode.None)
                {
                    InternalAddPolicy(policies, MessageSecurityMode.None, SecurityPolicies.None);
                }
                else if (securityMode >= MessageSecurityMode.SignAndEncrypt ||
                    (includeSign && securityMode == MessageSecurityMode.Sign))
                {
                    foreach (string policyUri in defaultPolicyUris)
                    {
                        InternalAddPolicy(policies, securityMode, policyUri);
                    }
                }
            }
        }

        /// <summary>
        /// Add default Ecc policies.
        /// </summary>
        private void AddEccSecurityPolicies(bool sign = false)
        {
            // create list of supported policies
            var defaultPolicyUris = SecurityPolicies.GetDefaultEccUris();
            MessageSecurityMode securityMode = sign ? MessageSecurityMode.Sign : MessageSecurityMode.SignAndEncrypt;
            {
                var policies = ApplicationConfiguration.ServerConfiguration.SecurityPolicies;
                foreach (var policyUri in defaultPolicyUris)
                {
                    InternalAddPolicy(policies, securityMode, policyUri);
                }
            }
        }

        /// <summary>
        /// Set secure defaults for flags.
        /// </summary>
        private void SetSecureDefaults(SecurityConfiguration securityConfiguration)
        {
            // ensure secure default settings
            securityConfiguration.AutoAcceptUntrustedCertificates = false;
            securityConfiguration.AddAppCertToTrustedStore = false;
            securityConfiguration.RejectSHA1SignedCertificates = true;
            securityConfiguration.RejectUnknownRevocationStatus = true;
            securityConfiguration.SuppressNonceValidationErrors = false;
            securityConfiguration.SendCertificateChain = true;
            securityConfiguration.MinimumCertificateKeySize = CertificateFactory.DefaultKeySize;
            securityConfiguration.MaxRejectedCertificates = 5;
        }

        /// <summary>
        /// Add security policy if it doesn't exist yet.
        /// </summary>
        /// <param name="policies">The collection to which the policies are added.</param>
        /// <param name="securityMode">The message security mode.</param>
        /// <param name="policyUri">The security policy Uri.</param>
        private bool InternalAddPolicy(ServerSecurityPolicyCollection policies, MessageSecurityMode securityMode, string policyUri)
        {
            if (securityMode == MessageSecurityMode.Invalid) throw new ArgumentException("Invalid security mode selected", nameof(securityMode));
            var newPolicy = new ServerSecurityPolicy() {
                SecurityMode = securityMode,
                SecurityPolicyUri = policyUri
            };
            if (policies.Find(s =>
                s.SecurityMode == newPolicy.SecurityMode &&
                string.Equals(s.SecurityPolicyUri, newPolicy.SecurityPolicyUri, StringComparison.Ordinal)
                ) == null)
            {
                policies.Add(newPolicy);
                return true;
            }
            return false;
        }
        #endregion

        #region Private Fields
        private bool m_typeSelected;
        #endregion
    }
}<|MERGE_RESOLUTION|>--- conflicted
+++ resolved
@@ -443,15 +443,16 @@
         }
 
         /// <inheritdoc/>
-<<<<<<< HEAD
         public IApplicationConfigurationBuilderSecurityOptions SetApplicationCertificates(CertificateIdentifierCollection certIdList)
         {
             ApplicationConfiguration.SecurityConfiguration.ApplicationCertificates = certIdList;
-=======
+            return this;
+        }
+
+        /// <inheritdoc/>
         public IApplicationConfigurationBuilderSecurityOptions SetMaxRejectedCertificates(int maxRejectedCertificates)
         {
             ApplicationConfiguration.SecurityConfiguration.MaxRejectedCertificates = maxRejectedCertificates;
->>>>>>> cf2e7881
             return this;
         }
 
