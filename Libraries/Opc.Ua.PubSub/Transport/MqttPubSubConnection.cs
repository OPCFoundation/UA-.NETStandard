/* ========================================================================
 * Copyright (c) 2005-2021 The OPC Foundation, Inc. All rights reserved.
 *
 * OPC Foundation MIT License 1.00
 * 
 * Permission is hereby granted, free of charge, to any person
 * obtaining a copy of this software and associated documentation
 * files (the "Software"), to deal in the Software without
 * restriction, including without limitation the rights to use,
 * copy, modify, merge, publish, distribute, sublicense, and/or sell
 * copies of the Software, and to permit persons to whom the
 * Software is furnished to do so, subject to the following
 * conditions:
 * 
 * The above copyright notice and this permission notice shall be
 * included in all copies or substantial portions of the Software.
 * THE SOFTWARE IS PROVIDED "AS IS", WITHOUT WARRANTY OF ANY KIND,
 * EXPRESS OR IMPLIED, INCLUDING BUT NOT LIMITED TO THE WARRANTIES
 * OF MERCHANTABILITY, FITNESS FOR A PARTICULAR PURPOSE AND
 * NONINFRINGEMENT. IN NO EVENT SHALL THE AUTHORS OR COPYRIGHT
 * HOLDERS BE LIABLE FOR ANY CLAIM, DAMAGES OR OTHER LIABILITY,
 * WHETHER IN AN ACTION OF CONTRACT, TORT OR OTHERWISE, ARISING
 * FROM, OUT OF OR IN CONNECTION WITH THE SOFTWARE OR THE USE OR
 * OTHER DEALINGS IN THE SOFTWARE.
 *
 * The complete license agreement can be found here:
 * http://opcfoundation.org/License/MIT/1.00/
 * ======================================================================*/

using System;
using System.Collections.Generic;
using System.Security.Cryptography.X509Certificates;
using System.Threading.Tasks;
using MQTTnet;
using MQTTnet.Client;
using MQTTnet.Client.Options;
using MQTTnet.Formatter;
using MQTTnet.Protocol;
using MQTTnet.Server;
using Opc.Ua.PubSub.Encoding;
using Opc.Ua.PubSub.PublishedData;

namespace Opc.Ua.PubSub.Transport
{
    /// <summary>
    /// MQTT implementation of <see cref="UaPubSubConnection"/> class.
    /// </summary>
    internal class MqttPubSubConnection : UaPubSubConnection
    {
        #region Private Fields
        private static int m_dataSetSequenceNumber = 0;

        private string m_brokerHostName = "localhost";
        private string m_urlScheme;
        private int m_brokerPort = Utils.MqttDefaultPort;
        private int m_reconnectIntervalSeconds = 5;

        private IMqttClient m_publisherMqttClient;
        private IMqttClient m_subscriberMqttClient;
        private MessageMapping m_messageMapping;

        private CertificateValidator m_certificateValidator;
        private MqttClientTlsOptions m_mqttClientTlsOptions;
        #endregion

        #region Public Properties
        /// <summary>
        /// Gets the host name or IP address of the broker.
        /// </summary>
        public string BrokerHostName { get => m_brokerHostName; }

        /// <summary>
        /// Gets the port of the connection.
        /// </summary>
        public int BrokerPort { get { return m_brokerPort; } }

        /// <summary>
        /// Gets the scheme of the Url.
        /// </summary>
        public string UrlScheme { get => m_urlScheme; }
        #endregion Public Properties

        #region Constants
        /// <summary>
        /// Value in seconds with which to surpass the max keep alive value found.
        /// </summary>
        private readonly int MaxKeepAliveIncrement = 5;
        #endregion

        #region Constructor
        /// <summary>
        ///  Create new instance of <see cref="MqttPubSubConnection"/> from <see cref="PubSubConnectionDataType"/> configuration data
        /// </summary>
        /// <param name="uaPubSubApplication"></param>
        /// <param name="pubSubConnectionDataType"></param>
        /// <param name="messageMapping"></param>
        public MqttPubSubConnection(UaPubSubApplication uaPubSubApplication, PubSubConnectionDataType pubSubConnectionDataType, MessageMapping messageMapping)
            : base(uaPubSubApplication, pubSubConnectionDataType)
        {
            m_transportProtocol = TransportProtocol.MQTT;
            m_messageMapping = messageMapping;

            Utils.Trace("MqttPubSubConnection with name '{0}' was created.", pubSubConnectionDataType.Name);
        }
        #endregion

        #region Public Methods
        /// <summary>
        /// Create the list of network messages built from the provided writerGroupConfiguration
        /// </summary>
        public override IList<UaNetworkMessage> CreateNetworkMessages(WriterGroupDataType writerGroupConfiguration, WriterGroupPublishState state)
        {
            UadpWriterGroupMessageDataType uadpMessageSettings = ExtensionObject.ToEncodeable(
                writerGroupConfiguration.MessageSettings)
                    as UadpWriterGroupMessageDataType;

            JsonWriterGroupMessageDataType jsonMessageSettings = ExtensionObject.ToEncodeable(
                writerGroupConfiguration.MessageSettings)
                    as JsonWriterGroupMessageDataType;

            if (m_messageMapping == MessageMapping.Uadp && uadpMessageSettings == null)
            {
                //Wrong configuration of writer group MessageSettings
                return null;
            }

            if (m_messageMapping == MessageMapping.Json && jsonMessageSettings == null)
            {
                //Wrong configuration of writer group MessageSettings
                return null;
            }
            BrokerWriterGroupTransportDataType transportSettings = ExtensionObject.ToEncodeable(writerGroupConfiguration.TransportSettings)
                as BrokerWriterGroupTransportDataType;
            if (transportSettings == null)
            {
                //Wrong configuration of writer group MessageSettings
                return null;
            }

            //Create list of dataSet messages to be sent
            List<UadpDataSetMessage> uadpDataSetMessages = new List<UadpDataSetMessage>();
            List<JsonDataSetMessage> jsonDataSetMessages = new List<JsonDataSetMessage>();
            foreach (DataSetWriterDataType dataSetWriter in writerGroupConfiguration.DataSetWriters)
            {
                //check if dataSetWriter enabled
                if (dataSetWriter.Enabled)
                {
                    bool isDeltaFrame = state.IsDeltaFrame(dataSetWriter);
                    PublishedDataSetDataType publishedDataSet = Application.DataCollector.GetPublishedDataSet(dataSetWriter.DataSetName);
                    DataSet dataSet = Application.DataCollector.CollectData(dataSetWriter.DataSetName, isDeltaFrame);

                    if (publishedDataSet != null && dataSet != null)
                    {
                        if (isDeltaFrame)
                        {
                            dataSet = state.ExcludeUnchangedFields(dataSetWriter, dataSet);

                            if (dataSet == null)
                            {
                                continue;
                            }
                        }

                        UaDataSetMessage uaDataSetMessage = null;
                        if (m_messageMapping == MessageMapping.Uadp && uadpMessageSettings != null)
                        {
                            // try to create Uadp message
                            UadpDataSetWriterMessageDataType uadpDataSetMessageSettings =
                                ExtensionObject.ToEncodeable(dataSetWriter.MessageSettings) as UadpDataSetWriterMessageDataType;
                            // check MessageSettings to see how to encode DataSet
                            if (uadpDataSetMessageSettings != null)
                            {
                                UadpDataSetMessage uadpDataSetMessage = new UadpDataSetMessage(dataSet);
                                uadpDataSetMessage.SetMessageContentMask((UadpDataSetMessageContentMask)uadpDataSetMessageSettings.DataSetMessageContentMask);
                                uadpDataSetMessage.SetFieldContentMask((DataSetFieldContentMask)dataSetWriter.DataSetFieldContentMask);
                                uadpDataSetMessage.ConfiguredSize = uadpDataSetMessageSettings.ConfiguredSize;
                                uadpDataSetMessage.DataSetOffset = uadpDataSetMessageSettings.DataSetOffset;
                                uaDataSetMessage = uadpDataSetMessage;

                                uadpDataSetMessages.Add(uadpDataSetMessage);
                            }
                        }
                        else if (m_messageMapping == MessageMapping.Json && jsonMessageSettings != null)
                        {
                            JsonDataSetWriterMessageDataType jsonDataSetMessageSettings =
                                 ExtensionObject.ToEncodeable(dataSetWriter.MessageSettings) as JsonDataSetWriterMessageDataType;
                            if (jsonDataSetMessageSettings != null)
                            {
                                JsonDataSetMessage jsonDataSetMessage = new JsonDataSetMessage(dataSet);
                                jsonDataSetMessage.DataSetMessageContentMask = (JsonDataSetMessageContentMask)jsonDataSetMessageSettings.DataSetMessageContentMask;
                                jsonDataSetMessage.SetFieldContentMask((DataSetFieldContentMask)dataSetWriter.DataSetFieldContentMask);
                                uaDataSetMessage = jsonDataSetMessage;

                                jsonDataSetMessages.Add(jsonDataSetMessage);
                            }
                        }

                        if (uaDataSetMessage != null)
                        {
                            // set common properties of dataset message
                            uaDataSetMessage.DataSetWriterId = dataSetWriter.DataSetWriterId;
<<<<<<< HEAD
                            uaDataSetMessage.SequenceNumber = (ushort)(Utils.IncrementIdentifier(ref m_dataSetSequenceNumber) % UInt16.MaxValue);
                            state.MessagePublished(dataSetWriter, dataSet);
=======
                            uaDataSetMessage.SequenceNumber = (uint)Utils.IncrementIdentifier(ref m_dataSetSequenceNumber);
>>>>>>> 4913c2b5

                            if (publishedDataSet.DataSetMetaData != null)
                            {
                                uaDataSetMessage.MetaDataVersion = publishedDataSet.DataSetMetaData.ConfigurationVersion;
                            }
                            uaDataSetMessage.Timestamp = DateTime.UtcNow;
                            uaDataSetMessage.Status = StatusCodes.Good;
                        }
                    }
                }
            }

            if (m_messageMapping == MessageMapping.Uadp)
            {
                //cancel send if no dataset message
                if (uadpDataSetMessages.Count == 0)
                {
                    return null;
                }

                UadpNetworkMessage uadpNetworkMessage = new UadpNetworkMessage(writerGroupConfiguration, uadpDataSetMessages);
                uadpNetworkMessage.SetNetworkMessageContentMask((UadpNetworkMessageContentMask)uadpMessageSettings?.NetworkMessageContentMask);
                // Network message header
                uadpNetworkMessage.PublisherId = PubSubConnectionConfiguration.PublisherId.Value;
                uadpNetworkMessage.WriterGroupId = writerGroupConfiguration.WriterGroupId;

                // Writer group header
                uadpNetworkMessage.GroupVersion = uadpMessageSettings.GroupVersion;
                uadpNetworkMessage.NetworkMessageNumber = 1; //only one network message per publish

                return new List<UaNetworkMessage>() { uadpNetworkMessage };
            }
            else if (m_messageMapping == MessageMapping.Json)
            {
<<<<<<< HEAD
                // each entry of this list will generate a network message
                List<List<UaDataSetMessage>> dataSetMessagesList = new List<List<UaDataSetMessage>>();
=======
                //cancel send if no dataset message
                if (jsonDataSetMessages.Count == 0)
                {
                    return null;
                }

                // each entry of this list will generate a network message
                List<List<JsonDataSetMessage>> dataSetMessagesList = new List<List<JsonDataSetMessage>>();
>>>>>>> 4913c2b5
                if ((((JsonNetworkMessageContentMask)jsonMessageSettings?.NetworkMessageContentMask) & JsonNetworkMessageContentMask.SingleDataSetMessage) != 0)
                {
                    // create a new network message for each dataset
                    foreach (JsonDataSetMessage dataSetMessage in jsonDataSetMessages)
                    {
                        dataSetMessagesList.Add(new List<JsonDataSetMessage>() { dataSetMessage });
                    }
                }
                else
                {
                    dataSetMessagesList.Add(jsonDataSetMessages);
                }

                List<UaNetworkMessage> networkMessages = new List<UaNetworkMessage>();

                foreach (List<JsonDataSetMessage> dataSetMessagesToUse in dataSetMessagesList)
                {
                    JsonNetworkMessage jsonNetworkMessage = new JsonNetworkMessage(writerGroupConfiguration, dataSetMessagesToUse);
                    jsonNetworkMessage.SetNetworkMessageContentMask((JsonNetworkMessageContentMask)jsonMessageSettings?.NetworkMessageContentMask);
                    jsonNetworkMessage.MessageId = Guid.NewGuid().ToString();
                    // Network message header
                    jsonNetworkMessage.PublisherId = PubSubConnectionConfiguration.PublisherId.Value.ToString();
                    jsonNetworkMessage.WriterGroupId = writerGroupConfiguration.WriterGroupId;

                    networkMessages.Add(jsonNetworkMessage);
                }

                return networkMessages;
            }

            // no other encoding is implemented
            return null;
        }

        /// <summary>
        /// Publish the network message
        /// </summary>
        public override bool PublishNetworkMessage(UaNetworkMessage networkMessage)
        {
            if (networkMessage == null || m_publisherMqttClient == null)
            {
                return false;
            }

            try
            {
                lock (m_lock)
                {
                    if (m_publisherMqttClient != null && m_publisherMqttClient.IsConnected)
                    {
                        // get the encoded bytes
                        byte[] bytes = networkMessage.Encode();

                        try
                        {
                            string queueName = null;
                            BrokerTransportQualityOfService qos = BrokerTransportQualityOfService.AtLeastOnce;

                            if (networkMessage.DataSetWriterId != null)
                            {
                                var transportSettings = ExtensionObject.ToEncodeable(
                                    networkMessage.WriterGroupConfiguration.DataSetWriters[0].TransportSettings)
                                        as BrokerDataSetWriterTransportDataType;

                                if (transportSettings != null)
                                {
                                    queueName = transportSettings.QueueName;
                                    qos = transportSettings.RequestedDeliveryGuarantee;
                                }
                            }

                            if (queueName == null)
                            {
                                var transportSettings = ExtensionObject.ToEncodeable(
                                    networkMessage.WriterGroupConfiguration.TransportSettings)
                                        as BrokerWriterGroupTransportDataType;

                                if (transportSettings != null)
                                {
                                    queueName = transportSettings.QueueName;
                                    qos = transportSettings.RequestedDeliveryGuarantee;
                                }
                            }

                            var message = new MqttApplicationMessage {
                                Topic = queueName,
                                Payload = bytes,
                                QualityOfServiceLevel = GetMqttQualityOfServiceLevel(qos)
                            };

                            m_publisherMqttClient.PublishAsync(message).GetAwaiter().GetResult();
                        }
                        catch (Exception ex)
                        {
                            Utils.Trace(ex, "MqttPubSubConnection.PublishNetworkMessage");
                            return false;
                        }

                        return true;
                    }
                }
            }
            catch (Exception ex)
            {
                Utils.Trace(ex, "MqttPubSubConnection.PublishNetworkMessage");
                return false;
            }

            return false;
        }
        #endregion Public Methods

        #region Protected Methods
        /// <summary>
        /// Perform specific Start tasks
        /// </summary>
        protected override async Task InternalStart()
        {
            int nrOfPublishers = 0;
            int nrOfSubscribers = 0;

            //cleanup all existing MQTT connections previously open
            await InternalStop();

            lock (m_lock)
            {
                NetworkAddressUrlDataType networkAddressUrlState = ExtensionObject.ToEncodeable(
                    PubSubConnectionConfiguration.Address) as NetworkAddressUrlDataType;

                if (networkAddressUrlState == null)
                {
                    Utils.Trace(
                        Utils.TraceMasks.Error,
                        "The configuration for connection {0} has invalid Address configuration.",
                        PubSubConnectionConfiguration.Name);

                    return;
                }

                Uri connectionUri;
                m_urlScheme = null;

                if (networkAddressUrlState.Url != null && Uri.TryCreate(networkAddressUrlState.Url, UriKind.Absolute, out connectionUri))
                {
                    if ((connectionUri.Scheme == Utils.UriSchemeMqtt) || (connectionUri.Scheme == Utils.UriSchemeMqtts))
                    {
                        if (!String.IsNullOrEmpty(connectionUri.Host))
                        {
                            m_brokerHostName = connectionUri.Host;
                            m_brokerPort = (connectionUri.Port > 0) ? connectionUri.Port : ((connectionUri.Scheme == Utils.UriSchemeMqtt) ? 1883 : 8883);
                            m_urlScheme = connectionUri.Scheme;
                        }
                    }
                }

                if (m_urlScheme == null)
                {
                    Utils.Trace(
                        Utils.TraceMasks.Error,
                        "The configuration for connection {0} has invalid MQTT URL '{1}'.",
                        PubSubConnectionConfiguration.Name,
                        networkAddressUrlState.Url);

                    return;
                }

                nrOfPublishers = Publishers.Count;
                nrOfSubscribers = GetAllDataSetReaders().Count;
            }

            MqttClient publisherClient = null;
            MqttClient subscriberClient = null;
            IMqttClientOptions mqttOptions = GetMqttClientOptions();

            //publisher initialization
            if (nrOfPublishers > 0)
            {
                publisherClient = (MqttClient)await MqttClientCreator.GetMqttClientAsync(
                    m_reconnectIntervalSeconds,
                    mqttOptions,
                    null).ConfigureAwait(false);
            }

            //subscriber initialization
            if (nrOfSubscribers > 0)
            {
                // collect all topics from all ReaderGroups
                StringCollection topics = new StringCollection();
                foreach (var readerGroup in PubSubConnectionConfiguration.ReaderGroups)
                {
                    if (!readerGroup.Enabled)
                    {
                        continue;
                    }

                    foreach (var dataSetReader in readerGroup.DataSetReaders)
                    {
                        if (!dataSetReader.Enabled)
                        {
                            continue;
                        }

                        BrokerDataSetReaderTransportDataType brokerTransportSettings =
                            ExtensionObject.ToEncodeable(dataSetReader.TransportSettings)
                                as BrokerDataSetReaderTransportDataType;

                        if (brokerTransportSettings != null && !topics.Contains(brokerTransportSettings.QueueName))
                        {
                            topics.Add(brokerTransportSettings.QueueName);
                        }
                    }
                }

                subscriberClient = (MqttClient)await MqttClientCreator.GetMqttClientAsync(
                    m_reconnectIntervalSeconds,
                    mqttOptions,
                    ProcessMqttMessage,
                    topics).ConfigureAwait(false);
            }

            lock (m_lock)
            {
                m_publisherMqttClient = publisherClient;
                m_subscriberMqttClient = subscriberClient;
            }

            Utils.Trace("Connection '{0}' started {1} publishers and {2} subscribers.",
                PubSubConnectionConfiguration.Name, nrOfPublishers, nrOfSubscribers);
        }

        /// <summary>
        /// Perform specific Stop tasks
        /// </summary>
        protected override async Task InternalStop()
        {
            var publisherMqttClient = m_publisherMqttClient;
            var subscriberMqttClient = m_subscriberMqttClient;

            if (publisherMqttClient != null)
            {
                if (publisherMqttClient.IsConnected)
                {
                    await publisherMqttClient.DisconnectAsync().ContinueWith((e) => publisherMqttClient.Dispose()).ConfigureAwait(false);
                }
                else
                {
                    publisherMqttClient.Dispose();
                }
            }

            if (subscriberMqttClient != null)
            {
                if (subscriberMqttClient.IsConnected)
                {
                    await subscriberMqttClient.DisconnectAsync().ContinueWith((e) => subscriberMqttClient.Dispose()).ConfigureAwait(false);
                }
                else
                {
                    subscriberMqttClient.Dispose();
                }
            }

            lock (m_lock)
            {
                m_publisherMqttClient = null;
                m_subscriberMqttClient = null;
                m_mqttClientTlsOptions = null;
            }
        }
        #endregion Protected Methods

        #region Private Methods

        private bool MatchTopic(string pattern, string topic)
        {
            if (String.IsNullOrEmpty(pattern) || pattern == "#")
            {
                return true;
            }

            var fields1 = pattern.Split('/');
            var fields2 = topic.Split('/');

            for (int ii = 0; ii < fields1.Length && ii < fields2.Length; ii++)
            {
                if (fields1[ii] == "#")
                {
                    return true;
                }

                if (fields1[ii] != "+" && fields1[ii] != fields2[ii])
                {
                    return false;
                }
            }

            return fields1.Length == fields2.Length;
        }

        /// <summary>
        /// Processes a message from the MQTT broker.
        /// </summary>
        /// <param name="eventArgs"></param>
        private void ProcessMqttMessage(MqttApplicationMessageReceivedEventArgs eventArgs)
        {
            string topic = eventArgs.ApplicationMessage.Topic;
            Utils.Trace("Connection '{0}' - ProcessMqttMessage() received from topic={0}", topic);

            // get the datasetreaders for received message topic
            List<DataSetReaderDataType> dataSetReaders = new List<DataSetReaderDataType>();
            foreach (DataSetReaderDataType dsReader in GetOperationalDataSetReaders())
            {
                if (dsReader == null) continue;

                BrokerDataSetReaderTransportDataType brokerDataSetReaderTransportDataType =
                    ExtensionObject.ToEncodeable(dsReader.TransportSettings)
                       as BrokerDataSetReaderTransportDataType;

                string queueName = brokerDataSetReaderTransportDataType.QueueName;
                string metadataQueueName = brokerDataSetReaderTransportDataType.MetaDataQueueName;

                if (!MatchTopic(queueName, topic))
                {
                    if (String.IsNullOrEmpty(metadataQueueName))
                    {
                        continue;
                    }

                    if (!MatchTopic(metadataQueueName, topic))
                    {
                        continue;
                    }
                }

                // At this point the message is accepted 
                // if ((topic.Length == queueName.Length) && (topic == queueName)) || (queueName == #)
                dataSetReaders.Add(dsReader);
            }

            if (dataSetReaders.Count > 0)
            {
                // iniaialize the expected NetworkMessage
                UaNetworkMessage networkMessage = null;
                if (m_messageMapping == MessageMapping.Uadp)
                {
                    networkMessage = new UadpNetworkMessage();
                }
                else if (m_messageMapping == MessageMapping.Json)
                {
                    networkMessage = new JsonNetworkMessage();
                }
                // trigger message decoding
                if (networkMessage != null)
                {
                    networkMessage.Decode(eventArgs.ApplicationMessage.Payload, dataSetReaders);

                    // Raise the DataReceived event 
                    RaiseNetworkMessageDataReceivedEvent(networkMessage, topic);
                }
            }
            else
            {
                Utils.Trace("Connection '{0}' - ProcessMqttMessage() No DataSetReader is registered for topic={0}.", topic);
            }
        }

        /// <summary>
        /// Transform pub sub setting into MqttNet enum
        /// </summary>
        /// <param name="brokerTransportQualityOfService"></param>
        /// <returns></returns>
        private MqttQualityOfServiceLevel GetMqttQualityOfServiceLevel(BrokerTransportQualityOfService brokerTransportQualityOfService)
        {
            switch (brokerTransportQualityOfService)
            {
                case BrokerTransportQualityOfService.AtLeastOnce:
                    return MqttQualityOfServiceLevel.AtLeastOnce;
                case BrokerTransportQualityOfService.AtMostOnce:
                    return MqttQualityOfServiceLevel.AtMostOnce;
                case BrokerTransportQualityOfService.ExactlyOnce:
                    return MqttQualityOfServiceLevel.ExactlyOnce;
                default:
                    return MqttQualityOfServiceLevel.AtLeastOnce;
            }
        }

        /// <summary>
        /// Get apropriate IMqttClientOptions with which to connect to the MQTTBroker
        /// </summary>
        /// <returns></returns>
        private IMqttClientOptions GetMqttClientOptions()
        {
            IMqttClientOptions mqttOptions = null;
            TimeSpan mqttKeepAlive = TimeSpan.FromSeconds(GetWriterGroupsMaxKeepAlive() + MaxKeepAliveIncrement);

            NetworkAddressUrlDataType networkAddressUrlState = ExtensionObject.ToEncodeable(PubSubConnectionConfiguration.Address)
                       as NetworkAddressUrlDataType;
            if (networkAddressUrlState == null)
            {
                Utils.Trace(Utils.TraceMasks.Error, "The configuration for connection {0} has invalid Address configuration.",
                    PubSubConnectionConfiguration.Name);
                return null;
            }

            Uri connectionUri = null;

            if (networkAddressUrlState.Url != null && Uri.TryCreate(networkAddressUrlState.Url, UriKind.Absolute, out connectionUri))
            {
                if ((connectionUri.Scheme != Utils.UriSchemeMqtt) && (connectionUri.Scheme != Utils.UriSchemeMqtts))
                {
                    Utils.Trace(Utils.TraceMasks.Error,
                    "The configuration for connection '{0}' has an invalid Url value {1}. The Uri scheme should be either {2}:// or {3}://",
                    PubSubConnectionConfiguration.Name,
                    networkAddressUrlState.Url,
                    Utils.UriSchemeMqtt,
                    Utils.UriSchemeMqtts);
                    return null;
                }
            }

            if (connectionUri == null)
            {
                Utils.Trace(Utils.TraceMasks.Error,
                    "The configuration for connection '{0}' has an invalid Url value {1}.",
                    PubSubConnectionConfiguration.Name,
                    networkAddressUrlState.Url);
                return null;
            }

            ITransportProtocolConfiguration transportProtocolConfiguration = new MqttClientProtocolConfiguration(PubSubConnectionConfiguration.ConnectionProperties);

            if (transportProtocolConfiguration == null)
            {
                Utils.Trace(Utils.TraceMasks.Error,
                    "The configuration for connection '{0}' has invalid TransportSettings configuration will use a default one.",
                     PubSubConnectionConfiguration.Name);
                mqttOptions = new MqttClientOptionsBuilder()
                                .WithTcpServer(m_brokerHostName, m_brokerPort)
                                .WithKeepAlivePeriod(mqttKeepAlive)
                                .Build();
                return mqttOptions;
            }
            else
            {
                MqttClientProtocolConfiguration mqttProtocolConfiguration = transportProtocolConfiguration as MqttClientProtocolConfiguration;
                if (mqttProtocolConfiguration != null)
                {
                    MqttProtocolVersion mqttProtocolVersion = (MqttProtocolVersion)((MqttClientProtocolConfiguration)transportProtocolConfiguration).ProtocolVersion;

                    // MQTTS connection.
                    if (connectionUri.Scheme == Utils.UriSchemeMqtts)
                    {
                        MqttTlsOptions mqttTlsOptions = ((MqttClientProtocolConfiguration)transportProtocolConfiguration).MqttTlsOptions;

                        MqttClientOptionsBuilder mqttClientOptionsBuilder = new MqttClientOptionsBuilder()
                            .WithTcpServer(m_brokerHostName, m_brokerPort)
                            .WithKeepAlivePeriod(mqttKeepAlive)
                            .WithProtocolVersion(mqttProtocolVersion)
                            .WithTls(new MqttClientOptionsBuilderTlsParameters {
                                UseTls = true,
                                Certificates = mqttTlsOptions?.Certificates?.X509Certificates,
                                SslProtocol = mqttTlsOptions?.SslProtocolVersion ?? System.Security.Authentication.SslProtocols.Tls12,
                                AllowUntrustedCertificates = mqttTlsOptions?.AllowUntrustedCertificates ?? false,
                                IgnoreCertificateChainErrors = mqttTlsOptions?.IgnoreCertificateChainErrors ?? false,
                                IgnoreCertificateRevocationErrors = mqttTlsOptions?.IgnoreRevocationListErrors ?? false,
                                CertificateValidationHandler = ValidateBrokerCertificate
                                    });

                        // Set user credentials.
                        if (mqttProtocolConfiguration.UseCredentials)
                        {
                            mqttClientOptionsBuilder.WithCredentials(new System.Net.NetworkCredential(string.Empty, mqttProtocolConfiguration.UserName).Password,
                                new System.Net.NetworkCredential(string.Empty, mqttProtocolConfiguration.Password).Password);

                            // Set ClientId for Azure.
                            if (mqttProtocolConfiguration.UseAzureClientId)
                            {
                                mqttClientOptionsBuilder.WithClientId(mqttProtocolConfiguration.AzureClientId);
                            }
                        }

                        mqttOptions = mqttClientOptionsBuilder.Build();

                        // Create the certificate validator for broker certificates.
                        m_certificateValidator = CreateCertificateValidator(mqttTlsOptions);
                        m_certificateValidator.CertificateValidation += CertificateValidator_CertificateValidation;
                        m_mqttClientTlsOptions = mqttOptions?.ChannelOptions?.TlsOptions;
                    }
                    // MQTT connection
                    else if (connectionUri.Scheme == Utils.UriSchemeMqtt)
                    {
                        MqttClientOptionsBuilder mqttClientOptionsBuilder = new MqttClientOptionsBuilder()
                            .WithTcpServer(m_brokerHostName, m_brokerPort)
                            .WithKeepAlivePeriod(mqttKeepAlive)
                            .WithProtocolVersion(mqttProtocolVersion);

                        // Set user credentials.
                        if (mqttProtocolConfiguration.UseCredentials)
                        {
                            mqttClientOptionsBuilder.WithCredentials(new System.Net.NetworkCredential(string.Empty, mqttProtocolConfiguration.UserName).Password,
                                new System.Net.NetworkCredential(string.Empty, mqttProtocolConfiguration.Password).Password);
                        }

                        mqttOptions = mqttClientOptionsBuilder.Build();
                    }
                }
            }

            return mqttOptions;
        }

        /// <summary>
        /// Set up a new instance of a certificate validator based on passed in tls options
        /// </summary>
        /// <param name="mqttTlsOptions"><see cref="MqttTlsOptions"/></param>
        /// <returns>A new instance of stack validator <see cref="CertificateValidator"/></returns>
        private CertificateValidator CreateCertificateValidator(MqttTlsOptions mqttTlsOptions)
        {
            CertificateValidator certificateValidator = new CertificateValidator();

            SecurityConfiguration securityConfiguration = new SecurityConfiguration();
            securityConfiguration.TrustedIssuerCertificates = (CertificateTrustList)mqttTlsOptions.TrustedIssuerCertificates;
            securityConfiguration.TrustedPeerCertificates = (CertificateTrustList)mqttTlsOptions.TrustedPeerCertificates;
            securityConfiguration.RejectedCertificateStore = mqttTlsOptions.RejectedCertificateStore;

            securityConfiguration.RejectSHA1SignedCertificates = true;
            securityConfiguration.AutoAcceptUntrustedCertificates = mqttTlsOptions.AllowUntrustedCertificates;
            securityConfiguration.RejectUnknownRevocationStatus = !mqttTlsOptions.IgnoreRevocationListErrors;

            certificateValidator.Update(securityConfiguration).Wait();

            return certificateValidator;
        }

        /// <summary>
        /// Validates the broker certificate.
        /// </summary>
        /// <param name="context">The context of the validation</param>
        private bool ValidateBrokerCertificate(MqttClientCertificateValidationCallbackContext context)
        {
            X509Certificate2 brokerCertificate = new X509Certificate2(context.Certificate.GetRawCertData());

            try
            {
                // check if the broker certificate validation has been overridden.
                if (Application?.OnValidateBrokerCertificate != null)
                {
                    return Application.OnValidateBrokerCertificate(brokerCertificate);
                }
                else
                {
                    m_certificateValidator?.Validate(brokerCertificate);
                }
            }
            catch (Exception ex)
            {
                Utils.Trace(ex,"Connection '{0}' - Broker certificate '{1}' rejected.",
                    PubSubConnectionConfiguration.Name, brokerCertificate.Subject);
                return false;
            }

            Utils.Trace(Utils.TraceMasks.Security, "Connection '{0}' - Broker certificate '{1}'  accepted.",
                PubSubConnectionConfiguration.Name, brokerCertificate.Subject);
            return true;
        }

        /// <summary>
        /// Handler for validation errors of MQTT broker certificate.
        /// </summary>
        /// <param name="sender"></param>
        /// <param name="e"></param>
        private void CertificateValidator_CertificateValidation(CertificateValidator sender, CertificateValidationEventArgs e)
        {
            try
            {
                if (((e.Error.StatusCode == StatusCodes.BadCertificateRevocationUnknown) ||
                     (e.Error.StatusCode == StatusCodes.BadCertificateIssuerRevocationUnknown) ||
                     (e.Error.StatusCode == StatusCodes.BadCertificateRevoked) ||
                     (e.Error.StatusCode == StatusCodes.BadCertificateIssuerRevoked)) &&
                    (m_mqttClientTlsOptions?.IgnoreCertificateRevocationErrors ?? false))
                {
                    // Accept broker certificate with revocation errors.
                    e.Accept = true;
                }
                else if ((e.Error.StatusCode == StatusCodes.BadCertificateChainIncomplete) &&
                         (m_mqttClientTlsOptions?.IgnoreCertificateChainErrors ?? false))
                {
                    // Accept broker certificate with chain errors.
                    e.Accept = true;
                }
                else if ((e.Error.StatusCode == StatusCodes.BadCertificateUntrusted) &&
                         (m_mqttClientTlsOptions?.AllowUntrustedCertificates ?? false))
                {
                    // Accept untrusted broker certificate.
                    e.Accept = true;
                }
            }
            catch (Exception ex)
            {
                Utils.Trace(ex, "MqttPubSubConnection.CertificateValidation error.");
            }
        }
        #endregion Private methods
    }
}<|MERGE_RESOLUTION|>--- conflicted
+++ resolved
@@ -199,12 +199,9 @@
                         {
                             // set common properties of dataset message
                             uaDataSetMessage.DataSetWriterId = dataSetWriter.DataSetWriterId;
-<<<<<<< HEAD
-                            uaDataSetMessage.SequenceNumber = (ushort)(Utils.IncrementIdentifier(ref m_dataSetSequenceNumber) % UInt16.MaxValue);
+                            uaDataSetMessage.SequenceNumber = (uint)Utils.IncrementIdentifier(ref m_dataSetSequenceNumber);
+
                             state.MessagePublished(dataSetWriter, dataSet);
-=======
-                            uaDataSetMessage.SequenceNumber = (uint)Utils.IncrementIdentifier(ref m_dataSetSequenceNumber);
->>>>>>> 4913c2b5
 
                             if (publishedDataSet.DataSetMetaData != null)
                             {
@@ -219,11 +216,11 @@
 
             if (m_messageMapping == MessageMapping.Uadp)
             {
-                //cancel send if no dataset message
+            //cancel send if no dataset message
                 if (uadpDataSetMessages.Count == 0)
-                {
-                    return null;
-                }
+            {
+                return null;
+            }
 
                 UadpNetworkMessage uadpNetworkMessage = new UadpNetworkMessage(writerGroupConfiguration, uadpDataSetMessages);
                 uadpNetworkMessage.SetNetworkMessageContentMask((UadpNetworkMessageContentMask)uadpMessageSettings?.NetworkMessageContentMask);
@@ -239,10 +236,6 @@
             }
             else if (m_messageMapping == MessageMapping.Json)
             {
-<<<<<<< HEAD
-                // each entry of this list will generate a network message
-                List<List<UaDataSetMessage>> dataSetMessagesList = new List<List<UaDataSetMessage>>();
-=======
                 //cancel send if no dataset message
                 if (jsonDataSetMessages.Count == 0)
                 {
@@ -251,7 +244,6 @@
 
                 // each entry of this list will generate a network message
                 List<List<JsonDataSetMessage>> dataSetMessagesList = new List<List<JsonDataSetMessage>>();
->>>>>>> 4913c2b5
                 if ((((JsonNetworkMessageContentMask)jsonMessageSettings?.NetworkMessageContentMask) & JsonNetworkMessageContentMask.SingleDataSetMessage) != 0)
                 {
                     // create a new network message for each dataset
