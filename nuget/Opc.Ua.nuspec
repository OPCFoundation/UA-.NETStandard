--- conflicted
+++ resolved
@@ -2,13 +2,8 @@
 <package xmlns="http://schemas.microsoft.com/packaging/2012/06/nuspec.xsd">
   <metadata>
     <id>OPCFoundation.NetStandard.Opc.Ua</id>
-<<<<<<< HEAD
-    <version>1.04.358.0</version>
-    <title>OPC UA .Net Standard Library</title>
-=======
     <version>1.04.360.0</version>
     <title>OPC UA .NET Standard Library</title>
->>>>>>> 8c0291b5
     <description>This package contains the OPC UA reference implementation and is targeting the .NET Standard Library.</description>
     <authors>OPC Foundation</authors>
     <language>en-US</language>
@@ -18,59 +13,6 @@
     <!-- deprecated <PackageLicenseUrl>https://opcfoundation.org/license/source/1.11/index.html</PackageLicenseUrl>-->
     <tags>OPCFoundation OPC-UA netstandard ios linux dotnet net netcore uwp</tags>
     <dependencies>
-<<<<<<< HEAD
-      <group targetFramework="net46" >
-        <dependency id="Microsoft.AspNetCore.Server.Kestrel" version="1.1.3"/>
-        <dependency id="Microsoft.AspNetCore.Server.Kestrel.Https" version= "1.1.3"/>
-        <dependency id="Newtonsoft.Json" version="10.0.3"/>
-        <dependency id="Portable.BouncyCastle" version="1.8.4"/>
-      </group>
-      <group targetFramework="netstandard1.3" >
-        <dependency id="Microsoft.AspNetCore.Server.Kestrel" version="1.1.3"/>
-        <dependency id="Microsoft.AspNetCore.Server.Kestrel.Https" version= "1.1.3"/>
-        <dependency id="Newtonsoft.Json" version="10.0.3"/>
-        <dependency id="Portable.BouncyCastle" version="1.8.4"/>
-        <dependency id="System.Data.Common" version="4.3.0"/>
-        <dependency id="System.ServiceModel.Primitives" version="4.5.3"/>
-        <dependency id="System.Net.NameResolution" version="4.3.0"/>
-        <dependency id="System.Collections.NonGeneric" version="4.3.0"/>
-        <dependency id="System.Xml.XmlSerializer" version="4.3.0"/>
-        <dependency id="System.Threading.Thread" version="4.3.0"/>
-        <dependency id="System.Reflection.TypeExtensions" version="4.4.0" />
-        <dependency id="System.Net.Websockets.Client" version="4.3.2" />
-      </group>
-      <group targetFramework="netstandard2.0" >
-        <dependency id="Microsoft.AspNetCore.Server.Kestrel" version="2.0.1"/>
-        <dependency id="Microsoft.AspNetCore.Server.Kestrel.Https" version= "2.0.1"/>
-        <dependency id="Newtonsoft.Json" version="10.0.3"/>
-        <dependency id="Portable.BouncyCastle" version="1.8.4"/>
-        <dependency id="System.Data.Common" version="4.3.0"/>
-        <dependency id="System.ServiceModel.Primitives" version="4.5.3"/>
-        <dependency id="System.Net.NameResolution" version="4.3.0"/>
-        <dependency id="System.Reflection.TypeExtensions" version="4.4.0" />
-        <dependency id="System.Net.Websockets.Client" version="4.3.2" />
-      </group>
-    </dependencies>
-  </metadata>
-  <files>
-    <file src="..\Stack\Opc.Ua.Core\bin\Release\net46\Opc.Ua.Core.dll" target="lib\net46" />
-    <file src="..\SampleApplications\SDK\Opc.Ua.Client\bin\Release\net46\Opc.Ua.Client.dll" target="lib\net46" />
-    <file src="..\SampleApplications\SDK\Opc.Ua.Server\bin\Release\net46\Opc.Ua.Server.dll" target="lib\net46" />
-    <file src="..\SampleApplications\SDK\Opc.Ua.Configuration\bin\Release\net46\Opc.Ua.Configuration.dll" target="lib\net46" />
-    <file src="..\Stack\Opc.Ua.Core\bin\Release\netstandard1.3\Opc.Ua.Core.dll" target="lib\netstandard1.3" />
-    <file src="..\SampleApplications\SDK\Opc.Ua.Client\bin\Release\netstandard1.3\Opc.Ua.Client.dll" target="lib\netstandard1.3" />
-    <file src="..\SampleApplications\SDK\Opc.Ua.Server\bin\Release\netstandard1.3\Opc.Ua.Server.dll" target="lib\netstandard1.3" />
-    <file src="..\SampleApplications\SDK\Opc.Ua.Configuration\bin\Release\netstandard1.3\Opc.Ua.Configuration.dll" target="lib\netstandard1.3" />
-    <file src="..\Stack\Opc.Ua.Core\bin\Release\netstandard2.0\Opc.Ua.Core.dll" target="lib\netstandard2.0" />
-    <file src="..\SampleApplications\SDK\Opc.Ua.Client\bin\Release\netstandard2.0\Opc.Ua.Client.dll" target="lib\netstandard2.0" />
-    <file src="..\SampleApplications\SDK\Opc.Ua.Server\bin\Release\netstandard2.0\Opc.Ua.Server.dll" target="lib\netstandard2.0" />
-    <file src="..\SampleApplications\SDK\Opc.Ua.Configuration\bin\Release\netstandard2.0\Opc.Ua.Configuration.dll" target="lib\netstandard2.0" />
-    <file src="..\SampleApplications\Samples\GDS\ServerCommon\bin\Release\net46\Opc.Ua.Gds.Server.Common.dll" target="lib\net46" />
-    <file src="..\SampleApplications\Samples\GDS\ServerCommon\bin\Release\netstandard1.3\Opc.Ua.Gds.Server.Common.dll" target="lib\netstandard1.3" />
-    <file src="..\SampleApplications\Samples\GDS\ServerCommon\bin\Release\netstandard2.0\Opc.Ua.Gds.Server.Common.dll" target="lib\netstandard2.0" />
-    <file src="..\SampleApplications\Samples\GDS\ClientCommon\bin\Release\net46\Opc.Ua.Gds.Client.Common.dll" target="lib\net46" />
-    <file src="..\SampleApplications\Samples\GDS\ClientCommon\bin\Release\netstandard2.0\Opc.Ua.Gds.Client.Common.dll" target="lib\netstandard2.0" />
-=======
       <dependency id="OPCFoundation.NetStandard.Opc.Ua.Core" version="$version$"/>
       <dependency id="OPCFoundation.NetStandard.Opc.Ua.Security.Certificates" version="$version$"/>
       <dependency id="OPCFoundation.NetStandard.Opc.Ua.Bindings.Https" version="$version$"/>
@@ -84,6 +26,5 @@
   <files>
     <file src="logo.jpg" target="images/" />
     <file src="../LICENSE.txt" target="licenses/LICENSE.txt"/>
->>>>>>> 8c0291b5
   </files>
 </package>