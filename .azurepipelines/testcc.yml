--- conflicted
+++ resolved
@@ -42,10 +42,7 @@
       bash <(curl -s https://codecov.io/bash) -v
 
     continueOnError: true
-<<<<<<< HEAD
-=======
     condition: ne( variables['CODECOV_TOKEN'], '')
->>>>>>> 346c4e30
     env:
       CODECOV_TOKEN: $(CODECOV_TOKEN)
     displayName: 'Upload to codecov.io'
