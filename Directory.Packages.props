<Project>
  <PropertyGroup>
    <ManagePackageVersionsCentrally>true</ManagePackageVersionsCentrally>
  </PropertyGroup>
  <ItemGroup>
    <PackageVersion Include="BenchmarkDotNet" Version="0.15.8" />
    <PackageVersion Include="BitFaster.Caching" Version="2.5.4" />
    <PackageVersion Include="BouncyCastle.Cryptography" Version="2.6.2" />
    <PackageVersion Include="coverlet.collector" Version="6.0.4" />
    <PackageVersion Include="EmbedIO" Version="3.5.2" />
    <PackageVersion Include="Microsoft.AspNetCore.Http" Version="2.3.0" />
    <PackageVersion Include="Microsoft.AspNetCore.Server.Kestrel" Version="2.3.0" />
    <PackageVersion Include="Microsoft.AspNetCore.Server.Kestrel.Core" Version="2.3.6" />
    <PackageVersion Include="Microsoft.AspNetCore.Server.Kestrel.Https" Version="2.3.0" />
    <PackageVersion Include="Microsoft.AspNetCore.Server.Kestrel.Transport.Sockets" Version="2.3.0" />
    <PackageVersion Include="Microsoft.Bcl.HashCode" Version="6.0.0" />
    <PackageVersion Include="Microsoft.Extensions.Configuration" Version="10.0.1" />
    <PackageVersion Include="Microsoft.Extensions.Configuration.EnvironmentVariables" Version="10.0.1" />
    <PackageVersion Include="Microsoft.Extensions.Logging" Version="10.0.1" />
    <PackageVersion Include="Microsoft.Extensions.Logging.Abstractions" Version="10.0.1" />
    <PackageVersion Include="Microsoft.IO.RecyclableMemoryStream" Version="3.0.1" />
    <PackageVersion Include="Microsoft.NET.Test.Sdk" Version="18.0.1" />
    <PackageVersion Include="Microsoft.SourceLink.AzureRepos.Git" Version="8.0.0" />
    <PackageVersion Include="Microsoft.SourceLink.GitHub" Version="8.0.0" />
    <PackageVersion Include="Mono.Options" Version="6.12.0.148" />
    <PackageVersion Include="Moq" Version="4.20.72" />
    <PackageVersion Include="MQTTnet" Version="5.0.1.1416" />
    <PackageVersion Include="Nerdbank.GitVersioning" Version="3.9.50" />
    <PackageVersion Include="Newtonsoft.Json" Version="13.0.4" />
    <PackageVersion Include="NUnit" Version="4.4.0" />
<<<<<<< HEAD
    <PackageVersion Include="NUnit.Console" Version="3.21.1" />
    <PackageVersion Include="NUnit3TestAdapter" Version="6.0.0" />
=======
    <PackageVersion Include="NUnit.Console" Version="3.21.0" />
    <PackageVersion Include="NUnit3TestAdapter" Version="6.0.1" />
>>>>>>> 4f44096a
    <PackageVersion Include="PolySharp" Version="1.15.0" />
    <PackageVersion Include="Roslynator.Analyzers" Version="4.15.0" />
    <PackageVersion Include="Roslynator.Formatting.Analyzers" Version="4.14.1" />
    <PackageVersion Include="SharpFuzz" Version="2.2.0" />
    <PackageVersion Include="Serilog" Version="4.3.0" />
    <PackageVersion Include="Serilog.Expressions" Version="5.0.0" />
    <PackageVersion Include="Serilog.Extensions.Logging" Version="10.0.0" />
    <PackageVersion Include="Serilog.Sinks.Console" Version="6.1.1" />
    <PackageVersion Include="Serilog.Sinks.Debug" Version="3.0.0" />
    <PackageVersion Include="Serilog.Sinks.File" Version="7.0.0" />
    <PackageVersion Include="System.Diagnostics.DiagnosticSource" Version="10.0.1" />
    <PackageVersion Include="System.Memory" Version="4.6.3" />
    <PackageVersion Include="System.Formats.Asn1" Version="10.0.0" />
    <PackageVersion Include="System.IO.Compression" Version="4.3.0" />
    <PackageVersion Include="System.Net.NetworkInformation" Version="4.3.0" />
    <PackageVersion Include="System.Collections.Immutable" Version="10.0.0" />
    <PackageVersion Include="System.Text.Json" Version="10.0.0" />
    <PackageVersion Include="System.Private.Uri" Version="4.3.2" />
    <PackageVersion Include="System.Runtime.InteropServices.RuntimeInformation" Version="4.3.0" />
    <PackageVersion Include="System.Security.Cryptography.Cng" Version="5.0.0" />
  </ItemGroup>
</Project><|MERGE_RESOLUTION|>--- conflicted
+++ resolved
@@ -28,13 +28,8 @@
     <PackageVersion Include="Nerdbank.GitVersioning" Version="3.9.50" />
     <PackageVersion Include="Newtonsoft.Json" Version="13.0.4" />
     <PackageVersion Include="NUnit" Version="4.4.0" />
-<<<<<<< HEAD
     <PackageVersion Include="NUnit.Console" Version="3.21.1" />
-    <PackageVersion Include="NUnit3TestAdapter" Version="6.0.0" />
-=======
-    <PackageVersion Include="NUnit.Console" Version="3.21.0" />
     <PackageVersion Include="NUnit3TestAdapter" Version="6.0.1" />
->>>>>>> 4f44096a
     <PackageVersion Include="PolySharp" Version="1.15.0" />
     <PackageVersion Include="Roslynator.Analyzers" Version="4.15.0" />
     <PackageVersion Include="Roslynator.Formatting.Analyzers" Version="4.14.1" />
