--- conflicted
+++ resolved
@@ -4,12 +4,8 @@
   </PropertyGroup>
   <ItemGroup>
     <PackageVersion Include="BenchmarkDotNet" Version="0.15.2" />
-<<<<<<< HEAD
+    <PackageVersion Include="BitFaster.Caching" Version="2.5.4" />
     <PackageVersion Include="BouncyCastle.Cryptography" Version="2.6.2" />
-=======
-    <PackageVersion Include="BitFaster.Caching" Version="2.5.4" />
-    <PackageVersion Include="BouncyCastle.Cryptography" Version="2.6.1" />
->>>>>>> 96efa0a8
     <PackageVersion Include="coverlet.collector" Version="6.0.4" />
     <PackageVersion Include="EmbedIO" Version="3.5.2" />
     <PackageVersion Include="Microsoft.AspNetCore.Http" Version="2.3.0" />
