/* Copyright (c) 1996-2022 The OPC Foundation. All rights reserved.
   The source code in this file is covered under a dual-license scenario:
     - RCL: for OPC Foundation Corporate Members in good-standing
     - GPL V2: everybody else
   RCL license terms accompanied with this source code. See http://opcfoundation.org/License/RCL/1.00/
   GNU General Public License as published by the Free Software Foundation;
   version 2 of the License are accompanied with this source code. See http://opcfoundation.org/License/GPLv2
   This source code is distributed in the hope that it will be useful,
   but WITHOUT ANY WARRANTY; without even the implied warranty of
   MERCHANTABILITY or FITNESS FOR A PARTICULAR PURPOSE.
*/

using System;
using System.Collections.Generic;
using System.Security.Cryptography.X509Certificates;
using System.Threading.Tasks;

namespace Opc.Ua.Security
{
    /// <summary>
    /// Stores the security settings for an application.
    /// </summary>
    public partial class SecuredApplication
    {
        /// <summary>
        /// The name of the application.
        /// </summary>
        [Obsolete("Replaced by ApplicationName")]
        public string Name
        {
            get { return this.ApplicationName; }
            set { this.ApplicationName = value; }
        }

        /// <summary>
        /// The uri of the application.
        /// </summary>
        [Obsolete("Replaced by ApplicationUri")]
        public string Uri
        {
            get { return this.ApplicationUri; }
            set { this.ApplicationUri = value; }
        }

        /// <summary>
        /// A store of certificates trusted by the application.
        /// </summary>
        [Obsolete("Replaced by TrustedCertificateStore")]
        public CertificateStoreIdentifier TrustedPeerStore
        {
            get { return this.TrustedCertificateStore; }
            set { this.TrustedCertificateStore = value; }
        }

        /// <summary>
        /// A list of certificates trusted by the application.
        /// </summary>
        [Obsolete("Replaced by TrustedCertificates")]
        public CertificateList TrustedPeerCertificates
        {
            get { return this.TrustedCertificates; }
            set { this.TrustedCertificates = value; }
        }

        /// <summary>
        /// A store of certificate issuers used by the application.
        /// </summary>
        [Obsolete("Replaced by TrustedIssuerStore")]
        public CertificateStoreIdentifier TrustedIssuerStore
        {
            get { return this.IssuerCertificateStore; }
            set { this.IssuerCertificateStore = value; }
        }

        /// <summary>
        /// A list of certificate issuers used by the application.
        /// </summary>
        [Obsolete("Replaced by IssuerCertificates")]
        public CertificateList TrustedIssuerCertificates
        {
            get { return this.IssuerCertificates; }
            set { this.IssuerCertificates = value; }
        }

        /// <summary>
        /// Casts a ApplicationType value. 
        /// </summary>
        public static Opc.Ua.ApplicationType FromApplicationType(Opc.Ua.Security.ApplicationType input)
        {
            return (Opc.Ua.ApplicationType)(int)input;
        }

        /// <summary>
        /// Casts a ApplicationType value. 
        /// </summary>
        public static Opc.Ua.Security.ApplicationType ToApplicationType(Opc.Ua.ApplicationType input)
        {
            return (Opc.Ua.Security.ApplicationType)(int)input;
        }

        /// <summary>
        /// Creates a CertificateIdentifier object. 
        /// </summary>
        public static CertificateIdentifier ToCertificateIdentifier(Opc.Ua.CertificateIdentifier input)
        {
            if (input != null && !String.IsNullOrEmpty(input.StoreType) && !String.IsNullOrEmpty(input.StorePath))
            {
                CertificateIdentifier output = new CertificateIdentifier();

                output.StoreType = input.StoreType;
                output.StorePath = input.StorePath;
                output.SubjectName = input.SubjectName;
                output.Thumbprint = input.Thumbprint;
                output.ValidationOptions = (int)input.ValidationOptions;
                output.OfflineRevocationList = null;
                output.OnlineRevocationList = null;

                return output;
            }

            return null;
        }

        /// <summary>
        /// Creates a CertificateIdentifier object. 
        /// </summary>
        public static Opc.Ua.CertificateIdentifier FromCertificateIdentifier(CertificateIdentifier input)
        {
            Opc.Ua.CertificateIdentifier output = new Opc.Ua.CertificateIdentifier();

            if (input != null)
            {
                output.StoreType = input.StoreType;
                output.StorePath = input.StorePath;
                output.SubjectName = input.SubjectName;
                output.Thumbprint = input.Thumbprint;
                output.ValidationOptions = (Opc.Ua.CertificateValidationOptions)input.ValidationOptions;
            }

            return output;
        }

        /// <summary>
        /// Creates a CertificateStoreIdentifier object. 
        /// </summary>
        public static CertificateStoreIdentifier ToCertificateStoreIdentifier(Opc.Ua.CertificateStoreIdentifier input)
        {
            if (input != null && !String.IsNullOrEmpty(input.StoreType) && !String.IsNullOrEmpty(input.StorePath))
            {
                CertificateStoreIdentifier output = new CertificateStoreIdentifier();

                output.StoreType = input.StoreType;
                output.StorePath = input.StorePath;
                output.ValidationOptions = (int)input.ValidationOptions;

                return output;
            }

            return null;
        }

        /// <summary>
        /// Creates a CertificateTrustList object. 
        /// </summary>
        public static Opc.Ua.CertificateTrustList FromCertificateStoreIdentifierToTrustList(CertificateStoreIdentifier input)
        {
            Opc.Ua.CertificateTrustList output = new Opc.Ua.CertificateTrustList();

            if (input != null)
            {
                output.StoreType = input.StoreType;
                output.StorePath = input.StorePath;
                output.ValidationOptions = (Opc.Ua.CertificateValidationOptions)input.ValidationOptions;
            }

            return output;
        }

        /// <summary>
        /// Creates a CertificateStoreIdentifier object. 
        /// </summary>
        public static Opc.Ua.CertificateStoreIdentifier FromCertificateStoreIdentifier(CertificateStoreIdentifier input)
        {
            Opc.Ua.CertificateStoreIdentifier output = new Opc.Ua.CertificateStoreIdentifier();

            if (input != null)
            {
                output.StoreType = input.StoreType;
                output.StorePath = input.StorePath;
                output.ValidationOptions = (Opc.Ua.CertificateValidationOptions)input.ValidationOptions;
            }

            return output;
        }

        /// <summary>
        /// Creates a CertificateTrustList object. 
        /// </summary>
        public static Opc.Ua.CertificateTrustList ToCertificateTrustList(CertificateStoreIdentifier input)
        {
            Opc.Ua.CertificateTrustList output = new Opc.Ua.CertificateTrustList();

            if (input != null)
            {
                output.StoreType = input.StoreType;
                output.StorePath = input.StorePath;
                output.ValidationOptions = (Opc.Ua.CertificateValidationOptions)input.ValidationOptions;
            }

            return output;
        }

        /// <summary>
        /// Creates a CertificateList object. 
        /// </summary>
        public static CertificateList ToCertificateList(Opc.Ua.CertificateIdentifierCollection input)
        {
            CertificateList output = new CertificateList();

            if (input != null)
            {
                output.ValidationOptions = (int)0;
                output.Certificates = new ListOfCertificateIdentifier();

                for (int ii = 0; ii < input.Count; ii++)
                {
                    output.Certificates.Add(ToCertificateIdentifier(input[ii]));
                }
            }

            return output;
        }

        /// <summary>
        /// Creates a CertificateIdentifierCollection object. 
        /// </summary>
        public static Opc.Ua.CertificateIdentifierCollection FromCertificateList(CertificateList input)
        {
            Opc.Ua.CertificateIdentifierCollection output = new Opc.Ua.CertificateIdentifierCollection();

            if (input != null && input.Certificates != null)
            {
                for (int ii = 0; ii < input.Certificates.Count; ii++)
                {
                    output.Add(FromCertificateIdentifier(input.Certificates[ii]));
                }
            }

            return output;
        }

        /// <summary>
        /// Creates a ListOfBaseAddresses object. 
        /// </summary>
        public static ListOfBaseAddresses ToListOfBaseAddresses(ServerBaseConfiguration configuration)
        {
            ListOfBaseAddresses addresses = new ListOfBaseAddresses();

            if (configuration != null)
            {
                if (configuration.BaseAddresses != null)
                {
                    for (int ii = 0; ii < configuration.BaseAddresses.Count; ii++)
                    {
                        addresses.Add(configuration.BaseAddresses[ii]);
                    }
                }

                if (configuration.AlternateBaseAddresses != null)
                {
                    for (int ii = 0; ii < configuration.AlternateBaseAddresses.Count; ii++)
                    {
                        addresses.Add(configuration.AlternateBaseAddresses[ii]);
                    }
                }
            }

            return addresses;
        }

        /// <summary>
        /// Creates a ListOfBaseAddresses object. 
        /// </summary>
        public static void FromListOfBaseAddresses(ServerBaseConfiguration configuration, ListOfBaseAddresses addresses)
        {
            Dictionary<string, string> map = new Dictionary<string, string>();

            if (addresses != null && configuration != null)
            {
                configuration.BaseAddresses = new StringCollection();
                configuration.AlternateBaseAddresses = null;

                for (int ii = 0; ii < addresses.Count; ii++)
                {
                    Uri url = Utils.ParseUri(addresses[ii]);

                    if (url != null)
                    {
                        if (map.ContainsKey(url.Scheme))
                        {
                            if (configuration.AlternateBaseAddresses == null)
                            {
                                configuration.AlternateBaseAddresses = new StringCollection();
                            }

                            configuration.AlternateBaseAddresses.Add(url.ToString());
                        }
                        else
                        {
                            configuration.BaseAddresses.Add(url.ToString());
                            map.Add(url.Scheme, string.Empty);
                        }
                    }
                }
            }
        }

        /// <summary>
        /// Creates a ListOfSecurityProfiles object. 
        /// </summary>
        public static ListOfSecurityProfiles ToListOfSecurityProfiles(ServerSecurityPolicyCollection policies)
        {
            ListOfSecurityProfiles profiles = new ListOfSecurityProfiles();
            profiles.Add(CreateProfile(SecurityPolicies.None));
            profiles.Add(CreateProfile(SecurityPolicies.Basic128Rsa15));
            profiles.Add(CreateProfile(SecurityPolicies.Basic256));
            profiles.Add(CreateProfile(SecurityPolicies.Basic256Sha256));
            profiles.Add(CreateProfile(SecurityPolicies.Aes128_Sha256_RsaOaep));
            profiles.Add(CreateProfile(SecurityPolicies.Aes256_Sha256_RsaPss));

            if (policies != null)
            {
                for (int ii = 0; ii < policies.Count; ii++)
                {
                    for (int jj = 0; jj < profiles.Count; jj++)
                    {
                        if (policies[ii].SecurityPolicyUri == profiles[jj].ProfileUri)
                        {
                            profiles[jj].Enabled = true;
                        }
                    }
                }
            }

            return profiles;
        }

        /// <summary>
        /// Creates a ServerSecurityPolicyCollection object. 
        /// </summary>
        public static ServerSecurityPolicyCollection FromListOfSecurityProfiles(ListOfSecurityProfiles profiles)
        {
            ServerSecurityPolicyCollection policies = new ServerSecurityPolicyCollection();

            if (profiles != null)
            {
                for (int ii = 0; ii < profiles.Count; ii++)
                {
                    if (profiles[ii].Enabled)
                    {
                        policies.Add(CreatePolicy(profiles[ii].ProfileUri));
                    }
                }
            }

            if (policies.Count == 0)
            {
                policies.Add(CreatePolicy(SecurityPolicies.None));
            }

            return policies;
        }

        /// <summary>
        /// Calculates the security level, given the security mode and policy
        /// Invalid and none is discouraged
        /// Just signing is always weaker than any use of encryption
        /// </summary>
        public static byte CalculateSecurityLevel(MessageSecurityMode mode, string policyUri)
        {
            if ((mode != MessageSecurityMode.Sign &&
                mode != MessageSecurityMode.SignAndEncrypt) ||
                policyUri == null)
            {
                return 0;
            }

            byte result = 0;
            switch (policyUri)
            {
                case SecurityPolicies.Basic128Rsa15:
                {
                    Utils.LogWarning("Deprecated Security Policy Basic128Rsa15 requested - Not recommended.");
                    result = 2;
                    break;
                }
                case SecurityPolicies.Basic256:
                {
                    Utils.LogWarning("Deprecated Security Policy Basic256 requested - Not rcommended.");
                    result = 4;
                    break;
                }
                case SecurityPolicies.Basic256Sha256: result = 6; break;
                case SecurityPolicies.Aes128_Sha256_RsaOaep: result = 8; break;
                case SecurityPolicies.Aes256_Sha256_RsaPss: result = 10; break;
<<<<<<< HEAD
                case SecurityPolicies.ECC_brainpoolP256r1: result = 11; break;
                case SecurityPolicies.ECC_nistP256: result = 12; break;
                case SecurityPolicies.ECC_brainpoolP384r1: result = 13; break;
                case SecurityPolicies.ECC_nistP384: result = 14; break;
                case SecurityPolicies.None:
                    return 0;
=======
                case SecurityPolicies.None: result = 0; break;
>>>>>>> cf2e7881
                default:
                    Utils.LogWarning("Security level requested for unknown Security Policy {policy}. Returning security level 0", policyUri);
                    return 0;
            }

            if (mode == MessageSecurityMode.SignAndEncrypt)
            {
                result += 100;
            }

            return result;
        }

        /// <summary>
        /// Creates a new policy object.
        /// Always uses sign and encrypt for all security policies except none
        /// </summary>
        private static ServerSecurityPolicy CreatePolicy(string profileUri)
        {
            ServerSecurityPolicy policy = new ServerSecurityPolicy();
            policy.SecurityPolicyUri = profileUri;

            if (profileUri != null)
            {
                switch (profileUri)
                {
                    case SecurityPolicies.None:
                    {
                        policy.SecurityMode = MessageSecurityMode.None;
                        break;
                    }

                    case SecurityPolicies.Basic128Rsa15:
                    case SecurityPolicies.Basic256:
                    case SecurityPolicies.Basic256Sha256:
                    case SecurityPolicies.Aes128_Sha256_RsaOaep:
                    case SecurityPolicies.Aes256_Sha256_RsaPss:
                    case SecurityPolicies.ECC_nistP256:
                    case SecurityPolicies.ECC_brainpoolP256r1:
                    case SecurityPolicies.ECC_nistP384:
                    case SecurityPolicies.ECC_brainpoolP384r1:
                    case SecurityPolicies.ECC_curve25519:
                    case SecurityPolicies.ECC_curve448:
                    {
                        policy.SecurityMode = MessageSecurityMode.SignAndEncrypt;
                        break;
                    }

                    default:
                        break;
                }
            }

            return policy;
        }

        /// <summary>
        /// Creates a new policy object.
        /// </summary>
        private static Opc.Ua.Security.SecurityProfile CreateProfile(string profileUri)
        {
            Opc.Ua.Security.SecurityProfile policy = new SecurityProfile();
            policy.ProfileUri = profileUri;
            policy.Enabled = false;
            return policy;
        }

        /// <summary>
        ///  TODO: Holds the application certificates but should be generated and the Opc.Ua.Security namespace automatically 
        ///  TODO: Should replace ApplicationCertificateField in the generated Opc.Ua.Security.SecuredApplication class
        /// </summary>
        public CertificateList ApplicationCertificates
        {
            get; set;
        }
    }

    /// <summary>
    /// An identifier for a certificate.
    /// </summary>
    public partial class CertificateIdentifier
    {
        /// <summary>
        /// Gets the certificate associated with the identifier.
        /// </summary>
        public async Task<X509Certificate2> Find()
        {
            Opc.Ua.CertificateIdentifier output = SecuredApplication.FromCertificateIdentifier(this);
            return await output.Find(false).ConfigureAwait(false);
        }

        /// <summary>
        /// Gets the certificate associated with the identifier.
        /// </summary>
        public async Task<X509Certificate2> Find(bool needPrivateKey)
        {
            Opc.Ua.CertificateIdentifier output = SecuredApplication.FromCertificateIdentifier(this);
            return await output.Find(needPrivateKey).ConfigureAwait(false);
        }

        /// <summary>
        /// Opens the certificate store.
        /// </summary>
        public ICertificateStore OpenStore()
        {
            Opc.Ua.CertificateIdentifier output = SecuredApplication.FromCertificateIdentifier(this);
            return output.OpenStore();
        }
    }

    /// <summary>
    /// An identifier for a certificate store.
    /// </summary>
    public partial class CertificateStoreIdentifier
    {
        /// <summary>
        /// Opens the certificate store.
        /// </summary>
        public ICertificateStore OpenStore()
        {
            Opc.Ua.CertificateStoreIdentifier output = SecuredApplication.FromCertificateStoreIdentifier(this);
            return output.OpenStore();
        }
    }
}<|MERGE_RESOLUTION|>--- conflicted
+++ resolved
@@ -403,16 +403,12 @@
                 case SecurityPolicies.Basic256Sha256: result = 6; break;
                 case SecurityPolicies.Aes128_Sha256_RsaOaep: result = 8; break;
                 case SecurityPolicies.Aes256_Sha256_RsaPss: result = 10; break;
-<<<<<<< HEAD
                 case SecurityPolicies.ECC_brainpoolP256r1: result = 11; break;
                 case SecurityPolicies.ECC_nistP256: result = 12; break;
                 case SecurityPolicies.ECC_brainpoolP384r1: result = 13; break;
                 case SecurityPolicies.ECC_nistP384: result = 14; break;
                 case SecurityPolicies.None:
                     return 0;
-=======
-                case SecurityPolicies.None: result = 0; break;
->>>>>>> cf2e7881
                 default:
                     Utils.LogWarning("Security level requested for unknown Security Policy {policy}. Returning security level 0", policyUri);
                     return 0;
