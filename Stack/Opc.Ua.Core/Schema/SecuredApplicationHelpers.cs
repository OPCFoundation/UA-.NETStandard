--- conflicted
+++ resolved
@@ -422,12 +422,6 @@
         /// <summary>
         /// Gets the certificate associated with the identifier.
         /// </summary>
-<<<<<<< HEAD
-        public Task<X509Certificate2> Find()
-        {
-            Opc.Ua.CertificateIdentifier output = SecuredApplication.FromCertificateIdentifier(this);
-            return output.Find(false);
-=======
         [Obsolete("Use FindAsync()")]
         public Task<X509Certificate2> Find()
         {
@@ -438,10 +432,10 @@
         /// <summary>
         /// Gets the certificate associated with the identifier.
         /// </summary>
-        public async Task<X509Certificate2> FindAsync()
+        public Task<X509Certificate2> FindAsync()
         {
             Opc.Ua.CertificateIdentifier output = SecuredApplication.FromCertificateIdentifier(this);
-            return await output.FindAsync(false).ConfigureAwait(false);
+            return output.FindAsync(false);
         }
 
         /// <summary>
@@ -451,23 +445,15 @@
         public Task<X509Certificate2> Find(bool needPrivateKey)
         {
             return FindAsync(needPrivateKey);
->>>>>>> 1cce7686
         }
 
         /// <summary>
         /// Gets the certificate associated with the identifier.
         /// </summary>
-<<<<<<< HEAD
-        public Task<X509Certificate2> Find(bool needPrivateKey)
+        public Task<X509Certificate2> FindAsync(bool needPrivateKey)
         {
             Opc.Ua.CertificateIdentifier output = SecuredApplication.FromCertificateIdentifier(this);
-            return output.Find(needPrivateKey);
-=======
-        public async Task<X509Certificate2> FindAsync(bool needPrivateKey)
-        {
-            Opc.Ua.CertificateIdentifier output = SecuredApplication.FromCertificateIdentifier(this);
-            return await output.FindAsync(needPrivateKey).ConfigureAwait(false);
->>>>>>> 1cce7686
+            return output.FindAsync(needPrivateKey);
         }
 
         /// <summary>
