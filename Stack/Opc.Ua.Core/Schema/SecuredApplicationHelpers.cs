/* Copyright (c) 1996-2022 The OPC Foundation. All rights reserved.
   The source code in this file is covered under a dual-license scenario:
     - RCL: for OPC Foundation Corporate Members in good-standing
     - GPL V2: everybody else
   RCL license terms accompanied with this source code. See http://opcfoundation.org/License/RCL/1.00/
   GNU General Public License as published by the Free Software Foundation;
   version 2 of the License are accompanied with this source code. See http://opcfoundation.org/License/GPLv2
   This source code is distributed in the hope that it will be useful,
   but WITHOUT ANY WARRANTY; without even the implied warranty of
   MERCHANTABILITY or FITNESS FOR A PARTICULAR PURPOSE.
*/

using System;
using System.Collections.Generic;
using System.Security.Cryptography.X509Certificates;
using System.Threading.Tasks;

namespace Opc.Ua.Security
{
    /// <summary>
    /// Stores the security settings for an application.
    /// </summary>
    public partial class SecuredApplication
    {
        /// <summary>
        /// The name of the application.
        /// </summary>
        [Obsolete("Replaced by ApplicationName")]
        public string Name
        {
            get { return this.ApplicationName; }
            set { this.ApplicationName = value; }
        }

        /// <summary>
        /// The uri of the application.
        /// </summary>
        [Obsolete("Replaced by ApplicationUri")]
        public string Uri
        {
            get { return this.ApplicationUri; }
            set { this.ApplicationUri = value; }
        }

        /// <summary>
        /// A store of certificates trusted by the application.
        /// </summary>
        [Obsolete("Replaced by TrustedCertificateStore")]
        public CertificateStoreIdentifier TrustedPeerStore
        {
            get { return this.TrustedCertificateStore; }
            set { this.TrustedCertificateStore = value; }
        }

        /// <summary>
        /// A list of certificates trusted by the application.
        /// </summary>
        [Obsolete("Replaced by TrustedCertificates")]
        public CertificateList TrustedPeerCertificates
        {
            get { return this.TrustedCertificates; }
            set { this.TrustedCertificates = value; }
        }

        /// <summary>
        /// A store of certificate issuers used by the application.
        /// </summary>
        [Obsolete("Replaced by TrustedIssuerStore")]
        public CertificateStoreIdentifier TrustedIssuerStore
        {
            get { return this.IssuerCertificateStore; }
            set { this.IssuerCertificateStore = value; }
        }

        /// <summary>
        /// A list of certificate issuers used by the application.
        /// </summary>
        [Obsolete("Replaced by IssuerCertificates")]
        public CertificateList TrustedIssuerCertificates
        {
            get { return this.IssuerCertificates; }
            set { this.IssuerCertificates = value; }
        }

        /// <summary>
        /// Casts a ApplicationType value. 
        /// </summary>
        public static Opc.Ua.ApplicationType FromApplicationType(Opc.Ua.Security.ApplicationType input)
        {
            return (Opc.Ua.ApplicationType)(int)input;
        }

        /// <summary>
        /// Casts a ApplicationType value. 
        /// </summary>
        public static Opc.Ua.Security.ApplicationType ToApplicationType(Opc.Ua.ApplicationType input)
        {
            return (Opc.Ua.Security.ApplicationType)(int)input;
        }

        /// <summary>
        /// Creates a CertificateIdentifier object. 
        /// </summary>
        public static CertificateIdentifier ToCertificateIdentifier(Opc.Ua.CertificateIdentifier input)
        {
            if (input != null && !String.IsNullOrEmpty(input.StoreType) && !String.IsNullOrEmpty(input.StorePath))
            {
                CertificateIdentifier output = new CertificateIdentifier();

                output.StoreType = input.StoreType;
                output.StorePath = input.StorePath;
                output.SubjectName = input.SubjectName;
                output.Thumbprint = input.Thumbprint;
                output.ValidationOptions = (int)input.ValidationOptions;
                output.OfflineRevocationList = null;
                output.OnlineRevocationList = null;

                return output;
            }

            return null;
        }

        /// <summary>
        /// Creates a CertificateIdentifier object. 
        /// </summary>
        public static Opc.Ua.CertificateIdentifier FromCertificateIdentifier(CertificateIdentifier input)
        {
            Opc.Ua.CertificateIdentifier output = new Opc.Ua.CertificateIdentifier();

            if (input != null)
            {
                output.StoreType = input.StoreType;
                output.StorePath = input.StorePath;
                output.SubjectName = input.SubjectName;
                output.Thumbprint = input.Thumbprint;
                output.ValidationOptions = (Opc.Ua.CertificateValidationOptions)input.ValidationOptions;
            }

            return output;
        }

        /// <summary>
        /// Creates a CertificateStoreIdentifier object. 
        /// </summary>
        public static CertificateStoreIdentifier ToCertificateStoreIdentifier(Opc.Ua.CertificateStoreIdentifier input)
        {
            if (input != null && !String.IsNullOrEmpty(input.StoreType) && !String.IsNullOrEmpty(input.StorePath))
            {
                CertificateStoreIdentifier output = new CertificateStoreIdentifier();

                output.StoreType = input.StoreType;
                output.StorePath = input.StorePath;
                output.ValidationOptions = (int)input.ValidationOptions;

                return output;
            }

            return null;
        }

        /// <summary>
        /// Creates a CertificateTrustList object. 
        /// </summary>
        public static Opc.Ua.CertificateTrustList FromCertificateStoreIdentifierToTrustList(CertificateStoreIdentifier input)
        {
            Opc.Ua.CertificateTrustList output = new Opc.Ua.CertificateTrustList();

            if (input != null)
            {
                output.StoreType = input.StoreType;
                output.StorePath = input.StorePath;
                output.ValidationOptions = (Opc.Ua.CertificateValidationOptions)input.ValidationOptions;
            }

            return output;
        }

        /// <summary>
        /// Creates a CertificateStoreIdentifier object. 
        /// </summary>
        public static Opc.Ua.CertificateStoreIdentifier FromCertificateStoreIdentifier(CertificateStoreIdentifier input)
        {
            Opc.Ua.CertificateStoreIdentifier output = new Opc.Ua.CertificateStoreIdentifier();

            if (input != null)
            {
                output.StoreType = input.StoreType;
                output.StorePath = input.StorePath;
                output.ValidationOptions = (Opc.Ua.CertificateValidationOptions)input.ValidationOptions;
            }

            return output;
        }

        /// <summary>
        /// Creates a CertificateTrustList object. 
        /// </summary>
        public static Opc.Ua.CertificateTrustList ToCertificateTrustList(CertificateStoreIdentifier input)
        {
            Opc.Ua.CertificateTrustList output = new Opc.Ua.CertificateTrustList();

            if (input != null)
            {
                output.StoreType = input.StoreType;
                output.StorePath = input.StorePath;
                output.ValidationOptions = (Opc.Ua.CertificateValidationOptions)input.ValidationOptions;
            }

            return output;
        }

        /// <summary>
        /// Creates a CertificateList object. 
        /// </summary>
        public static CertificateList ToCertificateList(Opc.Ua.CertificateIdentifierCollection input)
        {
            CertificateList output = new CertificateList();

            if (input != null)
            {
                output.ValidationOptions = (int)0;
                output.Certificates = new ListOfCertificateIdentifier();

                for (int ii = 0; ii < input.Count; ii++)
                {
                    output.Certificates.Add(ToCertificateIdentifier(input[ii]));
                }
            }

            return output;
        }

        /// <summary>
        /// Creates a CertificateIdentifierCollection object. 
        /// </summary>
        public static Opc.Ua.CertificateIdentifierCollection FromCertificateList(CertificateList input)
        {
            Opc.Ua.CertificateIdentifierCollection output = new Opc.Ua.CertificateIdentifierCollection();

            if (input != null && input.Certificates != null)
            {
                for (int ii = 0; ii < input.Certificates.Count; ii++)
                {
                    output.Add(FromCertificateIdentifier(input.Certificates[ii]));
                }
            }

            return output;
        }

        /// <summary>
        /// Creates a ListOfBaseAddresses object. 
        /// </summary>
        public static ListOfBaseAddresses ToListOfBaseAddresses(ServerBaseConfiguration configuration)
        {
            ListOfBaseAddresses addresses = new ListOfBaseAddresses();

            if (configuration != null)
            {
                if (configuration.BaseAddresses != null)
                {
                    for (int ii = 0; ii < configuration.BaseAddresses.Count; ii++)
                    {
                        addresses.Add(configuration.BaseAddresses[ii]);
                    }
                }

                if (configuration.AlternateBaseAddresses != null)
                {
                    for (int ii = 0; ii < configuration.AlternateBaseAddresses.Count; ii++)
                    {
                        addresses.Add(configuration.AlternateBaseAddresses[ii]);
                    }
                }
            }

            return addresses;
        }

        /// <summary>
        /// Creates a ListOfBaseAddresses object. 
        /// </summary>
        public static void FromListOfBaseAddresses(ServerBaseConfiguration configuration, ListOfBaseAddresses addresses)
        {
            Dictionary<string, string> map = new Dictionary<string, string>();

            if (addresses != null && configuration != null)
            {
                configuration.BaseAddresses = new StringCollection();
                configuration.AlternateBaseAddresses = null;

                for (int ii = 0; ii < addresses.Count; ii++)
                {
                    Uri url = Utils.ParseUri(addresses[ii]);

                    if (url != null)
                    {
                        if (map.ContainsKey(url.Scheme))
                        {
                            if (configuration.AlternateBaseAddresses == null)
                            {
                                configuration.AlternateBaseAddresses = new StringCollection();
                            }

                            configuration.AlternateBaseAddresses.Add(url.ToString());
                        }
                        else
                        {
                            configuration.BaseAddresses.Add(url.ToString());
                            map.Add(url.Scheme, string.Empty);
                        }
                    }
                }
            }
        }

        /// <summary>
        /// Creates a ListOfSecurityProfiles object. 
        /// </summary>
        public static ListOfSecurityProfiles ToListOfSecurityProfiles(ServerSecurityPolicyCollection policies)
        {
            ListOfSecurityProfiles profiles = new ListOfSecurityProfiles();
            profiles.Add(CreateProfile(SecurityPolicies.None));
            profiles.Add(CreateProfile(SecurityPolicies.Basic128Rsa15));
            profiles.Add(CreateProfile(SecurityPolicies.Basic256));
            profiles.Add(CreateProfile(SecurityPolicies.Basic256Sha256));
            profiles.Add(CreateProfile(SecurityPolicies.Aes128_Sha256_RsaOaep));
            profiles.Add(CreateProfile(SecurityPolicies.Aes256_Sha256_RsaPss));

            if (policies != null)
            {
                for (int ii = 0; ii < policies.Count; ii++)
                {
                    for (int jj = 0; jj < profiles.Count; jj++)
                    {
                        if (policies[ii].SecurityPolicyUri == profiles[jj].ProfileUri)
                        {
                            profiles[jj].Enabled = true;
                        }
                    }
                }
            }

            return profiles;
        }

        /// <summary>
        /// Creates a ServerSecurityPolicyCollection object. 
        /// </summary>
        public static ServerSecurityPolicyCollection FromListOfSecurityProfiles(ListOfSecurityProfiles profiles)
        {
            ServerSecurityPolicyCollection policies = new ServerSecurityPolicyCollection();

            if (profiles != null)
            {
                for (int ii = 0; ii < profiles.Count; ii++)
                {
                    if (profiles[ii].Enabled)
                    {
                        policies.Add(CreatePolicy(profiles[ii].ProfileUri));
                    }
                }
            }

            if (policies.Count == 0)
            {
                policies.Add(CreatePolicy(SecurityPolicies.None));
            }

            return policies;
        }

        /// <summary>
        /// Calculates the security level, given the security mode and policy
        /// Invalid and none is discouraged
        /// Just signing is always weaker than any use of encryption
        /// </summary>
        public static byte CalculateSecurityLevel(MessageSecurityMode mode, string policyUri)
        {
            if ((mode != MessageSecurityMode.Sign &&
                mode != MessageSecurityMode.SignAndEncrypt) ||
                policyUri == null)
            {
                return 0;
            }

            byte result = 0;
            switch (policyUri)
            {
<<<<<<< HEAD
                case SecurityPolicies.Basic128Rsa15: result = 2; break;
                case SecurityPolicies.ECC_curve25519:
                case SecurityPolicies.ECC_curve448:
=======
                case SecurityPolicies.Basic128Rsa15:
                {
                    Utils.LogWarning("Deprecated Security Policy Basic128Rsa15 requested - Not rcommended.");
                    result = 2;
                    break;
                }
>>>>>>> 6dcee7eb
                case SecurityPolicies.Basic256: result = 4; break;
                case SecurityPolicies.Basic256Sha256: result = 6; break;
                case SecurityPolicies.Aes128_Sha256_RsaOaep: result = 8; break;
                case SecurityPolicies.Aes256_Sha256_RsaPss: result = 10; break;
                case SecurityPolicies.ECC_brainpoolP256r1: result = 11; break;
                case SecurityPolicies.ECC_nistP256: result = 12; break;
                case SecurityPolicies.ECC_brainpoolP384r1: result = 13; break;
                case SecurityPolicies.ECC_nistP384: result = 14; break;
                case SecurityPolicies.None:
                    return 0;
                default:
                    Utils.LogWarning("Security level requested for unknown Security Policy {policy}. Returning security level 0", policyUri);
                    return 0;
            }

            if (mode == MessageSecurityMode.SignAndEncrypt)
            {
                result += 100;
            }

            return result;
        }

        /// <summary>
        /// Creates a new policy object.
        /// Always uses sign and encrypt for all security policies except none
        /// </summary>
        private static ServerSecurityPolicy CreatePolicy(string profileUri)
        {
            ServerSecurityPolicy policy = new ServerSecurityPolicy();
            policy.SecurityPolicyUri = profileUri;

            if (profileUri != null)
            {
                switch (profileUri)
                {
                    case SecurityPolicies.None:
                    {
                        policy.SecurityMode = MessageSecurityMode.None;
                        break;
                    }

                    case SecurityPolicies.Basic128Rsa15:
                    case SecurityPolicies.Basic256:
                    case SecurityPolicies.Basic256Sha256:
                    case SecurityPolicies.Aes128_Sha256_RsaOaep:
                    case SecurityPolicies.Aes256_Sha256_RsaPss:
                    case SecurityPolicies.ECC_nistP256:
                    case SecurityPolicies.ECC_brainpoolP256r1:
                    case SecurityPolicies.ECC_nistP384:
                    case SecurityPolicies.ECC_brainpoolP384r1:
                    case SecurityPolicies.ECC_curve25519:
                    case SecurityPolicies.ECC_curve448:
                    {
                        policy.SecurityMode = MessageSecurityMode.SignAndEncrypt;
                        break;
                    }

                    default:
                        break;
                }
            }

            return policy;
        }

        /// <summary>
        /// Creates a new policy object.
        /// </summary>
        private static Opc.Ua.Security.SecurityProfile CreateProfile(string profileUri)
        {
            Opc.Ua.Security.SecurityProfile policy = new SecurityProfile();
            policy.ProfileUri = profileUri;
            policy.Enabled = false;
            return policy;
        }

        /// <summary>
        ///  TODO: Holds the application certificates but should be generated and the Opc.Ua.Security namespace automatically 
        ///  TODO: Should replace ApplicationCertificateField in the generated Opc.Ua.Security.SecuredApplication class
        /// </summary>
        public CertificateList ApplicationCertificates
        {
            get; set;
        }
    }

    /// <summary>
    /// An identifier for a certificate.
    /// </summary>
    public partial class CertificateIdentifier
    {
        /// <summary>
        /// Gets the certificate associated with the identifier.
        /// </summary>
        public async Task<X509Certificate2> Find()
        {
            Opc.Ua.CertificateIdentifier output = SecuredApplication.FromCertificateIdentifier(this);
            return await output.Find(false).ConfigureAwait(false);
        }

        /// <summary>
        /// Gets the certificate associated with the identifier.
        /// </summary>
        public async Task<X509Certificate2> Find(bool needPrivateKey)
        {
            Opc.Ua.CertificateIdentifier output = SecuredApplication.FromCertificateIdentifier(this);
            return await output.Find(needPrivateKey).ConfigureAwait(false);
        }

        /// <summary>
        /// Opens the certificate store.
        /// </summary>
        public ICertificateStore OpenStore()
        {
            Opc.Ua.CertificateIdentifier output = SecuredApplication.FromCertificateIdentifier(this);
            return output.OpenStore();
        }
    }

    /// <summary>
    /// An identifier for a certificate store.
    /// </summary>
    public partial class CertificateStoreIdentifier
    {
        /// <summary>
        /// Opens the certificate store.
        /// </summary>
        public ICertificateStore OpenStore()
        {
            Opc.Ua.CertificateStoreIdentifier output = SecuredApplication.FromCertificateStoreIdentifier(this);
            return output.OpenStore();
        }
    }
}<|MERGE_RESOLUTION|>--- conflicted
+++ resolved
@@ -388,19 +388,18 @@
             byte result = 0;
             switch (policyUri)
             {
-<<<<<<< HEAD
-                case SecurityPolicies.Basic128Rsa15: result = 2; break;
-                case SecurityPolicies.ECC_curve25519:
-                case SecurityPolicies.ECC_curve448:
-=======
                 case SecurityPolicies.Basic128Rsa15:
                 {
                     Utils.LogWarning("Deprecated Security Policy Basic128Rsa15 requested - Not rcommended.");
                     result = 2;
                     break;
                 }
->>>>>>> 6dcee7eb
-                case SecurityPolicies.Basic256: result = 4; break;
+                case SecurityPolicies.Basic256:
+                {
+                    Utils.LogWarning("Deprecated Security Policy Basic256 requested - Not rcommended.");
+                    result = 4;
+                    break;
+                }
                 case SecurityPolicies.Basic256Sha256: result = 6; break;
                 case SecurityPolicies.Aes128_Sha256_RsaOaep: result = 8; break;
                 case SecurityPolicies.Aes256_Sha256_RsaPss: result = 10; break;
