/* Copyright (c) 1996-2022 The OPC Foundation. All rights reserved.
   The source code in this file is covered under a dual-license scenario:
     - RCL: for OPC Foundation Corporate Members in good-standing
     - GPL V2: everybody else
   RCL license terms accompanied with this source code. See http://opcfoundation.org/License/RCL/1.00/
   GNU General Public License as published by the Free Software Foundation;
   version 2 of the License are accompanied with this source code. See http://opcfoundation.org/License/GPLv2
   This source code is distributed in the hope that it will be useful,
   but WITHOUT ANY WARRANTY; without even the implied warranty of
   MERCHANTABILITY or FITNESS FOR A PARTICULAR PURPOSE.
*/

using System;
using System.Collections.Generic;
using System.Runtime.Serialization;
using System.Security.Cryptography.X509Certificates;
using Microsoft.Extensions.Logging;
using Opc.Ua.Bindings;
using Opc.Ua.Security;

namespace Opc.Ua
{
    /// <summary>
    /// Stores the configurable configuration information for a UA application.
    /// </summary>
    [DataContract(Namespace = Namespaces.OpcUaConfig)]
    public partial class ApplicationConfiguration
    {
        /// <summary>
        /// The default constructor.
        /// </summary>
        public ApplicationConfiguration()
        {
            Initialize();
        }

        /// <summary>
        /// The default constructor.
        /// </summary>
        public ApplicationConfiguration(ITelemetryContext telemetry)
        {
            Initialize(telemetry);

            Initialize();
        }

        /// <summary>
        /// The constructor from a template.
        /// </summary>
        public ApplicationConfiguration(ApplicationConfiguration template)
        {
            ApplicationName = template.ApplicationName;
            ApplicationType = template.ApplicationType;
            ApplicationUri = template.ApplicationUri;
            DiscoveryServerConfiguration = template.DiscoveryServerConfiguration;
            m_securityConfiguration = template.m_securityConfiguration;
            m_transportConfigurations = template.m_transportConfigurations;
            ServerConfiguration = template.ServerConfiguration;
            ClientConfiguration = template.ClientConfiguration;
            DisableHiResClock = template.DisableHiResClock;
            CertificateValidator = template.CertificateValidator;
            TransportQuotas = template.TransportQuotas;
            TraceConfiguration = template.TraceConfiguration;
            m_extensions = template.m_extensions;
            m_extensionObjects = template.m_extensionObjects;
            SourceFilePath = template.SourceFilePath;
            m_properties = template.m_properties;
            m_telemetry = template.m_telemetry;
            m_logger = template.m_logger;
        }

        /// <summary>
        /// Sets private members to default values.
        /// </summary>
        private void Initialize()
        {
            SourceFilePath = null;
            m_securityConfiguration = new SecurityConfiguration();
            m_transportConfigurations = [];
            DisableHiResClock = false;
            m_properties = [];
            m_extensionObjects = [];

            CertificateValidator ??= new CertificateValidator(m_telemetry);
            m_logger ??= m_telemetry.CreateLogger<ApplicationConfiguration>();
        }

        /// <summary>
        /// Initialize telemetry context - after loading
        /// </summary>
        /// <param name="telemetry">The telemetry context to use to create obvservability instruments</param>
        internal void Initialize(ITelemetryContext telemetry)
        {
            m_telemetry = telemetry;
            m_logger = telemetry.CreateLogger<ApplicationConfiguration>();
            CertificateValidator = new CertificateValidator(m_telemetry);
        }

        /// <summary>
        /// Initializes the object during deserialization.
        /// </summary>
        /// <param name="context">The context.</param>
        [OnDeserializing]
        public void Initialize(StreamingContext context)
        {
            m_telemetry = AmbientMessageContext.Telemetry;
            Initialize();
        }

        /// <summary>
        /// Gets an object used to synchronize access to the properties dictionary.
        /// </summary>
        /// <value>
        /// The object used to synchronize access to the properties dictionary.
        /// </value>
        public object PropertiesLock => m_properties;

        /// <summary>
        /// Gets a dictionary used to save state associated with the application.
        /// </summary>
        /// <value>
        /// The dictionary used to save state associated with the application.
        /// </value>
        public IDictionary<string, object> Properties => m_properties;

        /// <summary>
        /// Storage for decoded extensions of the application.
        /// Used by ParseExtension if no matching XmlElement is found.
        /// </summary>
        public IList<object> ExtensionObjects => m_extensionObjects;

        /// <summary>
        /// A descriptive name for the application (not necessarily unique).
        /// </summary>
        /// <value>The name of the application.</value>
        [DataMember(IsRequired = true, EmitDefaultValue = false, Order = 0)]
        public string ApplicationName { get; set; }

        /// <summary>
        /// A unique identifier for the application instance.
        /// </summary>
        /// <value>The application URI.</value>
        [DataMember(IsRequired = true, EmitDefaultValue = false, Order = 1)]
        public string ApplicationUri { get; set; }

        /// <summary>
        /// A unique identifier for the product.
        /// </summary>
        /// <value>The product URI.</value>
        [DataMember(IsRequired = false, Order = 2)]
        public string ProductUri { get; set; }

        /// <summary>
        /// The type of application.
        /// </summary>
        /// <value>The type of the application.</value>
        [DataMember(IsRequired = true, Order = 3)]
        public ApplicationType ApplicationType { get; set; }

        /// <summary>
        /// The security configuration for the application.
        /// </summary>
        /// <value>The security configuration.</value>
        [DataMember(IsRequired = false, EmitDefaultValue = true, Order = 4)]
        public SecurityConfiguration SecurityConfiguration
        {
            get => m_securityConfiguration;
            set => m_securityConfiguration = value ?? new SecurityConfiguration();
        }

        /// <summary>
        /// The transport configuration for the application.
        /// </summary>
        /// <value>The transport configurations.</value>
        [DataMember(IsRequired = false, EmitDefaultValue = true, Order = 5)]
        public TransportConfigurationCollection TransportConfigurations
        {
            get => m_transportConfigurations;
            set => m_transportConfigurations = value ?? [];
        }

        /// <summary>
        /// The quotas that are used at the transport layer.
        /// </summary>
        /// <value>The transport quotas.</value>
        [DataMember(IsRequired = false, EmitDefaultValue = true, Order = 6)]
        public TransportQuotas TransportQuotas { get; set; }

        /// <summary>
        /// Additional configuration for server applications.
        /// </summary>
        /// <value>The server configuration.</value>
        [DataMember(IsRequired = false, EmitDefaultValue = false, Order = 7)]
        public ServerConfiguration ServerConfiguration { get; set; }

        /// <summary>
        /// Additional configuration for client applications.
        /// </summary>
        /// <value>The client configuration.</value>
        [DataMember(IsRequired = false, EmitDefaultValue = false, Order = 8)]
        public ClientConfiguration ClientConfiguration { get; set; }

        /// <summary>
        /// Additional configuration of the discovery server.
        /// </summary>
        /// <value>The discovery server configuration.</value>
        [DataMember(IsRequired = false, EmitDefaultValue = false, Order = 9)]
        public DiscoveryServerConfiguration DiscoveryServerConfiguration { get; set; }

        /// <summary>
        /// A bucket to store additional application specific configuration data.
        /// </summary>
        /// <value>The extensions.</value>
        [DataMember(IsRequired = false, EmitDefaultValue = false, Order = 10)]
        public XmlElementCollection Extensions
        {
            get => m_extensions;
            set => m_extensions = value;
        }

        /// <summary>
        /// Configuration of the trace and information about log file
        /// </summary>
        /// <value>The trace configuration.</value>
        [DataMember(IsRequired = false, EmitDefaultValue = false, Order = 11)]
        public TraceConfiguration TraceConfiguration { get; set; }

        /// <summary>
        /// Disabling / enabling high resolution clock
        /// </summary>
        /// <value><c>true</c> if high resolution clock is disabled; otherwise, <c>false</c>.</value>
        [DataMember(IsRequired = false, EmitDefaultValue = false, Order = 12)]
        public bool DisableHiResClock { get; set; }

        private ITelemetryContext m_telemetry;
        private ILogger m_logger;
        private SecurityConfiguration m_securityConfiguration;
        private TransportConfigurationCollection m_transportConfigurations;
        private XmlElementCollection m_extensions;
        private List<object> m_extensionObjects;
        private Dictionary<string, object> m_properties;
    }

    /// <summary>
    /// Specifies various limits that apply to the transport or secure channel layers.
    /// </summary>
    [DataContract(Namespace = Namespaces.OpcUaConfig)]
    public class TransportQuotas
    {
        /// <summary>
        /// The default constructor.
        /// </summary>
        public TransportQuotas()
        {
            Initialize();
        }

        /// <summary>
        /// Sets private members to default values.
        /// </summary>
        private void Initialize()
        {
            // encoding limits
            MaxMessageSize = DefaultEncodingLimits.MaxMessageSize;
            MaxStringLength = DefaultEncodingLimits.MaxStringLength;
            MaxByteStringLength = DefaultEncodingLimits.MaxByteStringLength;
            MaxArrayLength = DefaultEncodingLimits.MaxArrayLength;
            MaxEncodingNestingLevels = DefaultEncodingLimits.MaxEncodingNestingLevels;
            MaxDecoderRecoveries = DefaultEncodingLimits.MaxDecoderRecoveries;

            // message limits
            MaxBufferSize = TcpMessageLimits.DefaultMaxBufferSize;
            OperationTimeout = TcpMessageLimits.DefaultOperationTimeout;
            ChannelLifetime = TcpMessageLimits.DefaultChannelLifetime;
            SecurityTokenLifetime = TcpMessageLimits.DefaultSecurityTokenLifeTime;
        }

        /// <summary>
        /// Initializes the object during deserialization.
        /// </summary>
        /// <param name="context">The context.</param>
        [OnDeserializing]
        public void Initialize(StreamingContext context)
        {
            Initialize();
        }

        /// <summary>
        /// The default timeout to use when sending requests (in milliseconds).
        /// </summary>
        /// <value>The operation timeout.</value>
        [DataMember(IsRequired = false, Order = 0)]
        public int OperationTimeout { get; set; }

        /// <summary>
        /// The maximum length of string encoded in a message body.
        /// </summary>
        /// <value>The max length of the string.</value>
        [DataMember(IsRequired = false, Order = 1)]
        public int MaxStringLength { get; set; }

        /// <summary>
        /// The maximum length of a byte string encoded in a message body.
        /// </summary>
        /// <value>The max length of the byte string.</value>
        [DataMember(IsRequired = false, Order = 2)]
        public int MaxByteStringLength { get; set; }

        /// <summary>
        /// The maximum length of an array encoded in a message body.
        /// </summary>
        /// <value>The max length of the array.</value>
        [DataMember(IsRequired = false, Order = 3)]
        public int MaxArrayLength { get; set; }

        /// <summary>
        /// The maximum length of a message body.
        /// </summary>
        /// <value>The max size of the message.</value>
        [DataMember(IsRequired = false, Order = 4)]
        public int MaxMessageSize { get; set; }

        /// <summary>
        /// The maximum size of the buffer to use when sending messages.
        /// </summary>
        /// <value>The max size of the buffer.</value>
        [DataMember(IsRequired = false, Order = 5)]
        public int MaxBufferSize { get; set; }

        /// <summary>
        /// The maximum nesting level accepted while encoding or decoding objects.
        /// </summary>
        [DataMember(IsRequired = false, Order = 6)]
        public int MaxEncodingNestingLevels { get; set; }

        /// <summary>
        /// The number of times the decoder can recover from a decoder error
        /// of an IEncodeable before throwing a decoder error.
        /// </summary>
        [DataMember(IsRequired = false, Order = 7)]
        public int MaxDecoderRecoveries { get; set; }

        /// <summary>
        /// The lifetime of a secure channel (in milliseconds).
        /// </summary>
        /// <value>The channel lifetime.</value>
        [DataMember(IsRequired = false, Order = 8)]
        public int ChannelLifetime { get; set; }

        /// <summary>
        /// The lifetime of a security token (in milliseconds).
        /// </summary>
        /// <value>The security token lifetime.</value>
        [DataMember(IsRequired = false, Order = 9)]
        public int SecurityTokenLifetime { get; set; }
    }

    /// <summary>
    /// Specifies parameters used for tracing.
    /// </summary>
    [DataContract(Namespace = Namespaces.OpcUaConfig)]
    public class TraceConfiguration
    {
        /// <summary>
        /// The default constructor.
        /// </summary>
        public TraceConfiguration()
        {
            Initialize();
        }

        /// <summary>
        /// Sets private members to default values.
        /// </summary>
        private void Initialize()
        {
            OutputFilePath = null;
            DeleteOnLoad = false;
        }

        /// <summary>
        /// Initializes the object during deserialization.
        /// </summary>
        /// <param name="context">The context.</param>
        [OnDeserializing]
        public void Initialize(StreamingContext context)
        {
            Initialize();
        }

        /// <summary>
        /// The output file used to log the trace information.
        /// </summary>
        /// <value>The output file path.</value>
        [DataMember(IsRequired = false, Order = 0)]
        public string OutputFilePath { get; set; }

        /// <summary>
        /// Whether the existing log file should be deleted when the application configuration is loaded.
        /// </summary>
        /// <value><c>true</c> if existing log file should be deleted when the application configuration is loaded; otherwise, <c>false</c>.</value>
        [DataMember(IsRequired = false, Order = 1)]
        public bool DeleteOnLoad { get; set; }

        /// <summary>
        /// The masks used to select what is written to the output
        /// Masks supported by the trace feature:
        /// - Do not output any messages -None = 0x0;
        /// - Output error messages - Error = 0x1;
        /// - Output informational messages - Information = 0x2;
        /// - Output stack traces - StackTrace = 0x4;
        /// - Output basic messages for service calls - Service = 0x8;
        /// - Output detailed messages for service calls - ServiceDetail = 0x10;
        /// - Output basic messages for each operation - Operation = 0x20;
        /// - Output detailed messages for each operation - OperationDetail = 0x40;
        /// - Output messages related to application initialization or shutdown - StartStop = 0x80;
        /// - Output messages related to a call to an external system - ExternalSystem = 0x100;
        /// - Output messages related to security. - Security = 0x200;
        /// </summary>
        /// <value>The trace masks.</value>
        [DataMember(IsRequired = false, Order = 2)]
        public int TraceMasks { get; set; }
    }

    /// <summary>
    /// Specifies the configuration information for a transport protocol
    /// </summary>
    /// <remarks>
    /// Each application is allows to have one transport configure per protocol type.
    /// </remarks>
    [DataContract(Namespace = Namespaces.OpcUaConfig)]
    public class TransportConfiguration
    {
        /// <summary>
        /// The default constructor.
        /// </summary>
        public TransportConfiguration()
        {
        }

        /// <summary>
        /// The default constructor.
        /// </summary>
        /// <param name="urlScheme">The URL scheme.</param>
        /// <param name="type">The type.</param>
        public TransportConfiguration(string urlScheme, Type type)
        {
            UriScheme = urlScheme;
            TypeName = type.AssemblyQualifiedName;
        }

        /// <summary>
        /// The URL prefix used by the application (http, opc.tcp, net.tpc, etc.).
        /// </summary>
        /// <value>The URI scheme.</value>
        [DataMember(IsRequired = true, EmitDefaultValue = false, Order = 0)]
        public string UriScheme { get; set; }

        /// <summary>
        /// The name of the class that defines the binding for the transport.
        /// </summary>
        /// <value>The name of the type.</value>
        /// <remarks>
        /// <para>
        /// This can be any instance of the System.ServiceModel.Channels.Binding class
        /// that implements these constructors:
        /// </para>
        /// <para>
        /// XxxBinding(EndpointDescription description, EndpointConfiguration configuration);
        /// XxxBinding(IList{EndpointDescription} descriptions, EndpointConfiguration configuration)
        /// XxxBinding(EndpointConfiguration configuration)
        /// </para>
        /// </remarks>
        [DataMember(IsRequired = true, EmitDefaultValue = false, Order = 1)]
        public string TypeName { get; set; }
    }

    /// <summary>
    /// A collection of TransportConfiguration objects.
    /// </summary>
    [CollectionDataContract(
        Name = "ListOfTransportConfiguration",
        Namespace = Namespaces.OpcUaConfig,
        ItemName = "TransportConfiguration"
    )]
    public class TransportConfigurationCollection : List<TransportConfiguration>
    {
        /// <summary>
        /// Initializes an empty collection.
        /// </summary>
        public TransportConfigurationCollection()
        {
        }

        /// <summary>
        /// Initializes the collection from another collection.
        /// </summary>
        /// <param name="collection">A collection of values to add to this new collection</param>
        /// <exception cref="ArgumentNullException">
        /// 	<paramref name="collection"/> is null.
        /// </exception>
        public TransportConfigurationCollection(IEnumerable<TransportConfiguration> collection)
            : base(collection)
        {
        }

        /// <summary>
        /// Initializes the collection with the specified capacity.
        /// </summary>
        /// <param name="capacity">The capacity.</param>
        public TransportConfigurationCollection(int capacity)
            : base(capacity)
        {
        }
    }

    /// <summary>
    /// A class that defines a group of security policies supported by the server.
    /// </summary>
    [DataContract(Namespace = Namespaces.OpcUaConfig)]
    public class ServerSecurityPolicy
    {
        /// <summary>
        /// The default constructor.
        /// </summary>
        public ServerSecurityPolicy()
        {
            Initialize();
        }

        /// <summary>
        /// Sets private members to default values.
        /// </summary>
        private void Initialize()
        {
            SecurityMode = MessageSecurityMode.SignAndEncrypt;
            SecurityPolicyUri = SecurityPolicies.Basic256Sha256;
        }

        /// <summary>
        /// Initializes the object during deserialization.
        /// </summary>
        /// <param name="context">The context.</param>
        [OnDeserializing]
        public void Initialize(StreamingContext context)
        {
            Initialize();
        }

        /// <summary>
        /// Obsolete version of CalculateSecurityLevel that does not take a logger.
        /// </summary>
        [Obsolete("Use CalculateSecurityLevel(MessageSecurityMode mode, string policyUri, ILogger logger) instead.")]
        public static byte CalculateSecurityLevel(
            MessageSecurityMode mode,
            string policyUri)
        {
            return SecuredApplication.CalculateSecurityLevel(mode, policyUri);
        }

        /// <summary>
        /// Calculates the security level, given the security mode and policy
        /// Invalid and none is discouraged
        /// Just signing is always weaker than any use of encryption
        /// </summary>
        public static byte CalculateSecurityLevel(
            MessageSecurityMode mode,
            string policyUri,
            ILogger logger)
        {
            return SecuredApplication.CalculateSecurityLevel(mode, policyUri, logger);
        }

        /// <summary>
        /// Specifies whether the messages are signed and encrypted or simply signed
        /// </summary>
        /// <value>The security mode.</value>
        [DataMember(IsRequired = false, Order = 1)]
        public MessageSecurityMode SecurityMode { get; set; }

        /// <summary>
        /// The security policy to use.
        /// </summary>
        /// <value>The security policy URI.</value>
        [DataMember(IsRequired = false, Order = 2)]
        public string SecurityPolicyUri { get; set; }
    }

    /// <summary>
    /// A collection of ServerSecurityPolicy objects.
    /// </summary>
    [CollectionDataContract(
        Name = "ListOfServerSecurityPolicy",
        Namespace = Namespaces.OpcUaConfig,
        ItemName = "ServerSecurityPolicy"
    )]
    public class ServerSecurityPolicyCollection : List<ServerSecurityPolicy>
    {
        /// <summary>
        /// Initializes an empty collection.
        /// </summary>
        public ServerSecurityPolicyCollection()
        {
        }

        /// <summary>
        /// Initializes the collection from another collection.
        /// </summary>
        /// <param name="collection">A collection of values to add to this new collection</param>
        /// <exception cref="ArgumentNullException">
        /// 	<paramref name="collection"/> is null.
        /// </exception>
        public ServerSecurityPolicyCollection(IEnumerable<ServerSecurityPolicy> collection)
            : base(collection)
        {
        }

        /// <summary>
        /// Initializes the collection with the specified capacity.
        /// </summary>
        /// <param name="capacity">The capacity.</param>
        public ServerSecurityPolicyCollection(int capacity)
            : base(capacity)
        {
        }
    }

    /// <summary>
    /// The security configuration for the application.
    /// </summary>
    [DataContract(Namespace = Namespaces.OpcUaConfig)]
    public partial class SecurityConfiguration
    {
        /// <summary>
        /// The default constructor.
        /// </summary>
        public SecurityConfiguration()
        {
            Initialize();
        }

        /// <summary>
        /// Sets private members to default values.
        /// </summary>
        private void Initialize()
        {
            m_applicationCertificates = [];
            m_trustedIssuerCertificates = new CertificateTrustList();
            m_trustedPeerCertificates = new CertificateTrustList();
            NonceLength = 32;
            MaxRejectedCertificates = 5;
            AutoAcceptUntrustedCertificates = false;
            RejectSHA1SignedCertificates = true;
            RejectUnknownRevocationStatus = false;
            MinimumCertificateKeySize = CertificateFactory.DefaultKeySize;
            AddAppCertToTrustedStore = true;
            SendCertificateChain = true;
            SuppressNonceValidationErrors = false;
            IsDeprecatedConfiguration = false;
        }

        /// <summary>
        /// Initializes the object during deserialization.
        /// </summary>
        [OnDeserializing]
        public void Initialize(StreamingContext context)
        {
            Initialize();
        }

        /// <summary>
        /// The application instance certificate.
        /// Kept for backward compatibility with configuration files which only support RSA certificates.
        /// </summary>
        /// <value>The application certificate.</value>
        /// <remarks>
        /// This certificate must contain the application uri.
        /// For servers, URLs for each supported protocol must also be present.
        /// </remarks>
        [DataMember(IsRequired = false, EmitDefaultValue = false, Order = 0)]
        public CertificateIdentifier ApplicationCertificate
        {
            get
            {
                if (m_applicationCertificates.Count > 0)
                {
                    return m_applicationCertificates[0];
                }
                return null;
            }
            set
            {
                if (m_applicationCertificates.Count > 0)
                {
                    if (value == null)
                    {
                        m_applicationCertificates.RemoveAt(0);
                    }
                    else
                    {
                        m_applicationCertificates[0] = value;
                    }
                }
                else
                {
                    m_applicationCertificates.Add(value);
                }
                SupportedSecurityPolicies = BuildSupportedSecurityPolicies();

                m_applicationCertificates[0].CertificateType = ObjectTypeIds
                    .RsaSha256ApplicationCertificateType;
                IsDeprecatedConfiguration = true;
            }
        }

        /// <summary>
        /// The application instance certificates in use for the application.
        /// </summary>
        [DataMember(IsRequired = false, EmitDefaultValue = false, Order = 1)]
        public CertificateIdentifierCollection ApplicationCertificates
        {
            get => m_applicationCertificates;
            set
            {
                m_applicationCertificates = value ?? [];

                IsDeprecatedConfiguration = false;

                // Remove any unsupported certificate types.
                for (int i = m_applicationCertificates.Count - 1; i >= 0; i--)
                {
                    if (!Utils.IsSupportedCertificateType(
                        m_applicationCertificates[i].CertificateType))
                    {
                        m_applicationCertificates.RemoveAt(i);
                    }
                }

                // Remove any duplicates
                for (int i = 0; i < m_applicationCertificates.Count; i++)
                {
                    for (int j = m_applicationCertificates.Count - 1; j > i; j--)
                    {
                        if (m_applicationCertificates[i]
                                .CertificateType == m_applicationCertificates[j].CertificateType)
                        {
                            m_applicationCertificates.RemoveAt(j);
                        }
                    }
                }

                SupportedSecurityPolicies = BuildSupportedSecurityPolicies();
            }
        }

        /// <summary>
        /// The store containing any additional issuer certificates.
        /// </summary>
        [DataMember(IsRequired = true, EmitDefaultValue = false, Order = 2)]
        public CertificateTrustList TrustedIssuerCertificates
        {
            get => m_trustedIssuerCertificates;
            set => m_trustedIssuerCertificates = value ?? new CertificateTrustList();
        }

        /// <summary>
        /// The trusted certificate store.
        /// </summary>
        [DataMember(IsRequired = true, EmitDefaultValue = false, Order = 4)]
        public CertificateTrustList TrustedPeerCertificates
        {
            get => m_trustedPeerCertificates;
            set => m_trustedPeerCertificates = value ?? new CertificateTrustList();
        }

        /// <summary>
        /// The length of nonce in the CreateSession service.
        /// </summary>
        /// <value>
        /// The length of nonce in the CreateSession service.
        /// </value>
        [DataMember(IsRequired = false, EmitDefaultValue = false, Order = 6)]
        public int NonceLength { get; set; }

        /// <summary>
        /// A store where invalid certificates can be placed for later review by the administrator.
        /// </summary>
        /// <value>
        /// A store where invalid certificates can be placed for later review by the administrator.
        /// </value>
        [DataMember(IsRequired = false, EmitDefaultValue = false, Order = 7)]
        public CertificateStoreIdentifier RejectedCertificateStore { get; set; }

        /// <summary>
        /// Gets or sets a value indicating how many certificates are kept
        /// in the rejected store before the oldest is removed.
        /// </summary>
        /// <remarks>
        /// This value can be set by applications.
        /// The number of certificates to keep in the rejected store before it is updated.
        /// <see langword="0"/> to keep all rejected certificates.
        /// A negative number to keep no history.
        /// </remarks>
        [DataMember(IsRequired = false, EmitDefaultValue = false, Order = 8)]
        public int MaxRejectedCertificates { get; set; }

        /// <summary>
        /// Gets or sets a value indicating whether untrusted certificates should be automatically accepted.
        /// </summary>
        /// <remarks>
        /// This flag can be set to by servers that allow anonymous clients or use user credentials for authentication.
        /// It can be set by clients that connect to URLs specified in configuration rather than with user entry.
        /// </remarks>
        [DataMember(IsRequired = false, EmitDefaultValue = false, Order = 9)]
        public bool AutoAcceptUntrustedCertificates { get; set; }

        /// <summary>
        /// Gets or sets a directory which contains files representing users roles.
        /// </summary>
        [DataMember(Order = 10)]
        public string UserRoleDirectory { get; set; }

        /// <summary>
        /// Gets or sets a value indicating whether SHA-1 signed certificates are accepted.
        /// </summary>
        /// <remarks>
        /// This flag can be set to false by servers that accept SHA-1 signed certificates.
        /// </remarks>
        [DataMember(IsRequired = false, EmitDefaultValue = false, Order = 11)]
        public bool RejectSHA1SignedCertificates { get; set; }

        /// <summary>
        /// Gets or sets a value indicating whether certificates with unavailable revocation lists are not accepted.
        /// </summary>
        /// <remarks>
        /// This flag can be set to true by servers that must have a revocation list for each CA (even if empty).
        /// </remarks>
        [DataMember(IsRequired = false, EmitDefaultValue = false, Order = 12)]
        public bool RejectUnknownRevocationStatus { get; set; }

        /// <summary>
        /// Gets or sets a value indicating which minimum certificate key strength is accepted.
        /// The value is ignored for certificates with a ECDSA signature.
        /// </summary>
        /// <remarks>
        /// This value can be set to 1024, 2048 or 4096 by servers
        /// </remarks>
        [DataMember(IsRequired = false, EmitDefaultValue = false, Order = 13)]
        public ushort MinimumCertificateKeySize { get; set; }

        /// <summary>
        /// Gets or sets a value indicating whether the Validator skips the full chain validation
        /// for already validated or accepted certificates.
        /// </summary>
        /// <remarks>
        /// This flag can be set to true by applications.
        /// </remarks>
        [DataMember(IsRequired = false, EmitDefaultValue = false, Order = 14)]
        public bool UseValidatedCertificates { get; set; }

        /// <summary>
        /// Gets or sets a value indicating whether the application cert should be copied to the trusted store.
        /// </summary>
        /// <remarks>
        /// It is useful for client/server applications running on the same host  and sharing the cert store to autotrust.
        /// </remarks>
        [DataMember(IsRequired = false, EmitDefaultValue = false, Order = 15)]
        public bool AddAppCertToTrustedStore { get; set; }

        /// <summary>
        /// Gets or sets a value indicating whether the application should send the complete certificate chain.
        /// </summary>
        /// <remarks>
        /// If set to true the complete certificate chain will be sent for CA signed certificates.
        /// </remarks>
        [DataMember(IsRequired = false, EmitDefaultValue = false, Order = 16)]
        public bool SendCertificateChain { get; set; }

        /// <summary>
        /// The store containing additional user issuer certificates.
        /// </summary>
        [DataMember(IsRequired = false, EmitDefaultValue = false, Order = 17)]
        public CertificateTrustList UserIssuerCertificates
        {
            get => m_userIssuerCertificates;
            set => m_userIssuerCertificates = value ?? new CertificateTrustList();
        }

        /// <summary>
        /// The store containing trusted user certificates.
        /// </summary>
        [DataMember(IsRequired = false, EmitDefaultValue = false, Order = 18)]
        public CertificateTrustList TrustedUserCertificates
        {
            get => m_trustedUserCertificates;
            set => m_trustedUserCertificates = value ?? new CertificateTrustList();
        }

        /// <summary>
        /// The store containing additional Https issuer certificates.
        /// </summary>
        [DataMember(IsRequired = false, EmitDefaultValue = false, Order = 19)]
        public CertificateTrustList HttpsIssuerCertificates
        {
            get => m_httpsIssuerCertificates;
            set => m_httpsIssuerCertificates = value ?? new CertificateTrustList();
        }

        /// <summary>
        /// The store containing trusted Https certificates.
        /// </summary>
        [DataMember(IsRequired = false, EmitDefaultValue = false, Order = 20)]
        public CertificateTrustList TrustedHttpsCertificates
        {
            get => m_trustedHttpsCertificates;
            set => m_trustedHttpsCertificates = value ?? new CertificateTrustList();
        }

        /// <summary>
        /// Gets or sets a value indicating whether the server nonce validation errors should be suppressed.
        /// </summary>
        /// <remarks>
        /// Allows client interoperability with legacy servers which do not comply with the specification for nonce usage.
        /// If set to true the server nonce validation errors are suppressed.
        /// Please set this flag to true only in close and secured networks since it can cause security vulnerabilities.
        /// </remarks>
        [DataMember(IsRequired = false, EmitDefaultValue = false, Order = 21)]
        public bool SuppressNonceValidationErrors { get; set; }

        /// <summary>
        /// The type of Configuration (deprecated or not)
        /// </summary>
        public bool IsDeprecatedConfiguration { get; set; }

        private CertificateIdentifierCollection m_applicationCertificates;
        private CertificateTrustList m_trustedIssuerCertificates;
        private CertificateTrustList m_trustedPeerCertificates;
        private CertificateTrustList m_httpsIssuerCertificates;
        private CertificateTrustList m_trustedHttpsCertificates;
        private CertificateTrustList m_userIssuerCertificates;
        private CertificateTrustList m_trustedUserCertificates;
    }

    /// <summary>
    /// A class that defines a group of sampling rates supported by the server.
    /// </summary>
    [DataContract(Namespace = Namespaces.OpcUaConfig)]
    public class SamplingRateGroup
    {
        /// <summary>
        /// The default constructor.
        /// </summary>
        public SamplingRateGroup()
        {
            Initialize();
        }

        /// <summary>
        /// Creates a group with the specified settings.
        /// </summary>
        /// <param name="start">The start.</param>
        /// <param name="increment">The increment.</param>
        /// <param name="count">The count.</param>
        public SamplingRateGroup(int start, int increment, int count)
        {
            Start = start;
            Increment = increment;
            Count = count;
        }

        /// <summary>
        /// Sets private members to default values.
        /// </summary>
        private void Initialize()
        {
            Start = 1000;
            Increment = 0;
            Count = 0;
        }

        /// <summary>
        /// Initializes the object during deserialization.
        /// </summary>
        /// <param name="context">The context.</param>
        [OnDeserializing]
        public void Initialize(StreamingContext context)
        {
            Initialize();
        }

        /// <summary>
        /// The first sampling rate in the group (in milliseconds).
        /// </summary>
        /// <value>The first sampling rate in the group (in milliseconds).</value>
        [DataMember(IsRequired = false, Order = 1)]
        public double Start { get; set; }

        /// <summary>
        /// The increment between sampling rates in the group (in milliseconds).
        /// </summary>
        /// <value>The increment.</value>
        /// <remarks>
        /// An increment of 0 means the group only contains one sampling rate equal to the start.
        /// </remarks>
        [DataMember(IsRequired = false, Order = 2)]
        public double Increment { get; set; }

        /// <summary>
        /// The number of sampling rates in the group.
        /// </summary>
        /// <value>The count.</value>
        /// <remarks>
        /// A count of 0 means there is no limit.
        /// </remarks>
        [DataMember(IsRequired = false, Order = 3)]
        public int Count { get; set; }
    }

    /// <summary>
    /// A collection of SamplingRateGroup objects.
    /// </summary>
    [CollectionDataContract(
        Name = "ListOfSamplingRateGroup",
        Namespace = Namespaces.OpcUaConfig,
        ItemName = "SamplingRateGroup"
    )]
    public class SamplingRateGroupCollection : List<SamplingRateGroup>
    {
        /// <summary>
        /// Initializes an empty collection.
        /// </summary>
        public SamplingRateGroupCollection()
        {
        }

        /// <summary>
        /// Initializes the collection from another collection.
        /// </summary>
        /// <param name="collection">A collection of values to add to this new collection</param>
        /// <exception cref="ArgumentNullException">
        /// 	<paramref name="collection"/> is null.
        /// </exception>
        public SamplingRateGroupCollection(IEnumerable<SamplingRateGroup> collection)
            : base(collection)
        {
        }

        /// <summary>
        /// Initializes the collection with the specified capacity.
        /// </summary>
        /// <param name="capacity">The capacity.</param>
        public SamplingRateGroupCollection(int capacity)
            : base(capacity)
        {
        }
    }

    /// <summary>
    /// Specifies the configuration for a server application.
    /// </summary>
    [DataContract(Namespace = Namespaces.OpcUaConfig)]
    public partial class ServerBaseConfiguration
    {
        /// <summary>
        /// The default constructor.
        /// </summary>
        public ServerBaseConfiguration()
        {
            Initialize();
        }

        /// <summary>
        /// Sets private members to default values.
        /// </summary>
        private void Initialize()
        {
            m_baseAddresses = [];
            m_alternateBaseAddresses = [];
            m_securityPolicies = [];
            MinRequestThreadCount = 10;
            MaxRequestThreadCount = 100;
            MaxQueuedRequestCount = 200;
        }

        /// <summary>
        /// Initializes the object during deserialization.
        /// </summary>
        /// <param name="context">The context.</param>
        [OnDeserializing]
        public void Initialize(StreamingContext context)
        {
            Initialize();
        }

        /// <summary>
        /// Remove unsupported security policies and expand wild cards.
        /// </summary>
        [OnDeserialized]
        private void ValidateSecurityPolicyCollection(StreamingContext context)
        {
            string[] supportedPolicies = Ua.SecurityPolicies.GetDisplayNames();
            var newPolicies = new ServerSecurityPolicyCollection();
            foreach (ServerSecurityPolicy securityPolicy in m_securityPolicies)
            {
                if (string.IsNullOrWhiteSpace(securityPolicy.SecurityPolicyUri))
                {
                    // add wild card policies
                    foreach (string policyUri in Ua.SecurityPolicies.GetDefaultUris())
                    {
                        var newPolicy = new ServerSecurityPolicy
                        {
                            SecurityMode = securityPolicy.SecurityMode,
                            SecurityPolicyUri = policyUri
                        };
                        if (newPolicies.Find(s =>
                                s.SecurityMode == newPolicy.SecurityMode &&
                                string.Equals(
                                    s.SecurityPolicyUri,
                                    newPolicy.SecurityPolicyUri,
                                    StringComparison.Ordinal)
                            ) == null)
                        {
                            newPolicies.Add(newPolicy);
                        }
                    }
                }
                else
                {
                    for (int i = 0; i < supportedPolicies.Length; i++)
                    {
                        if (securityPolicy.SecurityPolicyUri
                            .Contains(supportedPolicies[i], StringComparison.Ordinal))
                        {
                            if (newPolicies.Find(s =>
                                    s.SecurityMode == securityPolicy.SecurityMode &&
                                    string.Equals(
                                        s.SecurityPolicyUri,
                                        securityPolicy.SecurityPolicyUri,
                                        StringComparison.Ordinal)
                                ) == null)
                            {
                                newPolicies.Add(securityPolicy);
                            }
                            break;
                        }
                    }
                }
            }
            m_securityPolicies = newPolicies;
        }

        /// <summary>
        /// The base addresses for the server.
        /// </summary>
        /// <value>The base addresses.</value>
        /// <remarks>
        /// The actually endpoints are constructed from the security policies.
        /// On one base address per supported transport protocol is allowed.
        /// </remarks>
        [DataMember(IsRequired = false, Order = 0)]
        public StringCollection BaseAddresses
        {
            get => m_baseAddresses;
            set => m_baseAddresses = value ?? [];
        }

        /// <summary>
        /// Gets or sets the alternate base addresses.
        /// </summary>
        /// <value>The alternate base addresses.</value>
        /// <remarks>
        /// These addresses are used to specify alternate paths to ther via firewalls, proxies
        /// or similar network infrastructure. If these paths are specified in the configuration
        /// file then the server will use the domain of the URL used by the client to determine
        /// which, if any, or the alternate addresses to use instead of the primary addresses.
        /// </remarks>
        [DataMember(IsRequired = false, Order = 1)]
        public StringCollection AlternateBaseAddresses
        {
            get => m_alternateBaseAddresses;
            set => m_alternateBaseAddresses = value ?? [];
        }

        /// <summary>
        /// The security policies supported by the server.
        /// </summary>
        /// <value>The security policies.</value>
        /// <remarks>
        /// An endpoint description is created for each combination of base address and security policy.
        /// </remarks>
        [DataMember(IsRequired = false, Order = 2)]
        public ServerSecurityPolicyCollection SecurityPolicies
        {
            get => m_securityPolicies;
            set => m_securityPolicies = value ?? [];
        }

        /// <summary>
        /// The minimum number of threads assigned to processing requests.
        /// </summary>
        /// <value>The minimum request thread count.</value>
        [DataMember(IsRequired = false, Order = 3)]
        public int MinRequestThreadCount { get; set; }

        /// <summary>
        /// The maximum number of threads assigned to processing requests.
        /// </summary>
        /// <value>The maximum request thread count.</value>
        [DataMember(IsRequired = false, Order = 4)]
        public int MaxRequestThreadCount { get; set; }

        /// <summary>
        /// The maximum number of requests that will be queued waiting for a thread.
        /// </summary>
        /// <value>The maximum queued request count.</value>
        [DataMember(IsRequired = false, Order = 5)]
        public int MaxQueuedRequestCount { get; set; }

        private StringCollection m_baseAddresses;
        private StringCollection m_alternateBaseAddresses;
        private ServerSecurityPolicyCollection m_securityPolicies;
    }

    /// <summary>
    /// Specifies the configuration for a server application.
    /// </summary>
    [DataContract(Namespace = Namespaces.OpcUaConfig)]
    public partial class ServerConfiguration : ServerBaseConfiguration
    {
        /// <summary>
        /// The default constructor.
        /// </summary>
        public ServerConfiguration()
        {
            Initialize();
        }

        /// <summary>
        /// Sets private members to default values.
        /// </summary>
        private void Initialize()
        {
            m_userTokenPolicies = [];
            DiagnosticsEnabled = false;
            MaxSessionCount = 100;
            MaxChannelCount = 1000;
            MaxSessionTimeout = 3600000;
            MinSessionTimeout = 10000;
            MaxBrowseContinuationPoints = 10;
            MaxQueryContinuationPoints = 10;
            MaxHistoryContinuationPoints = 100;
            MaxRequestAge = 600000;
            MinPublishingInterval = 100;
            MaxPublishingInterval = 3600000;
            PublishingResolution = 100;
            MinSubscriptionLifetime = 10000;
            MaxSubscriptionLifetime = 3600000;
            MaxMessageQueueSize = 10;
            MaxNotificationQueueSize = 100;
            MaxNotificationsPerPublish = 100;
            MinMetadataSamplingInterval = 1000;
            AvailableSamplingRates = [];
            RegistrationEndpoint = null;
            MaxRegistrationInterval = 30000;
            MaxPublishRequestCount = 20;
            MaxSubscriptionCount = 100;
            MaxEventQueueSize = 10000;
            // https://opcfoundation-onlineapplications.org/profilereporting/ for list of available profiles
            m_serverProfileArray = new string[] {
                "http://opcfoundation.org/UA-Profile/Server/StandardUA2017" };
            ShutdownDelay = 5;
            m_serverCapabilities = new string[] { "DA" };
            m_supportedPrivateKeyFormats = new string[] { "PFX", "PEM" };
            MaxTrustListSize = 0;
            MultiCastDnsEnabled = false;
            AuditingEnabled = false;
            HttpsMutualTls = true;
            DurableSubscriptionsEnabled = false;
            MaxDurableNotificationQueueSize = 200000;
            MaxDurableEventQueueSize = 200000;
            MaxDurableSubscriptionLifetimeInHours = 10;
        }

        /// <summary>
        /// Initializes the object during deserialization.
        /// </summary>
        /// <param name="context">The context.</param>
        [OnDeserializing]
        public new void Initialize(StreamingContext context)
        {
            Initialize();
        }

        /// <summary>
        /// The user tokens accepted by the server.
        /// </summary>
        /// <value>The user token policies.</value>
        [DataMember(IsRequired = false, EmitDefaultValue = false, Order = 3)]
        public UserTokenPolicyCollection UserTokenPolicies
        {
            get => m_userTokenPolicies;
            set => m_userTokenPolicies = value ?? [];
        }

        /// <summary>
        /// Whether diagnostics are enabled.
        /// </summary>
        /// <value><c>true</c> if diagnostic is enabled; otherwise, <c>false</c>.</value>
        [DataMember(IsRequired = false, Order = 4)]
        public bool DiagnosticsEnabled { get; set; }

        /// <summary>
        /// The maximum number of open sessions.
        /// </summary>
        /// <value>The maximum session count.</value>
        [DataMember(IsRequired = false, Order = 5)]
        public int MaxSessionCount { get; set; }

        /// <summary>
        /// The maximum number of supported secure channels.
        /// </summary>
        /// <value>The channel lifetime.</value>
        [DataMember(IsRequired = false, Order = 6)]
        public int MaxChannelCount { get; set; }

        /// <summary>
        /// That minimum period of that a session is allowed to remain
        /// open without communication from the client (in milliseconds).
        /// </summary>
        /// <value>The minimum session timeout.</value>
        [DataMember(IsRequired = false, Order = 7)]
        public int MinSessionTimeout { get; set; }

        /// <summary>
        /// That maximum period of that a session is allowed to remain
        /// open without communication from the client (in milliseconds).
        /// </summary>
        /// <value>The maximum session timeout.</value>
        [DataMember(IsRequired = false, Order = 8)]
        public int MaxSessionTimeout { get; set; }

        /// <summary>
        /// The maximum number of continuation points used for
        /// Browse/BrowseNext operations.
        /// </summary>
        /// <value>The maximum number of continuation points used for Browse/BrowseNext operations</value>
        [DataMember(IsRequired = false, Order = 9)]
        public int MaxBrowseContinuationPoints { get; set; }

        /// <summary>
        /// The maximum number of continuation points used for
        /// Query/QueryNext operations.
        /// </summary>
        /// <value>The maximum number of query continuation points.</value>
        [DataMember(IsRequired = false, Order = 10)]
        public int MaxQueryContinuationPoints { get; set; }

        /// <summary>
        /// The maximum number of continuation points used for HistoryRead operations.
        /// </summary>
        /// <value>The maximum number of  history continuation points.</value>
        [DataMember(IsRequired = false, Order = 11)]
        public int MaxHistoryContinuationPoints { get; set; }

        /// <summary>
        /// The maximum age of an incoming request (old requests are rejected) (in milliseconds).
        /// </summary>
        /// <value>The maximum age of an incoming request.</value>
        [DataMember(IsRequired = false, Order = 12)]
        public int MaxRequestAge { get; set; }

        /// <summary>
        /// The minimum publishing interval supported by the server (in milliseconds).
        /// </summary>
        /// <value>The minimum publishing interval.</value>
        [DataMember(IsRequired = false, Order = 13)]
        public int MinPublishingInterval { get; set; }

        /// <summary>
        /// The maximum publishing interval supported by the server (in milliseconds).
        /// </summary>
        /// <value>The maximum publishing interval.</value>
        [DataMember(IsRequired = false, Order = 14)]
        public int MaxPublishingInterval { get; set; }

        /// <summary>
        /// The minimum difference between supported publishing interval (in milliseconds).
        /// </summary>
        /// <value>The publishing resolution.</value>
        [DataMember(IsRequired = false, Order = 15)]
        public int PublishingResolution { get; set; }

        /// <summary>
        /// How long the subscriptions will remain open without a publish from the client.
        /// </summary>
        /// <value>The maximum subscription lifetime.</value>
        [DataMember(IsRequired = false, Order = 16)]
        public int MaxSubscriptionLifetime { get; set; }

        /// <summary>
        /// The maximum number of messages saved in the queue for each subscription.
        /// </summary>
        /// <value>The maximum size of the  message queue.</value>
        [DataMember(IsRequired = false, Order = 17)]
        public int MaxMessageQueueSize { get; set; }

        /// <summary>
        /// The maximum number of notificates saved in the queue for each monitored item.
        /// </summary>
        /// <value>The maximum size of the notification queue.</value>
        [DataMember(IsRequired = false, Order = 18)]
        public int MaxNotificationQueueSize { get; set; }

        /// <summary>
        /// The maximum number of notifications per publish.
        /// </summary>
        /// <value>The maximum number of notifications per publish.</value>
        [DataMember(IsRequired = false, Order = 19)]
        public int MaxNotificationsPerPublish { get; set; }

        /// <summary>
        /// The minimum sampling interval for metadata.
        /// </summary>
        /// <value>The minimum sampling interval for metadata.</value>
        [DataMember(IsRequired = false, Order = 20)]
        public int MinMetadataSamplingInterval { get; set; }

        /// <summary>
        /// The available sampling rates.
        /// </summary>
        /// <value>The available sampling rates.</value>
        [DataMember(IsRequired = false, EmitDefaultValue = false, Order = 21)]
        public SamplingRateGroupCollection AvailableSamplingRates { get; set; }

        /// <summary>
        /// The endpoint description for the registration endpoint.
        /// </summary>
        /// <value>The registration endpoint.</value>
        [DataMember(IsRequired = false, EmitDefaultValue = false, Order = 22)]
        public EndpointDescription RegistrationEndpoint { get; set; }

        /// <summary>
        /// The maximum time between registration attempts (in milliseconds).
        /// </summary>
        /// <value>The maximum time between registration attempts (in milliseconds).</value>
        [DataMember(IsRequired = false, Order = 23)]
        public int MaxRegistrationInterval { get; set; }

        /// <summary>
        /// The path to the file containing nodes persisted by the core node manager.
        /// </summary>
        /// <value>The path to the file containing nodes persisted by the core node manager.</value>
        [DataMember(IsRequired = false, Order = 24)]
        public string NodeManagerSaveFile { get; set; }

        /// <summary>
        /// The minimum lifetime for a subscription (in milliseconds).
        /// </summary>
        /// <value>The minimum lifetime for a subscription.</value>
        [DataMember(IsRequired = false, Order = 25)]
        public int MinSubscriptionLifetime { get; set; }

        /// <summary>
        /// The max publish request count.
        /// </summary>
        /// <value>The max publish request count.</value>
        [DataMember(IsRequired = false, Order = 26)]
        public int MaxPublishRequestCount { get; set; }

        /// <summary>
        /// The max subscription count.
        /// </summary>
        /// <value>The max subscription count.</value>
        [DataMember(IsRequired = false, Order = 27)]
        public int MaxSubscriptionCount { get; set; }

        /// <summary>
        /// The max size of the event queue.
        /// </summary>
        /// <value>The max size of the event queue.</value>
        [DataMember(IsRequired = false, Order = 28)]
        public int MaxEventQueueSize { get; set; }

        /// <summary>
        /// The server profile array.
        /// </summary>
        /// <value>The array of server profiles.</value>
        [DataMember(IsRequired = false, Order = 29)]
        public StringCollection ServerProfileArray
        {
            get => m_serverProfileArray;
            set => m_serverProfileArray = value ?? [];
        }

        /// <summary>
        /// The server shutdown delay.
        /// </summary>
        /// <value>The number of seconds to delay the shutdown if a client is connected.</value>
        [DataMember(IsRequired = false, Order = 30)]
        public int ShutdownDelay { get; set; }

        /// <summary>
        /// The server capabilities.
        /// The latest set of server capabilities is listed
        /// <see href="http://www.opcfoundation.org/UA/schemas/1.05/ServerCapabilities.csv">here.</see>
        /// </summary>
        /// <value>The array of server capabilites.</value>
        [DataMember(IsRequired = false, Order = 31)]
        public StringCollection ServerCapabilities
        {
            get => m_serverCapabilities;
            set => m_serverCapabilities = value ?? [];
        }

        /// <summary>
        /// Gets or sets the supported private key format.
        /// </summary>
        /// <value>The array of server profiles.</value>
        [DataMember(IsRequired = false, Order = 32)]
        public StringCollection SupportedPrivateKeyFormats
        {
            get => m_supportedPrivateKeyFormats;
            set => m_supportedPrivateKeyFormats = value ?? [];
        }

        /// <summary>
        /// Gets or sets the max size of the trust list.
        /// </summary>
        [DataMember(IsRequired = false, Order = 33)]
        public int MaxTrustListSize { get; set; }

        /// <summary>
        /// Gets or sets if multicast DNS is enabled.
        /// </summary>
        [DataMember(IsRequired = false, Order = 34)]
        public bool MultiCastDnsEnabled { get; set; }

        /// <summary>
        /// Gets or sets reverse connect server configuration.
        /// </summary>
        [DataMember(IsRequired = false, Order = 35)]
        public ReverseConnectServerConfiguration ReverseConnect { get; set; }

        /// <summary>
        /// Gets or sets the operation limits of the OPC UA Server.
        /// </summary>
        [DataMember(IsRequired = false, Order = 36)]
        public OperationLimits OperationLimits { get; set; }

        /// <summary>
        /// Whether auditing is enabled.
        /// </summary>
        /// <value><c>true</c> if auditing is enabled; otherwise, <c>false</c>.</value>
        [DataMember(IsRequired = false, Order = 37)]
        public bool AuditingEnabled { get; set; }

        /// <summary>
        /// Whether mTLS is required/enforced by the HttpsTransportListener
        /// </summary>
        /// <value><c>true</c> if mutual TLS is enabled; otherwise, <c>false</c>.</value>
        [DataMember(IsRequired = false, Order = 38)]
        public bool HttpsMutualTls { get; set; }

        /// <summary>
        /// Enable / disable support for durable subscriptions
        /// </summary>
        /// <value><c>true</c> if durable subscriptions are enabled; otherwise, <c>false</c>.</value>
        [DataMember(IsRequired = false, EmitDefaultValue = false, Order = 39)]
        public bool DurableSubscriptionsEnabled { get; set; }

        /// <summary>
        /// The maximum number of notifications saved in the durable queue for each monitored item.
        /// </summary>
        /// <value>The maximum size of the durable notification queue.</value>
        [DataMember(IsRequired = false, Order = 40)]
        public int MaxDurableNotificationQueueSize { get; set; }

        /// <summary>
        /// The max size of the durable event queue.
        /// </summary>
        /// <value>The max size of the durable event queue.</value>
        [DataMember(IsRequired = false, Order = 41)]
        public int MaxDurableEventQueueSize { get; set; }

        /// <summary>
        /// How long the durable subscriptions will remain open without a publish from the client.
        /// </summary>
        /// <value>The maximum durable subscription lifetime.</value>
        [DataMember(IsRequired = false, Order = 42)]
        public int MaxDurableSubscriptionLifetimeInHours { get; set; }

        private UserTokenPolicyCollection m_userTokenPolicies;
        private StringCollection m_serverProfileArray;
        private StringCollection m_serverCapabilities;
        private StringCollection m_supportedPrivateKeyFormats;
    }

    /// <summary>
    /// Stores the configuration of the reverse connections.
    /// </summary>
    [DataContract(Namespace = Namespaces.OpcUaConfig)]
    public class ReverseConnectServerConfiguration
    {
        /// <summary>
        /// The default constructor.
        /// </summary>
        public ReverseConnectServerConfiguration()
        {
            Initialize();
        }

        /// <summary>
        /// Initializes the object during deserialization.
        /// </summary>
        [OnDeserializing]
        private void Initialize(StreamingContext context)
        {
            Initialize();
        }

        /// <summary>
        /// Sets private members to default values.
        /// </summary>
        private void Initialize()
        {
            ConnectInterval = 15000;
            ConnectTimeout = 30000;
            RejectTimeout = 60000;
        }

        /// <summary>
        /// A collection of reverse connect clients.
        /// </summary>
        [DataMember(Order = 10)]
        public ReverseConnectClientCollection Clients { get; set; }

        /// <summary>
        /// The interval after which a new reverse connection is attempted.
        /// </summary>
        [DataMember(Order = 20)]
        public int ConnectInterval { get; set; }

        /// <summary>
        /// The default timeout to wait for a response to a reverse connection.
        /// </summary>
        [DataMember(Order = 30)]
        public int ConnectTimeout { get; set; }

        /// <summary>
        /// The timeout to wait to establish a new reverse
        /// connection after a rejected attempt.
        /// </summary>
        [DataMember(Order = 40)]
        public int RejectTimeout { get; set; }
    }

    /// <summary>
    /// Stores the operation limits of a OPC UA Server.
    /// </summary>
    [DataContract(Namespace = Namespaces.OpcUaConfig)]
    public class OperationLimits
    {
        /// <summary>
        /// The default constructor.
        /// </summary>
        public OperationLimits()
        {
            Initialize();
        }

        /// <summary>
        /// Initializes the object during deserialization.
        /// </summary>
        [OnDeserializing]
        private void Initialize(StreamingContext context)
        {
            Initialize();
        }

        /// <summary>
        /// Sets private members to default values.
        /// </summary>
        private void Initialize()
        {
            MaxNodesPerRead = 0;
            MaxNodesPerHistoryReadData = 0;
            MaxNodesPerHistoryReadEvents = 0;
            MaxNodesPerWrite = 0;
            MaxNodesPerHistoryUpdateData = 0;
            MaxNodesPerHistoryUpdateEvents = 0;
            MaxNodesPerMethodCall = 0;
            MaxNodesPerBrowse = 0;
            MaxNodesPerRegisterNodes = 0;
            MaxNodesPerTranslateBrowsePathsToNodeIds = 0;
            MaxNodesPerNodeManagement = 0;
            MaxMonitoredItemsPerCall = 0;
        }

        /// <summary>
        /// Indicates the maximum size of the nodesToRead array when a Client calls the Read Service.
        /// </summary>
        [DataMember(Order = 10)]
        public uint MaxNodesPerRead { get; set; }

        /// <summary>
        /// Indicates the maximum size of the nodesToRead array when a Client calls the HistoryRead
        /// Service using the historyReadDetails RAW, PROCESSED, MODIFIED or ATTIME.
        /// </summary>
        [DataMember(Order = 20)]
        public uint MaxNodesPerHistoryReadData { get; set; }

        /// <summary>
        /// Indicates the maximum size of the nodesToRead array when a Client calls the HistoryRead
        /// Service using the historyReadDetails EVENTS.
        /// </summary>
        [DataMember(Order = 30)]
        public uint MaxNodesPerHistoryReadEvents { get; set; }

        /// <summary>
        /// Indicates the maximum size of the nodesToWrite array when a Client calls the Write Service.
        /// </summary>
        [DataMember(Order = 40)]
        public uint MaxNodesPerWrite { get; set; }

        /// <summary>
        /// Indicates the maximum size of the historyUpdateDetails array supported by the Server
        /// when a Client calls the HistoryUpdate Service.
        /// </summary>
        [DataMember(Order = 50)]
        public uint MaxNodesPerHistoryUpdateData { get; set; }

        /// <summary>
        /// Indicates the maximum size of the historyUpdateDetails array
        /// when a Client calls the HistoryUpdate Service.
        /// </summary>
        [DataMember(Order = 60)]
        public uint MaxNodesPerHistoryUpdateEvents { get; set; }

        /// <summary>
        /// Indicates the maximum size of the methodsToCall array when a Client calls the Call Service.
        /// </summary>
        [DataMember(Order = 70)]
        public uint MaxNodesPerMethodCall { get; set; }

        /// <summary>
        /// Indicates the maximum size of the nodesToBrowse array when calling the Browse Service
        /// or the continuationPoints array when a Client calls the BrowseNext Service.
        /// </summary>
        [DataMember(Order = 80)]
        public uint MaxNodesPerBrowse { get; set; }

        /// <summary>
        /// Indicates the maximum size of the nodesToRegister array when a Client calls the RegisterNodes Service
        /// and the maximum size of the nodesToUnregister when calling the UnregisterNodes Service.
        /// </summary>
        [DataMember(Order = 90)]
        public uint MaxNodesPerRegisterNodes { get; set; }

        /// <summary>
        /// Indicates the maximum size of the browsePaths array when a Client calls the TranslateBrowsePathsToNodeIds Service.
        /// </summary>
        [DataMember(Order = 100)]
        public uint MaxNodesPerTranslateBrowsePathsToNodeIds { get; set; }

        /// <summary>
        /// Indicates the maximum size of the nodesToAdd array when a Client calls the AddNodes Service,
        /// the maximum size of the referencesToAdd array when a Client calls the AddReferences Service,
        /// the maximum size of the nodesToDelete array when a Client calls the DeleteNodes Service,
        /// and the maximum size of the referencesToDelete array when a Client calls the DeleteReferences Service.
        /// </summary>
        [DataMember(Order = 110)]
        public uint MaxNodesPerNodeManagement { get; set; }

        /// <summary>
        /// Indicates the maximum size of the itemsToCreate array when a Client calls the CreateMonitoredItems Service,
        /// the maximum size of the itemsToModify array when a Client calls the ModifyMonitoredItems Service,
        /// the maximum size of the monitoredItemIds array when a Client calls the SetMonitoringMode Service or the DeleteMonitoredItems Service,
        /// the maximum size of the sum of the linksToAdd and linksToRemove arrays when a Client calls the SetTriggering Service.
        /// </summary>
        [DataMember(Order = 120)]
        public uint MaxMonitoredItemsPerCall { get; set; }
    }

    /// <summary>
    /// Stores the configuration of the reverse connections.
    /// </summary>
    [DataContract(Namespace = Namespaces.OpcUaConfig)]
    public class ReverseConnectClient
    {
        /// <summary>
        /// The default constructor.
        /// </summary>
        public ReverseConnectClient()
        {
            Initialize();
        }

        /// <summary>
        /// Initializes the object during deserialization.
        /// </summary>
        [OnDeserializing]
        private void Initialize(StreamingContext context)
        {
            Initialize();
        }

        /// <summary>
        /// Sets private members to default values.
        /// </summary>
        private void Initialize()
        {
            Enabled = true;
        }

        /// <summary>
        /// The endpoint Url of the reverse connect client endpoint.
        /// </summary>
        [DataMember(Order = 10)]
        public string EndpointUrl { get; set; }

        /// <summary>
        /// The timeout to wait for a response to a reverse connection.
        /// Overrides the default reverse connection setting.
        /// </summary>
        [DataMember(Order = 20)]
        public int Timeout { get; set; }

        /// <summary>
        /// The maximum count of active reverse connect sessions.
        ///  0 or undefined means unlimited number of sessions.
        ///  1 means a single connection is created at a time.
        ///  n disables reverse hello once the total number of sessions
        ///  in the server reaches n.
        /// </summary>
        [DataMember(Order = 30)]
        public int MaxSessionCount { get; set; }

        /// <summary>
        /// Specifies whether the sending of reverse connect attempts is enabled.
        /// </summary>
        [DataMember(Order = 40)]
        public bool Enabled { get; set; } = true;
    }

    /// <summary>
    /// A collection of reverse connect clients.
    /// </summary>
    [CollectionDataContract(
        Name = "ListOfReverseConnectClient",
        Namespace = Namespaces.OpcUaConfig,
        ItemName = "ReverseConnectClient"
    )]
    public class ReverseConnectClientCollection : List<ReverseConnectClient>
    {
        /// <summary>
        /// Initializes an empty collection.
        /// </summary>
        public ReverseConnectClientCollection()
        {
        }

        /// <summary>
        /// Initializes the collection from another collection.
        /// </summary>
        /// <param name="collection">A collection of values to add to this new collection</param>
        /// <exception cref="ArgumentNullException">
        /// 	<paramref name="collection"/> is null.
        /// </exception>
        public ReverseConnectClientCollection(IEnumerable<ReverseConnectClient> collection)
            : base(collection)
        {
        }

        /// <summary>
        /// Initializes the collection with the specified capacity.
        /// </summary>
        /// <param name="capacity">The capacity.</param>
        public ReverseConnectClientCollection(int capacity)
            : base(capacity)
        {
        }
    }

    /// <summary>
    /// The configuration for a client application.
    /// </summary>
    [DataContract(Namespace = Namespaces.OpcUaConfig)]
    public partial class ClientConfiguration
    {
        /// <summary>
        /// The default constructor.
        /// </summary>
        public ClientConfiguration()
        {
            Initialize();
        }

        /// <summary>
        /// Sets private members to default values.
        /// </summary>
        private void Initialize()
        {
            DefaultSessionTimeout = 60000;
            MinSubscriptionLifetime = 10000;
            m_wellKnownDiscoveryUrls = [];
            m_discoveryServers = [];
            OperationLimits = new OperationLimits();
        }

        /// <summary>
        /// Initializes the object during deserialization.
        /// </summary>
        /// <param name="context">The context.</param>
        [OnDeserializing]
        public void Initialize(StreamingContext context)
        {
            Initialize();
        }

        /// <summary>
        /// The default session timeout (in milliseconds).
        /// </summary>
        /// <value>The default session timeout.</value>
        [DataMember(IsRequired = false, Order = 0)]
        public int DefaultSessionTimeout { get; set; }

        /// <summary>
        /// The well known URLs for the local discovery servers.
        /// </summary>
        /// <value>The well known discovery URLs.</value>
        [DataMember(IsRequired = false, EmitDefaultValue = false, Order = 1)]
        public StringCollection WellKnownDiscoveryUrls
        {
            get => m_wellKnownDiscoveryUrls;
            set => m_wellKnownDiscoveryUrls = value ?? [];
        }

        /// <summary>
        /// The endpoint descriptions for central discovery servers.
        /// </summary>
        /// <value>The endpoint descriptions for central discovery servers.</value>
        [DataMember(IsRequired = false, EmitDefaultValue = false, Order = 2)]
        public EndpointDescriptionCollection DiscoveryServers
        {
            get => m_discoveryServers;
            set => m_discoveryServers = value ?? [];
        }

        /// <summary>
        /// The path to the file containing the cached endpoints.
        /// </summary>
        /// <value>The path to the file containing the cached endpoints.</value>
        [DataMember(IsRequired = false, Order = 3)]
        public string EndpointCacheFilePath { get; set; }

        /// <summary>
        /// The minimum lifetime for a subscription (in milliseconds).
        /// </summary>
        /// <value>The minimum lifetime for a subscription.</value>
        [DataMember(IsRequired = false, Order = 4)]
        public int MinSubscriptionLifetime { get; set; }

        /// <summary>
        /// The reverse connect Client configuration.
        /// </summary>
        [DataMember(IsRequired = false, Order = 5)]
        public ReverseConnectClientConfiguration ReverseConnect { get; set; }

        /// <summary>
        /// Gets or sets the default operation limits of the OPC UA client.
        /// </summary>
        /// <remarks>
        /// Values not equal to zero are overwritten with smaller values set by the server.
        /// The values are used to limit client service calls.
        /// </remarks>
        [DataMember(IsRequired = false, Order = 6)]
        public OperationLimits OperationLimits { get; set; }

        private StringCollection m_wellKnownDiscoveryUrls;
        private EndpointDescriptionCollection m_discoveryServers;
    }

    /// <summary>
    /// Stores the configuration of the reverse connections.
    /// </summary>
    [DataContract(Namespace = Namespaces.OpcUaConfig)]
    public class ReverseConnectClientConfiguration
    {
        /// <summary>
        /// A collection of reverse connect client endpoints.
        /// </summary>
        [DataMember(Order = 10, IsRequired = false)]
        public ReverseConnectClientEndpointCollection ClientEndpoints { get; set; }

        /// <summary>
        /// The time a reverse hello port is held open to wait for a
        /// reverse connection until the request is rejected.
        /// </summary>
        [DataMember(Order = 20, IsRequired = false)]
        public int HoldTime { get; set; } = 15000;

        /// <summary>
        /// The timeout to wait for a reverse hello message.
        /// </summary>
        [DataMember(Order = 30, IsRequired = false)]
        public int WaitTimeout { get; set; } = 20000;
    }

    /// <summary>
    /// Stores the configuration of the reverse connections.
    /// </summary>
    [DataContract(Namespace = Namespaces.OpcUaConfig)]
    public class ReverseConnectClientEndpoint
    {
        /// <summary>
        /// The endpoint Url of a reverse connect client.
        /// </summary>
        [DataMember(Order = 1, IsRequired = false)]
        public string EndpointUrl { get; set; }
    }

    /// <summary>
    /// A collection of reverse connect client endpoints.
    /// </summary>
    [CollectionDataContract(
        Name = "ListOfReverseConnectClientEndpoint",
        Namespace = Namespaces.OpcUaConfig,
        ItemName = "ClientEndpoint"
    )]
    public class ReverseConnectClientEndpointCollection : List<ReverseConnectClientEndpoint>
    {
        /// <summary>
        /// Initializes an empty collection.
        /// </summary>
        public ReverseConnectClientEndpointCollection()
        {
        }

        /// <summary>
        /// Initializes the collection from another collection.
        /// </summary>
        /// <param name="collection">A collection of values to add to this new collection</param>
        /// <exception cref="ArgumentNullException">
        /// 	<paramref name="collection"/> is null.
        /// </exception>
        public ReverseConnectClientEndpointCollection(
            IEnumerable<ReverseConnectClientEndpoint> collection)
            : base(collection)
        {
        }

        /// <summary>
        /// Initializes the collection with the specified capacity.
        /// </summary>
        /// <param name="capacity">The capacity.</param>
        public ReverseConnectClientEndpointCollection(int capacity)
            : base(capacity)
        {
        }
    }

    /// <summary>
    /// Specifies the configuration for a discovery server application.
    /// </summary>
    [DataContract(Namespace = Namespaces.OpcUaConfig)]
    public class DiscoveryServerConfiguration : ServerBaseConfiguration
    {
        /// <summary>
        /// The default constructor.
        /// </summary>
        public DiscoveryServerConfiguration()
        {
            Initialize();
        }

        /// <summary>
        /// Sets private members to default values.
        /// </summary>
        private void Initialize()
        {
            m_serverNames = [];
            ServerRegistrations = [];
        }

        /// <summary>
        /// Initializes the object during deserialization.
        /// </summary>
        /// <param name="context">The context.</param>
        [OnDeserializing]
        public new void Initialize(StreamingContext context)
        {
            Initialize();
        }

        /// <summary>
        /// The localized names for the discovery server.
        /// </summary>
        /// <value>The server names.</value>
        [DataMember(IsRequired = false, EmitDefaultValue = false, Order = 2)]
        public LocalizedTextCollection ServerNames
        {
            get => m_serverNames;
            set => m_serverNames = value ?? [];
        }

        /// <summary>
        /// The path to the file containing servers saved by the discovery server.
        /// </summary>
        /// <value>The discovery server cache file.</value>
        [DataMember(IsRequired = false, Order = 3)]
        public string DiscoveryServerCacheFile { get; set; }

        /// <summary>
        /// Gets or sets the server registrations associated with the discovery server.
        /// </summary>
        /// <value>The server registrations.</value>
        [DataMember(IsRequired = false, EmitDefaultValue = false, Order = 4)]
        public ServerRegistrationCollection ServerRegistrations { get; set; }

        private LocalizedTextCollection m_serverNames;
    }

    /// <summary>
    /// Specifies the configuration for a discovery server application.
    /// </summary>
    [DataContract(Namespace = Namespaces.OpcUaConfig)]
    public class ServerRegistration
    {
        /// <summary>
        /// The default constructor.
        /// </summary>
        public ServerRegistration()
        {
            Initialize();
        }

        /// <summary>
        /// Sets private members to default values.
        /// </summary>
        private void Initialize()
        {
            ApplicationUri = null;
            m_alternateDiscoveryUrls = [];
        }

        /// <summary>
        /// Initializes the object during deserialization.
        /// </summary>
        /// <param name="context">The context.</param>
        [OnDeserializing]
        public void Initialize(StreamingContext context)
        {
            Initialize();
        }

        /// <summary>
        /// Gets or sets the application URI of the server which the registration applies to.
        /// </summary>
        /// <value>The application uri.</value>
        [DataMember(IsRequired = false, EmitDefaultValue = false, Order = 1)]
        public string ApplicationUri { get; set; }

        /// <summary>
        /// Gets or sets the alternate discovery urls.
        /// </summary>
        /// <value>The alternate discovery urls.</value>
        /// <remarks>
        /// <para>
        /// These addresses are used to specify alternate paths to ther via firewalls, proxies
        /// or similar network infrastructure. If these paths are specified in the configuration
        /// file then the server will use the domain of the URL used by the client to determine
        /// which, if any, or the alternate addresses to use instead of the primary addresses.
        /// </para>
        /// <para>
        /// In the ideal world the server would provide these URLs during registration but this
        /// table allows the administrator to provide the information to the discovery server
        /// directly without requiring a patch to the server.
        /// </para>
        /// </remarks>
        [DataMember(IsRequired = false, EmitDefaultValue = false, Order = 2)]
        public StringCollection AlternateDiscoveryUrls
        {
            get => m_alternateDiscoveryUrls;
            set => m_alternateDiscoveryUrls = value ?? [];
        }

        private StringCollection m_alternateDiscoveryUrls;
    }

    /// <summary>
    /// A collection of AdditionalServerRegistrationInfo objects.
    /// </summary>
    [CollectionDataContract(
        Name = "ListOfServerRegistration",
        Namespace = Namespaces.OpcUaConfig,
        ItemName = "ServerRegistration"
    )]
    public class ServerRegistrationCollection : List<ServerRegistration>
    {
        /// <summary>
        /// Initializes an empty collection.
        /// </summary>
        public ServerRegistrationCollection()
        {
        }

        /// <summary>
        /// Initializes the collection from another collection.
        /// </summary>
        /// <param name="collection">A collection of values to add to this new collection</param>
        /// <exception cref="ArgumentNullException">
        /// 	<paramref name="collection"/> is null.
        /// </exception>
        public ServerRegistrationCollection(IEnumerable<ServerRegistration> collection)
            : base(collection)
        {
        }

        /// <summary>
        /// Initializes the collection with the specified capacity.
        /// </summary>
        /// <param name="capacity">The capacity.</param>
        public ServerRegistrationCollection(int capacity)
            : base(capacity)
        {
        }
    }

    /// <summary>
    /// Describes a certificate store.
    /// </summary>
    [DataContract(Namespace = Namespaces.OpcUaConfig)]
    public partial class CertificateStoreIdentifier
    {
        /// <summary>
        /// The type of certificate store.
        /// </summary>
        /// <value>
        /// If the StoreName is not empty, the CertificateStoreType.X509Store is returned, otherwise the StoreType is returned.
        /// </value>
        [DataMember(IsRequired = false, EmitDefaultValue = false, Order = 0)]
        public string StoreType { get; set; }

        /// <summary>
        /// The path that identifies the certificate store.
        /// </summary>
        /// <value>
        /// If the StoreName is not empty and the StoreLocation is empty, the Utils.Format("CurrentUser\\{0}", m_storeName) is returned.
        /// If the StoreName is not empty and the StoreLocation is not empty, the Utils.Format("{1}\\{0}", m_storeName, m_storeLocation) is returned.
        /// If the StoreName is empty, the m_storePath is returned.
        /// </value>
        [DataMember(IsRequired = false, EmitDefaultValue = false, Order = 1)]
        public string StorePath
        {
            get => m_storePath;
            set
            {
                m_storePath = value;

                if (!string.IsNullOrEmpty(m_storePath) && string.IsNullOrEmpty(StoreType))
                {
                    StoreType = DetermineStoreType(m_storePath);
                }
            }
        }

        /// <summary>
        /// Options that can be used to suppress certificate validation errors.
        /// </summary>
        [DataMember(
            Name = "ValidationOptions",
            IsRequired = false,
            EmitDefaultValue = false,
            Order = 4)]
        internal int XmlEncodedValidationOptions
        {
            get => (int)ValidationOptions;
            set => ValidationOptions = (CertificateValidationOptions)value;
        }

        private string m_storePath;
    }

    [DataContract(Namespace = Namespaces.OpcUaConfig)]
    [KnownType(typeof(CertificateTrustList))]
    public partial class CertificateTrustList : CertificateStoreIdentifier
    {
        /// <summary>
        /// The default constructor.
        /// </summary>
        public CertificateTrustList()
        {
            Initialize();
        }

        /// <summary>
        /// Sets private members to default values.
        /// </summary>
        private void Initialize()
        {
            m_trustedCertificates = [];
        }

        /// <summary>
        /// Initializes the object during deserialization.
        /// </summary>
        [OnDeserializing]
        public void Initialize(StreamingContext context)
        {
            Initialize();
        }

        /// <summary>
        /// The list of trusted certificates.
        /// </summary>
        /// <value>
        /// The list of trusted certificates is set when TrustedCertificates is not a null value,
        /// otherwise new CertificateIdentifierCollection is set.
        /// </value>
        [DataMember(IsRequired = false, EmitDefaultValue = false, Order = 3)]
        public CertificateIdentifierCollection TrustedCertificates
        {
            get => m_trustedCertificates;
            set => m_trustedCertificates = value ?? [];
        }

        private CertificateIdentifierCollection m_trustedCertificates;
    }

    [CollectionDataContract(
        Name = "ApplicationCertificates",
        Namespace = Namespaces.OpcUaConfig,
        ItemName = "CertificateIdentifier"
    )]
    public partial class CertificateIdentifierCollection : List<CertificateIdentifier>
    {
        /// <summary>
        /// Initializes an empty collection.
        /// </summary>
        public CertificateIdentifierCollection()
        {
        }

        /// <summary>
        /// Initializes the collection from another collection.
        /// </summary>
        /// <param name="collection">A collection of values to add to this new collection</param>
        public CertificateIdentifierCollection(IEnumerable<CertificateIdentifier> collection)
            : base(collection)
        {
        }

        /// <summary>
        /// Initializes the collection with the specified capacity.
        /// </summary>
        public CertificateIdentifierCollection(int capacity)
            : base(capacity)
        {
        }
    }

    [DataContract(Namespace = Namespaces.OpcUaConfig)]
    public partial class CertificateIdentifier
    {
        /// <summary>
        /// The default constructor.
        /// </summary>
        public CertificateIdentifier()
        {
        }

        /// <summary>
        /// Initializes the identifier with the raw data from a certificate.
        /// </summary>
        public CertificateIdentifier(X509Certificate2 certificate)
        {
            Certificate = certificate;
        }

        /// <summary>
        /// Initializes the identifier with the raw data from a certificate.
        /// </summary>
        public CertificateIdentifier(
            X509Certificate2 certificate,
            CertificateValidationOptions validationOptions)
        {
            Certificate = certificate;
            ValidationOptions = validationOptions;
        }

        /// <summary>
        /// Initializes the identifier with the raw data from a certificate.
        /// </summary>
        public CertificateIdentifier(byte[] rawData)
        {
<<<<<<< HEAD
            Certificate = X509CertificateLoader.LoadCertificate(rawData);
=======
            Certificate = CertificateFactory.Create(rawData);
>>>>>>> ff0095c9
        }

        /// <summary>
        /// The type of certificate store.
        /// </summary>
        /// <value>The type of the store - defined in the <see cref="CertificateStoreType"/>.</value>
        [DataMember(IsRequired = false, EmitDefaultValue = false, Order = 10)]
        public string StoreType { get; set; }

        /// <summary>
        /// The path that identifies the certificate store.
        /// </summary>
        /// <value>The store path in the form <c>StoreName\\Store Location</c> .</value>
        [DataMember(IsRequired = false, EmitDefaultValue = false, Order = 15)]
        public string StorePath
        {
            get => m_storePath;
            set
            {
                m_storePath = value;

                if (!string.IsNullOrEmpty(m_storePath) && string.IsNullOrEmpty(StoreType))
                {
                    StoreType = CertificateStoreIdentifier.DetermineStoreType(m_storePath);
                }
            }
        }

        /// <summary>
        /// The certificate's subject name - the distinguished name of an X509 certificate.
        /// </summary>
        /// <value>
        /// The distinguished name of an X509 certificate acording to the Abstract Syntax Notation One (ASN.1) syntax.
        /// </value>
        /// <remarks> The subject field identifies the entity associated with the public key stored in the subject public
        /// key field.  The subject name MAY be carried in the subject field and/or the subjectAltName extension.
        /// Where it is non-empty, the subject field MUST contain an X.500 distinguished name (DN).
        /// Name is defined by the following ASN.1 structures:
        /// Name ::= CHOICE {RDNSequence }
        /// RDNSequence ::= SEQUENCE OF RelativeDistinguishedName
        /// RelativeDistinguishedName ::= SET OF AttributeTypeAndValue
        /// AttributeTypeAndValue ::= SEQUENCE {type     AttributeType, value    AttributeValue }
        /// AttributeType ::= OBJECT IDENTIFIER
        /// AttributeValue ::= ANY DEFINED BY AttributeType
        /// DirectoryString ::= CHOICE {
        ///   teletexString           TeletexString (SIZE (1..MAX)),
        ///   printableString         PrintableString (SIZE (1..MAX)),
        ///   universalString         UniversalString (SIZE (1..MAX)),
        ///   utf8String              UTF8String (SIZE (1..MAX)),
        ///   bmpString               BMPString (SIZE (1..MAX)) }
        ///  The Name describes a hierarchical name composed of attributes, such as country name, and
        ///  corresponding values, such as US.  The type of the component AttributeValue is determined by
        ///  the AttributeType; in general it will be a DirectoryString.
        /// String X.500 AttributeType:
        /// <list type="bullet">
        /// <item>CN commonName</item>
        /// <item>L localityName</item>
        /// <item>ST stateOrProvinceName</item>
        /// <item>O organizationName</item>
        /// <item>OU organizationalUnitName</item>
        /// <item>C countryName</item>
        /// <item>STREET streetAddress</item>
        /// <item>DC domainComponent</item>
        /// <item>UID userid</item>
        /// </list>
        /// <para>
        /// This notation is designed to be convenient for common forms of name. This section gives a few
        /// examples of distinguished names written using this notation. First is a name containing three relative
        /// distinguished names (RDNs):
        /// <c>CN=Steve Kille,O=Isode Limited,C=GB</c>
        /// </para>
        /// <para>
        /// RFC 3280 Internet X.509 Public Key Infrastructure, April 2002
        /// RFC 2253 LADPv3 Distinguished Names, December 1997
        /// </para>
        /// </remarks>
        /// <seealso cref="X500DistinguishedName"/>
        /// <seealso cref="System.Security.Cryptography.AsnEncodedData"/>
        /// <exception cref="ArgumentException"></exception>
        [DataMember(IsRequired = false, EmitDefaultValue = false, Order = 40)]
        public string SubjectName
        {
            get
            {
                if (m_certificate == null)
                {
                    return m_subjectName;
                }

                return m_certificate.Subject;
            }
            set
            {
                if (m_certificate != null &&
                    !string.IsNullOrEmpty(value) &&
                    m_certificate.Subject != value)
                {
                    throw new ArgumentException(
                        "SubjectName does not match the SubjectName of the current certificate.");
                }

                m_subjectName = value;
            }
        }

        /// <summary>
        /// The certificate's thumbprint.
        /// </summary>
        /// <value>The thumbprint of a certificate..</value>
        /// <seealso cref="X509Certificate2"/>
        /// <exception cref="ArgumentException"></exception>
        [DataMember(IsRequired = false, EmitDefaultValue = false, Order = 50)]
        public string Thumbprint
        {
            get
            {
                if (m_certificate == null)
                {
                    return m_thumbprint;
                }

                return m_certificate.Thumbprint;
            }
            set
            {
                if (m_certificate != null &&
                    !string.IsNullOrEmpty(value) &&
                    m_certificate.Thumbprint != value)
                {
                    throw new ArgumentException(
                        "Thumbprint does not match the thumbprint of the current certificate.");
                }

                m_thumbprint = value;
            }
        }

        /// <summary>
        /// Gets the DER encoded certificate data or create embedded in this instance certificate using the DER encoded certificate data.
        /// </summary>
        /// <value>A byte array containing the X.509 certificate data.</value>
        [DataMember(IsRequired = false, EmitDefaultValue = false, Order = 60)]
        public byte[] RawData
        {
            get
            {
                if (m_certificate == null)
                {
                    return null;
                }

                return m_certificate.RawData;
            }
            set
            {
                if (value == null || value.Length == 0)
                {
                    m_certificate = null;
                    return;
                }

<<<<<<< HEAD
                m_certificate = X509CertificateLoader.LoadCertificate(value);
=======
                m_certificate = CertificateFactory.Create(value);
>>>>>>> ff0095c9
                m_subjectName = m_certificate.Subject;
                m_thumbprint = m_certificate.Thumbprint;
                CertificateType = GetCertificateType(m_certificate);
            }
        }

        /// <summary>
        /// Gets or sets the XML encoded validation options - use to serialize the validation options.
        /// </summary>
        /// <value>The XML encoded validation options.</value>
        [DataMember(
            Name = "ValidationOptions",
            IsRequired = false,
            EmitDefaultValue = false,
            Order = 70)]
        internal int XmlEncodedValidationOptions
        {
            get => (int)ValidationOptions;
            set => ValidationOptions = (CertificateValidationOptions)value;
        }

        /// <summary>
        /// Gets or sets the certificate type.
        /// </summary>
        /// <value>The NodeId of the certificate type, e.g. EccNistP256ApplicationCertificateType.</value>
        [DataMember(IsRequired = false, EmitDefaultValue = false, Order = 80)]
        public NodeId CertificateType { get; set; }

        /// <summary>
        /// The string representation of the certificate
        /// </summary>
        /// <value>Rsa, RsaMin, RsaSha256, NistP256, NistP384, BrainpoolP256r1, BrainpoolP384r1, Curve25519, Curve448</value>
        [DataMember(IsRequired = false, EmitDefaultValue = false, Order = 90)]
        public string CertificateTypeString
        {
            get => EncodeCertificateType(CertificateType);
            set => CertificateType = DecodeCertificateType(value);
        }

        private string m_storePath;
        private string m_subjectName;
        private string m_thumbprint;
        private X509Certificate2 m_certificate;
    }

    /// <summary>
    /// Stores a list of cached endpoints.
    /// </summary>
    [DataContract(Namespace = Namespaces.OpcUaConfig)]
    public partial class ConfiguredEndpointCollection
    {
        /// <summary>
        /// The default constructor.
        /// </summary>
        public ConfiguredEndpointCollection()
        {
            Initialize();
        }

        /// <summary>
        /// Called by the .NET framework during deserialization.
        /// </summary>
        [OnDeserializing]
        public void Initialize(StreamingContext context)
        {
            Initialize();
        }

        /// <summary>
        /// Sets private members to default values.
        /// </summary>
        private void Initialize()
        {
            m_knownHosts = [];
            m_discoveryUrls = [.. Utils.DiscoveryUrls];
            m_endpoints = [];
            DefaultConfiguration = EndpointConfiguration.Create();
        }

        /// <summary>
        /// A list of known hosts that can be used for discovery.
        /// </summary>
        [DataMember(Name = "KnownHosts", IsRequired = false, Order = 1)]
        public StringCollection KnownHosts
        {
            get => m_knownHosts;
            set => m_knownHosts = value ?? [];
        }

        /// <summary>
        /// The default configuration to use when connecting to an endpoint.
        /// </summary>
        [DataMember(Name = "Endpoints", IsRequired = false, Order = 2)]
        public List<ConfiguredEndpoint> Endpoints
        {
            get => m_endpoints;
            private set
            {
                m_endpoints = value ?? [];

                foreach (ConfiguredEndpoint endpoint in m_endpoints)
                {
                    endpoint.Collection = this;
                }
            }
        }

        /// <summary>
        /// The URL of the UA TCP proxy server.
        /// </summary>
        [DataMember(Name = "TcpProxyUrl", EmitDefaultValue = false, Order = 3)]
        public Uri TcpProxyUrl { get; set; }

        private string m_filepath;
        private StringCollection m_knownHosts;
        private StringCollection m_discoveryUrls;
        private List<ConfiguredEndpoint> m_endpoints;
    }

    /// <summary>
    /// Stores the configuration information for an endpoint.
    /// </summary>
    [DataContract(Namespace = Namespaces.OpcUaConfig)]
    [KnownType(typeof(UserNameIdentityToken))]
    [KnownType(typeof(X509IdentityToken))]
    [KnownType(typeof(IssuedIdentityToken))]
    public partial class ConfiguredEndpoint
    {
        /// <summary>
        /// The default constructor.
        /// </summary>
        public ConfiguredEndpoint()
        {
            Initialize();
        }

        /// <summary>
        /// Called by the .NET framework during deserialization.
        /// </summary>
        [OnDeserializing]
        public void Initialize(StreamingContext context)
        {
            Initialize();
        }

        /// <summary>
        /// Sets private members to default values.
        /// </summary>
        private void Initialize()
        {
            m_collection = null;
            m_description = new EndpointDescription();
            m_configuration = null;
            UpdateBeforeConnect = true;
            BinaryEncodingSupport = BinaryEncodingSupport.Optional;
            SelectedUserTokenPolicyIndex = 0;
            UserIdentity = null;
            ReverseConnect = null;
        }

        /// <summary>
        /// The description for the endpoint.
        /// </summary>
        [DataMember(Name = "Endpoint", Order = 1, IsRequired = true)]
        public EndpointDescription Description
        {
            get => m_description;
            private set => m_description = value ?? new EndpointDescription();
        }

        /// <summary>
        /// The configuration to use when connecting to an endpoint.
        /// </summary>
        [DataMember(Name = "Configuration", Order = 2, IsRequired = false)]
        public EndpointConfiguration Configuration
        {
            get => m_configuration;
            set
            {
                m_configuration = value;

                // copy default configuration if not already set.
                if (m_configuration == null)
                {
                    if (m_collection != null)
                    {
                        Update(m_collection.DefaultConfiguration);
                    }
                    else
                    {
                        Update(EndpointConfiguration.Create());
                    }
                }
            }
        }

        /// <summary>
        /// Whether the endpoint information should be updated before connecting to the server.
        /// </summary>
        [DataMember(Name = "UpdateBeforeConnect", Order = 3, IsRequired = false)]
        public bool UpdateBeforeConnect { get; set; }

        /// <summary>
        /// The user identity to use when connecting to the endpoint.
        /// </summary>
        [DataMember(Name = "BinaryEncodingSupport", Order = 4, IsRequired = false)]
        public BinaryEncodingSupport BinaryEncodingSupport { get; set; }

        /// <summary>
        /// The user identity to use when connecting to the endpoint.
        /// </summary>
        [DataMember(Name = "SelectedUserTokenPolicy", Order = 5, IsRequired = false)]
        public int SelectedUserTokenPolicyIndex { get; set; }

        /// <summary>
        /// The user identity to use when connecting to the endpoint.
        /// </summary>
        [DataMember(Name = "UserIdentity", Order = 6, IsRequired = false)]
        public UserIdentityToken UserIdentity { get; set; }

        /// <summary>
        /// The reverse connect information.
        /// </summary>
        [DataMember(Name = "ReverseConnect", Order = 8, IsRequired = false)]
        public ReverseConnectEndpoint ReverseConnect { get; set; }

        /// <summary>
        /// A bucket to store additional application specific configuration data.
        /// </summary>
        [DataMember(IsRequired = false, EmitDefaultValue = false, Order = 9)]
        public XmlElementCollection Extensions
        {
            get => m_extensions;
            set => m_extensions = value;
        }

        private ConfiguredEndpointCollection m_collection;
        private EndpointDescription m_description;
        private EndpointConfiguration m_configuration;
        private XmlElementCollection m_extensions;
    }

    /// <summary>
    /// The type of binary encoding support allowed by a channel.
    /// </summary>
    [DataContract(Namespace = Namespaces.OpcUaConfig)]
    public enum BinaryEncodingSupport
    {
        /// <summary>
        /// The UA binary encoding may be used.
        /// </summary>
        [EnumMember]
        Optional,

        /// <summary>
        /// The UA binary encoding must be used.
        /// </summary>
        [EnumMember]
        Required,

        /// <summary>
        /// The UA binary encoding may not be used.
        /// </summary>
        [EnumMember]
        None
    }

    /// <summary>
    /// Stores the reverse connect information for an endpoint.
    /// </summary>
    [DataContract(Namespace = Namespaces.OpcUaConfig)]
    public class ReverseConnectEndpoint
    {
        /// <summary>
        /// The default constructor.
        /// </summary>
        public ReverseConnectEndpoint()
        {
            Initialize();
        }

        /// <summary>
        /// Called by the .NET framework during deserialization.
        /// </summary>
        [OnDeserializing]
        public void Initialize(StreamingContext context)
        {
            Initialize();
        }

        /// <summary>
        /// Sets private members to default values.
        /// </summary>
        private void Initialize()
        {
            Enabled = false;
            ServerUri = null;
            Thumbprint = null;
        }

        /// <summary>
        /// Whether reverse connect is enabled for the endpoint.
        /// </summary>
        [DataMember(Name = "Enabled", Order = 1, IsRequired = false)]
        public bool Enabled { get; set; }

        /// <summary>
        /// The server Uri of the endpoint.
        /// </summary>
        [DataMember(Name = "ServerUri", Order = 2, IsRequired = false)]
        public string ServerUri { get; set; }

        /// <summary>
        /// The thumbprint of the certificate which contains
        /// the server Uri.
        /// </summary>
        [DataMember(Name = "Thumbprint", Order = 3, IsRequired = false)]
        public string Thumbprint { get; set; }
    }
}<|MERGE_RESOLUTION|>--- conflicted
+++ resolved
@@ -2393,11 +2393,7 @@
         /// </summary>
         public CertificateIdentifier(byte[] rawData)
         {
-<<<<<<< HEAD
-            Certificate = X509CertificateLoader.LoadCertificate(rawData);
-=======
             Certificate = CertificateFactory.Create(rawData);
->>>>>>> ff0095c9
         }
 
         /// <summary>
@@ -2559,11 +2555,7 @@
                     return;
                 }
 
-<<<<<<< HEAD
-                m_certificate = X509CertificateLoader.LoadCertificate(value);
-=======
                 m_certificate = CertificateFactory.Create(value);
->>>>>>> ff0095c9
                 m_subjectName = m_certificate.Subject;
                 m_thumbprint = m_certificate.Thumbprint;
                 CertificateType = GetCertificateType(m_certificate);
