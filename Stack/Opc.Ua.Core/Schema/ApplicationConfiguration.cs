/* Copyright (c) 1996-2022 The OPC Foundation. All rights reserved.
   The source code in this file is covered under a dual-license scenario:
     - RCL: for OPC Foundation Corporate Members in good-standing
     - GPL V2: everybody else
   RCL license terms accompanied with this source code. See http://opcfoundation.org/License/RCL/1.00/
   GNU General Public License as published by the Free Software Foundation;
   version 2 of the License are accompanied with this source code. See http://opcfoundation.org/License/GPLv2
   This source code is distributed in the hope that it will be useful,
   but WITHOUT ANY WARRANTY; without even the implied warranty of
   MERCHANTABILITY or FITNESS FOR A PARTICULAR PURPOSE.
*/

using System;
using System.Collections.Generic;
using System.Runtime.Serialization;
using System.Security.Cryptography.X509Certificates;
using Opc.Ua.Bindings;
using Opc.Ua.Security;

namespace Opc.Ua
{
    #region ApplicationConfiguration
    /// <summary>
    /// Stores the configurable configuration information for a UA application.
    /// </summary>
    [DataContract(Namespace = Namespaces.OpcUaConfig)]
    public partial class ApplicationConfiguration
    {
        #region Constructors
        /// <summary>
        /// The default constructor.
        /// </summary>
        public ApplicationConfiguration()
        {
            Initialize();
        }

        /// <summary>
        /// The constructor from a template.
        /// </summary>
        public ApplicationConfiguration(ApplicationConfiguration template)
        {
            Initialize();

            m_applicationName = template.m_applicationName;
            m_applicationType = template.m_applicationType;
            m_applicationUri = template.m_applicationUri;
            m_discoveryServerConfiguration = template.m_discoveryServerConfiguration;
            m_securityConfiguration = template.m_securityConfiguration;
            m_transportConfigurations = template.m_transportConfigurations;
            m_serverConfiguration = template.m_serverConfiguration;
            m_clientConfiguration = template.m_clientConfiguration;
            m_disableHiResClock = template.m_disableHiResClock;
            m_certificateValidator = template.m_certificateValidator;
            m_transportQuotas = template.m_transportQuotas;
            m_traceConfiguration = template.m_traceConfiguration;
            m_extensions = template.m_extensions;
            m_extensionObjects = template.m_extensionObjects;
            m_sourceFilePath = template.m_sourceFilePath;
            m_messageContext = template.m_messageContext;
            m_properties = template.m_properties;
        }

        /// <summary>
        /// Sets private members to default values.
        /// </summary>
        private void Initialize()
        {
            m_sourceFilePath = null;
            m_securityConfiguration = new SecurityConfiguration();
            m_transportConfigurations = new TransportConfigurationCollection();
            m_disableHiResClock = false;
            m_properties = new Dictionary<string, object>();
            m_certificateValidator = new CertificateValidator();
            m_extensionObjects = new List<object>();
        }

        /// <summary>
        /// Initializes the object during deserialization.
        /// </summary>
        /// <param name="context">The context.</param>
        [OnDeserializing()]
        public void Initialize(StreamingContext context) => Initialize();
        #endregion

        #region Public Properties
        /// <summary>
        /// Gets an object used to synchronize access to the properties dictionary.
        /// </summary>
        /// <value>
        /// The object used to synchronize access to the properties dictionary.
        /// </value>
        public object PropertiesLock => m_properties;

        /// <summary>
        /// Gets a dictionary used to save state associated with the application.
        /// </summary>
        /// <value>
        /// The dictionary used to save state associated with the application.
        /// </value>
        public IDictionary<string, object> Properties => m_properties;

        /// <summary>
        /// Storage for decoded extensions of the application.
        /// Used by ParseExtension if no matching XmlElement is found.
        /// </summary>
        public IList<object> ExtensionObjects => m_extensionObjects;
        #endregion

        #region Persistent Properties
        /// <summary>
        /// A descriptive name for the application (not necessarily unique).
        /// </summary>
        /// <value>The name of the application.</value>
        [DataMember(IsRequired = true, EmitDefaultValue = false, Order = 0)]
        public string ApplicationName
        {
            get { return m_applicationName; }
            set { m_applicationName = value; }
        }

        /// <summary>
        /// A unique identifier for the application instance.
        /// </summary>
        /// <value>The application URI.</value>
        [DataMember(IsRequired = true, EmitDefaultValue = false, Order = 1)]
        public string ApplicationUri
        {
            get { return m_applicationUri; }
            set { m_applicationUri = value; }
        }

        /// <summary>
        /// A unique identifier for the product.
        /// </summary>
        /// <value>The product URI.</value>
        [DataMember(IsRequired = false, Order = 2)]
        public string ProductUri
        {
            get { return m_productUri; }
            set { m_productUri = value; }
        }

        /// <summary>
        /// The type of application.
        /// </summary>
        /// <value>The type of the application.</value>
        [DataMember(IsRequired = true, Order = 3)]
        public ApplicationType ApplicationType
        {
            get { return m_applicationType; }
            set { m_applicationType = value; }
        }

        /// <summary>
        /// The security configuration for the application.
        /// </summary>
        /// <value>The security configuration.</value>
        [DataMember(IsRequired = false, EmitDefaultValue = true, Order = 4)]
        public SecurityConfiguration SecurityConfiguration
        {
            get
            {
                return m_securityConfiguration;
            }

            set
            {
                m_securityConfiguration = value ?? new SecurityConfiguration();
            }
        }

        /// <summary>
        /// The transport configuration for the application.
        /// </summary>
        /// <value>The transport configurations.</value>
        [DataMember(IsRequired = false, EmitDefaultValue = true, Order = 5)]
        public TransportConfigurationCollection TransportConfigurations
        {
            get
            {
                return m_transportConfigurations;
            }

            set
            {
                m_transportConfigurations = value ?? new TransportConfigurationCollection();
            }
        }

        /// <summary>
        /// The quotas that are used at the transport layer.
        /// </summary>
        /// <value>The transport quotas.</value>
        [DataMember(IsRequired = false, EmitDefaultValue = true, Order = 6)]
        public TransportQuotas TransportQuotas
        {
            get { return m_transportQuotas; }
            set { m_transportQuotas = value; }
        }

        /// <summary>
        /// Additional configuration for server applications.
        /// </summary>
        /// <value>The server configuration.</value>
        [DataMember(IsRequired = false, EmitDefaultValue = false, Order = 7)]
        public ServerConfiguration ServerConfiguration
        {
            get { return m_serverConfiguration; }
            set { m_serverConfiguration = value; }
        }

        /// <summary>
        /// Additional configuration for client applications.
        /// </summary>
        /// <value>The client configuration.</value>
        [DataMember(IsRequired = false, EmitDefaultValue = false, Order = 8)]
        public ClientConfiguration ClientConfiguration
        {
            get { return m_clientConfiguration; }
            set { m_clientConfiguration = value; }
        }

        /// <summary>
        /// Additional configuration of the discovery server.
        /// </summary>
        /// <value>The discovery server configuration.</value>
        [DataMember(IsRequired = false, EmitDefaultValue = false, Order = 9)]
        public DiscoveryServerConfiguration DiscoveryServerConfiguration
        {
            get { return m_discoveryServerConfiguration; }
            set { m_discoveryServerConfiguration = value; }
        }

        /// <summary>
        /// A bucket to store additional application specific configuration data.
        /// </summary>
        /// <value>The extensions.</value>
        [DataMember(IsRequired = false, EmitDefaultValue = false, Order = 10)]
        public XmlElementCollection Extensions
        {
            get { return m_extensions; }
            set { m_extensions = value; }
        }

        /// <summary>
        /// Configuration of the trace and information about log file
        /// </summary>
        /// <value>The trace configuration.</value>
        [DataMember(IsRequired = false, EmitDefaultValue = false, Order = 11)]
        public TraceConfiguration TraceConfiguration
        {
            get { return m_traceConfiguration; }
            set { m_traceConfiguration = value; }
        }

        /// <summary>
        /// Disabling / enabling high resolution clock 
        /// </summary>
        /// <value><c>true</c> if high resolution clock is disabled; otherwise, <c>false</c>.</value>
        [DataMember(IsRequired = false, EmitDefaultValue = false, Order = 12)]
        public bool DisableHiResClock
        {
            get { return m_disableHiResClock; }
            set { m_disableHiResClock = value; }
        }


        #endregion

        #region Private Fields
        private string m_applicationName;
        private string m_applicationUri;
        private string m_productUri;
        private ApplicationType m_applicationType;

        private SecurityConfiguration m_securityConfiguration;
        private TransportConfigurationCollection m_transportConfigurations;

        private TransportQuotas m_transportQuotas;
        private ServerConfiguration m_serverConfiguration;
        private ClientConfiguration m_clientConfiguration;
        private DiscoveryServerConfiguration m_discoveryServerConfiguration;
        private TraceConfiguration m_traceConfiguration;
        private bool m_disableHiResClock;
        private XmlElementCollection m_extensions;
        private List<object> m_extensionObjects;
        private string m_sourceFilePath;

        private IServiceMessageContext m_messageContext;
        private CertificateValidator m_certificateValidator;
        private Dictionary<string, object> m_properties;
        #endregion
    }
    #endregion

    #region TransportQuotas Class
    /// <summary>
    /// Specifies various limits that apply to the transport or secure channel layers.
    /// </summary>
    [DataContract(Namespace = Namespaces.OpcUaConfig)]
    public class TransportQuotas
    {
        #region Constructors
        /// <summary>
        /// The default constructor.
        /// </summary>
        public TransportQuotas()
        {
            Initialize();
        }

        /// <summary>
        /// Sets private members to default values.
        /// </summary>
        private void Initialize()
        {
            // encoding limits
            m_maxMessageSize = DefaultEncodingLimits.MaxMessageSize;
            m_maxStringLength = DefaultEncodingLimits.MaxStringLength;
            m_maxByteStringLength = DefaultEncodingLimits.MaxByteStringLength;
            m_maxArrayLength = DefaultEncodingLimits.MaxArrayLength;
            m_maxEncodingNestingLevels = DefaultEncodingLimits.MaxEncodingNestingLevels;
            m_maxDecoderRecoveries = DefaultEncodingLimits.MaxDecoderRecoveries;

            // message limits
            m_maxBufferSize = TcpMessageLimits.DefaultMaxBufferSize;
            m_operationTimeout = TcpMessageLimits.DefaultOperationTimeout;
            m_channelLifetime = TcpMessageLimits.DefaultChannelLifetime;
            m_securityTokenLifetime = TcpMessageLimits.DefaultSecurityTokenLifeTime;
        }

        /// <summary>
        /// Initializes the object during deserialization.
        /// </summary>
        /// <param name="context">The context.</param>
        [OnDeserializing()]
        public void Initialize(StreamingContext context) => Initialize();
        #endregion

        #region Persistent Properties
        /// <summary>
        /// The default timeout to use when sending requests (in milliseconds).
        /// </summary>
        /// <value>The operation timeout.</value>
        [DataMember(IsRequired = false, Order = 0)]
        public int OperationTimeout
        {
            get { return m_operationTimeout; }
            set { m_operationTimeout = value; }
        }

        /// <summary>
        /// The maximum length of string encoded in a message body.
        /// </summary>
        /// <value>The max length of the string.</value>
        [DataMember(IsRequired = false, Order = 1)]
        public int MaxStringLength
        {
            get { return m_maxStringLength; }
            set { m_maxStringLength = value; }
        }

        /// <summary>
        /// The maximum length of a byte string encoded in a message body.
        /// </summary>
        /// <value>The max length of the byte string.</value>
        [DataMember(IsRequired = false, Order = 2)]
        public int MaxByteStringLength
        {
            get { return m_maxByteStringLength; }
            set { m_maxByteStringLength = value; }
        }

        /// <summary>
        /// The maximum length of an array encoded in a message body.
        /// </summary>
        /// <value>The max length of the array.</value>
        [DataMember(IsRequired = false, Order = 3)]
        public int MaxArrayLength
        {
            get { return m_maxArrayLength; }
            set { m_maxArrayLength = value; }
        }

        /// <summary>
        /// The maximum length of a message body.
        /// </summary>
        /// <value>The max size of the message.</value>
        [DataMember(IsRequired = false, Order = 4)]
        public int MaxMessageSize
        {
            get { return m_maxMessageSize; }
            set { m_maxMessageSize = value; }
        }

        /// <summary>
        /// The maximum size of the buffer to use when sending messages.
        /// </summary>
        /// <value>The max size of the buffer.</value>
        [DataMember(IsRequired = false, Order = 5)]
        public int MaxBufferSize
        {
            get { return m_maxBufferSize; }
            set { m_maxBufferSize = value; }
        }


        /// <summary>
        /// The maximum nesting level accepted while encoding or decoding objects.
        /// </summary>
        [DataMember(IsRequired = false, Order = 6)]
        public int MaxEncodingNestingLevels
        {
            get { return m_maxEncodingNestingLevels; }
            set { m_maxEncodingNestingLevels = value; }
        }

        /// <summary>
        /// The number of times the decoder can recover from a decoder error 
        /// of an IEncodeable before throwing a decoder error.
        /// </summary>
        [DataMember(IsRequired = false, Order = 7)]
        public int MaxDecoderRecoveries
        {
            get { return m_maxDecoderRecoveries; }
            set { m_maxDecoderRecoveries = value; }
        }

        /// <summary>
        /// The lifetime of a secure channel (in milliseconds).
        /// </summary>
        /// <value>The channel lifetime.</value>
        [DataMember(IsRequired = false, Order = 8)]
        public int ChannelLifetime
        {
            get { return m_channelLifetime; }
            set { m_channelLifetime = value; }
        }

        /// <summary>
        /// The lifetime of a security token (in milliseconds).
        /// </summary>
        /// <value>The security token lifetime.</value>
        [DataMember(IsRequired = false, Order = 9)]
        public int SecurityTokenLifetime
        {
            get { return m_securityTokenLifetime; }
            set { m_securityTokenLifetime = value; }
        }
        #endregion

        #region Private Fields
        private int m_operationTimeout;
        private int m_maxStringLength;
        private int m_maxByteStringLength;
        private int m_maxArrayLength;
        private int m_maxMessageSize;
        private int m_maxBufferSize;
        private int m_channelLifetime;
        private int m_securityTokenLifetime;
        private int m_maxEncodingNestingLevels;
        private int m_maxDecoderRecoveries;
        #endregion
    }
    #endregion

    #region TraceConfiguration Class
    /// <summary>
    /// Specifies parameters used for tracing.
    /// </summary>
    [DataContract(Namespace = Namespaces.OpcUaConfig)]
    public partial class TraceConfiguration
    {
        #region Constructors
        /// <summary>
        /// The default constructor.
        /// </summary>
        public TraceConfiguration()
        {
            Initialize();
        }

        /// <summary>
        /// Sets private members to default values.
        /// </summary>
        private void Initialize()
        {
            m_outputFilePath = null;
            m_deleteOnLoad = false;
        }

        /// <summary>
        /// Initializes the object during deserialization.
        /// </summary>
        /// <param name="context">The context.</param>
        [OnDeserializing()]
        public void Initialize(StreamingContext context) => Initialize();
        #endregion

        #region Persistent Properties
        /// <summary>
        /// The output file used to log the trace information.
        /// </summary>
        /// <value>The output file path.</value>
        [DataMember(IsRequired = false, Order = 0)]
        public string OutputFilePath
        {
            get { return m_outputFilePath; }
            set { m_outputFilePath = value; }
        }

        /// <summary>
        /// Whether the existing log file should be deleted when the application configuration is loaded.
        /// </summary>
        /// <value><c>true</c> if existing log file should be deleted when the application configuration is loaded; otherwise, <c>false</c>.</value>
        [DataMember(IsRequired = false, Order = 1)]
        public bool DeleteOnLoad
        {
            get { return m_deleteOnLoad; }
            set { m_deleteOnLoad = value; }
        }

        /// <summary>
        /// The masks used to select what is written to the output  
        /// Masks supported by the trace feature:
        /// - Do not output any messages -None = 0x0;
        /// - Output error messages - Error = 0x1;
        /// - Output informational messages - Information = 0x2;
        /// - Output stack traces - StackTrace = 0x4;
        /// - Output basic messages for service calls - Service = 0x8;
        /// - Output detailed messages for service calls - ServiceDetail = 0x10;
        /// - Output basic messages for each operation - Operation = 0x20;
        /// - Output detailed messages for each operation - OperationDetail = 0x40;
        /// - Output messages related to application initialization or shutdown - StartStop = 0x80;
        /// - Output messages related to a call to an external system - ExternalSystem = 0x100;
        /// - Output messages related to security. - Security = 0x200;
        /// </summary>
        /// <value>The trace masks.</value>
        [DataMember(IsRequired = false, Order = 2)]
        public int TraceMasks
        {
            get { return m_traceMasks; }
            set { m_traceMasks = value; }
        }
        #endregion

        #region Private Fields
        private string m_outputFilePath;
        private bool m_deleteOnLoad;
        private int m_traceMasks;
        #endregion
    }
    #endregion

    #region TransportConfiguration Class
    /// <summary>
    /// Specifies the configuration information for a transport protocol
    /// </summary>
    /// <remarks>
    /// Each application is allows to have one transport configure per protocol type.
    /// </remarks>
    [DataContract(Namespace = Namespaces.OpcUaConfig)]
    public class TransportConfiguration
    {
        #region Constructors
        /// <summary>
        /// The default constructor.
        /// </summary>
        public TransportConfiguration()
        {
        }

        /// <summary>
        /// The default constructor.
        /// </summary>
        /// <param name="urlScheme">The URL scheme.</param>
        /// <param name="type">The type.</param>
        public TransportConfiguration(string urlScheme, Type type)
        {
            m_uriScheme = urlScheme;
            m_typeName = type.AssemblyQualifiedName;
        }
        #endregion

        #region Persistent Properties
        /// <summary>
        /// The URL prefix used by the application (http, opc.tcp, net.tpc, etc.).
        /// </summary>
        /// <value>The URI scheme.</value>
        [DataMember(IsRequired = true, EmitDefaultValue = false, Order = 0)]
        public string UriScheme
        {
            get { return m_uriScheme; }
            set { m_uriScheme = value; }
        }

        /// <summary>
        /// The name of the class that defines the binding for the transport.
        /// </summary>
        /// <value>The name of the type.</value>
        /// <remarks>
        /// This can be any instance of the System.ServiceModel.Channels.Binding class 
        /// that implements these constructors:
        /// 
        /// XxxBinding(EndpointDescription description, EndpointConfiguration configuration);
        /// XxxBinding(IList{EndpointDescription} descriptions, EndpointConfiguration configuration)
        /// XxxBinding(EndpointConfiguration configuration)
        /// </remarks>
        [DataMember(IsRequired = true, EmitDefaultValue = false, Order = 1)]
        public string TypeName
        {
            get { return m_typeName; }
            set { m_typeName = value; }
        }
        #endregion

        #region Private Fields
        private string m_uriScheme;
        private string m_typeName;
        #endregion
    }
    #endregion

    #region TransportConfigurationCollection Class
    /// <summary>
    /// A collection of TransportConfiguration objects.
    /// </summary>
    [CollectionDataContract(Name = "ListOfTransportConfiguration", Namespace = Namespaces.OpcUaConfig, ItemName = "TransportConfiguration")]
    public partial class TransportConfigurationCollection : List<TransportConfiguration>
    {
        /// <summary>
        /// Initializes an empty collection.
        /// </summary>
        public TransportConfigurationCollection() { }

        /// <summary>
        /// Initializes the collection from another collection.
        /// </summary>
        /// <param name="collection">A collection of values to add to this new collection</param>
        /// <exception cref="ArgumentNullException">
        /// 	<paramref name="collection"/> is null.
        /// </exception>
        public TransportConfigurationCollection(IEnumerable<TransportConfiguration> collection) : base(collection) { }

        /// <summary>
        /// Initializes the collection with the specified capacity.
        /// </summary>
        /// <param name="capacity">The capacity.</param>
        public TransportConfigurationCollection(int capacity) : base(capacity) { }
    }
    #endregion

    #region ServerSecurityPolicy Class
    /// <summary>
    /// A class that defines a group of security policies supported by the server.
    /// </summary>
    [DataContract(Namespace = Namespaces.OpcUaConfig)]
    public class ServerSecurityPolicy
    {
        #region Constructors
        /// <summary>
        /// The default constructor.
        /// </summary>
        public ServerSecurityPolicy()
        {
            Initialize();
        }

        /// <summary>
        /// Sets private members to default values.
        /// </summary>
        private void Initialize()
        {
            m_securityMode = MessageSecurityMode.SignAndEncrypt;
            m_securityPolicyUri = SecurityPolicies.Basic256Sha256;
        }

        /// <summary>
        /// Initializes the object during deserialization.
        /// </summary>
        /// <param name="context">The context.</param>
        [OnDeserializing()]
        public void Initialize(StreamingContext context) => Initialize();
        #endregion

        #region Public Properties
        /// <summary>
        /// Calculates the security level, given the security mode and policy
        /// Invalid and none is discouraged
        /// Just signing is always weaker than any use of encryption
        /// </summary>
        public static byte CalculateSecurityLevel(MessageSecurityMode mode, string policyUri)
        {
            return SecuredApplication.CalculateSecurityLevel(mode, policyUri);
        }

        /// <summary>
        /// Specifies whether the messages are signed and encrypted or simply signed
        /// </summary>
        /// <value>The security mode.</value>
        [DataMember(IsRequired = false, Order = 1)]
        public MessageSecurityMode SecurityMode
        {
            get { return m_securityMode; }
            set { m_securityMode = value; }
        }

        /// <summary>
        /// The security policy to use.
        /// </summary>
        /// <value>The security policy URI.</value>
        [DataMember(IsRequired = false, Order = 2)]
        public string SecurityPolicyUri
        {
            get { return m_securityPolicyUri; }
            set { m_securityPolicyUri = value; }
        }
        #endregion

        #region Private Members
        private MessageSecurityMode m_securityMode;
        private string m_securityPolicyUri;
        #endregion
    }
    #endregion

    #region ServerSecurityPolicyCollection Class
    /// <summary>
    /// A collection of ServerSecurityPolicy objects.
    /// </summary>
    [CollectionDataContract(Name = "ListOfServerSecurityPolicy", Namespace = Namespaces.OpcUaConfig, ItemName = "ServerSecurityPolicy")]
    public partial class ServerSecurityPolicyCollection : List<ServerSecurityPolicy>
    {
        /// <summary>
        /// Initializes an empty collection.
        /// </summary>
        public ServerSecurityPolicyCollection() { }

        /// <summary>
        /// Initializes the collection from another collection.
        /// </summary>
        /// <param name="collection">A collection of values to add to this new collection</param>
        /// <exception cref="System.ArgumentNullException">
        /// 	<paramref name="collection"/> is null.
        /// </exception>
        public ServerSecurityPolicyCollection(IEnumerable<ServerSecurityPolicy> collection) : base(collection) { }

        /// <summary>
        /// Initializes the collection with the specified capacity.
        /// </summary>
        /// <param name="capacity">The capacity.</param>
        public ServerSecurityPolicyCollection(int capacity) : base(capacity) { }
    }
    #endregion

    #region SecurityConfiguration Class
    /// <summary>
    /// The security configuration for the application.
    /// </summary>
    [DataContract(Namespace = Namespaces.OpcUaConfig)]
    public partial class SecurityConfiguration
    {
        #region Constructors
        /// <summary>
        /// The default constructor.
        /// </summary>
        public SecurityConfiguration()
        {
            Initialize();
        }

        /// <summary>
        /// Sets private members to default values.
        /// </summary>
        private void Initialize()
        {
            m_trustedIssuerCertificates = new CertificateTrustList();
            m_trustedPeerCertificates = new CertificateTrustList();
            m_nonceLength = 32;
            m_maxRejectedCertificates = 5;
            m_autoAcceptUntrustedCertificates = false;
            m_rejectSHA1SignedCertificates = true;
            m_rejectUnknownRevocationStatus = false;
            m_minCertificateKeySize = CertificateFactory.DefaultKeySize;
            m_addAppCertToTrustedStore = true;
            m_sendCertificateChain = true;
            m_suppressNonceValidationErrors = false;
        }

        /// <summary>
        /// Initializes the object during deserialization.
        /// </summary>
        [OnDeserializing()]
        public void Initialize(StreamingContext context) => Initialize();
        #endregion

        #region Persistent Properties
        /// <summary>
        /// The application instance certificate.
        /// </summary>
        /// <value>The application certificate.</value>
        /// <remarks>
        /// This certificate must contain the application uri.
        /// For servers, URLs for each supported protocol must also be present.
        /// </remarks>
        [DataMember(IsRequired = true, EmitDefaultValue = false, Order = 0)]
        public CertificateIdentifier ApplicationCertificate
        {
            get { return m_applicationCertificate; }
            set { m_applicationCertificate = value; }
        }

        /// <summary>
        /// The store containing any additional issuer certificates.
        /// </summary>
        [DataMember(IsRequired = false, EmitDefaultValue = false, Order = 2)]
        public CertificateTrustList TrustedIssuerCertificates
        {
            get
            {
                return m_trustedIssuerCertificates;
            }

            set
            {
                m_trustedIssuerCertificates = value ?? new CertificateTrustList();
            }
        }

        /// <summary>
        /// The trusted certificate store.
        /// </summary>
        [DataMember(IsRequired = false, EmitDefaultValue = false, Order = 4)]
        public CertificateTrustList TrustedPeerCertificates
        {
            get
            {
                return m_trustedPeerCertificates;
            }

            set
            {
                m_trustedPeerCertificates = value ?? new CertificateTrustList();
            }
        }

        /// <summary>
        /// The length of nonce in the CreateSession service.
        /// </summary>
        /// <value>
        /// The length of nonce in the CreateSession service.
        /// </value>
        [DataMember(IsRequired = false, EmitDefaultValue = false, Order = 6)]
        public int NonceLength
        {
            get { return m_nonceLength; }
            set { m_nonceLength = value; }
        }

        /// <summary>
        /// A store where invalid certificates can be placed for later review by the administrator.
        /// </summary>
        /// <value> 
        /// A store where invalid certificates can be placed for later review by the administrator.
        /// </value>
        [DataMember(IsRequired = false, EmitDefaultValue = false, Order = 7)]
        public CertificateStoreIdentifier RejectedCertificateStore
        {
            get { return m_rejectedCertificateStore; }
            set { m_rejectedCertificateStore = value; }
        }

        /// <summary>
        /// Gets or sets a value indicating how many certificates are kept
        /// in the rejected store before the oldest is removed.
        /// </summary>
        /// <remarks>
        /// This value can be set by applications.
        /// The number of certificates to keep in the rejected store before it is updated.
        /// <see langword="0"/> to keep all rejected certificates.
        /// A negative number to keep no history.
        /// </remarks>
        [DataMember(IsRequired = false, EmitDefaultValue = false, Order = 8)]
        public int MaxRejectedCertificates
        {
            get { return m_maxRejectedCertificates; }
            set { m_maxRejectedCertificates = value; }
        }

        /// <summary>
        /// Gets or sets a value indicating whether untrusted certificates should be automatically accepted.
        /// </summary>
        /// <remarks>
        /// This flag can be set to by servers that allow anonymous clients or use user credentials for authentication.
        /// It can be set by clients that connect to URLs specified in configuration rather than with user entry.
        /// </remarks>
        [DataMember(IsRequired = false, EmitDefaultValue = false, Order = 9)]
        public bool AutoAcceptUntrustedCertificates
        {
            get { return m_autoAcceptUntrustedCertificates; }
            set { m_autoAcceptUntrustedCertificates = value; }
        }

        /// <summary>
        /// Gets or sets a directory which contains files representing users roles.
        /// </summary>
        [DataMember(Order = 10)]
        public string UserRoleDirectory
        {
            get { return m_userRoleDirectory; }
            set { m_userRoleDirectory = value; }
        }

        /// <summary>
        /// Gets or sets a value indicating whether SHA-1 signed certificates are accepted.
        /// </summary>
        /// <remarks>
        /// This flag can be set to false by servers that accept SHA-1 signed certificates.
        /// </remarks>
        [DataMember(IsRequired = false, EmitDefaultValue = false, Order = 11)]
        public bool RejectSHA1SignedCertificates
        {
            get { return m_rejectSHA1SignedCertificates; }
            set { m_rejectSHA1SignedCertificates = value; }
        }

        /// <summary>
        /// Gets or sets a value indicating whether certificates with unavailable revocation lists are not accepted.
        /// </summary>
        /// <remarks>
        /// This flag can be set to true by servers that must have a revocation list for each CA (even if empty).
        /// </remarks>
        [DataMember(IsRequired = false, EmitDefaultValue = false, Order = 12)]
        public bool RejectUnknownRevocationStatus
        {
            get { return m_rejectUnknownRevocationStatus; }
            set { m_rejectUnknownRevocationStatus = value; }
        }

        /// <summary>
        /// Gets or sets a value indicating which minimum certificate key strength is accepted.
        /// </summary>
        /// <remarks>
        /// This value can be set to 1024, 2048 or 4096 by servers
        /// </remarks>
        [DataMember(IsRequired = false, EmitDefaultValue = false, Order = 13)]
        public ushort MinimumCertificateKeySize
        {
            get { return m_minCertificateKeySize; }
            set { m_minCertificateKeySize = value; }
        }

        /// <summary>
        /// Gets or sets a value indicating whether the Validator skips the full chain validation
        /// for already validated or accepted certificates.
        /// </summary>
        /// <remarks>
        /// This flag can be set to true by applications.
        /// </remarks>
        [DataMember(IsRequired = false, EmitDefaultValue = false, Order = 14)]
        public bool UseValidatedCertificates
        {
            get { return m_useValidatedCertificates; }
            set { m_useValidatedCertificates = value; }
        }

        /// <summary>
        /// Gets or sets a value indicating whether the application cert should be copied to the trusted store.
        /// </summary>
        /// <remarks>
        /// It is useful for client/server applications running on the same host  and sharing the cert store to autotrust.
        /// </remarks>
        [DataMember(IsRequired = false, EmitDefaultValue = false, Order = 15)]
        public bool AddAppCertToTrustedStore
        {
            get { return m_addAppCertToTrustedStore; }
            set { m_addAppCertToTrustedStore = value; }
        }

        /// <summary>
        /// Gets or sets a value indicating whether the application should send the complete certificate chain.
        /// </summary>
        /// <remarks>
        /// If set to true the complete certificate chain will be sent for CA signed certificates.
        /// </remarks>
        [DataMember(IsRequired = false, EmitDefaultValue = false, Order = 16)]
        public bool SendCertificateChain
        {
            get { return m_sendCertificateChain; }
            set { m_sendCertificateChain = value; }
        }

        /// <summary>
        /// The store containing additional user issuer certificates.
        /// </summary>
        [DataMember(IsRequired = false, EmitDefaultValue = false, Order = 17)]
        public CertificateTrustList UserIssuerCertificates
        {
            get
            {
                return m_userIssuerCertificates;
            }

            set
            {
                m_userIssuerCertificates = value;

                if (m_userIssuerCertificates == null)
                {
                    m_userIssuerCertificates = new CertificateTrustList();
                }
            }
        }

        /// <summary>
        /// The store containing trusted user certificates.
        /// </summary>
        [DataMember(IsRequired = false, EmitDefaultValue = false, Order = 18)]
        public CertificateTrustList TrustedUserCertificates
        {
            get
            {
                return m_trustedUserCertificates;
            }

            set
            {
                m_trustedUserCertificates = value;

                if (m_trustedUserCertificates == null)
                {
                    m_trustedUserCertificates = new CertificateTrustList();
                }
            }
        }

        /// <summary>
        /// The store containing additional Https issuer certificates.
        /// </summary>
        [DataMember(IsRequired = false, EmitDefaultValue = false, Order = 19)]
        public CertificateTrustList HttpsIssuerCertificates
        {
            get
            {
                return m_httpsIssuerCertificates;
            }

            set
            {
                m_httpsIssuerCertificates = value;

                if (m_httpsIssuerCertificates == null)
                {
                    m_httpsIssuerCertificates = new CertificateTrustList();
                }
            }
        }

        /// <summary>
        /// The store containing trusted Https certificates.
        /// </summary>
        [DataMember(IsRequired = false, EmitDefaultValue = false, Order = 20)]
        public CertificateTrustList TrustedHttpsCertificates
        {
            get
            {
                return m_trustedHttpsCertificates;
            }

            set
            {
                m_trustedHttpsCertificates = value;

                if (m_trustedHttpsCertificates == null)
                {
                    m_trustedHttpsCertificates = new CertificateTrustList();
                }
            }
        }

        /// <summary>
        /// Gets or sets a value indicating whether the server nonce validation errors should be suppressed.
        /// </summary>
        /// <remarks>
        /// Allows client interoperability with legacy servers which do not comply with the specification for nonce usage.
        /// If set to true the server nonce validation errors are suppressed.
        /// Please set this flag to true only in close and secured networks since it can cause security vulnerabilities.
        /// </remarks>
        [DataMember(IsRequired = false, EmitDefaultValue = false, Order = 21)]
        public bool SuppressNonceValidationErrors
        {
            get { return m_suppressNonceValidationErrors; }
            set { m_suppressNonceValidationErrors = value; }
        }
        #endregion

        #region Private Fields
        private CertificateIdentifier m_applicationCertificate;
        private CertificateTrustList m_trustedIssuerCertificates;
        private CertificateTrustList m_trustedPeerCertificates;
        private CertificateTrustList m_httpsIssuerCertificates;
        private CertificateTrustList m_trustedHttpsCertificates;
        private CertificateTrustList m_userIssuerCertificates;
        private CertificateTrustList m_trustedUserCertificates;
        private int m_nonceLength;
        private CertificateStoreIdentifier m_rejectedCertificateStore;
        private int m_maxRejectedCertificates;
        private bool m_autoAcceptUntrustedCertificates;
        private string m_userRoleDirectory;
        private bool m_rejectSHA1SignedCertificates;
        private bool m_rejectUnknownRevocationStatus;
        private ushort m_minCertificateKeySize;
        private bool m_useValidatedCertificates;
        private bool m_addAppCertToTrustedStore;
        private bool m_sendCertificateChain;
        private bool m_suppressNonceValidationErrors;
        #endregion
    }
    #endregion

    #region SamplingRateGroup Class
    /// <summary>
    /// A class that defines a group of sampling rates supported by the server.
    /// </summary>
    [DataContract(Namespace = Namespaces.OpcUaConfig)]
    public class SamplingRateGroup
    {
        #region Constructors
        /// <summary>
        /// The default constructor.
        /// </summary>
        public SamplingRateGroup()
        {
            Initialize();
        }

        /// <summary>
        /// Creates a group with the specified settings.
        /// </summary>
        /// <param name="start">The start.</param>
        /// <param name="increment">The increment.</param>
        /// <param name="count">The count.</param>
        public SamplingRateGroup(int start, int increment, int count)
        {
            m_start = start;
            m_increment = increment;
            m_count = count;
        }

        /// <summary>
        /// Sets private members to default values.
        /// </summary>
        private void Initialize()
        {
            m_start = 1000;
            m_increment = 0;
            m_count = 0;
        }

        /// <summary>
        /// Initializes the object during deserialization.
        /// </summary>
        /// <param name="context">The context.</param>
        [OnDeserializing()]
        public void Initialize(StreamingContext context) => Initialize();
        #endregion

        #region Public Properties
        /// <summary>
        /// The first sampling rate in the group (in milliseconds).
        /// </summary>
        /// <value>The first sampling rate in the group (in milliseconds).</value>
        [DataMember(IsRequired = false, Order = 1)]
        public double Start
        {
            get { return m_start; }
            set { m_start = value; }
        }

        /// <summary>
        /// The increment between sampling rates in the group (in milliseconds).
        /// </summary>
        /// <value>The increment.</value>
        /// <remarks>
        /// An increment of 0 means the group only contains one sampling rate equal to the start.
        /// </remarks>
        [DataMember(IsRequired = false, Order = 2)]
        public double Increment
        {
            get { return m_increment; }
            set { m_increment = value; }
        }

        /// <summary>
        /// The number of sampling rates in the group.
        /// </summary>
        /// <value>The count.</value>
        /// <remarks>
        /// A count of 0 means there is no limit.
        /// </remarks>
        [DataMember(IsRequired = false, Order = 3)]
        public int Count
        {
            get { return m_count; }
            set { m_count = value; }
        }
        #endregion

        #region Private Members
        private double m_start;
        private double m_increment;
        private int m_count;
        #endregion
    }
    #endregion

    #region SamplingRateGroupCollection Class
    /// <summary>
    /// A collection of SamplingRateGroup objects.
    /// </summary>
    [CollectionDataContract(Name = "ListOfSamplingRateGroup", Namespace = Namespaces.OpcUaConfig, ItemName = "SamplingRateGroup")]
    public partial class SamplingRateGroupCollection : List<SamplingRateGroup>
    {
        /// <summary>
        /// Initializes an empty collection.
        /// </summary>
        public SamplingRateGroupCollection() { }

        /// <summary>
        /// Initializes the collection from another collection.
        /// </summary>
        /// <param name="collection">A collection of values to add to this new collection</param>
        /// <exception cref="ArgumentNullException">
        /// 	<paramref name="collection"/> is null.
        /// </exception>
        public SamplingRateGroupCollection(IEnumerable<SamplingRateGroup> collection) : base(collection) { }

        /// <summary>
        /// Initializes the collection with the specified capacity.
        /// </summary>
        /// <param name="capacity">The capacity.</param>
        public SamplingRateGroupCollection(int capacity) : base(capacity) { }
    }
    #endregion

    #region ServerBaseConfiguration Class
    /// <summary>
    /// Specifies the configuration for a server application.
    /// </summary>
    [DataContract(Namespace = Namespaces.OpcUaConfig)]
    public partial class ServerBaseConfiguration
    {
        #region Constructors
        /// <summary>
        /// The default constructor.
        /// </summary>
        public ServerBaseConfiguration()
        {
            Initialize();
        }

        /// <summary>
        /// Sets private members to default values.
        /// </summary>
        private void Initialize()
        {
            m_baseAddresses = new StringCollection();
            m_alternateBaseAddresses = new StringCollection();
            m_securityPolicies = new ServerSecurityPolicyCollection();
            m_minRequestThreadCount = 10;
            m_maxRequestThreadCount = 100;
            m_maxQueuedRequestCount = 200;
        }

        /// <summary>
        /// Initializes the object during deserialization.
        /// </summary>
        /// <param name="context">The context.</param>
        [OnDeserializing()]
        public void Initialize(StreamingContext context) => Initialize();

        /// <summary>
        /// Remove unsupported security policies and expand wild cards.
        /// </summary>
        [OnDeserialized()]
        private void ValidateSecurityPolicyCollection(StreamingContext context)
        {
            var supportedPolicies = Opc.Ua.SecurityPolicies.GetDisplayNames();
            var newPolicies = new ServerSecurityPolicyCollection();
            foreach (var securityPolicy in m_securityPolicies)
            {
                if (String.IsNullOrWhiteSpace(securityPolicy.SecurityPolicyUri))
                {
                    // add wild card policies
                    foreach (var policyUri in Opc.Ua.SecurityPolicies.GetDefaultUris())
                    {
                        var newPolicy = new ServerSecurityPolicy() {
                            SecurityMode = securityPolicy.SecurityMode,
                            SecurityPolicyUri = policyUri
                        };
                        if (newPolicies.Find(s =>
                            s.SecurityMode == newPolicy.SecurityMode &&
                            string.Equals(s.SecurityPolicyUri, newPolicy.SecurityPolicyUri, StringComparison.Ordinal)) == null)
                        {
                            newPolicies.Add(newPolicy);
                        }
                    }
                }
                else
                {
                    for (int i = 0; i < supportedPolicies.Length; i++)
                    {
                        if (securityPolicy.SecurityPolicyUri.Contains(supportedPolicies[i]))
                        {
                            if (newPolicies.Find(s =>
                                s.SecurityMode == securityPolicy.SecurityMode &&
                                string.Equals(s.SecurityPolicyUri, securityPolicy.SecurityPolicyUri,
                                    StringComparison.Ordinal)) == null)
                            {
                                newPolicies.Add(securityPolicy);
                            }
                            break;
                        }
                    }
                }
            }
            m_securityPolicies = newPolicies;
        }
        #endregion

        #region Persistent Properties
        /// <summary>
        /// The base addresses for the server.
        /// </summary>
        /// <value>The base addresses.</value>
        /// <remarks>
        /// The actually endpoints are constructed from the security policies.
        /// On one base address per supported transport protocol is allowed.
        /// </remarks>
        [DataMember(IsRequired = false, Order = 0)]
        public StringCollection BaseAddresses
        {
            get
            {
                return m_baseAddresses;
            }

            set
            {
                m_baseAddresses = value;

                if (m_baseAddresses == null)
                {
                    m_baseAddresses = new StringCollection();
                }
            }
        }

        /// <summary>
        /// Gets or sets the alternate base addresses.
        /// </summary>
        /// <value>The alternate base addresses.</value>
        /// <remarks>
        /// These addresses are used to specify alternate paths to ther via firewalls, proxies
        /// or similar network infrastructure. If these paths are specified in the configuration
        /// file then the server will use the domain of the URL used by the client to determine
        /// which, if any, or the alternate addresses to use instead of the primary addresses.
        /// </remarks>
        [DataMember(IsRequired = false, Order = 1)]
        public StringCollection AlternateBaseAddresses
        {
            get
            {
                return m_alternateBaseAddresses;
            }

            set
            {
                m_alternateBaseAddresses = value;

                if (m_alternateBaseAddresses == null)
                {
                    m_alternateBaseAddresses = new StringCollection();
                }
            }
        }

        /// <summary>
        /// The security policies supported by the server.
        /// </summary>
        /// <value>The security policies.</value>
        /// <remarks>
        /// An endpoint description is created for each combination of base address and security policy.
        /// </remarks>
        [DataMember(IsRequired = false, Order = 2)]
        public ServerSecurityPolicyCollection SecurityPolicies
        {
            get
            {
                return m_securityPolicies;
            }

            set
            {
                m_securityPolicies = value;

                if (m_securityPolicies == null)
                {
                    m_securityPolicies = new ServerSecurityPolicyCollection();
                }
            }
        }

        /// <summary>
        /// The minimum number of threads assigned to processing requests.
        /// </summary>
        /// <value>The minimum request thread count.</value>
        [DataMember(IsRequired = false, Order = 3)]
        public int MinRequestThreadCount
        {
            get { return m_minRequestThreadCount; }
            set { m_minRequestThreadCount = value; }
        }

        /// <summary>
        /// The maximum number of threads assigned to processing requests.
        /// </summary>
        /// <value>The maximum request thread count.</value>
        [DataMember(IsRequired = false, Order = 4)]
        public int MaxRequestThreadCount
        {
            get { return m_maxRequestThreadCount; }
            set { m_maxRequestThreadCount = value; }
        }

        /// <summary>
        /// The maximum number of requests that will be queued waiting for a thread.
        /// </summary>
        /// <value>The maximum queued request count.</value>
        [DataMember(IsRequired = false, Order = 5)]
        public int MaxQueuedRequestCount
        {
            get { return m_maxQueuedRequestCount; }
            set { m_maxQueuedRequestCount = value; }
        }
        #endregion

        #region Private Members
        private StringCollection m_baseAddresses;
        private StringCollection m_alternateBaseAddresses;
        private ServerSecurityPolicyCollection m_securityPolicies;
        private int m_minRequestThreadCount;
        private int m_maxRequestThreadCount;
        private int m_maxQueuedRequestCount;
        #endregion
    }
    #endregion

    #region ServerConfiguration Class
    /// <summary>
    /// Specifies the configuration for a server application.
    /// </summary>
    [DataContract(Namespace = Namespaces.OpcUaConfig)]
    public partial class ServerConfiguration : ServerBaseConfiguration
    {
        #region Constructors
        /// <summary>
        /// The default constructor.
        /// </summary>
        public ServerConfiguration()
        {
            Initialize();
        }

        /// <summary>
        /// Sets private members to default values.
        /// </summary>
        private void Initialize()
        {
            m_userTokenPolicies = new UserTokenPolicyCollection();
            m_diagnosticsEnabled = false;
            m_maxSessionCount = 100;
            m_maxChannelCount = 1000;
            m_maxSessionTimeout = 3600000;
            m_minSessionTimeout = 10000;
            m_maxBrowseContinuationPoints = 10;
            m_maxQueryContinuationPoints = 10;
            m_maxHistoryContinuationPoints = 100;
            m_maxRequestAge = 600000;
            m_minPublishingInterval = 100;
            m_maxPublishingInterval = 3600000;
            m_publishingResolution = 100;
            m_minSubscriptionLifetime = 10000;
            m_maxSubscriptionLifetime = 3600000;
            m_maxMessageQueueSize = 10;
            m_maxNotificationQueueSize = 100;
            m_maxNotificationsPerPublish = 100;
            m_minMetadataSamplingInterval = 1000;
            m_availableSamplingRates = new SamplingRateGroupCollection();
            m_registrationEndpoint = null;
            m_maxRegistrationInterval = 30000;
            m_maxPublishRequestCount = 20;
            m_maxSubscriptionCount = 100;
            m_maxEventQueueSize = 10000;
            // https://opcfoundation-onlineapplications.org/profilereporting/ for list of available profiles
            m_serverProfileArray = new string[] { "http://opcfoundation.org/UA-Profile/Server/StandardUA2017" };
            m_shutdownDelay = 5;
            m_serverCapabilities = new string[] { "DA" };
            m_supportedPrivateKeyFormats = new string[] { "PFX", "PEM" };
            m_maxTrustListSize = 0;
            m_multicastDnsEnabled = false;
            m_auditingEnabled = false;
<<<<<<< HEAD
            m_DurableSubscriptionsEnabled = false;
            m_maxDurableNotificationQueueSize = 200000;
            m_maxDurableEventQueueSize = 200000;
            m_maxDurableSubscriptionLifetimeInHours = 10;
=======
            m_httpsMutualTls = true;
>>>>>>> 67a0df19
        }

        /// <summary>
        /// Initializes the object during deserialization.
        /// </summary>
        /// <param name="context">The context.</param>
        [OnDeserializing()]
        public new void Initialize(StreamingContext context) => Initialize();
        #endregion

        #region Persistent Properties
        /// <summary>
        /// The user tokens accepted by the server.
        /// </summary>
        /// <value>The user token policies.</value>
        [DataMember(IsRequired = false, EmitDefaultValue = false, Order = 3)]
        public UserTokenPolicyCollection UserTokenPolicies
        {
            get
            {
                return m_userTokenPolicies;
            }

            set
            {
                m_userTokenPolicies = value;

                if (m_userTokenPolicies == null)
                {
                    m_userTokenPolicies = new UserTokenPolicyCollection();
                }
            }
        }

        /// <summary>
        /// Whether diagnostics are enabled.
        /// </summary>
        /// <value><c>true</c> if diagnostic is enabled; otherwise, <c>false</c>.</value>
        [DataMember(IsRequired = false, Order = 4)]
        public bool DiagnosticsEnabled
        {
            get { return m_diagnosticsEnabled; }
            set { m_diagnosticsEnabled = value; }
        }

        /// <summary>
        /// The maximum number of open sessions.
        /// </summary>
        /// <value>The maximum session count.</value>
        [DataMember(IsRequired = false, Order = 5)]
        public int MaxSessionCount
        {
            get { return m_maxSessionCount; }
            set { m_maxSessionCount = value; }
        }

        /// <summary>
        /// The maximum number of supported secure channels.
        /// </summary>
        /// <value>The channel lifetime.</value>
        [DataMember(IsRequired = false, Order = 6)]
        public int MaxChannelCount
        {
            get { return m_maxChannelCount; }
            set { m_maxChannelCount = value; }
        }

        /// <summary>
        /// That minimum period of that a session is allowed to remain
        /// open without communication from the client (in milliseconds).
        /// </summary>
        /// <value>The minimum session timeout.</value>
        [DataMember(IsRequired = false, Order = 7)]
        public int MinSessionTimeout
        {
            get { return m_minSessionTimeout; }
            set { m_minSessionTimeout = value; }
        }

        /// <summary>
        /// That maximum period of that a session is allowed to remain
        /// open without communication from the client (in milliseconds).
        /// </summary>
        /// <value>The maximum session timeout.</value>
        [DataMember(IsRequired = false, Order = 8)]
        public int MaxSessionTimeout
        {
            get { return m_maxSessionTimeout; }
            set { m_maxSessionTimeout = value; }
        }

        /// <summary>
        /// The maximum number of continuation points used for
        /// Browse/BrowseNext operations.
        /// </summary>
        /// <value>The maximum number of continuation points used for Browse/BrowseNext operations</value>
        [DataMember(IsRequired = false, Order = 9)]
        public int MaxBrowseContinuationPoints
        {
            get { return m_maxBrowseContinuationPoints; }
            set { m_maxBrowseContinuationPoints = value; }
        }

        /// <summary>
        /// The maximum number of continuation points used for
        /// Query/QueryNext operations.
        /// </summary>
        /// <value>The maximum number of query continuation points.</value>
        [DataMember(IsRequired = false, Order = 10)]
        public int MaxQueryContinuationPoints
        {
            get { return m_maxQueryContinuationPoints; }
            set { m_maxQueryContinuationPoints = value; }
        }

        /// <summary>
        /// The maximum number of continuation points used for HistoryRead operations.
        /// </summary>
        /// <value>The maximum number of  history continuation points.</value>
        [DataMember(IsRequired = false, Order = 11)]
        public int MaxHistoryContinuationPoints
        {
            get { return m_maxHistoryContinuationPoints; }
            set { m_maxHistoryContinuationPoints = value; }
        }

        /// <summary>
        /// The maximum age of an incoming request (old requests are rejected) (in milliseconds).
        /// </summary>
        /// <value>The maximum age of an incoming request.</value>
        [DataMember(IsRequired = false, Order = 12)]
        public int MaxRequestAge
        {
            get { return m_maxRequestAge; }
            set { m_maxRequestAge = value; }
        }

        /// <summary>
        /// The minimum publishing interval supported by the server (in milliseconds).
        /// </summary>
        /// <value>The minimum publishing interval.</value>
        [DataMember(IsRequired = false, Order = 13)]
        public int MinPublishingInterval
        {
            get { return m_minPublishingInterval; }
            set { m_minPublishingInterval = value; }
        }

        /// <summary>
        /// The maximum publishing interval supported by the server (in milliseconds).
        /// </summary>
        /// <value>The maximum publishing interval.</value>
        [DataMember(IsRequired = false, Order = 14)]
        public int MaxPublishingInterval
        {
            get { return m_maxPublishingInterval; }
            set { m_maxPublishingInterval = value; }
        }

        /// <summary>
        /// The minimum difference between supported publishing interval (in milliseconds).
        /// </summary>
        /// <value>The publishing resolution.</value>
        [DataMember(IsRequired = false, Order = 15)]
        public int PublishingResolution
        {
            get { return m_publishingResolution; }
            set { m_publishingResolution = value; }
        }

        /// <summary>
        /// How long the subscriptions will remain open without a publish from the client.
        /// </summary>
        /// <value>The maximum subscription lifetime.</value>
        [DataMember(IsRequired = false, Order = 16)]
        public int MaxSubscriptionLifetime
        {
            get { return m_maxSubscriptionLifetime; }
            set { m_maxSubscriptionLifetime = value; }
        }

        /// <summary>
        /// The maximum number of messages saved in the queue for each subscription.
        /// </summary>
        /// <value>The maximum size of the  message queue.</value>
        [DataMember(IsRequired = false, Order = 17)]
        public int MaxMessageQueueSize
        {
            get { return m_maxMessageQueueSize; }
            set { m_maxMessageQueueSize = value; }
        }

        /// <summary>
        /// The maximum number of notificates saved in the queue for each monitored item.
        /// </summary>
        /// <value>The maximum size of the notification queue.</value>
        [DataMember(IsRequired = false, Order = 18)]
        public int MaxNotificationQueueSize
        {
            get { return m_maxNotificationQueueSize; }
            set { m_maxNotificationQueueSize = value; }
        }

        /// <summary>
        /// The maximum number of notifications per publish.
        /// </summary>
        /// <value>The maximum number of notifications per publish.</value>
        [DataMember(IsRequired = false, Order = 19)]
        public int MaxNotificationsPerPublish
        {
            get { return m_maxNotificationsPerPublish; }
            set { m_maxNotificationsPerPublish = value; }
        }

        /// <summary>
        /// The minimum sampling interval for metadata.
        /// </summary>
        /// <value>The minimum sampling interval for metadata.</value>
        [DataMember(IsRequired = false, Order = 20)]
        public int MinMetadataSamplingInterval
        {
            get { return m_minMetadataSamplingInterval; }
            set { m_minMetadataSamplingInterval = value; }
        }

        /// <summary>
        /// The available sampling rates.
        /// </summary>
        /// <value>The available sampling rates.</value>
        [DataMember(IsRequired = false, EmitDefaultValue = false, Order = 21)]
        public SamplingRateGroupCollection AvailableSamplingRates
        {
            get { return m_availableSamplingRates; }
            set { m_availableSamplingRates = value; }
        }

        /// <summary>
        /// The endpoint description for the registration endpoint.
        /// </summary>
        /// <value>The registration endpoint.</value>
        [DataMember(IsRequired = false, EmitDefaultValue = false, Order = 22)]
        public EndpointDescription RegistrationEndpoint
        {
            get { return m_registrationEndpoint; }
            set { m_registrationEndpoint = value; }
        }

        /// <summary>
        /// The maximum time between registration attempts (in milliseconds).
        /// </summary>
        /// <value>The maximum time between registration attempts (in milliseconds).</value>
        [DataMember(IsRequired = false, Order = 23)]
        public int MaxRegistrationInterval
        {
            get { return m_maxRegistrationInterval; }
            set { m_maxRegistrationInterval = value; }
        }

        /// <summary>
        /// The path to the file containing nodes persisted by the core node manager.
        /// </summary>
        /// <value>The path to the file containing nodes persisted by the core node manager.</value>
        [DataMember(IsRequired = false, Order = 24)]
        public string NodeManagerSaveFile
        {
            get { return m_nodeManagerSaveFile; }
            set { m_nodeManagerSaveFile = value; }
        }

        /// <summary>
        /// The minimum lifetime for a subscription (in milliseconds).
        /// </summary>
        /// <value>The minimum lifetime for a subscription.</value>
        [DataMember(IsRequired = false, Order = 25)]
        public int MinSubscriptionLifetime
        {
            get { return m_minSubscriptionLifetime; }
            set { m_minSubscriptionLifetime = value; }
        }

        /// <summary>
        /// The max publish request count.
        /// </summary>
        /// <value>The max publish request count.</value>
        [DataMember(IsRequired = false, Order = 26)]
        public int MaxPublishRequestCount
        {
            get { return m_maxPublishRequestCount; }
            set { m_maxPublishRequestCount = value; }
        }

        /// <summary>
        /// The max subscription count.
        /// </summary>
        /// <value>The max subscription count.</value>
        [DataMember(IsRequired = false, Order = 27)]
        public int MaxSubscriptionCount
        {
            get { return m_maxSubscriptionCount; }
            set { m_maxSubscriptionCount = value; }
        }

        /// <summary>
        /// The max size of the event queue.
        /// </summary>
        /// <value>The max size of the event queue.</value>
        [DataMember(IsRequired = false, Order = 28)]
        public int MaxEventQueueSize
        {
            get { return m_maxEventQueueSize; }
            set { m_maxEventQueueSize = value; }
        }

        /// <summary>
        /// The server profile array.
        /// </summary>
        /// <value>The array of server profiles.</value>
        [DataMember(IsRequired = false, Order = 29)]
        public StringCollection ServerProfileArray
        {
            get { return m_serverProfileArray; }
            set
            {
                m_serverProfileArray = value;
                if (m_serverProfileArray == null)
                {
                    m_serverProfileArray = new StringCollection();
                }
            }
        }

        /// <summary>
        /// The server shutdown delay.
        /// </summary>
        /// <value>The number of seconds to delay the shutdown if a client is connected.</value>
        [DataMember(IsRequired = false, Order = 30)]
        public int ShutdownDelay
        {
            get { return m_shutdownDelay; }
            set
            {
                m_shutdownDelay = value;
            }
        }

        /// <summary>
        /// The server capabilities.
        /// The latest set of server capabilities is listed 
        /// <see href="http://www.opcfoundation.org/UA/schemas/1.05/ServerCapabilities.csv">here.</see>
        /// </summary>
        /// <value>The array of server capabilites.</value>
        [DataMember(IsRequired = false, Order = 31)]
        public StringCollection ServerCapabilities
        {
            get { return m_serverCapabilities; }
            set
            {
                m_serverCapabilities = value;
                if (m_serverCapabilities == null)
                {
                    m_serverCapabilities = new StringCollection();
                }
            }
        }

        /// <summary>
        /// Gets or sets the supported private key format.
        /// </summary>
        /// <value>The array of server profiles.</value>
        [DataMember(IsRequired = false, Order = 32)]
        public StringCollection SupportedPrivateKeyFormats
        {
            get { return m_supportedPrivateKeyFormats; }
            set
            {
                m_supportedPrivateKeyFormats = value;
                if (m_supportedPrivateKeyFormats == null)
                {
                    m_supportedPrivateKeyFormats = new StringCollection();
                }
            }
        }

        /// <summary>
        /// Gets or sets the max size of the trust list.
        /// </summary>
        [DataMember(IsRequired = false, Order = 33)]
        public int MaxTrustListSize
        {
            get { return m_maxTrustListSize; }
            set { m_maxTrustListSize = value; }
        }

        /// <summary>
        /// Gets or sets if multicast DNS is enabled.
        /// </summary>
        [DataMember(IsRequired = false, Order = 34)]
        public bool MultiCastDnsEnabled
        {
            get { return m_multicastDnsEnabled; }
            set { m_multicastDnsEnabled = value; }
        }

        /// <summary>
        /// Gets or sets reverse connect server configuration.
        /// </summary>
        [DataMember(IsRequired = false, Order = 35)]
        public ReverseConnectServerConfiguration ReverseConnect
        {
            get { return m_reverseConnect; }
            set { m_reverseConnect = value; }
        }

        /// <summary>
        /// Gets or sets the operation limits of the OPC UA Server.
        /// </summary>
        [DataMember(IsRequired = false, Order = 36)]
        public OperationLimits OperationLimits
        {
            get { return m_operationLimits; }
            set { m_operationLimits = value; }
        }

        /// <summary>
        /// Whether auditing is enabled.
        /// </summary>
        /// <value><c>true</c> if auditing is enabled; otherwise, <c>false</c>.</value>
        [DataMember(IsRequired = false, Order = 37)]
        public bool AuditingEnabled
        {
            get { return m_auditingEnabled; }
            set { m_auditingEnabled = value; }
        }

        /// <summary>
<<<<<<< HEAD
        /// Enable / disable support for durable subscriptions
        /// </summary>
        /// <value><c>true</c> if durable subscriptions are enabled; otherwise, <c>false</c>.</value>
        [DataMember(IsRequired = false, EmitDefaultValue = false, Order = 38)]
        public bool DurableSubscriptionsEnabled
        {
            get { return m_DurableSubscriptionsEnabled; }
            set { m_DurableSubscriptionsEnabled = value; }
        }

        /// <summary>
        /// The maximum number of notifications saved in the durable queue for each monitored item.
        /// </summary>
        /// <value>The maximum size of the durable notification queue.</value>
        [DataMember(IsRequired = false, Order = 39)]
        public int MaxDurableNotificationQueueSize
        {
            get { return m_maxDurableNotificationQueueSize; }
            set { m_maxDurableNotificationQueueSize = value; }
        }

        /// <summary>
        /// The max size of the durable event queue.
        /// </summary>
        /// <value>The max size of the durable event queue.</value>
        [DataMember(IsRequired = false, Order = 40)]
        public int MaxDurableEventQueueSize
        {
            get { return m_maxDurableEventQueueSize; }
            set { m_maxDurableEventQueueSize = value; }
        }

        /// <summary>
        /// How long the durable subscriptions will remain open without a publish from the client.
        /// </summary>
        /// <value>The maximum durable subscription lifetime.</value>
        [DataMember(IsRequired = false, Order = 41)]
        public int MaxDurableSubscriptionLifetimeInHours
        {
            get { return m_maxDurableSubscriptionLifetimeInHours; }
            set { m_maxDurableSubscriptionLifetimeInHours = value; }
=======
        /// Whether mTLS is required/enforced by the HttpsTransportListener
        /// </summary>
        /// <value><c>true</c> if mutual TLS is enabled; otherwise, <c>false</c>.</value>
        [DataMember(IsRequired = false, Order = 38)]
        public bool HttpsMutualTls
        {
            get { return m_httpsMutualTls; }
            set { m_httpsMutualTls = value; }
>>>>>>> 67a0df19
        }
        #endregion

        #region Private Members
        private UserTokenPolicyCollection m_userTokenPolicies;
        private bool m_diagnosticsEnabled;
        private int m_maxSessionCount;
        private int m_maxChannelCount;
        private int m_minSessionTimeout;
        private int m_maxSessionTimeout;
        private int m_maxBrowseContinuationPoints;
        private int m_maxQueryContinuationPoints;
        private int m_maxHistoryContinuationPoints;
        private int m_maxRequestAge;
        private int m_minPublishingInterval;
        private int m_maxPublishingInterval;
        private int m_publishingResolution;
        private int m_minSubscriptionLifetime;
        private int m_maxSubscriptionLifetime;
        private int m_maxMessageQueueSize;
        private int m_maxNotificationQueueSize;
        private int m_maxNotificationsPerPublish;
        private int m_minMetadataSamplingInterval;
        private SamplingRateGroupCollection m_availableSamplingRates;
        private EndpointDescription m_registrationEndpoint;
        private int m_maxRegistrationInterval;
        private string m_nodeManagerSaveFile;
        private int m_maxPublishRequestCount;
        private int m_maxSubscriptionCount;
        private int m_maxEventQueueSize;
        private StringCollection m_serverProfileArray;
        private int m_shutdownDelay;
        private StringCollection m_serverCapabilities;
        private StringCollection m_supportedPrivateKeyFormats;
        private int m_maxTrustListSize;
        private bool m_multicastDnsEnabled;
        private ReverseConnectServerConfiguration m_reverseConnect;
        private OperationLimits m_operationLimits;
        private bool m_auditingEnabled;
<<<<<<< HEAD
        private bool m_DurableSubscriptionsEnabled;
        private int m_maxDurableNotificationQueueSize;
        private int m_maxDurableEventQueueSize;
        private int m_maxDurableSubscriptionLifetimeInHours;
=======
        private bool m_httpsMutualTls;
>>>>>>> 67a0df19
        #endregion
    }
    #endregion

    #region ReverseConnectServerConfiguration Class
    /// <summary>
    /// Stores the configuration of the reverse connections.
    /// </summary>
    [DataContract(Namespace = Namespaces.OpcUaConfig)]
    public class ReverseConnectServerConfiguration
    {
        #region Constructors
        /// <summary>
        /// The default constructor.
        /// </summary>
        public ReverseConnectServerConfiguration()
        {
            Initialize();
        }

        /// <summary>
        /// Initializes the object during deserialization.
        /// </summary>
        [OnDeserializing]
        private void Initialize(StreamingContext context) => Initialize();

        /// <summary>
        /// Sets private members to default values.
        /// </summary>
        private void Initialize()
        {
            ConnectInterval = 15000;
            ConnectTimeout = 30000;
            RejectTimeout = 60000;
        }
        #endregion

        #region Public Properties
        /// <summary>
        /// A collection of reverse connect clients.
        /// </summary>
        [DataMember(Order = 10)]
        public ReverseConnectClientCollection Clients { get; set; }

        /// <summary>
        /// The interval after which a new reverse connection is attempted.
        /// </summary>
        [DataMember(Order = 20)]
        public int ConnectInterval { get; set; }

        /// <summary>
        /// The default timeout to wait for a response to a reverse connection.
        /// </summary>
        [DataMember(Order = 30)]
        public int ConnectTimeout { get; set; }

        /// <summary>
        /// The timeout to wait to establish a new reverse
        /// connection after a rejected attempt.
        /// </summary>
        [DataMember(Order = 40)]
        public int RejectTimeout { get; set; }
        #endregion
    }
    #endregion

    #region OperationLimits Class
    /// <summary>
    /// Stores the operation limits of a OPC UA Server.
    /// </summary>
    [DataContract(Namespace = Namespaces.OpcUaConfig)]
    public class OperationLimits
    {
        #region Constructors
        /// <summary>
        /// The default constructor.
        /// </summary>
        public OperationLimits()
        {
            Initialize();
        }

        /// <summary>
        /// Initializes the object during deserialization.
        /// </summary>
        [OnDeserializing]
        private void Initialize(StreamingContext context) => Initialize();

        /// <summary>
        /// Sets private members to default values.
        /// </summary>
        private void Initialize()
        {
            MaxNodesPerRead = 0;
            MaxNodesPerHistoryReadData = 0;
            MaxNodesPerHistoryReadEvents = 0;
            MaxNodesPerWrite = 0;
            MaxNodesPerHistoryUpdateData = 0;
            MaxNodesPerHistoryUpdateEvents = 0;
            MaxNodesPerMethodCall = 0;
            MaxNodesPerBrowse = 0;
            MaxNodesPerRegisterNodes = 0;
            MaxNodesPerTranslateBrowsePathsToNodeIds = 0;
            MaxNodesPerNodeManagement = 0;
            MaxMonitoredItemsPerCall = 0;
        }
        #endregion

        #region Public Properties
        /// <summary>
        /// Indicates the maximum size of the nodesToRead array when a Client calls the Read Service.
        /// </summary>
        [DataMember(Order = 10)]
        public uint MaxNodesPerRead { get; set; }
        /// <summary>
        /// Indicates the maximum size of the nodesToRead array when a Client calls the HistoryRead
        /// Service using the historyReadDetails RAW, PROCESSED, MODIFIED or ATTIME.
        /// </summary>
        [DataMember(Order = 20)]
        public uint MaxNodesPerHistoryReadData { get; set; }
        /// <summary>
        /// Indicates the maximum size of the nodesToRead array when a Client calls the HistoryRead
        /// Service using the historyReadDetails EVENTS.
        /// </summary>
        [DataMember(Order = 30)]
        public uint MaxNodesPerHistoryReadEvents { get; set; }
        /// <summary>
        /// Indicates the maximum size of the nodesToWrite array when a Client calls the Write Service.
        /// </summary>
        [DataMember(Order = 40)]
        public uint MaxNodesPerWrite { get; set; }
        /// <summary>
        /// Indicates the maximum size of the historyUpdateDetails array supported by the Server
        /// when a Client calls the HistoryUpdate Service.
        /// </summary>
        [DataMember(Order = 50)]
        public uint MaxNodesPerHistoryUpdateData { get; set; }
        /// <summary>
        /// Indicates the maximum size of the historyUpdateDetails array
        /// when a Client calls the HistoryUpdate Service.
        /// </summary>
        [DataMember(Order = 60)]
        public uint MaxNodesPerHistoryUpdateEvents { get; set; }
        /// <summary>
        /// Indicates the maximum size of the methodsToCall array when a Client calls the Call Service.
        /// </summary>
        [DataMember(Order = 70)]
        public uint MaxNodesPerMethodCall { get; set; }
        /// <summary>
        /// Indicates the maximum size of the nodesToBrowse array when calling the Browse Service
        /// or the continuationPoints array when a Client calls the BrowseNext Service.
        /// </summary>
        [DataMember(Order = 80)]
        public uint MaxNodesPerBrowse { get; set; }
        /// <summary>
        /// Indicates the maximum size of the nodesToRegister array when a Client calls the RegisterNodes Service
        /// and the maximum size of the nodesToUnregister when calling the UnregisterNodes Service.
        /// </summary>
        [DataMember(Order = 90)]
        public uint MaxNodesPerRegisterNodes { get; set; }
        /// <summary>
        /// Indicates the maximum size of the browsePaths array when a Client calls the TranslateBrowsePathsToNodeIds Service.
        /// </summary>
        [DataMember(Order = 100)]
        public uint MaxNodesPerTranslateBrowsePathsToNodeIds { get; set; }
        /// <summary>
        /// Indicates the maximum size of the nodesToAdd array when a Client calls the AddNodes Service,
        /// the maximum size of the referencesToAdd array when a Client calls the AddReferences Service,
        /// the maximum size of the nodesToDelete array when a Client calls the DeleteNodes Service,
        /// and the maximum size of the referencesToDelete array when a Client calls the DeleteReferences Service.
        /// </summary>
        [DataMember(Order = 110)]
        public uint MaxNodesPerNodeManagement { get; set; }
        /// <summary>
        /// Indicates the maximum size of the itemsToCreate array when a Client calls the CreateMonitoredItems Service,
        /// the maximum size of the itemsToModify array when a Client calls the ModifyMonitoredItems Service,
        /// the maximum size of the monitoredItemIds array when a Client calls the SetMonitoringMode Service or the DeleteMonitoredItems Service,
        /// the maximum size of the sum of the linksToAdd and linksToRemove arrays when a Client calls the SetTriggering Service.
        /// </summary>
        [DataMember(Order = 120)]
        public uint MaxMonitoredItemsPerCall { get; set; }
        #endregion
    }
    #endregion

    #region ReverseConnectClient Class
    /// <summary>
    /// Stores the configuration of the reverse connections.
    /// </summary>
    [DataContract(Namespace = Namespaces.OpcUaConfig)]
    public class ReverseConnectClient
    {
        #region Constructors
        /// <summary>
        /// The default constructor.
        /// </summary>
        public ReverseConnectClient()
        {
            Initialize();
        }

        /// <summary>
        /// Initializes the object during deserialization.
        /// </summary>
        [OnDeserializing]
        private void Initialize(StreamingContext context) => Initialize();

        /// <summary>
        /// Sets private members to default values.
        /// </summary>
        private void Initialize()
        {
            Enabled = true;
        }
        #endregion

        #region Persistent Properties
        /// <summary>
        /// The endpoint Url of the reverse connect client endpoint.
        /// </summary>
        [DataMember(Order = 10)]
        public string EndpointUrl { get; set; }

        /// <summary>
        /// The timeout to wait for a response to a reverse connection.
        /// Overrides the default reverse connection setting.
        /// </summary>
        [DataMember(Order = 20)]
        public int Timeout { get; set; }

        /// <summary>
        /// The maximum count of active reverse connect sessions.
        ///  0 or undefined means unlimited number of sessions.
        ///  1 means a single connection is created at a time.
        ///  n disables reverse hello once the total number of sessions
        ///  in the server reaches n.
        /// </summary>
        [DataMember(Order = 30)]
        public int MaxSessionCount { get; set; }

        /// <summary>
        /// Specifies whether the sending of reverse connect attempts is enabled.
        /// </summary>
        [DataMember(Order = 40)]
        public bool Enabled { get; set; } = true;
        #endregion
    }
    #endregion

    #region ReverseConnectClientCollection Class
    /// <summary>
    /// A collection of reverse connect clients.
    /// </summary>
    [CollectionDataContract(Name = "ListOfReverseConnectClient", Namespace = Namespaces.OpcUaConfig, ItemName = "ReverseConnectClient")]
    public class ReverseConnectClientCollection : List<ReverseConnectClient>
    {
        #region Constructors
        /// <summary>
        /// Initializes an empty collection.
        /// </summary>
        public ReverseConnectClientCollection() { }

        /// <summary>
        /// Initializes the collection from another collection.
        /// </summary>
        /// <param name="collection">A collection of values to add to this new collection</param>
        /// <exception cref="ArgumentNullException">
        /// 	<paramref name="collection"/> is null.
        /// </exception>
        public ReverseConnectClientCollection(IEnumerable<ReverseConnectClient> collection) : base(collection) { }

        /// <summary>
        /// Initializes the collection with the specified capacity.
        /// </summary>
        /// <param name="capacity">The capacity.</param>
        public ReverseConnectClientCollection(int capacity) : base(capacity) { }
        #endregion
    }
    #endregion

    #region ClientConfiguration Class
    /// <summary>
    /// The configuration for a client application.
    /// </summary>
    [DataContract(Namespace = Namespaces.OpcUaConfig)]
    public partial class ClientConfiguration
    {
        #region Constructors
        /// <summary>
        /// The default constructor.
        /// </summary>
        public ClientConfiguration()
        {
            Initialize();
        }

        /// <summary>
        /// Sets private members to default values.
        /// </summary>
        private void Initialize()
        {
            m_defaultSessionTimeout = 60000;
            m_minSubscriptionLifetime = 10000;
            m_wellKnownDiscoveryUrls = new StringCollection();
            m_discoveryServers = new EndpointDescriptionCollection();
            m_operationLimits = new OperationLimits();
        }

        /// <summary>
        /// Initializes the object during deserialization.
        /// </summary>
        /// <param name="context">The context.</param>
        [OnDeserializing()]
        public void Initialize(StreamingContext context) => Initialize();
        #endregion

        #region Persistent Properties
        /// <summary>
        /// The default session timeout (in milliseconds).
        /// </summary>
        /// <value>The default session timeout.</value>
        [DataMember(IsRequired = false, Order = 0)]
        public int DefaultSessionTimeout
        {
            get { return m_defaultSessionTimeout; }
            set { m_defaultSessionTimeout = value; }
        }

        /// <summary>
        /// The well known URLs for the local discovery servers.
        /// </summary>
        /// <value>The well known discovery URLs.</value>
        [DataMember(IsRequired = false, EmitDefaultValue = false, Order = 1)]
        public StringCollection WellKnownDiscoveryUrls
        {
            get
            {
                return m_wellKnownDiscoveryUrls;
            }

            set
            {
                m_wellKnownDiscoveryUrls = value;

                if (m_wellKnownDiscoveryUrls == null)
                {
                    m_wellKnownDiscoveryUrls = new StringCollection();
                }
            }
        }

        /// <summary>
        /// The endpoint descriptions for central discovery servers.
        /// </summary>
        /// <value>The endpoint descriptions for central discovery servers.</value>
        [DataMember(IsRequired = false, EmitDefaultValue = false, Order = 2)]
        public EndpointDescriptionCollection DiscoveryServers
        {
            get
            {
                return m_discoveryServers;
            }

            set
            {
                m_discoveryServers = value;

                if (m_discoveryServers == null)
                {
                    m_discoveryServers = new EndpointDescriptionCollection();
                }
            }
        }

        /// <summary>
        /// The path to the file containing the cached endpoints.
        /// </summary>
        /// <value>The path to the file containing the cached endpoints.</value>
        [DataMember(IsRequired = false, Order = 3)]
        public string EndpointCacheFilePath
        {
            get { return m_endpointCacheFilePath; }
            set { m_endpointCacheFilePath = value; }
        }

        /// <summary>
        /// The minimum lifetime for a subscription (in milliseconds).
        /// </summary>
        /// <value>The minimum lifetime for a subscription.</value>
        [DataMember(IsRequired = false, Order = 4)]
        public int MinSubscriptionLifetime
        {
            get { return m_minSubscriptionLifetime; }
            set { m_minSubscriptionLifetime = value; }
        }

        /// <summary>
        /// The reverse connect Client configuration.
        /// </summary>
        [DataMember(IsRequired = false, Order = 5)]
        public ReverseConnectClientConfiguration ReverseConnect
        {
            get { return m_reverseConnect; }
            set { m_reverseConnect = value; }
        }

        /// <summary>
        /// Gets or sets the default operation limits of the OPC UA client.
        /// </summary>
        /// <remarks>
        /// Values not equal to zero are overwritten with smaller values set by the server.
        /// The values are used to limit client service calls.
        /// </remarks>
        [DataMember(IsRequired = false, Order = 6)]
        public OperationLimits OperationLimits
        {
            get { return m_operationLimits; }
            set { m_operationLimits = value; }
        }
        #endregion

        #region Private Members
        private StringCollection m_wellKnownDiscoveryUrls;
        private EndpointDescriptionCollection m_discoveryServers;
        private int m_defaultSessionTimeout;
        private string m_endpointCacheFilePath;
        private int m_minSubscriptionLifetime;
        private ReverseConnectClientConfiguration m_reverseConnect;
        private OperationLimits m_operationLimits;
        #endregion
    }
    #endregion

    #region ReverseConnectClientConfiguration Class
    /// <summary>
    /// Stores the configuration of the reverse connections.
    /// </summary>
    [DataContract(Namespace = Namespaces.OpcUaConfig)]
    public class ReverseConnectClientConfiguration
    {
        #region Constructors
        /// <summary>
        /// The default constructor.
        /// </summary>
        public ReverseConnectClientConfiguration()
        {
            Initialize();
        }

        /// <summary>
        /// Initializes the object during deserialization.
        /// </summary>
        [OnDeserializing]
        private void Initialize(StreamingContext context) => Initialize();

        /// <summary>
        /// Sets private members to default values.
        /// </summary>
        private void Initialize()
        {
        }
        #endregion

        #region Public Properties
        /// <summary>
        /// A collection of reverse connect client endpoints.
        /// </summary>
        [DataMember(Order = 10, IsRequired = false)]
        public ReverseConnectClientEndpointCollection ClientEndpoints { get; set; }

        /// <summary>
        /// The time a reverse hello port is held open to wait for a
        /// reverse connection until the request is rejected.
        /// </summary>
        [DataMember(Order = 20, IsRequired = false)]
        public int HoldTime { get; set; } = 15000;

        /// <summary>
        /// The timeout to wait for a reverse hello message.
        /// </summary>
        [DataMember(Order = 30, IsRequired = false)]
        public int WaitTimeout { get; set; } = 20000;
        #endregion
    }
    #endregion

    #region ReverseConnectClientEndpoint Class
    /// <summary>
    /// Stores the configuration of the reverse connections.
    /// </summary>
    [DataContract(Namespace = Namespaces.OpcUaConfig)]
    public class ReverseConnectClientEndpoint
    {
        #region Constructors
        /// <summary>
        /// The default constructor.
        /// </summary>
        public ReverseConnectClientEndpoint()
        {
            Initialize();
        }

        /// <summary>
        /// Initializes the object during deserialization.
        /// </summary>
        [OnDeserializing]
        private void Initialize(StreamingContext context) => Initialize();

        /// <summary>
        /// Sets private members to default values.
        /// </summary>
        private void Initialize()
        {
        }
        #endregion

        #region Persistent Properties
        /// <summary>
        /// The endpoint Url of a reverse connect client.
        /// </summary>
        [DataMember(Order = 1, IsRequired = false)]
        public string EndpointUrl { get; set; }
        #endregion
    }
    #endregion

    #region ReverseConnectClientEndpointCollection Class
    /// <summary>
    /// A collection of reverse connect client endpoints.
    /// </summary>
    [CollectionDataContract(Name = "ListOfReverseConnectClientEndpoint", Namespace = Namespaces.OpcUaConfig, ItemName = "ClientEndpoint")]
    public class ReverseConnectClientEndpointCollection : List<ReverseConnectClientEndpoint>
    {
        #region Constructors
        /// <summary>
        /// Initializes an empty collection.
        /// </summary>
        public ReverseConnectClientEndpointCollection() { }

        /// <summary>
        /// Initializes the collection from another collection.
        /// </summary>
        /// <param name="collection">A collection of values to add to this new collection</param>
        /// <exception cref="ArgumentNullException">
        /// 	<paramref name="collection"/> is null.
        /// </exception>
        public ReverseConnectClientEndpointCollection(IEnumerable<ReverseConnectClientEndpoint> collection) : base(collection) { }

        /// <summary>
        /// Initializes the collection with the specified capacity.
        /// </summary>
        /// <param name="capacity">The capacity.</param>
        public ReverseConnectClientEndpointCollection(int capacity) : base(capacity) { }
        #endregion
    }
    #endregion

    #region DiscoveryServerConfiguration Class
    /// <summary>
    /// Specifies the configuration for a discovery server application.
    /// </summary>
    [DataContract(Namespace = Namespaces.OpcUaConfig)]
    public class DiscoveryServerConfiguration : ServerBaseConfiguration
    {
        #region Constructors
        /// <summary>
        /// The default constructor.
        /// </summary>
        public DiscoveryServerConfiguration()
        {
            Initialize();
        }

        /// <summary>
        /// Sets private members to default values.
        /// </summary>
        private void Initialize()
        {
            m_serverNames = new LocalizedTextCollection();
            m_serverRegistrations = new ServerRegistrationCollection();
        }

        /// <summary>
        /// Initializes the object during deserialization.
        /// </summary>
        /// <param name="context">The context.</param>
        [OnDeserializing()]
        public new void Initialize(StreamingContext context) => Initialize();
        #endregion

        #region Persistent Properties
        /// <summary>
        /// The localized names for the discovery server.
        /// </summary>
        /// <value>The server names.</value>
        [DataMember(IsRequired = false, EmitDefaultValue = false, Order = 2)]
        public LocalizedTextCollection ServerNames
        {
            get
            {
                return m_serverNames;
            }

            set
            {
                m_serverNames = value;

                if (m_serverNames == null)
                {
                    m_serverNames = new LocalizedTextCollection();
                }
            }
        }

        /// <summary>
        /// The path to the file containing servers saved by the discovery server.
        /// </summary>
        /// <value>The discovery server cache file.</value>
        [DataMember(IsRequired = false, Order = 3)]
        public string DiscoveryServerCacheFile
        {
            get { return m_discoveryServerCacheFile; }
            set { m_discoveryServerCacheFile = value; }
        }

        /// <summary>
        /// Gets or sets the server registrations associated with the discovery server.
        /// </summary>
        /// <value>The server registrations.</value>
        [DataMember(IsRequired = false, EmitDefaultValue = false, Order = 4)]
        public ServerRegistrationCollection ServerRegistrations
        {
            get { return m_serverRegistrations; }
            set { m_serverRegistrations = value; }
        }
        #endregion

        #region Private Members
        private LocalizedTextCollection m_serverNames;
        private string m_discoveryServerCacheFile;
        private ServerRegistrationCollection m_serverRegistrations;
        #endregion
    }
    #endregion

    #region ServerRegistration Class
    /// <summary>
    /// Specifies the configuration for a discovery server application.
    /// </summary>
    [DataContract(Namespace = Namespaces.OpcUaConfig)]
    public class ServerRegistration
    {
        #region Constructors
        /// <summary>
        /// The default constructor.
        /// </summary>
        public ServerRegistration()
        {
            Initialize();
        }

        /// <summary>
        /// Sets private members to default values.
        /// </summary>
        private void Initialize()
        {
            m_applicationUri = null;
            m_alternateDiscoveryUrls = new StringCollection();
        }

        /// <summary>
        /// Initializes the object during deserialization.
        /// </summary>
        /// <param name="context">The context.</param>
        [OnDeserializing()]
        public void Initialize(StreamingContext context) => Initialize();
        #endregion

        #region Persistent Properties
        /// <summary>
        /// Gets or sets the application URI of the server which the registration applies to.
        /// </summary>
        /// <value>The application uri.</value>
        [DataMember(IsRequired = false, EmitDefaultValue = false, Order = 1)]
        public string ApplicationUri
        {
            get
            {
                return m_applicationUri;
            }

            set
            {
                m_applicationUri = value;
            }
        }

        /// <summary>
        /// Gets or sets the alternate discovery urls.
        /// </summary>
        /// <value>The alternate discovery urls.</value>
        /// <remarks>
        /// These addresses are used to specify alternate paths to ther via firewalls, proxies
        /// or similar network infrastructure. If these paths are specified in the configuration
        /// file then the server will use the domain of the URL used by the client to determine
        /// which, if any, or the alternate addresses to use instead of the primary addresses.
        /// 
        /// In the ideal world the server would provide these URLs during registration but this
        /// table allows the administrator to provide the information to the discovery server 
        /// directly without requiring a patch to the server.
        /// </remarks>
        [DataMember(IsRequired = false, EmitDefaultValue = false, Order = 2)]
        public StringCollection AlternateDiscoveryUrls
        {
            get
            {
                return m_alternateDiscoveryUrls;
            }

            set
            {
                m_alternateDiscoveryUrls = value;

                if (m_alternateDiscoveryUrls == null)
                {
                    m_alternateDiscoveryUrls = new StringCollection();
                }
            }
        }
        #endregion

        #region Private Members
        private string m_applicationUri;
        private StringCollection m_alternateDiscoveryUrls;
        #endregion
    }
    #endregion

    #region ServerRegistrationCollection Class
    /// <summary>
    /// A collection of AdditionalServerRegistrationInfo objects.
    /// </summary>
    [CollectionDataContract(Name = "ListOfServerRegistration", Namespace = Namespaces.OpcUaConfig, ItemName = "ServerRegistration")]
    public partial class ServerRegistrationCollection : List<ServerRegistration>
    {
        /// <summary>
        /// Initializes an empty collection.
        /// </summary>
        public ServerRegistrationCollection() { }

        /// <summary>
        /// Initializes the collection from another collection.
        /// </summary>
        /// <param name="collection">A collection of values to add to this new collection</param>
        /// <exception cref="ArgumentNullException">
        /// 	<paramref name="collection"/> is null.
        /// </exception>
        public ServerRegistrationCollection(IEnumerable<ServerRegistration> collection) : base(collection) { }

        /// <summary>
        /// Initializes the collection with the specified capacity.
        /// </summary>
        /// <param name="capacity">The capacity.</param>
        public ServerRegistrationCollection(int capacity) : base(capacity) { }
    }
    #endregion

    #region CertificateStoreIdentifier Class
    /// <summary>
    /// Describes a certificate store.
    /// </summary>
    [DataContract(Namespace = Namespaces.OpcUaConfig)]
    public partial class CertificateStoreIdentifier
    {
        #region Persistent Properties
        /// <summary>
        /// The type of certificate store.
        /// </summary>
        /// <value>
        /// If the StoreName is not empty, the CertificateStoreType.X509Store is returned, otherwise the StoreType is returned.
        /// </value>
        [DataMember(IsRequired = false, EmitDefaultValue = false, Order = 0)]
        public string StoreType
        {
            get
            {
                if (!String.IsNullOrEmpty(m_storeName))
                {
                    return CertificateStoreType.X509Store;
                }

                return m_storeType;
            }

            set
            {
                m_storeType = value;
            }
        }

        /// <summary>
        /// The path that identifies the certificate store.
        /// </summary>
        /// <value>
        /// If the StoreName is not empty and the StoreLocation is empty, the Utils.Format("CurrentUser\\{0}", m_storeName) is returned.
        /// If the StoreName is not empty and the StoreLocation is not empty, the Utils.Format("{1}\\{0}", m_storeName, m_storeLocation) is returned.
        /// If the StoreName is empty, the m_storePath is returned.
        /// </value>
        [DataMember(IsRequired = false, EmitDefaultValue = false, Order = 1)]
        public string StorePath
        {
            get
            {
                if (!String.IsNullOrEmpty(m_storeName))
                {
                    if (String.IsNullOrEmpty(m_storeLocation))
                    {
                        return CurrentUser + m_storeName;
                    }

                    return Utils.Format("{0}\\{1}", m_storeLocation, m_storeName);
                }

                return m_storePath;
            }

            set
            {
                m_storePath = value;

                if (!String.IsNullOrEmpty(m_storePath))
                {
                    if (String.IsNullOrEmpty(m_storeType))
                    {
                        m_storeType = CertificateStoreIdentifier.DetermineStoreType(m_storePath);
                    }
                }
            }
        }

        /// <summary>
        /// The name of the certificate store that contains the trusted certificates. 
        /// </summary>
        [DataMember(IsRequired = false, EmitDefaultValue = false, Order = 2)]
        [Obsolete("Use StoreType/StorePath instead")]
        public string StoreName
        {
            get { return m_storeName; }
            set { m_storeName = value; }
        }

        /// <summary>
        /// The location of the certificate store that contains the trusted certificates. 
        /// </summary>
        [DataMember(IsRequired = false, EmitDefaultValue = false, Order = 3)]
        [Obsolete("Use StoreType/StorePath instead")]
        public string StoreLocation
        {
            get { return m_storeLocation; }
            set { m_storeLocation = value; }
        }

        /// <summary>
        /// Options that can be used to suppress certificate validation errors.
        /// </summary>
        [DataMember(Name = "ValidationOptions", IsRequired = false, EmitDefaultValue = false, Order = 4)]
        private int XmlEncodedValidationOptions
        {
            get { return (int)m_validationOptions; }
            set { m_validationOptions = (CertificateValidationOptions)value; }
        }
        #endregion

        #region Private Fields
        private string m_storeType;
        private string m_storePath;
        private string m_storeLocation;
        private string m_storeName;
        private CertificateValidationOptions m_validationOptions;
        #endregion
    }
    #endregion

    #region CertificateTrustList Class
    [DataContract(Namespace = Namespaces.OpcUaConfig)]
    [KnownType(typeof(CertificateTrustList))]
    public partial class CertificateTrustList : CertificateStoreIdentifier
    {
        #region Constructors
        /// <summary>
        /// The default constructor.
        /// </summary>
        public CertificateTrustList()
        {
            Initialize();
        }

        /// <summary>
        /// Sets private members to default values.
        /// </summary>
        private void Initialize()
        {
            m_trustedCertificates = new CertificateIdentifierCollection();
        }

        /// <summary>
        /// Initializes the object during deserialization.
        /// </summary>
        [OnDeserializing()]
        public void Initialize(StreamingContext context) => Initialize();
        #endregion

        #region Persistent Properties
        /// <summary>
        /// The list of trusted certificates.
        /// </summary>
        /// <value>
        /// The list of trusted certificates is set when TrustedCertificates is not a null value,
        /// otherwise new CertificateIdentifierCollection is set.
        /// </value>
        [DataMember(IsRequired = false, EmitDefaultValue = false, Order = 3)]
        public CertificateIdentifierCollection TrustedCertificates
        {
            get
            {
                return m_trustedCertificates;
            }

            set
            {
                m_trustedCertificates = value;

                if (m_trustedCertificates == null)
                {
                    m_trustedCertificates = new CertificateIdentifierCollection();
                }
            }
        }
        #endregion

        #region Private Fields
        private CertificateIdentifierCollection m_trustedCertificates;
        #endregion
    }
    #endregion

    #region CertificateIdentifierCollection Class
    [CollectionDataContract(Name = "ListOfCertificateIdentifier", Namespace = Namespaces.OpcUaConfig, ItemName = "CertificateIdentifier")]
    public partial class CertificateIdentifierCollection : List<CertificateIdentifier>
    {
        /// <summary>
        /// Initializes an empty collection.
        /// </summary>
        public CertificateIdentifierCollection() { }

        /// <summary>
        /// Initializes the collection from another collection.
        /// </summary>
        /// <param name="collection">A collection of values to add to this new collection</param>
        public CertificateIdentifierCollection(IEnumerable<CertificateIdentifier> collection) : base(collection) { }

        /// <summary>
        /// Initializes the collection with the specified capacity.
        /// </summary>
        public CertificateIdentifierCollection(int capacity) : base(capacity) { }
    }
    #endregion

    #region CertificateIdentifier Class
    [DataContract(Namespace = Namespaces.OpcUaConfig)]
    public partial class CertificateIdentifier
    {
        #region Constructors
        /// <summary>
        /// The default constructor.
        /// </summary>
        public CertificateIdentifier()
        {
            Initialize();
        }

        /// <summary>
        /// Initializes the identifier with the raw data from a certificate.
        /// </summary>
        public CertificateIdentifier(X509Certificate2 certificate)
        {
            Initialize();
            m_certificate = certificate;
        }

        /// <summary>
        /// Initializes the identifier with the raw data from a certificate.
        /// </summary>
        public CertificateIdentifier(X509Certificate2 certificate, CertificateValidationOptions validationOptions)
        {
            Initialize();
            m_certificate = certificate;
            m_validationOptions = validationOptions;
        }


        /// <summary>
        /// Initializes the identifier with the raw data from a certificate.
        /// </summary>
        public CertificateIdentifier(byte[] rawData)
        {
            Initialize();
            m_certificate = CertificateFactory.Create(rawData, true);
        }

        /// <summary>
        /// Sets private members to default values.
        /// </summary>
        private void Initialize()
        {
        }

        /// <summary>
        /// Initializes the object during deserialization.
        /// </summary>
        [OnDeserializing()]
        public void Initialize(StreamingContext context) => Initialize();
        #endregion

        #region Public Properties
        /// <summary>
        /// The type of certificate store.
        /// </summary>
        /// <value>The type of the store - defined in the <see cref="CertificateStoreType"/>.</value>
        [DataMember(IsRequired = false, EmitDefaultValue = false, Order = 0)]
        public string StoreType
        {
            get
            {
                if (!String.IsNullOrEmpty(m_storeName))
                {
                    return CertificateStoreType.X509Store;
                }

                return m_storeType;
            }

            set
            {
                m_storeType = value;
            }
        }

        /// <summary>
        /// The path that identifies the certificate store.
        /// </summary>
        /// <value>The store path in the form <c>StoreName\\Store Location</c> .</value>
        [DataMember(IsRequired = false, EmitDefaultValue = false, Order = 1)]
        public string StorePath
        {
            get
            {
                if (!String.IsNullOrEmpty(m_storeName))
                {
                    if (String.IsNullOrEmpty(m_storeLocation))
                    {
                        return Utils.Format("LocalMachine\\{0}", m_storeName);
                    }

                    return Utils.Format("{0}\\{1}", m_storeLocation, m_storeName);
                }

                return m_storePath;
            }

            set
            {
                m_storePath = value;

                if (!String.IsNullOrEmpty(m_storePath))
                {
                    if (String.IsNullOrEmpty(m_storeType))
                    {
                        m_storeType = CertificateStoreIdentifier.DetermineStoreType(m_storePath);
                    }
                }
            }
        }

        /// <summary>
        /// The name of the store that contains the certificate.
        /// </summary>
        /// <value>The name of the store.</value>
        /// <seealso cref="System.Security.Cryptography.X509Certificates.StoreName"/>
        [DataMember(IsRequired = false, EmitDefaultValue = false, Order = 2)]
        [Obsolete("Use StoreType/StorePath instead")]
        public string StoreName
        {
            get { return m_storeName; }
            set { m_storeName = value; }
        }

        /// <summary>
        /// The location of the store that contains the certificate.
        /// </summary>
        /// <value>The store location.</value>
        /// <seealso cref="System.Security.Cryptography.X509Certificates.StoreLocation"/>
        [DataMember(IsRequired = false, EmitDefaultValue = false, Order = 3)]
        [Obsolete("Use StoreType/StorePath instead")]
        public string StoreLocation
        {
            get { return m_storeLocation; }
            set { m_storeLocation = value; }
        }

        /// <summary>
        /// The certificate's subject name - the distinguished name of an X509 certificate.
        /// </summary>
        /// <value>
        /// The distinguished name of an X509 certificate acording to the Abstract Syntax Notation One (ASN.1) syntax.
        /// </value>
        /// <remarks> The subject field identifies the entity associated with the public key stored in the subject public 
        /// key field.  The subject name MAY be carried in the subject field and/or the subjectAltName extension.
        /// Where it is non-empty, the subject field MUST contain an X.500 distinguished name (DN).
        /// Name is defined by the following ASN.1 structures:
        /// Name ::= CHOICE {RDNSequence }
        /// RDNSequence ::= SEQUENCE OF RelativeDistinguishedName
        /// RelativeDistinguishedName ::= SET OF AttributeTypeAndValue
        /// AttributeTypeAndValue ::= SEQUENCE {type     AttributeType, value    AttributeValue }
        /// AttributeType ::= OBJECT IDENTIFIER
        /// AttributeValue ::= ANY DEFINED BY AttributeType
        /// DirectoryString ::= CHOICE {
        ///   teletexString           TeletexString (SIZE (1..MAX)),
        ///   printableString         PrintableString (SIZE (1..MAX)),
        ///   universalString         UniversalString (SIZE (1..MAX)),
        ///   utf8String              UTF8String (SIZE (1..MAX)),
        ///   bmpString               BMPString (SIZE (1..MAX)) }
        ///  The Name describes a hierarchical name composed of attributes, such as country name, and 
        ///  corresponding values, such as US.  The type of the component AttributeValue is determined by 
        ///  the AttributeType; in general it will be a DirectoryString.
        /// String X.500 AttributeType:
        /// <list type="bullet">
        /// <item>CN commonName</item> 
        /// <item>L localityName</item>
        /// <item>ST stateOrProvinceName</item>
        /// <item>O organizationName</item> 
        /// <item>OU organizationalUnitName</item>
        /// <item>C countryName</item>
        /// <item>STREET streetAddress</item>
        /// <item>DC domainComponent</item>
        /// <item>UID userid</item>
        /// </list>
        /// This notation is designed to be convenient for common forms of name. This section gives a few 
        /// examples of distinguished names written using this notation. First is a name containing three relative
        /// distinguished names (RDNs):
        /// <code>CN=Steve Kille,O=Isode Limited,C=GB</code>
        /// 
        /// RFC 3280 Internet X.509 Public Key Infrastructure, April 2002
        /// RFC 2253 LADPv3 Distinguished Names, December 1997
        /// </remarks>
        /// <seealso cref="System.Security.Cryptography.X509Certificates.X500DistinguishedName"/>
        /// <seealso cref="System.Security.Cryptography.AsnEncodedData"/>
        [DataMember(IsRequired = false, EmitDefaultValue = false, Order = 4)]
        public string SubjectName
        {
            get
            {
                if (m_certificate == null)
                {
                    return m_subjectName;
                }

                return m_certificate.Subject;
            }

            set
            {
                if (m_certificate != null && !String.IsNullOrEmpty(value))
                {
                    if (m_certificate.Subject != value)
                    {
                        throw new ArgumentException("SubjectName does not match the SubjectName of the current certificate.");
                    }
                }

                m_subjectName = value;
            }
        }

        /// <summary>
        /// The certificate's thumbprint.
        /// </summary>
        /// <value>The thumbprint of a certificate..</value>
        /// <seealso cref="X509Certificate2"/>
        [DataMember(IsRequired = false, EmitDefaultValue = false, Order = 5)]
        public string Thumbprint
        {
            get
            {
                if (m_certificate == null)
                {
                    return m_thumbprint;
                }

                return m_certificate.Thumbprint;
            }

            set
            {
                if (m_certificate != null)
                {
                    if (!String.IsNullOrEmpty(value) && m_certificate.Thumbprint != value)
                    {
                        throw new ArgumentException("Thumbprint does not match the thumbprint of the current certificate.");
                    }
                }

                m_thumbprint = value;
            }
        }

        /// <summary>
        /// Gets the DER encoded certificate data or create embedded in this instance certificate using the DER encoded certificate data.
        /// </summary>
        /// <value>A byte array containing the X.509 certificate data.</value>
        [DataMember(IsRequired = false, EmitDefaultValue = false, Order = 6)]
        public byte[] RawData
        {
            get
            {
                if (m_certificate == null)
                {
                    return null;
                }

                return m_certificate.RawData;
            }

            set
            {
                if (value == null || value.Length == 0)
                {
                    m_certificate = null;
                    return;
                }

                m_certificate = CertificateFactory.Create(value, true);
                m_subjectName = m_certificate.Subject;
                m_thumbprint = m_certificate.Thumbprint;
            }
        }

        /// <summary>
        /// Gets or sets the XML encoded validation options - use to serialize the validation options.
        /// </summary>
        /// <value>The XML encoded validation options.</value>
        [DataMember(Name = "ValidationOptions", IsRequired = false, EmitDefaultValue = false, Order = 7)]
        private int XmlEncodedValidationOptions
        {
            get { return (int)m_validationOptions; }
            set { m_validationOptions = (CertificateValidationOptions)value; }
        }
        #endregion

        #region Private Fields
        private string m_storeType;
        private string m_storePath;
        private string m_storeLocation;
        private string m_storeName;
        private string m_subjectName;
        private string m_thumbprint;
        private X509Certificate2 m_certificate;
        private CertificateValidationOptions m_validationOptions;
        #endregion
    }
    #endregion

    #region ConfiguredEndpointCollection Class
    /// <summary>
    /// Stores a list of cached endpoints.
    /// </summary>
    [DataContract(Namespace = Namespaces.OpcUaConfig)]
    public partial class ConfiguredEndpointCollection
    {
        #region Constructors
        /// <summary>
        /// The default constructor.
        /// </summary>
        public ConfiguredEndpointCollection()
        {
            Initialize();
        }

        /// <summary>
        /// Called by the .NET framework during deserialization.
        /// </summary>
        [OnDeserializing]
        public void Initialize(StreamingContext context) => Initialize();

        /// <summary>
        /// Sets private members to default values.
        /// </summary>
        private void Initialize()
        {
            m_knownHosts = new StringCollection();
            m_discoveryUrls = new StringCollection(Utils.DiscoveryUrls);
            m_endpoints = new List<ConfiguredEndpoint>();
            m_defaultConfiguration = EndpointConfiguration.Create();
        }
        #endregion

        #region Public Properties
        /// <summary>
        /// A list of known hosts that can be used for discovery.
        /// </summary>
        [DataMember(Name = "KnownHosts", IsRequired = false, Order = 1)]
        public StringCollection KnownHosts
        {
            get
            {
                return m_knownHosts;
            }

            set
            {
                if (value == null)
                {
                    m_knownHosts = new StringCollection();
                }
                else
                {
                    m_knownHosts = value;
                }
            }
        }

        /// <summary>
        /// The default configuration to use when connecting to an endpoint.
        /// </summary>
        [DataMember(Name = "Endpoints", IsRequired = false, Order = 2)]
        public List<ConfiguredEndpoint> Endpoints
        {
            get
            {
                return m_endpoints;
            }

            private set
            {
                if (value == null)
                {
                    m_endpoints = new List<ConfiguredEndpoint>();
                }
                else
                {
                    m_endpoints = value;
                }

                foreach (ConfiguredEndpoint endpoint in m_endpoints)
                {
                    endpoint.Collection = this;
                }
            }
        }
        /// <summary>
        /// The URL of the UA TCP proxy server.
        /// </summary>
        [DataMember(Name = "TcpProxyUrl", EmitDefaultValue = false, Order = 3)]
        public Uri TcpProxyUrl
        {
            get
            {
                return m_tcpProxyUrl;
            }

            set
            {
                m_tcpProxyUrl = value;
            }
        }
        #endregion

        #region Private Fields
        private string m_filepath;
        private StringCollection m_knownHosts;
        private StringCollection m_discoveryUrls;
        private EndpointConfiguration m_defaultConfiguration;
        private List<ConfiguredEndpoint> m_endpoints;
        private Uri m_tcpProxyUrl;
        #endregion
    }
    #endregion

    #region ConfiguredEndpoint Class
    /// <summary>
    /// Stores the configuration information for an endpoint.
    /// </summary>
    [DataContract(Namespace = Namespaces.OpcUaConfig)]
    [KnownType(typeof(UserNameIdentityToken))]
    [KnownType(typeof(X509IdentityToken))]
    [KnownType(typeof(IssuedIdentityToken))]
    public partial class ConfiguredEndpoint
    {
        #region Constructors
        /// <summary>
        /// The default constructor.
        /// </summary>
        public ConfiguredEndpoint()
        {
            Initialize();
        }

        /// <summary>
        /// Called by the .NET framework during deserialization.
        /// </summary>
        [OnDeserializing]
        public void Initialize(StreamingContext context) => Initialize();

        /// <summary>
        /// Sets private members to default values.
        /// </summary>
        private void Initialize()
        {
            m_collection = null;
            m_description = new EndpointDescription();
            m_configuration = null;
            m_updateBeforeConnect = true;
            m_binaryEncodingSupport = BinaryEncodingSupport.Optional;
            m_selectedUserTokenPolicyIndex = 0;
            m_userIdentity = null;
            m_reverseConnect = null;
        }
        #endregion

        #region Public Properties
        /// <summary>
        /// The description for the endpoint.
        /// </summary>
        [DataMember(Name = "Endpoint", Order = 1, IsRequired = true)]
        public EndpointDescription Description
        {
            get
            {
                return m_description;
            }

            private set
            {
                if (value == null)
                {
                    m_description = new EndpointDescription();
                }
                else
                {
                    m_description = value;
                }
            }
        }

        /// <summary>
        /// The configuration to use when connecting to an endpoint.
        /// </summary>
        [DataMember(Name = "Configuration", Order = 2, IsRequired = false)]
        public EndpointConfiguration Configuration
        {
            get
            {
                return m_configuration;
            }

            set
            {
                m_configuration = value;

                // copy default configuration if not already set.
                if (m_configuration == null)
                {
                    if (m_collection != null)
                    {
                        Update(m_collection.DefaultConfiguration);
                    }
                    else
                    {
                        Update(EndpointConfiguration.Create());
                    }
                }
            }
        }

        /// <summary>
        /// Whether the endpoint information should be updated before connecting to the server.
        /// </summary>
        [DataMember(Name = "UpdateBeforeConnect", Order = 3, IsRequired = false)]
        public bool UpdateBeforeConnect
        {
            get { return m_updateBeforeConnect; }
            set { m_updateBeforeConnect = value; }
        }

        /// <summary>
        /// The user identity to use when connecting to the endpoint.
        /// </summary>
        [DataMember(Name = "BinaryEncodingSupport", Order = 4, IsRequired = false)]
        public BinaryEncodingSupport BinaryEncodingSupport
        {
            get { return m_binaryEncodingSupport; }
            set { m_binaryEncodingSupport = value; }
        }

        /// <summary>
        /// The user identity to use when connecting to the endpoint.
        /// </summary>
        [DataMember(Name = "SelectedUserTokenPolicy", Order = 5, IsRequired = false)]
        public int SelectedUserTokenPolicyIndex
        {
            get { return m_selectedUserTokenPolicyIndex; }
            set { m_selectedUserTokenPolicyIndex = value; }
        }

        /// <summary>
        /// The user identity to use when connecting to the endpoint.
        /// </summary>
        [DataMember(Name = "UserIdentity", Order = 6, IsRequired = false)]
        public UserIdentityToken UserIdentity
        {
            get { return m_userIdentity; }
            set { m_userIdentity = value; }
        }

        /// <summary>
        /// The reverse connect information.
        /// </summary>
        [DataMember(Name = "ReverseConnect", Order = 8, IsRequired = false)]
        public ReverseConnectEndpoint ReverseConnect
        {
            get { return m_reverseConnect; }
            set { m_reverseConnect = value; }
        }

        /// <summary>
        /// A bucket to store additional application specific configuration data.
        /// </summary>
        [DataMember(IsRequired = false, EmitDefaultValue = false, Order = 9)]
        public XmlElementCollection Extensions
        {
            get { return m_extensions; }
            set { m_extensions = value; }
        }
        #endregion

        #region Private Fields
        private ConfiguredEndpointCollection m_collection;
        private EndpointDescription m_description;
        private EndpointConfiguration m_configuration;
        private bool m_updateBeforeConnect;
        private BinaryEncodingSupport m_binaryEncodingSupport;
        private int m_selectedUserTokenPolicyIndex;
        private UserIdentityToken m_userIdentity;
        private ReverseConnectEndpoint m_reverseConnect;
        private XmlElementCollection m_extensions;
        #endregion
    }
    #endregion

    #region BinaryEncodingSupport Enumeration
    /// <summary>
    /// The type of binary encoding support allowed by a channel.
    /// </summary>
    [DataContract(Namespace = Namespaces.OpcUaConfig)]
    public enum BinaryEncodingSupport
    {
        /// <summary>
        /// The UA binary encoding may be used.
        /// </summary>
        [EnumMember()]
        Optional,

        /// <summary>
        /// The UA binary encoding must be used.
        /// </summary>
        [EnumMember()]
        Required,

        /// <summary>
        /// The UA binary encoding may not be used.
        /// </summary>
        [EnumMember()]
        None
    }
    #endregion

    #region ReverseConnectEndpoint Class
    /// <summary>
    /// Stores the reverse connect information for an endpoint.
    /// </summary>
    [DataContract(Namespace = Namespaces.OpcUaConfig)]
    public partial class ReverseConnectEndpoint
    {
        #region Constructors
        /// <summary>
        /// The default constructor.
        /// </summary>
        public ReverseConnectEndpoint()
        {
            Initialize();
        }

        /// <summary>
        /// Called by the .NET framework during deserialization.
        /// </summary>
        [OnDeserializing]
        public void Initialize(StreamingContext context) => Initialize();

        /// <summary>
        /// Sets private members to default values.
        /// </summary>
        private void Initialize()
        {
            m_enabled = false;
            m_serverUri = null;
            m_thumbprint = null;
        }
        #endregion

        #region Public Properties
        /// <summary>
        /// Whether reverse connect is enabled for the endpoint.
        /// </summary>
        [DataMember(Name = "Enabled", Order = 1, IsRequired = false)]
        public bool Enabled
        {
            get { return m_enabled; }
            set { m_enabled = value; }
        }

        /// <summary>
        /// The server Uri of the endpoint.
        /// </summary>
        [DataMember(Name = "ServerUri", Order = 2, IsRequired = false)]
        public string ServerUri
        {
            get { return m_serverUri; }
            set { m_serverUri = value; }
        }

        /// <summary>
        /// The thumbprint of the certificate which contains
        /// the server Uri.
        /// </summary>
        [DataMember(Name = "Thumbprint", Order = 3, IsRequired = false)]
        public string Thumbprint
        {
            get { return m_thumbprint; }
            set { m_thumbprint = value; }
        }
        #endregion

        #region Private Fields
        private bool m_enabled;
        private string m_serverUri;
        private string m_thumbprint;
        #endregion
    }
    #endregion
}<|MERGE_RESOLUTION|>--- conflicted
+++ resolved
@@ -1511,14 +1511,11 @@
             m_maxTrustListSize = 0;
             m_multicastDnsEnabled = false;
             m_auditingEnabled = false;
-<<<<<<< HEAD
+            m_httpsMutualTls = true;
             m_DurableSubscriptionsEnabled = false;
             m_maxDurableNotificationQueueSize = 200000;
             m_maxDurableEventQueueSize = 200000;
             m_maxDurableSubscriptionLifetimeInHours = 10;
-=======
-            m_httpsMutualTls = true;
->>>>>>> 67a0df19
         }
 
         /// <summary>
@@ -1954,7 +1951,17 @@
         }
 
         /// <summary>
-<<<<<<< HEAD
+        /// Whether mTLS is required/enforced by the HttpsTransportListener
+        /// </summary>
+        /// <value><c>true</c> if mutual TLS is enabled; otherwise, <c>false</c>.</value>
+        [DataMember(IsRequired = false, Order = 38)]
+        public bool HttpsMutualTls
+        {
+            get { return m_httpsMutualTls; }
+            set { m_httpsMutualTls = value; }
+        }
+
+        /// <summary>
         /// Enable / disable support for durable subscriptions
         /// </summary>
         /// <value><c>true</c> if durable subscriptions are enabled; otherwise, <c>false</c>.</value>
@@ -1996,16 +2003,6 @@
         {
             get { return m_maxDurableSubscriptionLifetimeInHours; }
             set { m_maxDurableSubscriptionLifetimeInHours = value; }
-=======
-        /// Whether mTLS is required/enforced by the HttpsTransportListener
-        /// </summary>
-        /// <value><c>true</c> if mutual TLS is enabled; otherwise, <c>false</c>.</value>
-        [DataMember(IsRequired = false, Order = 38)]
-        public bool HttpsMutualTls
-        {
-            get { return m_httpsMutualTls; }
-            set { m_httpsMutualTls = value; }
->>>>>>> 67a0df19
         }
         #endregion
 
@@ -2045,14 +2042,11 @@
         private ReverseConnectServerConfiguration m_reverseConnect;
         private OperationLimits m_operationLimits;
         private bool m_auditingEnabled;
-<<<<<<< HEAD
+        private bool m_httpsMutualTls;
         private bool m_DurableSubscriptionsEnabled;
         private int m_maxDurableNotificationQueueSize;
         private int m_maxDurableEventQueueSize;
         private int m_maxDurableSubscriptionLifetimeInHours;
-=======
-        private bool m_httpsMutualTls;
->>>>>>> 67a0df19
         #endregion
     }
     #endregion
