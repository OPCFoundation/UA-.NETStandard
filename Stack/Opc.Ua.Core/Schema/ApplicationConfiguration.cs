--- conflicted
+++ resolved
@@ -3129,14 +3129,6 @@
         {
             get
             {
-<<<<<<< HEAD
-                if (!string.IsNullOrEmpty(m_storeName))
-                {
-                    return CertificateStoreType.X509Store;
-                }
-
-=======
->>>>>>> 66a4028d
                 return m_storeType;
             }
 
@@ -3155,19 +3147,6 @@
         {
             get
             {
-<<<<<<< HEAD
-                if (!string.IsNullOrEmpty(m_storeName))
-                {
-                    if (string.IsNullOrEmpty(m_storeLocation))
-                    {
-                        return Utils.Format("LocalMachine\\{0}", m_storeName);
-                    }
-
-                    return Utils.Format("{0}\\{1}", m_storeLocation, m_storeName);
-                }
-
-=======
->>>>>>> 66a4028d
                 return m_storePath;
             }
 
