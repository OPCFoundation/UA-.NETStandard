--- conflicted
+++ resolved
@@ -32,13 +32,8 @@
   </ItemGroup>
 
   <ItemGroup>
-<<<<<<< HEAD
+    <PackageReference Include="Newtonsoft.Json" Version="12.0.3" />
     <PackageReference Include="Portable.BouncyCastle" Version="1.8.6.7" />
-    <PackageReference Include="Newtonsoft.Json" Version="10.0.3" />
-=======
-    <PackageReference Include="Portable.BouncyCastle" Version="1.8.4" />
-    <PackageReference Include="Newtonsoft.Json" Version="12.0.3" />
->>>>>>> 6eac861b
   </ItemGroup>
 
   <ItemGroup Condition="'$(TargetFramework)' == 'net462'">
@@ -59,7 +54,7 @@
     <PackageReference Include="System.ServiceModel.Primitives" Version="4.5.3" />
     <PackageReference Include="System.Net.NameResolution" Version="4.3.0" />
     <PackageReference Include="System.Reflection.TypeExtensions" Version="4.4.0" />
-    <PackageReference Include="System.Net.Websockets.Client" Version="4.3.2" />
+    <PackageReference Include="System.Net.Http" Version="4.3.4" />
   </ItemGroup>
     
   <ItemGroup>
