--- conflicted
+++ resolved
@@ -178,11 +178,7 @@
                 }
 
                 // load embedded resource.
-<<<<<<< HEAD
-                return LoadResource(type, location, Assembly.GetCallingAssembly());
-=======
                 return LoadResource(type, location, assembly);
->>>>>>> 4180fd82
             }
 
             if (!String.IsNullOrEmpty(path))
