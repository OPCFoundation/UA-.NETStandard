/* Copyright (c) 1996-2022 The OPC Foundation. All rights reserved.
   The source code in this file is covered under a dual-license scenario:
     - RCL: for OPC Foundation Corporate Members in good-standing
     - GPL V2: everybody else
   RCL license terms accompanied with this source code. See http://opcfoundation.org/License/RCL/1.00/
   GNU General Public License as published by the Free Software Foundation;
   version 2 of the License are accompanied with this source code. See http://opcfoundation.org/License/GPLv2
   This source code is distributed in the hope that it will be useful,
   but WITHOUT ANY WARRANTY; without even the implied warranty of
   MERCHANTABILITY or FITNESS FOR A PARTICULAR PURPOSE.
*/

using System;
using System.Collections.Generic;
using System.Runtime.Serialization;

namespace Opc.Ua
{
    /// <summary>
    /// Contains diagnostic information associated with a StatusCode.
    /// </summary>
    /// <remarks>
    /// <para>
    /// The DiagnosticInfo BinaryEncoding is defined in <b>Part 6 - Mappings, Section 6.2.2.13</b>, titled 
    /// <b>Mappings</b>.
    /// <br/></para>
    /// <para>
    /// The DiagnosticInfo object is an object that contains diagnostic information, and is intended to be used
    /// in provide diagnostic information in a uniform way.
    /// <br/></para>
    /// </remarks>
    [DataContract(Namespace = Namespaces.OpcUaXsd)]
    public sealed class DiagnosticInfo : ICloneable, IFormattable
    {
        /// <summary>
        /// Limits the recursion depth for the InnerDiagnosticInfo field.
        /// </summary>
        public const int MaxInnerDepth = 5;

        #region Constructors
        /// <summary>
        /// Initializes the object with default values.
        /// </summary>
        public DiagnosticInfo()
        {
            Initialize();
        }

        /// <summary>
        /// Creates a deep copy of the value.
        /// </summary>
        /// <remarks>
        /// Creates a new instance of the object while copying the value passed in.
        /// If InnerDiagnosticInfo exceeds the recursion limit, it is not copied.
        /// </remarks>
        /// <param name="value">The value to copy</param>
        /// <exception cref="ArgumentNullException">Thrown when the value is null</exception>
        public DiagnosticInfo(DiagnosticInfo value) : this(value, 0)
        {
        }

        /// <summary>
        /// Creates a deep copy of the value, but limits the recursion depth.
        /// </summary>
        private DiagnosticInfo(DiagnosticInfo value, int depth)
        {
            if (value == null) throw new ArgumentNullException(nameof(value));

            m_symbolicId = value.m_symbolicId;
            m_namespaceUri = value.m_namespaceUri;
            m_locale = value.m_locale;
            m_localizedText = value.m_localizedText;
            m_additionalInfo = value.m_additionalInfo;
            m_innerStatusCode = value.m_innerStatusCode;

            if (value.m_innerDiagnosticInfo != null && depth < MaxInnerDepth)
            {
                m_innerDiagnosticInfo = new DiagnosticInfo(value.m_innerDiagnosticInfo, depth + 1);
            }
        }

        /// <summary>
        /// Initializes the object with specific values.
        /// </summary>
        /// <param name="symbolicId">The symbolic ID</param>
        /// <param name="namespaceUri">The namespace URI applicable</param>
        /// <param name="locale">The locale for the localized text value</param>
        /// <param name="localizedText">The localized text value</param>
        /// <param name="additionalInfo">Additional, textual information</param>
        public DiagnosticInfo(
            int symbolicId,
            int namespaceUri,
            int locale,
            int localizedText,
            string additionalInfo)
        {
            m_symbolicId = symbolicId;
            m_namespaceUri = namespaceUri;
            m_locale = locale;
            m_localizedText = localizedText;
            m_additionalInfo = additionalInfo;
        }

        /// <summary>
        /// Initializes the object with a ServiceResult.
        /// </summary>
        /// <param name="diagnosticsMask">The bitmask describing the diagnostic data</param>
        /// <param name="result">The overall transaction result</param>
        /// <param name="serviceLevel">The service level</param>
        /// <param name="stringTable">A table of strings carrying more diagnostic data</param>
        public DiagnosticInfo(
            ServiceResult result,
            DiagnosticsMasks diagnosticsMask,
            bool serviceLevel,
            StringTable stringTable)
            : this(result, diagnosticsMask, serviceLevel, stringTable, 0)
        {
        }

        /// <summary>
        /// Initializes the object with a ServiceResult.
        /// Limits the recursion depth for the InnerDiagnosticInfo field.
        /// </summary>
        /// <param name="diagnosticsMask">The bitmask describing the diagnostic data</param>
        /// <param name="result">The overall transaction result</param>
        /// <param name="serviceLevel">The service level</param>
        /// <param name="stringTable">A table of strings carrying more diagnostic data</param>
        /// <param name="depth">The recursion depth of the inner diagnostics field</param>
        private DiagnosticInfo(
            ServiceResult result,
            DiagnosticsMasks diagnosticsMask,
            bool serviceLevel,
            StringTable stringTable,
            int depth)
        {
            uint mask = (uint)diagnosticsMask;

            if (!serviceLevel)
            {
                mask >>= 5;
            }

            diagnosticsMask = (DiagnosticsMasks)mask;

            Initialize(result, diagnosticsMask, stringTable, depth);
        }

        /// <summary>
        /// Initializes the object with an exception.
        /// </summary>
        /// <param name="diagnosticsMask">A bitmask describing the type of diagnostic data</param>
        /// <param name="exception">The exception to associated with the diagnostic data</param>
        /// <param name="serviceLevel">The service level</param>
        /// <param name="stringTable">A table of strings that may contain additional diagnostic data</param>
        public DiagnosticInfo(
            Exception exception,
            DiagnosticsMasks diagnosticsMask,
            bool serviceLevel,
            StringTable stringTable)
        {
            uint mask = (uint)diagnosticsMask;

            if (!serviceLevel)
            {
                mask >>= 5;
            }

            diagnosticsMask = (DiagnosticsMasks)mask;

            Initialize(new ServiceResult(exception), diagnosticsMask, stringTable, 0);
        }

        /// <summary>
        /// Initializes the object during deserialization.
        /// </summary>
        /// <param name="context">The context information of an underlying data-stream</param>
        [OnDeserializing()]
        [System.Diagnostics.CodeAnalysis.SuppressMessage("Microsoft.Usage", "CA1801:ReviewUnusedParameters", MessageId = "context")]
        private void Initialize(StreamingContext context)
        {
            Initialize();
        }

        /// <summary>
        /// Initializes the object during deserialization.
        /// </summary>
        /// <remarks>
        /// Initializes the object with default values during deserialization.
        /// </remarks>
        private void Initialize()
        {
            m_symbolicId = -1;
            m_namespaceUri = -1;
            m_locale = -1;
            m_localizedText = -1;
            m_additionalInfo = null;
            m_innerStatusCode = StatusCodes.Good;
            m_innerDiagnosticInfo = null;
        }

        /// <summary>
        /// Initializes the object with a service result.
        /// </summary>
        /// <param name="diagnosticsMask">The bitmask describing the type of diagnostic data</param>
        /// <param name="result">The transaction result</param>
        /// <param name="stringTable">An array of strings that may be used to provide additional diagnostic details</param>
        /// <param name="depth">The depth of the inner diagnostics property</param>
        private void Initialize(
            ServiceResult result,
            DiagnosticsMasks diagnosticsMask,
            StringTable stringTable,
            int depth)
        {
            if (stringTable == null) throw new ArgumentNullException(nameof(stringTable));

            Initialize();

            if ((DiagnosticsMasks.ServiceSymbolicId & diagnosticsMask) != 0)
            {
                string symbolicId = result.SymbolicId;
                string namespaceUri = result.NamespaceUri;

                if (!String.IsNullOrEmpty(symbolicId))
                {
                    m_symbolicId = stringTable.GetIndex(result.SymbolicId);

                    if (m_symbolicId == -1)
                    {
                        m_symbolicId = stringTable.Count;
                        stringTable.Append(symbolicId);
                    }

                    if (!String.IsNullOrEmpty(namespaceUri))
                    {
                        m_namespaceUri = stringTable.GetIndex(namespaceUri);

                        if (m_namespaceUri == -1)
                        {
                            m_namespaceUri = stringTable.Count;
                            stringTable.Append(namespaceUri);
                        }
                    }
                }
            }

            if ((DiagnosticsMasks.ServiceLocalizedText & diagnosticsMask) != 0)
            {
                if (!Opc.Ua.LocalizedText.IsNullOrEmpty(result.LocalizedText))
                {
                    if (!String.IsNullOrEmpty(result.LocalizedText.Locale))
                    {
                        m_locale = stringTable.GetIndex(result.LocalizedText.Locale);

                        if (m_locale == -1)
                        {
                            m_locale = stringTable.Count;
                            stringTable.Append(result.LocalizedText.Locale);
                        }
                    }

                    m_localizedText = stringTable.GetIndex(result.LocalizedText.Text);

                    if (m_localizedText == -1)
                    {
                        m_localizedText = stringTable.Count;
                        stringTable.Append(result.LocalizedText.Text);
                    }
                }
            }

            if ((DiagnosticsMasks.ServiceAdditionalInfo & diagnosticsMask) != 0 &&
                (DiagnosticsMasks.UserPermissionAdditionalInfo & diagnosticsMask) != 0)
            {
                m_additionalInfo = result.AdditionalInfo;
            }

            if (result.InnerResult != null)
            {
                if ((DiagnosticsMasks.ServiceInnerStatusCode & diagnosticsMask) != 0)
                {
                    m_innerStatusCode = result.InnerResult.StatusCode;
                }

                // recursively append the inner diagnostics.
                if ((DiagnosticsMasks.ServiceInnerDiagnostics & diagnosticsMask) != 0 &&
                    depth < MaxInnerDepth)
                {
<<<<<<< HEAD
                    // check recursion
                    m_innerDiagnosticInfo = new DiagnosticInfo(
                        result.InnerResult,
                        diagnosticsMask,
                        true,
                        stringTable,
                        depth + 1);
=======
                    if (depth < MaxInnerDepth)
                    {
                        m_innerDiagnosticInfo = new DiagnosticInfo(
                            result.InnerResult,
                            diagnosticsMask,
                            true,
                            stringTable,
                            depth + 1);
                    }
                    else
                    {
                        Utils.LogWarning(
                            "Inner diagnostics truncated. Max depth of {0} exceeded.",
                            MaxInnerDepth);
                    }
>>>>>>> a8d89be3
                }
            }
        }
        #endregion

        #region Public Properties
        /// <summary>
        /// The index of the symbolic id in the string table.
        /// </summary>
        [DataMember(Order = 1, IsRequired = false)]
        public int SymbolicId
        {
            get { return m_symbolicId; }
            set { m_symbolicId = value; }
        }

        /// <summary>
        /// The index of the namespace uri in the string table.
        /// </summary>
        [DataMember(Order = 2, IsRequired = false)]
        public int NamespaceUri
        {
            get { return m_namespaceUri; }
            set { m_namespaceUri = value; }
        }

        /// <summary>
        /// The index of the locale associated with the localized text.
        /// </summary>
        [DataMember(Order = 3, IsRequired = false)]
        public int Locale
        {
            get { return m_locale; }
            set { m_locale = value; }
        }

        /// <summary>
        /// The index of the localized text in the string table.
        /// </summary>
        [DataMember(Order = 4, IsRequired = false)]
        public int LocalizedText
        {
            get { return m_localizedText; }
            set { m_localizedText = value; }
        }

        /// <summary>
        /// The additional debugging or trace information.
        /// </summary>
        [DataMember(Order = 5, IsRequired = false, EmitDefaultValue = false)]
        public string AdditionalInfo
        {
            get { return m_additionalInfo; }
            set { m_additionalInfo = value; }
        }

        /// <summary>
        /// The status code returned from an underlying system.
        /// </summary>
        [DataMember(Order = 6, IsRequired = false)]
        public StatusCode InnerStatusCode
        {
            get { return m_innerStatusCode; }
            set { m_innerStatusCode = value; }
        }

        /// <summary>
        /// The diagnostic info returned from a underlying system.
        /// </summary>
        [DataMember(Order = 7, IsRequired = false, EmitDefaultValue = false)]
        public DiagnosticInfo InnerDiagnosticInfo
        {
            get { return m_innerDiagnosticInfo; }
            set { m_innerDiagnosticInfo = value; }
        }

        /// <summary>
        /// Whether the object represents a Null DiagnosticInfo.
        /// </summary>
        public bool IsNullDiagnosticInfo
        {
            get
            {
                if (m_symbolicId == -1 &&
                    m_locale == -1 &&
                    m_localizedText == -1 &&
                    m_namespaceUri == -1 &&
                    m_additionalInfo == null &&
                    m_innerDiagnosticInfo == null &&
                    m_innerStatusCode == StatusCodes.Good)
                {
                    return true;
                }
                return false;
            }
        }
        #endregion

        #region Overridden Methods
        /// <summary>
        /// Determines if the specified object is equal to the object.
        /// </summary>
        public override bool Equals(object obj)
        {
            return Equals(obj, 0);
        }

        /// <summary>
        /// Returns a unique hashcode for the object.
        /// </summary>
        public override int GetHashCode()
        {
            var hash = new HashCode();
            GetHashCode(ref hash, 0);
            return hash.ToHashCode();
        }

        /// <summary>
        /// Converts the value to a human readable string.
        /// </summary>
        /// <remarks>
        /// Converts the value to a human readable string.
        /// </remarks>
        public override string ToString()
        {
            return ToString(null, null);
        }
        #endregion

        #region IFormattable Members
        /// <summary>
        /// Returns the string representation of the object.
        /// </summary>
        /// <remarks>
        /// Returns the string representation of the object.
        /// </remarks>
        /// <param name="format">(Unused). Always pass a null</param>
        /// <param name="formatProvider">(Unused) The provider.</param>
        /// <exception cref="FormatException">Thrown if the <i>format</i> parameter is NOT null</exception>
        public string ToString(string format, IFormatProvider formatProvider)
        {
            if (format == null)
            {
                return Utils.Format("{0}:{1}:{2}:{3}", m_symbolicId, m_namespaceUri, m_locale, m_localizedText);
            }

            throw new FormatException(Utils.Format("Invalid format string: '{0}'.", format));
        }
        #endregion

        #region ICloneable Members
        /// <inheritdoc/>
        public object Clone()
        {
            return this.MemberwiseClone();
        }

        /// <summary>
        /// Makes a deep copy of the object.
        /// </summary>
        public new object MemberwiseClone()
        {
            return new DiagnosticInfo(this);
        }
        #endregion

        #region Private Methods
        /// <summary>
        /// Adds the hashcodes for the object.
        /// Limits the recursion depth to prevent stack overflow.
        /// </summary>
        private void GetHashCode(ref HashCode hash, int depth)
        {
            hash.Add(this.m_symbolicId);
            hash.Add(this.m_namespaceUri);
            hash.Add(this.m_locale);
            hash.Add(this.m_localizedText);

            if (this.m_additionalInfo != null)
            {
                hash.Add(this.m_additionalInfo);
            }

            hash.Add(this.m_innerStatusCode);

            if (this.m_innerDiagnosticInfo != null && depth < MaxInnerDepth)
            {
                this.m_innerDiagnosticInfo.GetHashCode(ref hash, depth + 1);
            }
        }

        /// <summary>
        /// Determines if the specified object is equal to this object.
        /// Limits the depth of the comparison to avoid infinite recursion.
        /// </summary>
        private bool Equals(object obj, int depth)
        {
            if (Object.ReferenceEquals(this, obj))
            {
                return true;
            }

            if (obj == null && IsNullDiagnosticInfo)
            {
                return true;
            }

            DiagnosticInfo value = obj as DiagnosticInfo;

            if (value != null)
            {

                if (this.m_symbolicId != value.m_symbolicId)
                {
                    return false;
                }

                if (this.m_namespaceUri != value.m_namespaceUri)
                {
                    return false;
                }

                if (this.m_locale != value.m_locale)
                {
                    return false;
                }

                if (this.m_localizedText != value.m_localizedText)
                {
                    return false;
                }

                if (this.m_additionalInfo != value.m_additionalInfo)
                {
                    return false;
                }

                if (this.m_innerStatusCode != value.m_innerStatusCode)
                {
                    return false;
                }

<<<<<<< HEAD
                if (this.m_innerDiagnosticInfo != null && depth < MaxInnerDepth)
                {
                    // check recursion
                    return this.m_innerDiagnosticInfo.Equals(value.m_innerDiagnosticInfo, depth + 1);
=======
                if (this.m_innerDiagnosticInfo != null)
                {
                    if (depth < MaxInnerDepth)
                    {
                        return this.m_innerDiagnosticInfo.Equals(value.m_innerDiagnosticInfo, depth + 1);
                    }
                    else
                    {
                        // ignore the remaining inner diagnostic info and consider it equal.
                        return true;
                    }
>>>>>>> a8d89be3
                }

                return value.m_innerDiagnosticInfo == null;
            }

            return false;
        }
        #endregion

        #region Private Members
        private int m_symbolicId;
        private int m_namespaceUri;
        private int m_locale;
        private int m_localizedText;
        private string m_additionalInfo;
        private StatusCode m_innerStatusCode;
        private DiagnosticInfo m_innerDiagnosticInfo;
        #endregion
    }

    #region DiagnosticInfoCollection Class
    /// <summary>
    /// A collection of DiagnosticInfo objects.
    /// </summary>
    /// <remarks>
    /// A strongly-typed collection of DiagnosticInfo objects.
    /// </remarks>
    [CollectionDataContract(Name = "ListOfDiagnosticInfo", Namespace = Namespaces.OpcUaXsd, ItemName = "DiagnosticInfo")]
    public partial class DiagnosticInfoCollection : List<DiagnosticInfo>, ICloneable
    {
        /// <summary>
        /// Initializes an empty collection.
        /// </summary>
        /// <remarks>
        /// Initializes an empty collection.
        /// </remarks>
        public DiagnosticInfoCollection() { }

        /// <summary>
        /// Initializes the collection from another collection.
        /// </summary>
        /// <remarks>
        /// Initializes the collection from another collection.
        /// </remarks>
        /// <param name="collection">The collection to copy the contents from</param>
        public DiagnosticInfoCollection(IEnumerable<DiagnosticInfo> collection) : base(collection) { }

        /// <summary>
        /// Initializes the collection with the specified capacity.
        /// </summary>
        /// <remarks>
        /// Initializes the collection with the specified capacity.
        /// </remarks>
        /// <param name="capacity">The max capacity of the collection</param>
        public DiagnosticInfoCollection(int capacity) : base(capacity) { }

        /// <summary>
        /// Converts an array to a collection.
        /// </summary>
        /// <remarks>
        /// Converts an array to a collection.
        /// </remarks>
        /// <param name="values">An array of <see cref="DiagnosticInfo"/> objects to return within a collection</param>
        public static DiagnosticInfoCollection ToDiagnosticInfoCollection(DiagnosticInfo[] values)
        {
            if (values != null)
            {
                return new DiagnosticInfoCollection(values);
            }

            return new DiagnosticInfoCollection();
        }

        /// <summary>
        /// Converts an array to a collection.
        /// </summary>
        /// <remarks>
        /// Converts an array to a collection.
        /// </remarks>
        /// <param name="values">An array of <see cref="DiagnosticInfo"/> objects to return within a collection</param>
        public static implicit operator DiagnosticInfoCollection(DiagnosticInfo[] values)
        {
            return ToDiagnosticInfoCollection(values);
        }

        #region ICloneable
        /// <inheritdoc/>
        public virtual object Clone()
        {
            return this.MemberwiseClone();
        }

        /// <summary>
        /// Creates a deep copy of the collection.
        /// </summary>
        /// <remarks>
        /// Creates a deep copy of the collection.
        /// </remarks>
        public new object MemberwiseClone()
        {
            DiagnosticInfoCollection clone = new DiagnosticInfoCollection(this.Count);

            foreach (DiagnosticInfo element in this)
            {
                clone.Add((DiagnosticInfo)Utils.Clone(element));
            }

            return clone;
        }
        #endregion

    }//class
    #endregion

}//namespace<|MERGE_RESOLUTION|>--- conflicted
+++ resolved
@@ -282,18 +282,8 @@
                 }
 
                 // recursively append the inner diagnostics.
-                if ((DiagnosticsMasks.ServiceInnerDiagnostics & diagnosticsMask) != 0 &&
-                    depth < MaxInnerDepth)
-                {
-<<<<<<< HEAD
-                    // check recursion
-                    m_innerDiagnosticInfo = new DiagnosticInfo(
-                        result.InnerResult,
-                        diagnosticsMask,
-                        true,
-                        stringTable,
-                        depth + 1);
-=======
+                if ((DiagnosticsMasks.ServiceInnerDiagnostics & diagnosticsMask) != 0)
+                {
                     if (depth < MaxInnerDepth)
                     {
                         m_innerDiagnosticInfo = new DiagnosticInfo(
@@ -309,7 +299,6 @@
                             "Inner diagnostics truncated. Max depth of {0} exceeded.",
                             MaxInnerDepth);
                     }
->>>>>>> a8d89be3
                 }
             }
         }
@@ -552,12 +541,6 @@
                     return false;
                 }
 
-<<<<<<< HEAD
-                if (this.m_innerDiagnosticInfo != null && depth < MaxInnerDepth)
-                {
-                    // check recursion
-                    return this.m_innerDiagnosticInfo.Equals(value.m_innerDiagnosticInfo, depth + 1);
-=======
                 if (this.m_innerDiagnosticInfo != null)
                 {
                     if (depth < MaxInnerDepth)
@@ -569,7 +552,6 @@
                         // ignore the remaining inner diagnostic info and consider it equal.
                         return true;
                     }
->>>>>>> a8d89be3
                 }
 
                 return value.m_innerDiagnosticInfo == null;
