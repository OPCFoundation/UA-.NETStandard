/* Copyright (c) 1996-2022 The OPC Foundation. All rights reserved.
   The source code in this file is covered under a dual-license scenario:
     - RCL: for OPC Foundation Corporate Members in good-standing
     - GPL V2: everybody else
   RCL license terms accompanied with this source code. See http://opcfoundation.org/License/RCL/1.00/
   GNU General Public License as published by the Free Software Foundation;
   version 2 of the License are accompanied with this source code. See http://opcfoundation.org/License/GPLv2
   This source code is distributed in the hope that it will be useful,
   but WITHOUT ANY WARRANTY; without even the implied warranty of
   MERCHANTABILITY or FITNESS FOR A PARTICULAR PURPOSE.
*/

using System;
using System.Collections.Generic;
using System.Runtime.Serialization;

namespace Opc.Ua
{
    /// <summary>
    /// Contains diagnostic information associated with a StatusCode.
    /// </summary>
    /// <remarks>
    /// <para>
    /// The DiagnosticInfo BinaryEncoding is defined in <b>Part 6 - Mappings, Section 6.2.2.13</b>, titled 
    /// <b>Mappings</b>.
    /// <br/></para>
    /// <para>
    /// The DiagnosticInfo object is an object that contains diagnostic information, and is intended to be used
    /// in provide diagnostic information in a uniform way.
    /// <br/></para>
    /// </remarks>
    [DataContract(Namespace = Namespaces.OpcUaXsd)]
    public sealed class DiagnosticInfo : ICloneable, IFormattable
    {
        /// <summary>
        /// Limits the recursion depth for the InnerDiagnosticInfo field.
        /// </summary>
<<<<<<< HEAD
        public readonly static int MaxInnerDepth = 5;
=======
        public static readonly int MaxInnerDepth = 5;
>>>>>>> da5db41a

        #region Constructors
        /// <summary>
        /// Initializes the object with default values.
        /// </summary>
        public DiagnosticInfo()
        {
            Initialize();
        }

        /// <summary>
        /// Creates a deep copy of the value.
        /// </summary>
        /// <remarks>
        /// Creates a new instance of the object while copying the value passed in.
        /// If InnerDiagnosticInfo exceeds the recursion limit, it is not copied.
        /// </remarks>
        /// <param name="value">The value to copy</param>
        /// <exception cref="ArgumentNullException">Thrown when the value is null</exception>
        public DiagnosticInfo(DiagnosticInfo value) : this(value, 0)
        {
        }

        /// <summary>
        /// Creates a deep copy of the value, but limits the recursion depth.
        /// </summary>
        private DiagnosticInfo(DiagnosticInfo value, int depth)
        {
            if (value == null) throw new ArgumentNullException(nameof(value));

            m_symbolicId = value.m_symbolicId;
            m_namespaceUri = value.m_namespaceUri;
            m_locale = value.m_locale;
            m_localizedText = value.m_localizedText;
            m_additionalInfo = value.m_additionalInfo;
            m_innerStatusCode = value.m_innerStatusCode;

            if (value.m_innerDiagnosticInfo != null && depth < MaxInnerDepth)
            {
                m_innerDiagnosticInfo = new DiagnosticInfo(value.m_innerDiagnosticInfo, depth + 1);
            }
        }

        /// <summary>
        /// Initializes the object with specific values.
        /// </summary>
        /// <param name="symbolicId">The symbolic ID</param>
        /// <param name="namespaceUri">The namespace URI applicable</param>
        /// <param name="locale">The locale for the localized text value</param>
        /// <param name="localizedText">The localized text value</param>
        /// <param name="additionalInfo">Additional, textual information</param>
        public DiagnosticInfo(
            int symbolicId,
            int namespaceUri,
            int locale,
            int localizedText,
            string additionalInfo)
        {
            m_symbolicId = symbolicId;
            m_namespaceUri = namespaceUri;
            m_locale = locale;
            m_localizedText = localizedText;
            m_additionalInfo = additionalInfo;
        }

        /// <summary>
        /// Initializes the object with a ServiceResult.
        /// </summary>
        /// <param name="diagnosticsMask">The bitmask describing the diagnostic data</param>
        /// <param name="result">The overall transaction result</param>
        /// <param name="serviceLevel">The service level</param>
        /// <param name="stringTable">A table of strings carrying more diagnostic data</param>
        public DiagnosticInfo(
            ServiceResult result,
            DiagnosticsMasks diagnosticsMask,
            bool serviceLevel,
            StringTable stringTable)
            : this(result, diagnosticsMask, serviceLevel, stringTable, 0)
        {
        }

        /// <summary>
        /// Initializes the object with a ServiceResult.
        /// Limits the recursion depth for the InnerDiagnosticInfo field.
        /// </summary>
        /// <param name="diagnosticsMask">The bitmask describing the diagnostic data</param>
        /// <param name="result">The overall transaction result</param>
        /// <param name="serviceLevel">The service level</param>
        /// <param name="stringTable">A table of strings carrying more diagnostic data</param>
        /// <param name="depth">The recursion depth of the inner diagnostics field</param>
        private DiagnosticInfo(
            ServiceResult result,
            DiagnosticsMasks diagnosticsMask,
            bool serviceLevel,
            StringTable stringTable,
            int depth)
        {
            uint mask = (uint)diagnosticsMask;

            if (!serviceLevel)
            {
                mask >>= 5;
            }

            diagnosticsMask = (DiagnosticsMasks)mask;

            Initialize(result, diagnosticsMask, stringTable, depth);
        }

        /// <summary>
        /// Initializes the object with an exception.
        /// </summary>
        /// <param name="diagnosticsMask">A bitmask describing the type of diagnostic data</param>
        /// <param name="exception">The exception to associated with the diagnostic data</param>
        /// <param name="serviceLevel">The service level</param>
        /// <param name="stringTable">A table of strings that may contain additional diagnostic data</param>
        public DiagnosticInfo(
            Exception exception,
            DiagnosticsMasks diagnosticsMask,
            bool serviceLevel,
            StringTable stringTable)
        {
            uint mask = (uint)diagnosticsMask;

            if (!serviceLevel)
            {
                mask >>= 5;
            }

            diagnosticsMask = (DiagnosticsMasks)mask;

            Initialize(new ServiceResult(exception), diagnosticsMask, stringTable, 0);
        }

        /// <summary>
        /// Initializes the object during deserialization.
        /// </summary>
        /// <param name="context">The context information of an underlying data-stream</param>
        [OnDeserializing()]
        [System.Diagnostics.CodeAnalysis.SuppressMessage("Microsoft.Usage", "CA1801:ReviewUnusedParameters", MessageId = "context")]
        private void Initialize(StreamingContext context)
        {
            Initialize();
        }

        /// <summary>
        /// Initializes the object during deserialization.
        /// </summary>
        /// <remarks>
        /// Initializes the object with default values during deserialization.
        /// </remarks>
        private void Initialize()
        {
            m_symbolicId = -1;
            m_namespaceUri = -1;
            m_locale = -1;
            m_localizedText = -1;
            m_additionalInfo = null;
            m_innerStatusCode = StatusCodes.Good;
            m_innerDiagnosticInfo = null;
        }

        /// <summary>
        /// Initializes the object with a service result.
        /// </summary>
        /// <param name="diagnosticsMask">The bitmask describing the type of diagnostic data</param>
        /// <param name="result">The transaction result</param>
        /// <param name="stringTable">An array of strings that may be used to provide additional diagnostic details</param>
        /// <param name="depth">The depth of the inner diagnostics property</param>
        private void Initialize(
            ServiceResult result,
            DiagnosticsMasks diagnosticsMask,
            StringTable stringTable,
            int depth)
        {
            if (stringTable == null) throw new ArgumentNullException(nameof(stringTable));

            Initialize();

            if ((DiagnosticsMasks.ServiceSymbolicId & diagnosticsMask) != 0)
            {
                string symbolicId = result.SymbolicId;
                string namespaceUri = result.NamespaceUri;

                if (!String.IsNullOrEmpty(symbolicId))
                {
                    m_symbolicId = stringTable.GetIndex(result.SymbolicId);

                    if (m_symbolicId == -1)
                    {
                        m_symbolicId = stringTable.Count;
                        stringTable.Append(symbolicId);
                    }

                    if (!String.IsNullOrEmpty(namespaceUri))
                    {
                        m_namespaceUri = stringTable.GetIndex(namespaceUri);

                        if (m_namespaceUri == -1)
                        {
                            m_namespaceUri = stringTable.Count;
                            stringTable.Append(namespaceUri);
                        }
                    }
                }
            }

            if ((DiagnosticsMasks.ServiceLocalizedText & diagnosticsMask) != 0)
            {
                if (!Opc.Ua.LocalizedText.IsNullOrEmpty(result.LocalizedText))
                {
                    if (!String.IsNullOrEmpty(result.LocalizedText.Locale))
                    {
                        m_locale = stringTable.GetIndex(result.LocalizedText.Locale);

                        if (m_locale == -1)
                        {
                            m_locale = stringTable.Count;
                            stringTable.Append(result.LocalizedText.Locale);
                        }
                    }

                    m_localizedText = stringTable.GetIndex(result.LocalizedText.Text);

                    if (m_localizedText == -1)
                    {
                        m_localizedText = stringTable.Count;
                        stringTable.Append(result.LocalizedText.Text);
                    }
                }
            }

            if ((DiagnosticsMasks.ServiceAdditionalInfo & diagnosticsMask) != 0 &&
                (DiagnosticsMasks.UserPermissionAdditionalInfo & diagnosticsMask) != 0)
            {
                m_additionalInfo = result.AdditionalInfo;
            }

            if (result.InnerResult != null)
            {
                if ((DiagnosticsMasks.ServiceInnerStatusCode & diagnosticsMask) != 0)
                {
                    m_innerStatusCode = result.InnerResult.StatusCode;
                }

                // recursively append the inner diagnostics.
                if ((DiagnosticsMasks.ServiceInnerDiagnostics & diagnosticsMask) != 0)
                {
                    if (depth < MaxInnerDepth)
                    {
                        m_innerDiagnosticInfo = new DiagnosticInfo(
                            result.InnerResult,
                            diagnosticsMask,
                            true,
                            stringTable,
                            depth + 1);
                    }
                    else
                    {
                        Utils.LogWarning(
                            "Inner diagnostics truncated. Max depth of {0} exceeded.",
                            MaxInnerDepth);
                    }
                }
            }
        }
        #endregion

        #region Public Properties
        /// <summary>
        /// The index of the symbolic id in the string table.
        /// </summary>
        [DataMember(Order = 1, IsRequired = false)]
        public int SymbolicId
        {
            get { return m_symbolicId; }
            set { m_symbolicId = value; }
        }

        /// <summary>
        /// The index of the namespace uri in the string table.
        /// </summary>
        [DataMember(Order = 2, IsRequired = false)]
        public int NamespaceUri
        {
            get { return m_namespaceUri; }
            set { m_namespaceUri = value; }
        }

        /// <summary>
        /// The index of the locale associated with the localized text.
        /// </summary>
        [DataMember(Order = 3, IsRequired = false)]
        public int Locale
        {
            get { return m_locale; }
            set { m_locale = value; }
        }

        /// <summary>
        /// The index of the localized text in the string table.
        /// </summary>
        [DataMember(Order = 4, IsRequired = false)]
        public int LocalizedText
        {
            get { return m_localizedText; }
            set { m_localizedText = value; }
        }

        /// <summary>
        /// The additional debugging or trace information.
        /// </summary>
        [DataMember(Order = 5, IsRequired = false, EmitDefaultValue = false)]
        public string AdditionalInfo
        {
            get { return m_additionalInfo; }
            set { m_additionalInfo = value; }
        }

        /// <summary>
        /// The status code returned from an underlying system.
        /// </summary>
        [DataMember(Order = 6, IsRequired = false)]
        public StatusCode InnerStatusCode
        {
            get { return m_innerStatusCode; }
            set { m_innerStatusCode = value; }
        }

        /// <summary>
        /// The diagnostic info returned from a underlying system.
        /// </summary>
        [DataMember(Order = 7, IsRequired = false, EmitDefaultValue = false)]
        public DiagnosticInfo InnerDiagnosticInfo
        {
            get { return m_innerDiagnosticInfo; }
            set { m_innerDiagnosticInfo = value; }
        }

        /// <summary>
        /// Whether the object represents a Null DiagnosticInfo.
        /// </summary>
        public bool IsNullDiagnosticInfo
        {
            get
            {
                if (m_symbolicId == -1 &&
                    m_locale == -1 &&
                    m_localizedText == -1 &&
                    m_namespaceUri == -1 &&
                    m_additionalInfo == null &&
                    m_innerDiagnosticInfo == null &&
                    m_innerStatusCode == StatusCodes.Good)
                {
                    return true;
                }
                return false;
            }
        }
        #endregion

        #region Overridden Methods
        /// <summary>
        /// Determines if the specified object is equal to the object.
        /// </summary>
        public override bool Equals(object obj)
        {
            return Equals(obj, 0);
        }

        /// <summary>
        /// Returns a unique hashcode for the object.
        /// </summary>
        public override int GetHashCode()
        {
            var hash = new HashCode();
            GetHashCode(ref hash, 0);
            return hash.ToHashCode();
        }

        /// <summary>
        /// Converts the value to a human readable string.
        /// </summary>
        /// <remarks>
        /// Converts the value to a human readable string.
        /// </remarks>
        public override string ToString()
        {
            return ToString(null, null);
        }
        #endregion

        #region IFormattable Members
        /// <summary>
        /// Returns the string representation of the object.
        /// </summary>
        /// <remarks>
        /// Returns the string representation of the object.
        /// </remarks>
        /// <param name="format">(Unused). Always pass a null</param>
        /// <param name="formatProvider">(Unused) The provider.</param>
        /// <exception cref="FormatException">Thrown if the <i>format</i> parameter is NOT null</exception>
        public string ToString(string format, IFormatProvider formatProvider)
        {
            if (format == null)
            {
                return Utils.Format("{0}:{1}:{2}:{3}", m_symbolicId, m_namespaceUri, m_locale, m_localizedText);
            }

            throw new FormatException(Utils.Format("Invalid format string: '{0}'.", format));
        }
        #endregion

        #region ICloneable Members
        /// <inheritdoc/>
        public object Clone()
        {
            return this.MemberwiseClone();
        }

        /// <summary>
        /// Makes a deep copy of the object.
        /// </summary>
        public new object MemberwiseClone()
        {
            return new DiagnosticInfo(this);
        }
        #endregion

        #region Private Methods
        /// <summary>
        /// Adds the hashcodes for the object.
        /// Limits the recursion depth to prevent stack overflow.
        /// </summary>
        private void GetHashCode(ref HashCode hash, int depth)
        {
            hash.Add(this.m_symbolicId);
            hash.Add(this.m_namespaceUri);
            hash.Add(this.m_locale);
            hash.Add(this.m_localizedText);

            if (this.m_additionalInfo != null)
            {
                hash.Add(this.m_additionalInfo);
            }

            hash.Add(this.m_innerStatusCode);

            if (this.m_innerDiagnosticInfo != null && depth < MaxInnerDepth)
            {
                this.m_innerDiagnosticInfo.GetHashCode(ref hash, depth + 1);
            }
        }

        /// <summary>
        /// Determines if the specified object is equal to this object.
        /// Limits the depth of the comparison to avoid infinite recursion.
        /// </summary>
        private bool Equals(object obj, int depth)
        {
            if (Object.ReferenceEquals(this, obj))
            {
                return true;
            }

            if (obj == null && IsNullDiagnosticInfo)
            {
                return true;
            }

            DiagnosticInfo value = obj as DiagnosticInfo;

            if (value != null)
            {

                if (this.m_symbolicId != value.m_symbolicId)
                {
                    return false;
                }

                if (this.m_namespaceUri != value.m_namespaceUri)
                {
                    return false;
                }

                if (this.m_locale != value.m_locale)
                {
                    return false;
                }

                if (this.m_localizedText != value.m_localizedText)
                {
                    return false;
                }

                if (this.m_additionalInfo != value.m_additionalInfo)
                {
                    return false;
                }

                if (this.m_innerStatusCode != value.m_innerStatusCode)
                {
                    return false;
                }

                if (this.m_innerDiagnosticInfo != null)
                {
                    if (depth < MaxInnerDepth)
                    {
                        return this.m_innerDiagnosticInfo.Equals(value.m_innerDiagnosticInfo, depth + 1);
                    }
                    else
                    {
                        // ignore the remaining inner diagnostic info and consider it equal.
                        return true;
                    }
                }

                return value.m_innerDiagnosticInfo == null;
            }

            return false;
        }
        #endregion

        #region Private Members
        private int m_symbolicId;
        private int m_namespaceUri;
        private int m_locale;
        private int m_localizedText;
        private string m_additionalInfo;
        private StatusCode m_innerStatusCode;
        private DiagnosticInfo m_innerDiagnosticInfo;
        #endregion
    }

    #region DiagnosticInfoCollection Class
    /// <summary>
    /// A collection of DiagnosticInfo objects.
    /// </summary>
    /// <remarks>
    /// A strongly-typed collection of DiagnosticInfo objects.
    /// </remarks>
    [CollectionDataContract(Name = "ListOfDiagnosticInfo", Namespace = Namespaces.OpcUaXsd, ItemName = "DiagnosticInfo")]
    public partial class DiagnosticInfoCollection : List<DiagnosticInfo>, ICloneable
    {
        /// <summary>
        /// Initializes an empty collection.
        /// </summary>
        /// <remarks>
        /// Initializes an empty collection.
        /// </remarks>
        public DiagnosticInfoCollection() { }

        /// <summary>
        /// Initializes the collection from another collection.
        /// </summary>
        /// <remarks>
        /// Initializes the collection from another collection.
        /// </remarks>
        /// <param name="collection">The collection to copy the contents from</param>
        public DiagnosticInfoCollection(IEnumerable<DiagnosticInfo> collection) : base(collection) { }

        /// <summary>
        /// Initializes the collection with the specified capacity.
        /// </summary>
        /// <remarks>
        /// Initializes the collection with the specified capacity.
        /// </remarks>
        /// <param name="capacity">The max capacity of the collection</param>
        public DiagnosticInfoCollection(int capacity) : base(capacity) { }

        /// <summary>
        /// Converts an array to a collection.
        /// </summary>
        /// <remarks>
        /// Converts an array to a collection.
        /// </remarks>
        /// <param name="values">An array of <see cref="DiagnosticInfo"/> objects to return within a collection</param>
        public static DiagnosticInfoCollection ToDiagnosticInfoCollection(DiagnosticInfo[] values)
        {
            if (values != null)
            {
                return new DiagnosticInfoCollection(values);
            }

            return new DiagnosticInfoCollection();
        }

        /// <summary>
        /// Converts an array to a collection.
        /// </summary>
        /// <remarks>
        /// Converts an array to a collection.
        /// </remarks>
        /// <param name="values">An array of <see cref="DiagnosticInfo"/> objects to return within a collection</param>
        public static implicit operator DiagnosticInfoCollection(DiagnosticInfo[] values)
        {
            return ToDiagnosticInfoCollection(values);
        }

        #region ICloneable
        /// <inheritdoc/>
        public virtual object Clone()
        {
            return this.MemberwiseClone();
        }

        /// <summary>
        /// Creates a deep copy of the collection.
        /// </summary>
        /// <remarks>
        /// Creates a deep copy of the collection.
        /// </remarks>
        public new object MemberwiseClone()
        {
            DiagnosticInfoCollection clone = new DiagnosticInfoCollection(this.Count);

            foreach (DiagnosticInfo element in this)
            {
                clone.Add((DiagnosticInfo)Utils.Clone(element));
            }

            return clone;
        }
        #endregion

    }//class
    #endregion

}//namespace<|MERGE_RESOLUTION|>--- conflicted
+++ resolved
@@ -35,11 +35,7 @@
         /// <summary>
         /// Limits the recursion depth for the InnerDiagnosticInfo field.
         /// </summary>
-<<<<<<< HEAD
-        public readonly static int MaxInnerDepth = 5;
-=======
         public static readonly int MaxInnerDepth = 5;
->>>>>>> da5db41a
 
         #region Constructors
         /// <summary>
