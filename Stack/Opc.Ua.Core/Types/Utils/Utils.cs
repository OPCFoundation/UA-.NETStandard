--- conflicted
+++ resolved
@@ -2487,15 +2487,7 @@
                     certificateData = AsnUtils.ParseX509Blob(certificateData);
                 }
 #endif
-<<<<<<< HEAD
-#if NET6_0_OR_GREATER
-                return X509CertificateLoader.LoadCertificate(certificateData.Span);
-#else
-                return X509CertificateLoader.LoadCertificate(certificateData.ToArray());
-#endif
-=======
                 return CertificateFactory.Create(certificateData);
->>>>>>> ff0095c9
             }
             catch (Exception e)
             {
@@ -2535,15 +2527,7 @@
                         certBlob = AsnUtils.ParseX509Blob(certBlob);
                     }
 #endif
-<<<<<<< HEAD
-#if NET6_0_OR_GREATER
-                    certificate = X509CertificateLoader.LoadCertificate(certBlob.Span);
-#else
-                    certificate = X509CertificateLoader.LoadCertificate(certBlob.ToArray());
-#endif
-=======
                     certificate = CertificateFactory.Create(certBlob);
->>>>>>> ff0095c9
                 }
                 catch (Exception e)
                 {
