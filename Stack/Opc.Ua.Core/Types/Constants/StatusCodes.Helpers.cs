/* Copyright (c) 1996-2022 The OPC Foundation. All rights reserved.
   The source code in this file is covered under a dual-license scenario:
     - RCL: for OPC Foundation Corporate Members in good-standing
     - GPL V2: everybody else
   RCL license terms accompanied with this source code. See http://opcfoundation.org/License/RCL/1.00/
   GNU General Public License as published by the Free Software Foundation;
   version 2 of the License are accompanied with this source code. See http://opcfoundation.org/License/GPLv2
   This source code is distributed in the hope that it will be useful,
   but WITHOUT ANY WARRANTY; without even the implied warranty of
   MERCHANTABILITY or FITNESS FOR A PARTICULAR PURPOSE.
*/

using System;
using System.Reflection;
using System.Collections.Generic;

#if NET8_0_OR_GREATER
using System.Collections.Frozen;
#else
using System.Collections.ObjectModel;
#endif

namespace Opc.Ua
{
    /// <summary>
    /// A class that defines constants used by UA applications.
    /// </summary>
    public static partial class StatusCodes
    {
        /// <summary>
        /// Returns the browse name for the attribute.
        /// </summary>
        public static string GetBrowseName(uint identifier)
        {
            if (s_browseNames.Value.TryGetValue(identifier, out var browseName))
            {
                return browseName;
            }

            return string.Empty;
        }

        /// <summary>
<<<<<<< HEAD
	    /// Returns the browse name for the attribute.
=======
        /// Returns the UTF-8 browse name for the attribute.
>>>>>>> ac9a6305
        /// </summary>
        public static byte[] GetUtf8BrowseName(uint identifier)
        {
            if (s_utf8BrowseNames.Value.TryGetValue(identifier, out var utf8BrowseName))
            {
                return utf8BrowseName;
            }

            return null;
        }

        /// <summary>
        /// Returns the browse names for all attributes.
        /// </summary>
        public static IEnumerable<string> GetBrowseNames()
        {
            return s_browseNames.Value.Values;
        }

        /// <summary>
        /// Returns the id for the attribute with the specified browse name.
        /// </summary>
        public static uint GetIdentifier(string browseName)
        {
            foreach (var field in s_browseNames.Value)
            {
                if (field.Value == browseName)
                {
                    return field.Key;
                }
            }

            return 0;
        }

        /// <summary>
        /// Creates a dictionary of browse names for the status codes.
        /// </summary>
        private static readonly Lazy<IReadOnlyDictionary<uint, string>> s_browseNames =
            new(() =>
            {
                FieldInfo[] fields = typeof(StatusCodes).GetFields(
                    BindingFlags.Public | BindingFlags.Static);

                var keyValuePairs = new Dictionary<uint, string>();
                foreach (FieldInfo field in fields)
                {
                    keyValuePairs.Add((uint)field.GetValue(typeof(StatusCodes)), field.Name);
                }
#if NET8_0_OR_GREATER
                return keyValuePairs.ToFrozenDictionary();
#else
                return new ReadOnlyDictionary<uint, string>(keyValuePairs);
#endif
            });

        /// <summary>
        /// Creates a dictionary of Utf8 browse names for the status codes.
        /// </summary>
        private static readonly Lazy<IReadOnlyDictionary<uint, byte[]>> s_utf8BrowseNames =
            new(() =>
            {
                FieldInfo[] fields = typeof(StatusCodes).GetFields(
                    BindingFlags.Public | BindingFlags.Static);

                var keyValuePairs = new Dictionary<uint, byte[]>();
                foreach (FieldInfo field in fields)
                {
                    keyValuePairs.Add((uint)field.GetValue(typeof(StatusCodes)),
                        System.Text.Encoding.UTF8.GetBytes(field.Name));
                }

#if NET8_0_OR_GREATER
                return keyValuePairs.ToFrozenDictionary();
#else
                return new ReadOnlyDictionary<uint, byte[]>(keyValuePairs);
#endif
            });
    }
}<|MERGE_RESOLUTION|>--- conflicted
+++ resolved
@@ -41,11 +41,7 @@
         }
 
         /// <summary>
-<<<<<<< HEAD
-	    /// Returns the browse name for the attribute.
-=======
         /// Returns the UTF-8 browse name for the attribute.
->>>>>>> ac9a6305
         /// </summary>
         public static byte[] GetUtf8BrowseName(uint identifier)
         {
