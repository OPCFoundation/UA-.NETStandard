--- conflicted
+++ resolved
@@ -37,15 +37,10 @@
         #region Constructors
         public JsonDecoder(string json, ServiceMessageContext context)
         {
-<<<<<<< HEAD
-            if (context == null) throw new ArgumentNullException(nameof(context));
-=======
             if (context == null)
             {
-                throw new ArgumentNullException("context");
-            }
-
->>>>>>> 368049d1
+                throw new ArgumentNullException(nameof(context));
+            }
             Initialize();
 
             m_context = context;
@@ -83,20 +78,15 @@
         /// </summary>
         public static IEncodeable DecodeSessionLessMessage(byte[] buffer, ServiceMessageContext context)
         {
-<<<<<<< HEAD
-            if (buffer == null) throw new ArgumentNullException(nameof(buffer));
-            if (context == null) throw new ArgumentNullException(nameof(context));
-=======
             if (buffer == null)
             {
-                throw new ArgumentNullException("buffer");
+                throw new ArgumentNullException(nameof(buffer));
             }
 
             if (context == null)
             {
-                throw new ArgumentNullException("context");
-            }
->>>>>>> 368049d1
+                throw new ArgumentNullException(nameof(context));
+            }
 
             JsonDecoder decoder = new JsonDecoder(UTF8Encoding.UTF8.GetString(buffer), context);
 
@@ -128,14 +118,10 @@
         /// </summary>
         public static IEncodeable DecodeMessage(ArraySegment<byte> buffer, System.Type expectedType, ServiceMessageContext context)
         {
-<<<<<<< HEAD
-            if (context == null) throw new ArgumentNullException(nameof(context));
-=======
             if (context == null)
             {
-                throw new ArgumentNullException("context");
-            }
->>>>>>> 368049d1
+                throw new ArgumentNullException(nameof(context));
+            }
 
             // check that the max message size was not exceeded.
             if (context.MaxMessageSize > 0 && context.MaxMessageSize < buffer.Count)
@@ -1396,14 +1382,10 @@
             string fieldName,
             System.Type systemType)
         {
-<<<<<<< HEAD
-            if (systemType == null) throw new ArgumentNullException(nameof(systemType));
-=======
             if (systemType == null)
             {
-                throw new ArgumentNullException("systemType");
-            }
->>>>>>> 368049d1
+                throw new ArgumentNullException(nameof(systemType));
+            }
 
             object token = null;
 
@@ -1451,14 +1433,10 @@
         /// </summary>
         public Enum ReadEnumerated(string fieldName, System.Type enumType)
         {
-<<<<<<< HEAD
-            if (enumType == null) throw new ArgumentNullException(nameof(enumType));
-=======
             if (enumType == null)
             {
-                throw new ArgumentNullException("enumType");
-            }
->>>>>>> 368049d1
+                throw new ArgumentNullException(nameof(enumType));
+            }
 
             return (Enum)Enum.ToObject(enumType, ReadInt32(fieldName));
         }
@@ -2254,14 +2232,10 @@
         /// </summary>
         public Array ReadEncodeableArray(string fieldName, System.Type systemType)
         {
-<<<<<<< HEAD
-            if (systemType == null) throw new ArgumentNullException(nameof(systemType));
-=======
             if (systemType == null)
             {
-                throw new ArgumentNullException("systemType");
-            }
->>>>>>> 368049d1
+                throw new ArgumentNullException(nameof(systemType));
+            }
 
             List<object> token = null;
 
@@ -2294,14 +2268,10 @@
         /// </summary>
         public Array ReadEnumeratedArray(string fieldName, System.Type enumType)
         {
-<<<<<<< HEAD
-            if (enumType == null) throw new ArgumentNullException(nameof(enumType));
-=======
             if (enumType == null)
             {
-                throw new ArgumentNullException("enumType");
-            }
->>>>>>> 368049d1
+                throw new ArgumentNullException(nameof(enumType));
+            }
 
             List<object> token = null;
 
