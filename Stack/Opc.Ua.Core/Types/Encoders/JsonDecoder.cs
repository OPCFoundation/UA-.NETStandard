--- conflicted
+++ resolved
@@ -1447,9 +1447,6 @@
 
                 using (var ostrm = new MemoryStream())
                 {
-<<<<<<< HEAD
-                    EncodeAsJson(writer, token);
-=======
                     using (var stream = new StreamWriter(ostrm))
                     using (JsonTextWriter writer = new JsonTextWriter(stream))
                     {
@@ -1457,7 +1454,6 @@
                     }
                     // Close the writer before retrieving the data
                     return new ExtensionObject(typeId, ostrm.ToArray());
->>>>>>> 5f54e08b
                 }
                 // Close the writer before retrieving the data
                 return new ExtensionObject(typeId, ostrm.ToArray());
