--- conflicted
+++ resolved
@@ -1032,13 +1032,7 @@
 
                     if (index == null)
                     {
-<<<<<<< HEAD
-                        string namespaceUri = namespaceToken as string;
-
-                        if (namespaceUri != null)
-=======
                         if (namespaceToken is string namespaceUri)
->>>>>>> 764a57dc
                         {
                             namespaceIndex = ToNamespaceIndex(namespaceUri);
                         }
@@ -1357,13 +1351,7 @@
                     if (index == null)
                     {
                         // handle non reversible encoding
-<<<<<<< HEAD
-                        string namespaceUri = namespaceToken as string;
-
-                        if (namespaceUri != null)
-=======
                         if (namespaceToken is string namespaceUri)
->>>>>>> 764a57dc
                         {
                             namespaceIndex = ToNamespaceIndex(namespaceUri);
                         }
