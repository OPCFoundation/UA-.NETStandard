--- conflicted
+++ resolved
@@ -1526,42 +1526,6 @@
                     //int length;
                     (_, int length) = Matrix.ValidateDimensions(dimensions, Context.MaxArrayLength);
 
-<<<<<<< HEAD
-=======
-                    try
-                    {
-                        for (int ii = 0; ii < dimensions.Count; ii++)
-                        {
-                            if (dimensions[ii] <= 0)
-                            {
-                                /* The number of values is 0 if one or more dimension is less than or equal to 0.*/
-                                Utils.LogTrace("ReadArray read dimensions[{0}] = {1}. Matrix will have 0 elements.", ii, dimensions[ii]);
-                                dimensions[ii] = 0;
-                                length = 0;
-                                break;
-                            }
-                            else if (dimensions[ii] > m_context.MaxArrayLength)
-                            {
-                                throw ServiceResultException.Create(
-                                    StatusCodes.BadEncodingLimitsExceeded,
-                                    "ArrayDimensions [{0}] = {1} is greater than MaxArrayLength {2}.",
-                                    ii,
-                                    dimensions[ii],
-                                    m_context.MaxArrayLength);
-                            }
-
-                            checked
-                            {
-                                length *= dimensions[ii];
-                            }
-                        }
-                    }
-                    catch (OverflowException)
-                    {
-                        throw new ArgumentException("The dimensions of the matrix are invalid and overflow when used to calculate the size.");
-                    }
-
->>>>>>> e7f03780
                     // read the elements
                     Array elements = null;
                     if (DetermineIEncodeableSystemType(ref systemType, encodeableTypeId))
