--- conflicted
+++ resolved
@@ -1574,14 +1574,6 @@
                 if ((encodingByte & (byte)DiagnosticInfoEncodingBits.InnerDiagnosticInfo) != 0)
                 {
                     value.InnerDiagnosticInfo = ReadDiagnosticInfo(null, depth + 1) ?? new DiagnosticInfo();
-<<<<<<< HEAD
-                }
-
-                if (value.IsNullDiagnosticInfo)
-                {
-                    // return null;
-=======
->>>>>>> 7b68ff7a
                 }
 
                 return value;
