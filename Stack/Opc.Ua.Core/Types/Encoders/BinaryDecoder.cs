/* Copyright (c) 1996-2020 The OPC Foundation. All rights reserved.
   The source code in this file is covered under a dual-license scenario:
     - RCL: for OPC Foundation members in good-standing
     - GPL V2: everybody else
   RCL license terms accompanied with this source code. See http://opcfoundation.org/License/RCL/1.00/
   GNU General Public License as published by the Free Software Foundation;
   version 2 of the License are accompanied with this source code. See http://opcfoundation.org/License/GPLv2
   This source code is distributed in the hope that it will be useful,
   but WITHOUT ANY WARRANTY; without even the implied warranty of
   MERCHANTABILITY or FITNESS FOR A PARTICULAR PURPOSE.
*/

using System;
using System.Diagnostics;
using System.IO;
using System.Text;
using System.Xml;

namespace Opc.Ua
{
    /// <summary>
    /// Decodes objects from a UA Binary encoded stream.
    /// </summary>
    public class BinaryDecoder : IDecoder, IDisposable
    {
        #region Constructor
        /// <summary>
        /// Creates a decoder that reads from a memory buffer.
        /// </summary>
        public BinaryDecoder(byte[] buffer, IServiceMessageContext context)
        :
            this(buffer, 0, buffer.Length, context)
        {
        }

        /// <summary>
        /// Creates a decoder that reads from a memory buffer.
        /// </summary>
        public BinaryDecoder(byte[] buffer, int start, int count, IServiceMessageContext context)
        {
            m_istrm = new MemoryStream(buffer, start, count, false);
            m_reader = new BinaryReader(m_istrm);
            m_context = context;
            m_nestingLevel = 0;
        }

        /// <summary>
        /// Creates a decoder that reads from a stream.
        /// </summary>
        public BinaryDecoder(Stream stream, IServiceMessageContext context)
        {
            if (stream == null) throw new ArgumentNullException(nameof(stream));

            m_istrm = stream;
            m_reader = new BinaryReader(m_istrm);
            m_context = context;
            m_nestingLevel = 0;
        }
        #endregion

        #region IDisposable Members
        /// <summary>
        /// Frees any unmanaged resources.
        /// </summary>
        public void Dispose()
        {
            Dispose(true);
        }

        /// <summary>
        /// An overrideable version of the Dispose.
        /// </summary>
        protected virtual void Dispose(bool disposing)
        {
            if (disposing)
            {
                if (m_reader != null)
                {
                    m_reader.Dispose();
                }

                if (m_istrm != null)
                {
                    m_istrm.Dispose();
                }
            }
        }
        #endregion

        #region Public Methods
        /// <summary>
        /// Initializes the tables used to map namespace and server uris during decoding.
        /// </summary>
        /// <param name="namespaceUris">The namespaces URIs referenced by the data being decoded.</param>
        /// <param name="serverUris">The server URIs referenced by the data being decoded.</param>
        public void SetMappingTables(NamespaceTable namespaceUris, StringTable serverUris)
        {
            m_namespaceMappings = null;

            if (namespaceUris != null && m_context.NamespaceUris != null)
            {
                m_namespaceMappings = m_context.NamespaceUris.CreateMapping(namespaceUris, false);
            }

            m_serverMappings = null;

            if (serverUris != null && m_context.ServerUris != null)
            {
                m_serverMappings = m_context.ServerUris.CreateMapping(serverUris, false);
            }
        }

        /// <summary>
        /// Completes reading and closes the stream.
        /// </summary>
        public void Close()
        {
            m_reader.Dispose();
        }

        /// <summary>
        /// Returns the current position in the stream.
        /// </summary>
        public int Position => (int)m_reader.BaseStream.Position;

        /// <summary>
        /// Gets the stream that the decoder is reading from.
        /// </summary>
        public Stream BaseStream => m_reader.BaseStream;

        /// <summary>
        /// Decodes a message from a stream.
        /// </summary>
        public static IEncodeable DecodeMessage(Stream stream, System.Type expectedType, IServiceMessageContext context)
        {
            if (stream == null) throw new ArgumentNullException(nameof(stream));
            if (context == null) throw new ArgumentNullException(nameof(context));

            BinaryDecoder decoder = new BinaryDecoder(stream, context);

            try
            {
                return decoder.DecodeMessage(expectedType);
            }
            finally
            {
                decoder.Close();
            }
        }

        /// <summary>
        /// Decodes a session-less message from a buffer.
        /// </summary>
        public static IEncodeable DecodeSessionLessMessage(byte[] buffer, IServiceMessageContext context)
        {
            if (buffer == null) throw new ArgumentNullException(nameof(buffer));
            if (context == null) throw new ArgumentNullException(nameof(context));

            BinaryDecoder decoder = new BinaryDecoder(buffer, context);

            try
            {
                // read the node id.
                NodeId typeId = decoder.ReadNodeId(null);

                // convert to absolute node id.
                ExpandedNodeId absoluteId = NodeId.ToExpandedNodeId(typeId, context.NamespaceUris);

                // lookup message session-less envelope type.
                Type actualType = context.Factory.GetSystemType(absoluteId);

                if (actualType == null || actualType != typeof(SessionlessInvokeRequestType))
                {
                    throw new ServiceResultException(StatusCodes.BadEncodingError, Utils.Format("Cannot decode session-less service message with type id: {0}.", absoluteId));
                }

                // decode the actual message.
                SessionLessServiceMessage message = new SessionLessServiceMessage();

                message.Decode(decoder);

                return message.Message;
            }
            finally
            {
                decoder.Close();
            }
        }

        /// <summary>
        /// Decodes a message from a buffer.
        /// </summary>
        public static IEncodeable DecodeMessage(byte[] buffer, System.Type expectedType, IServiceMessageContext context)
        {
            if (buffer == null) throw new ArgumentNullException(nameof(buffer));
            if (context == null) throw new ArgumentNullException(nameof(context));

            BinaryDecoder decoder = new BinaryDecoder(buffer, context);

            try
            {
                return decoder.DecodeMessage(expectedType);
            }
            finally
            {
                decoder.Close();
            }
        }

        /// <summary>
        /// Decodes an object from a buffer.
        /// </summary>
        public IEncodeable DecodeMessage(System.Type expectedType)
        {
            long start = m_istrm.Position;

            // read the node id.
            NodeId typeId = ReadNodeId(null);

            // convert to absolute node id.
            ExpandedNodeId absoluteId = NodeId.ToExpandedNodeId(typeId, m_context.NamespaceUris);

            // lookup message type.
            Type actualType = m_context.Factory.GetSystemType(absoluteId);

            if (actualType == null)
            {
                throw new ServiceResultException(StatusCodes.BadEncodingError, Utils.Format("Cannot decode message with type id: {0}.", absoluteId));
            }

            // read the message.
            IEncodeable message = ReadEncodeable(null, actualType, absoluteId);

            // check that the max message size was not exceeded.
            if (m_context.MaxMessageSize > 0 && m_context.MaxMessageSize < (int)(m_istrm.Position - start))
            {
                throw ServiceResultException.Create(
                    StatusCodes.BadEncodingLimitsExceeded,
                    "MaxMessageSize {0} < {1}",
                    m_context.MaxMessageSize,
                    (int)(m_istrm.Position - start));
            }

            // return the message.
            return message;
        }

        /// <summary>
        /// Loads a string table from a binary stream.
        /// </summary>
        public bool LoadStringTable(StringTable stringTable)
        {
            int count = ReadInt32(null);

            if (count < -0)
            {
                return false;
            }

            for (uint ii = 0; ii < count; ii++)
            {
                stringTable.Append(ReadString(null));
            }

            return true;
        }
        #endregion

        #region IDecoder Members
        /// <summary>
        /// The type of encoding being used.
        /// </summary>
        public EncodingType EncodingType => EncodingType.Binary;

        /// <summary>
        /// The message context associated with the decoder.
        /// </summary>
        public IServiceMessageContext Context => m_context;

        /// <summary>
        /// Pushes a namespace onto the namespace stack.
        /// </summary>
        public void PushNamespace(string namespaceUri)
        {
            // not used in the binary encoding.
        }

        /// <summary>
        /// Pops a namespace from the namespace stack.
        /// </summary>
        public void PopNamespace()
        {
            // not used in the binary encoding.
        }

        /// <summary>
        /// Reads a boolean from the stream.
        /// </summary>
        public bool ReadBoolean(string fieldName)
        {
            return m_reader.ReadBoolean();
        }

        /// <summary>
        /// Reads a sbyte from the stream.
        /// </summary>
        public sbyte ReadSByte(string fieldName)
        {
            return m_reader.ReadSByte();
        }

        /// <summary>
        /// Reads a byte from the stream.
        /// </summary>
        public byte ReadByte(string fieldName)
        {
            return m_reader.ReadByte();
        }

        /// <summary>
        /// Reads a short from the stream.
        /// </summary>
        public short ReadInt16(string fieldName)
        {
            return m_reader.ReadInt16();
        }

        /// <summary>
        /// Reads a ushort from the stream.
        /// </summary>
        public ushort ReadUInt16(string fieldName)
        {
            return m_reader.ReadUInt16();
        }

        /// <summary>
        /// Reads an int from the stream.
        /// </summary>
        public int ReadInt32(string fieldName)
        {
            return m_reader.ReadInt32();
        }

        /// <summary>
        /// Reads a uint from the stream.
        /// </summary>
        public uint ReadUInt32(string fieldName)
        {
            return m_reader.ReadUInt32();
        }

        /// <summary>
        /// Reads a long from the stream.
        /// </summary>
        public long ReadInt64(string fieldName)
        {
            return m_reader.ReadInt64();
        }

        /// <summary>
        /// Reads a ulong from the stream.
        /// </summary>
        public ulong ReadUInt64(string fieldName)
        {
            return m_reader.ReadUInt64();
        }

        /// <summary>
        /// Reads a float from the stream.
        /// </summary>
        public float ReadFloat(string fieldName)
        {
            return m_reader.ReadSingle();
        }

        /// <summary>
        /// Reads a double from the stream.
        /// </summary>
        public double ReadDouble(string fieldName)
        {
            return m_reader.ReadDouble();
        }

        /// <summary>
        /// Reads a string from the stream.
        /// </summary>
        public string ReadString(string fieldName)
        {
            return ReadString(fieldName, m_context.MaxStringLength);
        }

        /// <summary>
        /// Reads a string from the stream (throws an exception if its length exceeds the limit specified).
        /// </summary>
        public string ReadString(string fieldName, int maxStringLength)
        {
            int length = m_reader.ReadInt32();

            if (length < 0)
            {
                return null;
            }

            if (length == 0)
            {
                return string.Empty;
            }

            if (maxStringLength > 0 && maxStringLength < length)
            {
                throw ServiceResultException.Create(
                    StatusCodes.BadEncodingLimitsExceeded,
                    "MaxStringLength {0} < {1}",
                    maxStringLength,
                    length);
            }

            byte[] bytes = m_reader.ReadBytes(length);

            // If 0 terminated, decrease length by one before converting to string
            var utf8StringLength = bytes[bytes.Length - 1] == 0 ? bytes.Length - 1 : bytes.Length;
            return Encoding.UTF8.GetString(bytes, 0, utf8StringLength);
        }

        /// <summary>
        /// Reads a UTC date/time from the stream.
        /// </summary>
        public DateTime ReadDateTime(string fieldName)
        {
            long ticks = m_reader.ReadInt64();

            if (ticks >= (Int64.MaxValue - Utils.TimeBase.Ticks))
            {
                return DateTime.MaxValue;
            }

            ticks += Utils.TimeBase.Ticks;

            if (ticks >= DateTime.MaxValue.Ticks)
            {
                return DateTime.MaxValue;
            }

            if (ticks <= Utils.TimeBase.Ticks)
            {
                return DateTime.MinValue;
            }

            return new DateTime(ticks, DateTimeKind.Utc);
        }

        /// <summary>
        /// Reads a GUID from the stream.
        /// </summary>
        public Uuid ReadGuid(string fieldName)
        {
            byte[] bytes = m_reader.ReadBytes(16);
            return new Uuid(new Guid(bytes));
        }

        /// <summary>
        /// Reads a byte string from the stream.
        /// </summary>
        public byte[] ReadByteString(string fieldName)
        {
            return ReadByteString(fieldName, m_context.MaxByteStringLength);
        }

        /// <summary>
        /// Reads a byte string from the stream.
        /// </summary>
        public byte[] ReadByteString(string fieldName, int maxByteStringLength)
        {
            int length = m_reader.ReadInt32();

            if (length < 0)
            {
                return null;
            }

            if (maxByteStringLength > 0 && maxByteStringLength < length)
            {
                throw ServiceResultException.Create(
                    StatusCodes.BadEncodingLimitsExceeded,
                    "MaxByteStringLength {0} < {1}",
                    maxByteStringLength,
                    length);
            }

            return m_reader.ReadBytes(length);
        }

        /// <summary>
        /// Reads an XmlElement from the stream.
        /// </summary>
        public XmlElement ReadXmlElement(string fieldName)
        {
            byte[] bytes = ReadByteString(fieldName);

            if (bytes == null || bytes.Length == 0)
            {
                return null;
            }

            XmlDocument document = new XmlDocument();

            try
            {
                // If 0 terminated, decrease length by one before converting to string
                var utf8StringLength = bytes[bytes.Length - 1] == 0 ? bytes.Length - 1 : bytes.Length;
                string xmlString = Encoding.UTF8.GetString(bytes, 0, utf8StringLength);
                using (StringReader stream = new StringReader(xmlString))
                using (XmlReader reader = XmlReader.Create(stream, Utils.DefaultXmlReaderSettings()))
                {
                    document.Load(reader);
                }
            }
            catch (XmlException)
            {
                return null;
            }

            return document.DocumentElement;
        }

        /// <summary>
        /// Reads an NodeId from the stream.
        /// </summary>
        public NodeId ReadNodeId(string fieldName)
        {
            byte encodingByte = m_reader.ReadByte();

            NodeId value = new NodeId();

            ReadNodeIdBody(encodingByte, value);

            if (m_namespaceMappings != null && m_namespaceMappings.Length > value.NamespaceIndex)
            {
                value.SetNamespaceIndex(m_namespaceMappings[value.NamespaceIndex]);
            }

            return value;
        }

        /// <summary>
        /// Reads an ExpandedNodeId from the stream.
        /// </summary>
        public ExpandedNodeId ReadExpandedNodeId(string fieldName)
        {
            byte encodingByte = m_reader.ReadByte();

            ExpandedNodeId value = new ExpandedNodeId();

            NodeId body = new NodeId();
            ReadNodeIdBody(encodingByte, body);
            value.InnerNodeId = body;

            string namespaceUri = null;
            uint serverIndex = 0;

            // read the namespace uri if present.
            if ((encodingByte & 0x80) != 0)
            {
                namespaceUri = ReadString(null);
                value.SetNamespaceUri(namespaceUri);
            }

            // read the server index if present.
            if ((encodingByte & 0x40) != 0)
            {
                serverIndex = ReadUInt32(null);
                value.SetServerIndex(serverIndex);
            }

            if (m_namespaceMappings != null && m_namespaceMappings.Length > value.NamespaceIndex)
            {
                value.SetNamespaceIndex(m_namespaceMappings[value.NamespaceIndex]);
            }

            if (m_serverMappings != null && m_serverMappings.Length > value.ServerIndex)
            {
                value.SetServerIndex(m_serverMappings[value.NamespaceIndex]);
            }

            return value;
        }

        /// <summary>
        /// Reads an StatusCode from the stream.
        /// </summary>
        public StatusCode ReadStatusCode(string fieldName)
        {
            return m_reader.ReadUInt32();
        }

        /// <summary>
        /// Reads an DiagnosticInfo from the stream.
        /// </summary>
        public DiagnosticInfo ReadDiagnosticInfo(string fieldName)
        {
            // check the nesting level for avoiding a stack overflow.
            if (m_nestingLevel > m_context.MaxEncodingNestingLevels)
            {
                throw ServiceResultException.Create(
                    StatusCodes.BadEncodingLimitsExceeded,
                    "Maximum nesting level of {0} was exceeded",
                    m_context.MaxEncodingNestingLevels);
            }

            m_nestingLevel++;

            // read the encoding byte.
            byte encodingByte = m_reader.ReadByte();

            DiagnosticInfo value = new DiagnosticInfo();

            // read the fields of the diagnostic info structure.
            if ((encodingByte & (byte)DiagnosticInfoEncodingBits.SymbolicId) != 0)
            {
                value.SymbolicId = ReadInt32(null);
            }

            if ((encodingByte & (byte)DiagnosticInfoEncodingBits.NamespaceUri) != 0)
            {
                value.NamespaceUri = ReadInt32(null);
            }

            if ((encodingByte & (byte)DiagnosticInfoEncodingBits.Locale) != 0)
            {
                value.Locale = ReadInt32(null);
            }

            if ((encodingByte & (byte)DiagnosticInfoEncodingBits.LocalizedText) != 0)
            {
                value.LocalizedText = ReadInt32(null);
            }

            if ((encodingByte & (byte)DiagnosticInfoEncodingBits.AdditionalInfo) != 0)
            {
                value.AdditionalInfo = ReadString(null);
            }

            if ((encodingByte & (byte)DiagnosticInfoEncodingBits.InnerStatusCode) != 0)
            {
                value.InnerStatusCode = ReadStatusCode(null);
            }

            if ((encodingByte & (byte)DiagnosticInfoEncodingBits.InnerDiagnosticInfo) != 0)
            {
                value.InnerDiagnosticInfo = ReadDiagnosticInfo(null);
            }

            m_nestingLevel--;

            return value;
        }

        /// <summary>
        /// Reads an QualifiedName from the stream.
        /// </summary>
        public QualifiedName ReadQualifiedName(string fieldName)
        {
            ushort namespaceIndex = ReadUInt16(null);
            string name = ReadString(null);

            if (m_namespaceMappings != null && m_namespaceMappings.Length > namespaceIndex)
            {
                namespaceIndex = m_namespaceMappings[namespaceIndex];
            }

            return new QualifiedName(name, namespaceIndex);
        }

        /// <summary>
        /// Reads an LocalizedText from the stream.
        /// </summary>
        public LocalizedText ReadLocalizedText(string fieldName)
        {
            // read the encoding byte.
            byte encodingByte = m_reader.ReadByte();

            string text = null;
            string locale = null;

            // read the fields of the diagnostic info structure.
            if ((encodingByte & (byte)LocalizedTextEncodingBits.Locale) != 0)
            {
                locale = ReadString(null);
            }

            if ((encodingByte & (byte)LocalizedTextEncodingBits.Text) != 0)
            {
                text = ReadString(null);
            }

            return new LocalizedText(locale, text);
        }

        /// <summary>
        /// Reads an Variant from the stream.
        /// </summary>
        public Variant ReadVariant(string fieldName)
        {
            // check the nesting level for avoiding a stack overflow.
            if (m_nestingLevel > m_context.MaxEncodingNestingLevels)
            {
                throw ServiceResultException.Create(
                    StatusCodes.BadEncodingLimitsExceeded,
                    "Maximum nesting level of {0} was exceeded",
                    m_context.MaxEncodingNestingLevels);
            }

            m_nestingLevel++;

            Variant value = ReadVariantValue(fieldName);

            m_nestingLevel--;

            return value;
        }

        /// <summary>
        /// Reads an DataValue from the stream.
        /// </summary>
        public DataValue ReadDataValue(string fieldName)
        {
            // read the encoding byte.
            byte encodingByte = m_reader.ReadByte();

            DataValue value = new DataValue();

            // read the fields of the DataValue structure.
            if ((encodingByte & (byte)DataValueEncodingBits.Value) != 0)
            {
                value.WrappedValue = ReadVariant(null);
            }

            if ((encodingByte & (byte)DataValueEncodingBits.StatusCode) != 0)
            {
                value.StatusCode = ReadStatusCode(null);
            }

            if ((encodingByte & (byte)DataValueEncodingBits.SourceTimestamp) != 0)
            {
                value.SourceTimestamp = ReadDateTime(null);
            }

            if ((encodingByte & (byte)DataValueEncodingBits.SourcePicoseconds) != 0)
            {
                value.SourcePicoseconds = ReadUInt16(null);
            }

            if ((encodingByte & (byte)DataValueEncodingBits.ServerTimestamp) != 0)
            {
                value.ServerTimestamp = ReadDateTime(null);
            }

            if ((encodingByte & (byte)DataValueEncodingBits.ServerPicoseconds) != 0)
            {
                value.ServerPicoseconds = ReadUInt16(null);
            }

            return value;
        }

        /// <summary>
        /// Reads an ExtensionObject from the stream.
        /// </summary>
        public ExtensionObject ReadExtensionObject(string fieldName)
        {
            return ReadExtensionObject();
        }

        /// <summary>
        /// Reads an encodeable object from the stream.
        /// </summary>
        /// <param name="fieldName">The encodeable object field name</param>
        /// <param name="systemType">The system type of the encopdeable object to be read</param>
        /// <param name="encodeableTypeId">The TypeId for the <see cref="IEncodeable"/> instance that will be read.</param>
        /// <returns>An <see cref="IEncodeable"/> object that was read from the stream.</returns>
        public IEncodeable ReadEncodeable(string fieldName, System.Type systemType, ExpandedNodeId encodeableTypeId = null)
        {
            if (systemType == null) throw new ArgumentNullException(nameof(systemType));

            IEncodeable encodeable = Activator.CreateInstance(systemType) as IEncodeable;

            if (encodeable == null)
            {
                throw new ServiceResultException(
                    StatusCodes.BadDecodingError,
                    Utils.Format("Cannot decode type '{0}'.", systemType.FullName));
            }

            if (encodeableTypeId != null)
            {
                // set type identifier for custom complex data types before decode.
                IComplexTypeInstance complexTypeInstance = encodeable as IComplexTypeInstance;

                if (complexTypeInstance != null)
                {
                    complexTypeInstance.TypeId = encodeableTypeId;
                }
            }

            // check the nesting level for avoiding a stack overflow.
            if (m_nestingLevel > m_context.MaxEncodingNestingLevels)
            {
                throw ServiceResultException.Create(
                    StatusCodes.BadEncodingLimitsExceeded,
                    "Maximum nesting level of {0} was exceeded",
                    m_context.MaxEncodingNestingLevels);
            }

            m_nestingLevel++;

            encodeable.Decode(this);

            m_nestingLevel--;

            return encodeable;
        }

        /// <summary>
        ///  Reads an enumerated value from the stream.
        /// </summary>
        public Enum ReadEnumerated(string fieldName, System.Type enumType)
        {
            return (Enum)Enum.ToObject(enumType, m_reader.ReadInt32());
        }

        /// <summary>
        /// Reads a boolean array from the stream.
        /// </summary>
        public BooleanCollection ReadBooleanArray(string fieldName)
        {
            int length = ReadArrayLength();

            if (length == -1)
            {
                return null;
            }

            BooleanCollection values = new BooleanCollection(length);

            for (int ii = 0; ii < length; ii++)
            {
                values.Add(ReadBoolean(null));
            }

            return values;
        }

        /// <summary>
        /// Reads a sbyte array from the stream.
        /// </summary>
        public SByteCollection ReadSByteArray(string fieldName)
        {
            int length = ReadArrayLength();

            if (length == -1)
            {
                return null;
            }

            SByteCollection values = new SByteCollection(length);

            for (int ii = 0; ii < length; ii++)
            {
                values.Add(ReadSByte(null));
            }

            return values;
        }

        /// <summary>
        /// Reads a byte array from the stream.
        /// </summary>
        public ByteCollection ReadByteArray(string fieldName)
        {
            int length = ReadArrayLength();

            if (length == -1)
            {
                return null;
            }

            ByteCollection values = new ByteCollection(length);

            for (int ii = 0; ii < length; ii++)
            {
                values.Add(ReadByte(null));
            }

            return values;
        }

        /// <summary>
        /// Reads a short array from the stream.
        /// </summary>
        public Int16Collection ReadInt16Array(string fieldName)
        {
            int length = ReadArrayLength();

            if (length == -1)
            {
                return null;
            }

            Int16Collection values = new Int16Collection(length);

            for (int ii = 0; ii < length; ii++)
            {
                values.Add(ReadInt16(null));
            }

            return values;
        }

        /// <summary>
        /// Reads a ushort array from the stream.
        /// </summary>
        public UInt16Collection ReadUInt16Array(string fieldName)
        {
            int length = ReadArrayLength();

            if (length == -1)
            {
                return null;
            }

            UInt16Collection values = new UInt16Collection(length);

            for (int ii = 0; ii < length; ii++)
            {
                values.Add(ReadUInt16(null));
            }

            return values;
        }

        /// <summary>
        /// Reads a int array from the stream.
        /// </summary>
        public Int32Collection ReadInt32Array(string fieldName)
        {
            int length = ReadArrayLength();

            if (length == -1)
            {
                return null;
            }

            Int32Collection values = new Int32Collection(length);

            for (int ii = 0; ii < length; ii++)
            {
                values.Add(ReadInt32(null));
            }

            return values;
        }

        /// <summary>
        /// Reads a uint array from the stream.
        /// </summary>
        public UInt32Collection ReadUInt32Array(string fieldName)
        {
            int length = ReadArrayLength();

            if (length == -1)
            {
                return null;
            }

            UInt32Collection values = new UInt32Collection(length);

            for (int ii = 0; ii < length; ii++)
            {
                values.Add(ReadUInt32(null));
            }

            return values;
        }

        /// <summary>
        /// Reads a long array from the stream.
        /// </summary>
        public Int64Collection ReadInt64Array(string fieldName)
        {
            int length = ReadArrayLength();

            if (length == -1)
            {
                return null;
            }

            Int64Collection values = new Int64Collection(length);

            for (int ii = 0; ii < length; ii++)
            {
                values.Add(ReadInt64(null));
            }

            return values;
        }

        /// <summary>
        /// Reads a ulong array from the stream.
        /// </summary>
        public UInt64Collection ReadUInt64Array(string fieldName)
        {
            int length = ReadArrayLength();

            if (length == -1)
            {
                return null;
            }

            UInt64Collection values = new UInt64Collection(length);

            for (int ii = 0; ii < length; ii++)
            {
                values.Add(ReadUInt64(null));
            }

            return values;
        }

        /// <summary>
        /// Reads a float array from the stream.
        /// </summary>
        public FloatCollection ReadFloatArray(string fieldName)
        {
            int length = ReadArrayLength();

            if (length == -1)
            {
                return null;
            }

            FloatCollection values = new FloatCollection(length);

            for (int ii = 0; ii < length; ii++)
            {
                values.Add(ReadFloat(null));
            }

            return values;
        }

        /// <summary>
        /// Reads a double array from the stream.
        /// </summary>
        public DoubleCollection ReadDoubleArray(string fieldName)
        {
            int length = ReadArrayLength();

            if (length == -1)
            {
                return null;
            }

            DoubleCollection values = new DoubleCollection(length);

            for (int ii = 0; ii < length; ii++)
            {
                values.Add(ReadDouble(null));
            }

            return values;
        }

        /// <summary>
        /// Reads a string array from the stream.
        /// </summary>
        public StringCollection ReadStringArray(string fieldName)
        {
            int length = ReadArrayLength();

            if (length == -1)
            {
                return null;
            }

            StringCollection values = new StringCollection(length);

            for (int ii = 0; ii < length; ii++)
            {
                values.Add(ReadString(null));
            }

            return values;
        }

        /// <summary>
        /// Reads a UTC date/time array from the stream.
        /// </summary>
        public DateTimeCollection ReadDateTimeArray(string fieldName)
        {
            int length = ReadArrayLength();

            if (length == -1)
            {
                return null;
            }

            DateTimeCollection values = new DateTimeCollection(length);

            for (int ii = 0; ii < length; ii++)
            {
                values.Add(ReadDateTime(null));
            }

            return values;
        }

        /// <summary>
        /// Reads a GUID array from the stream.
        /// </summary>
        public UuidCollection ReadGuidArray(string fieldName)
        {
            int length = ReadArrayLength();

            if (length == -1)
            {
                return null;
            }

            UuidCollection values = new UuidCollection(length);

            for (int ii = 0; ii < length; ii++)
            {
                values.Add(ReadGuid(null));
            }

            return values;
        }

        /// <summary>
        /// Reads a byte string array from the stream.
        /// </summary>
        public ByteStringCollection ReadByteStringArray(string fieldName)
        {
            int length = ReadArrayLength();

            if (length == -1)
            {
                return null;
            }

            ByteStringCollection values = new ByteStringCollection(length);

            for (int ii = 0; ii < length; ii++)
            {
                values.Add(ReadByteString(null));
            }

            return values;
        }

        /// <summary>
        /// Reads an XmlElement array from the stream.
        /// </summary>
        public XmlElementCollection ReadXmlElementArray(string fieldName)
        {
            int length = ReadArrayLength();

            if (length == -1)
            {
                return null;
            }

            XmlElementCollection values = new XmlElementCollection(length);

            for (int ii = 0; ii < length; ii++)
            {
                values.Add(ReadXmlElement(null));
            }

            return values;
        }

        /// <summary>
        /// Reads an NodeId array from the stream.
        /// </summary>
        public NodeIdCollection ReadNodeIdArray(string fieldName)
        {
            int length = ReadArrayLength();

            if (length == -1)
            {
                return null;
            }

            NodeIdCollection values = new NodeIdCollection(length);

            for (int ii = 0; ii < length; ii++)
            {
                values.Add(ReadNodeId(null));
            }

            return values;
        }

        /// <summary>
        /// Reads an ExpandedNodeId array from the stream.
        /// </summary>
        public ExpandedNodeIdCollection ReadExpandedNodeIdArray(string fieldName)
        {
            int length = ReadArrayLength();

            if (length == -1)
            {
                return null;
            }

            ExpandedNodeIdCollection values = new ExpandedNodeIdCollection(length);

            for (int ii = 0; ii < length; ii++)
            {
                values.Add(ReadExpandedNodeId(null));
            }

            return values;
        }

        /// <summary>
        /// Reads an StatusCode array from the stream.
        /// </summary>
        public StatusCodeCollection ReadStatusCodeArray(string fieldName)
        {
            int length = ReadArrayLength();

            if (length == -1)
            {
                return null;
            }

            StatusCodeCollection values = new StatusCodeCollection(length);

            for (int ii = 0; ii < length; ii++)
            {
                values.Add(ReadStatusCode(null));
            }

            return values;
        }

        /// <summary>
        /// Reads an DiagnosticInfo array from the stream.
        /// </summary>
        public DiagnosticInfoCollection ReadDiagnosticInfoArray(string fieldName)
        {
            int length = ReadArrayLength();

            if (length == -1)
            {
                return null;
            }

            DiagnosticInfoCollection values = new DiagnosticInfoCollection(length);

            for (int ii = 0; ii < length; ii++)
            {
                values.Add(ReadDiagnosticInfo(null));
            }

            return values;
        }

        /// <summary>
        /// Reads an QualifiedName array from the stream.
        /// </summary>
        public QualifiedNameCollection ReadQualifiedNameArray(string fieldName)
        {
            int length = ReadArrayLength();

            if (length == -1)
            {
                return null;
            }

            QualifiedNameCollection values = new QualifiedNameCollection(length);

            for (int ii = 0; ii < length; ii++)
            {
                values.Add(ReadQualifiedName(null));
            }

            return values;
        }

        /// <summary>
        /// Reads an LocalizedText array from the stream.
        /// </summary>
        public LocalizedTextCollection ReadLocalizedTextArray(string fieldName)
        {
            int length = ReadArrayLength();

            if (length == -1)
            {
                return null;
            }

            LocalizedTextCollection values = new LocalizedTextCollection(length);

            for (int ii = 0; ii < length; ii++)
            {
                values.Add(ReadLocalizedText(null));
            }

            return values;
        }

        /// <summary>
        /// Reads an Variant array from the stream.
        /// </summary>
        public VariantCollection ReadVariantArray(string fieldName)
        {
            int length = ReadArrayLength();

            if (length == -1)
            {
                return null;
            }

            VariantCollection values = new VariantCollection(length);

            for (int ii = 0; ii < length; ii++)
            {
                values.Add(ReadVariant(null));
            }

            return values;
        }

        /// <summary>
        /// Reads an DataValue array from the stream.
        /// </summary>
        public DataValueCollection ReadDataValueArray(string fieldName)
        {
            int length = ReadArrayLength();

            if (length == -1)
            {
                return null;
            }

            DataValueCollection values = new DataValueCollection(length);

            for (int ii = 0; ii < length; ii++)
            {
                values.Add(ReadDataValue(null));
            }

            return values;
        }

        /// <summary>
        /// Reads an extension object array from the stream.
        /// </summary>
        public ExtensionObjectCollection ReadExtensionObjectArray(string fieldName)
        {
            int length = ReadArrayLength();

            if (length == -1)
            {
                return null;
            }

            ExtensionObjectCollection values = new ExtensionObjectCollection(length);

            for (int ii = 0; ii < length; ii++)
            {
                values.Add(ReadExtensionObject(null));
            }

            return values;
        }

        /// <summary>
        /// Reads an encodeable array from the stream.
        /// </summary>
        /// <param name="fieldName">The encodeable array field name</param>
        /// <param name="systemType">The system type of the encopdeable objects to be read object</param>
        /// <param name="encodeableTypeId">The TypeId for the <see cref="IEncodeable"/> instances that will be read.</param>
        /// <returns>An <see cref="IEncodeable"/> array that was read from the stream.</returns>
        public Array ReadEncodeableArray(string fieldName, System.Type systemType, ExpandedNodeId encodeableTypeId = null)
        {
            int length = ReadArrayLength();

            if (length == -1)
            {
                return null;
            }

            Array values = Array.CreateInstance(systemType, length);

            for (int ii = 0; ii < length; ii++)
            {
                values.SetValue(ReadEncodeable(null, systemType, encodeableTypeId), ii);
            }

            return values;
        }

        /// <summary>
        /// Reads an enumerated value array from the stream.
        /// </summary>
        public Array ReadEnumeratedArray(string fieldName, System.Type enumType)
        {
            int length = ReadArrayLength();

            if (length == -1)
            {
                return null;
            }

            Array values = Array.CreateInstance(enumType, length);

            for (int ii = 0; ii < length; ii++)
            {
                values.SetValue(ReadEnumerated(null, enumType), ii);
            }

            return values;
        }

        /// <summary>
        /// Reads an array with the specified valueRank and the specified BuiltInType
        /// </summary>
        public object ReadArray(string fieldName, int valueRank, BuiltInType builtInType, ExpandedNodeId encodeableTypeId = null)
        {
            if (valueRank == ValueRanks.OneDimension)
            {
                switch (builtInType)
                {
                    case BuiltInType.Boolean:
                        return ReadBooleanArray(fieldName).ToArray();
                    case BuiltInType.SByte:
                        return ReadSByteArray(fieldName).ToArray();
                    case BuiltInType.Byte:
                        return ReadByteArray(fieldName).ToArray();
                    case BuiltInType.Int16:
                        return ReadInt16Array(fieldName).ToArray();
                    case BuiltInType.UInt16:
                        return ReadUInt16Array(fieldName).ToArray();
                    case BuiltInType.Int32:
                    case BuiltInType.Enumeration:
                        return ReadInt32Array(fieldName).ToArray();
                    case BuiltInType.UInt32:
                        return ReadUInt32Array(fieldName).ToArray();
                    case BuiltInType.Int64:
                        return ReadInt64Array(fieldName).ToArray();
                    case BuiltInType.UInt64:
                        return ReadUInt64Array(fieldName).ToArray();
                    case BuiltInType.Float:
                        return ReadFloatArray(fieldName).ToArray();
                    case BuiltInType.Double:
                        return ReadDoubleArray(fieldName).ToArray();
                    case BuiltInType.String:
                        return ReadStringArray(fieldName).ToArray();
                    case BuiltInType.DateTime:
                        return ReadDateTimeArray(fieldName).ToArray();
                    case BuiltInType.Guid:
                        return ReadGuidArray(fieldName).ToArray();
                    case BuiltInType.ByteString:
                        return ReadByteStringArray(fieldName).ToArray();
                    case BuiltInType.XmlElement:
                        return ReadXmlElementArray(fieldName).ToArray();
                    case BuiltInType.NodeId:
                        return ReadNodeIdArray(fieldName).ToArray();
                    case BuiltInType.ExpandedNodeId:
                        return ReadExpandedNodeIdArray(fieldName).ToArray();
                    case BuiltInType.StatusCode:
                        return ReadStatusCodeArray(fieldName).ToArray();
                    case BuiltInType.QualifiedName:
                        return ReadQualifiedNameArray(fieldName).ToArray();
                    case BuiltInType.LocalizedText:
                        return ReadLocalizedTextArray(fieldName).ToArray();
                    case BuiltInType.DataValue:
                        return ReadDataValueArray(fieldName).ToArray();
                    case BuiltInType.Variant:
                        if (encodeableTypeId != null)
                        {
                            Type systemType = Context.Factory.GetSystemType(encodeableTypeId);
                            if (systemType != null)
                            {
                                return ReadEncodeableArray(fieldName, systemType, encodeableTypeId);
                            }
                        }
                        return ReadVariantArray(fieldName).ToArray();
                    case BuiltInType.ExtensionObject:
                        return ReadExtensionObjectArray(fieldName).ToArray();
                    case BuiltInType.DiagnosticInfo:
                        return ReadDiagnosticInfoArray(fieldName).ToArray();
                    default:
                    {
                        throw new ServiceResultException(
                            StatusCodes.BadDecodingError,
                            Utils.Format("Cannot decode unknown type in Array object with BuiltInType: {0}.", builtInType));
                    }
                }
            }
            // two or more dimensions
            if (valueRank > ValueRanks.OneDimension)
            {
                // read dimensions array
                Int32Collection dimensions = ReadInt32Array(null);
                if (dimensions != null && dimensions.Count > 0)
                {
                    int length = 1;

                    for (int ii = 0; ii < dimensions.Count; ii++)
                    {
                        if (dimensions[ii] <= 0)
                        {
                            /* The number of values is 0 if one or more dimension is less than or equal to 0.*/
                            Utils.LogTrace("ReadArray read dimensions[{0}] = {1}. Matrix will have 0 elements.", ii, dimensions[ii]);
                            dimensions[ii] = 0;
                            length = 0;
                            break;
                        }
                        length *= dimensions[ii];
                    }
                    // read the elements
                    Array elements = null;
                    if (encodeableTypeId != null)
                    {
                        Type systemType = Context.Factory.GetSystemType(encodeableTypeId);
                        if (systemType != null)
                        {
                            elements = Array.CreateInstance(systemType, length);
                            for (int i = 0; i < length; i++)
                            {
                                IEncodeable element = ReadEncodeable(null, systemType, encodeableTypeId);

                                elements.SetValue(Convert.ChangeType(element, systemType), i);
                            }
                        }
                    }
                    if (elements == null)
                    {
                        elements = ReadArrayElements(length, builtInType);
                    }

                    if (elements == null)
                    {
                        throw new ServiceResultException(
                               StatusCodes.BadDecodingError,
                               Utils.Format("Unexpected null Array for multidimensional matrix with {0} elements.", length));
                    }
                    return new Matrix(elements, builtInType, dimensions.ToArray());
                }
                throw new ServiceResultException(
                               StatusCodes.BadDecodingError,
                               "Unexpected null or empty Dimensions for multidimensional matrix.");
            }
            return null;
        }

        #endregion

        #region Private Methods
        /// <summary>
        /// Reads and returns an array of elements of the specified length and builtInType 
        /// </summary>
        private Array ReadArrayElements(int length, BuiltInType builtInType)
        {
            Array array = null;
            switch (builtInType)
            {
                case BuiltInType.Boolean:
                {
                    bool[] values = new bool[length];

                    for (int ii = 0; ii < values.Length; ii++)
                    {
                        values[ii] = ReadBoolean(null);
                    }

                    array = values;
                    break;
                }

                case BuiltInType.SByte:
                {
                    sbyte[] values = new sbyte[length];

                    for (int ii = 0; ii < values.Length; ii++)
                    {
                        values[ii] = ReadSByte(null);
                    }

                    array = values;
                    break;
                }

                case BuiltInType.Byte:
                {
                    byte[] values = new byte[length];

                    for (int ii = 0; ii < values.Length; ii++)
                    {
                        values[ii] = ReadByte(null);
                    }

                    array = values;
                    break;
                }

                case BuiltInType.Int16:
                {
                    short[] values = new short[length];

                    for (int ii = 0; ii < values.Length; ii++)
                    {
                        values[ii] = ReadInt16(null);
                    }

                    array = values;
                    break;
                }

                case BuiltInType.UInt16:
                {
                    ushort[] values = new ushort[length];

                    for (int ii = 0; ii < values.Length; ii++)
                    {
                        values[ii] = ReadUInt16(null);
                    }

                    array = values;
                    break;
                }

                case BuiltInType.Int32:
                case BuiltInType.Enumeration:
                {
                    int[] values = new int[length];

                    for (int ii = 0; ii < values.Length; ii++)
                    {
                        values[ii] = ReadInt32(null);
                    }

                    array = values;
                    break;
                }

                case BuiltInType.UInt32:
                {
                    uint[] values = new uint[length];

                    for (int ii = 0; ii < values.Length; ii++)
                    {
                        values[ii] = ReadUInt32(null);
                    }

                    array = values;
                    break;
                }

                case BuiltInType.Int64:
                {
                    long[] values = new long[length];

                    for (int ii = 0; ii < values.Length; ii++)
                    {
                        values[ii] = ReadInt64(null);
                    }

                    array = values;
                    break;
                }

                case BuiltInType.UInt64:
                {
                    ulong[] values = new ulong[length];

                    for (int ii = 0; ii < values.Length; ii++)
                    {
                        values[ii] = ReadUInt64(null);
                    }

                    array = values;
                    break;
                }

                case BuiltInType.Float:
                {
                    float[] values = new float[length];

                    for (int ii = 0; ii < values.Length; ii++)
                    {
                        values[ii] = ReadFloat(null);
                    }

                    array = values;
                    break;
                }

                case BuiltInType.Double:
                {
                    double[] values = new double[length];

                    for (int ii = 0; ii < values.Length; ii++)
                    {
                        values[ii] = ReadDouble(null);
                    }

                    array = values;
                    break;
                }

                case BuiltInType.String:
                {
                    string[] values = new string[length];

                    for (int ii = 0; ii < values.Length; ii++)
                    {
                        values[ii] = ReadString(null);
                    }

                    array = values;
                    break;
                }

                case BuiltInType.DateTime:
                {
                    DateTime[] values = new DateTime[length];

                    for (int ii = 0; ii < values.Length; ii++)
                    {
                        values[ii] = ReadDateTime(null);
                    }

                    array = values;
                    break;
                }

                case BuiltInType.Guid:
                {
                    Uuid[] values = new Uuid[length];

                    for (int ii = 0; ii < values.Length; ii++)
                    {
                        values[ii] = ReadGuid(null);
                    }

                    array = values;
                    break;
                }

                case BuiltInType.ByteString:
                {
                    byte[][] values = new byte[length][];

                    for (int ii = 0; ii < values.Length; ii++)
                    {
                        values[ii] = ReadByteString(null);
                    }

                    array = values;
                    break;
                }

                case BuiltInType.XmlElement:
                {
                    try
                    {
                        XmlElement[] values = new XmlElement[length];

                        for (int ii = 0; ii < values.Length; ii++)
                        {
                            values[ii] = ReadXmlElement(null);
                        }

                        array = values;
                    }
                    catch (Exception ex)
                    {
                        Utils.LogError(ex, "Error reading array of XmlElement.");
                    }

                    break;
                }

                case BuiltInType.NodeId:
                {
                    NodeId[] values = new NodeId[length];

                    for (int ii = 0; ii < values.Length; ii++)
                    {
                        values[ii] = ReadNodeId(null);
                    }

                    array = values;
                    break;
                }

                case BuiltInType.ExpandedNodeId:
                {
                    ExpandedNodeId[] values = new ExpandedNodeId[length];

                    for (int ii = 0; ii < values.Length; ii++)
                    {
                        values[ii] = ReadExpandedNodeId(null);
                    }

                    array = values;
                    break;
                }

                case BuiltInType.StatusCode:
                {
                    StatusCode[] values = new StatusCode[length];

                    for (int ii = 0; ii < values.Length; ii++)
                    {
                        values[ii] = ReadStatusCode(null);
                    }

                    array = values;
                    break;
                }

                case BuiltInType.QualifiedName:
                {
                    QualifiedName[] values = new QualifiedName[length];

                    for (int ii = 0; ii < values.Length; ii++)
                    {
                        values[ii] = ReadQualifiedName(null);
                    }

                    array = values;
                    break;
                }

                case BuiltInType.LocalizedText:
                {
                    LocalizedText[] values = new LocalizedText[length];

                    for (int ii = 0; ii < values.Length; ii++)
                    {
                        values[ii] = ReadLocalizedText(null);
                    }

                    array = values;
                    break;
                }

                case BuiltInType.ExtensionObject:
                {
                    ExtensionObject[] values = new ExtensionObject[length];

                    for (int ii = 0; ii < values.Length; ii++)
                    {
                        values[ii] = ReadExtensionObject();
                    }

                    array = values;
                    break;
                }

                case BuiltInType.DataValue:
                {
                    DataValue[] values = new DataValue[length];

                    for (int ii = 0; ii < values.Length; ii++)
                    {
                        values[ii] = ReadDataValue(null);
                    }

                    array = values;
                    break;
                }

                case BuiltInType.Variant:
                {
                    Variant[] values = new Variant[length];

                    for (int ii = 0; ii < values.Length; ii++)
                    {
                        values[ii] = ReadVariant(null);
                    }

                    array = values;
                    break;
                }
                case BuiltInType.DiagnosticInfo:
                {
                    DiagnosticInfo[] values = new DiagnosticInfo[length];

                    for (int ii = 0; ii < values.Length; ii++)
                    {
                        values[ii] = ReadDiagnosticInfo(null);
                    }

                    array = values;
                    break;
                }
                default:
                {
                    throw new ServiceResultException(
                        StatusCodes.BadDecodingError,
                        Utils.Format("Cannot decode unknown type in Variant object with BuiltInType: {0}.", builtInType));
                }
            }

            return array;
        }

        /// <summary>
        /// Reads the length of an array.
        /// </summary>
        private int ReadArrayLength()
        {
            int length = m_reader.ReadInt32();

            if (length < 0)
            {
                return -1;
            }

            if (m_context.MaxArrayLength > 0 && m_context.MaxArrayLength < length)
            {
                throw ServiceResultException.Create(
                    StatusCodes.BadEncodingLimitsExceeded,
                    "MaxArrayLength {0} < {1}",
                    m_context.MaxArrayLength,
                    length);
            }

            return length;
        }

        /// <summary>
        /// Reads the body of a node id.
        /// </summary>
        private void ReadNodeIdBody(byte encodingByte, NodeId value)
        {
            switch ((NodeIdEncodingBits)(encodingByte & 0x3F))
            {
                case NodeIdEncodingBits.TwoByte:
                {
                    value.SetNamespaceIndex(0);
                    value.SetIdentifier(IdType.Numeric, (uint)m_reader.ReadByte());
                    break;
                }

                case NodeIdEncodingBits.FourByte:
                {
                    value.SetNamespaceIndex(m_reader.ReadByte());
                    value.SetIdentifier(IdType.Numeric, (uint)m_reader.ReadUInt16());
                    break;
                }

                case NodeIdEncodingBits.Numeric:
                {
                    value.SetNamespaceIndex(m_reader.ReadUInt16());
                    value.SetIdentifier(IdType.Numeric, (uint)m_reader.ReadUInt32());
                    break;
                }

                case NodeIdEncodingBits.String:
                {
                    value.SetNamespaceIndex(m_reader.ReadUInt16());
                    value.SetIdentifier(IdType.String, ReadString(null));
                    break;
                }

                case NodeIdEncodingBits.Guid:
                {
                    value.SetNamespaceIndex(m_reader.ReadUInt16());
                    value.SetIdentifier(IdType.Guid, (Guid)ReadGuid(null));
                    break;
                }

                case NodeIdEncodingBits.ByteString:
                {
                    value.SetNamespaceIndex(m_reader.ReadUInt16());
                    value.SetIdentifier(IdType.Opaque, ReadByteString(null));
                    break;
                }

                default:
                {
                    throw new ServiceResultException(
                        StatusCodes.BadDecodingError,
                        Utils.Format("Invald encoding byte (0x{0:X2}) for NodeId.", encodingByte));
                }
            }
        }

        /// <summary>
        /// Reads an extension object from the stream.
        /// </summary>
        private ExtensionObject ReadExtensionObject()
        {
            ExtensionObject extension = new ExtensionObject();

            // read type id.
            NodeId typeId = ReadNodeId(null);

            // convert to absolute node id.
            extension.TypeId = NodeId.ToExpandedNodeId(typeId, m_context.NamespaceUris);

            if (!NodeId.IsNull(typeId) && NodeId.IsNull(extension.TypeId))
            {
                Utils.LogWarning(
                    "Cannot de-serialized extension objects if the NamespaceUri is not in the NamespaceTable: Type = {0}",
                    typeId);
            }

            // read encoding.
            ExtensionObjectEncoding encoding = (ExtensionObjectEncoding)Enum.ToObject(typeof(ExtensionObjectEncoding), m_reader.ReadByte());

            // nothing more to do for empty bodies.
            if (encoding == ExtensionObjectEncoding.None)
            {
                return extension;
            }

            // check for known type.
            Type systemType = m_context.Factory.GetSystemType(extension.TypeId);

            // check for XML bodies.
            if (encoding == ExtensionObjectEncoding.Xml)
            {
                extension.Body = ReadXmlElement(null);

                // attempt to decode a known type.
                if (systemType != null && extension.Body != null)
                {
                    XmlElement element = extension.Body as XmlElement;
                    XmlDecoder xmlDecoder = new XmlDecoder(element, this.Context);

                    try
                    {
                        xmlDecoder.PushNamespace(element.NamespaceURI);
                        IEncodeable body = xmlDecoder.ReadEncodeable(element.LocalName, systemType, extension.TypeId);
                        xmlDecoder.PopNamespace();

                        // update body.
                        extension.Body = body;
                    }
                    catch (Exception e)
                    {
                        Utils.LogError("Could not decode known type {0}. Error={1}, Value={2}", systemType.FullName, e.Message, element.OuterXml);
                    }
                }

                return extension;
            }

            // create instance of type.
            IEncodeable encodeable = null;

            if (systemType != null)
            {
                encodeable = Activator.CreateInstance(systemType) as IEncodeable;

                // set type identifier for custom complex data types before decode.
                IComplexTypeInstance complexTypeInstance = encodeable as IComplexTypeInstance;

                if (complexTypeInstance != null)
                {
                    complexTypeInstance.TypeId = extension.TypeId;
                }
            }

            // get the length.
            int length = ReadInt32(null);

            // process unknown type.
            if (encodeable == null)
            {
                // figure out how long the object is.
                if (length < 0)
                {
                    throw new ServiceResultException(
                        StatusCodes.BadDecodingError,
                        Utils.Format("Cannot determine length of unknown extension object body with type '{0}'.", extension.TypeId));
                }

                // check the length.
                if (m_context.MaxByteStringLength > 0 && m_context.MaxByteStringLength < length)
                {
                    throw ServiceResultException.Create(
                        StatusCodes.BadEncodingLimitsExceeded,
                        "MaxByteStringLength {0} < {1}",
                        m_context.MaxByteStringLength,
                        length);
                }

                // read the bytes of the body.
                extension.Body = m_reader.ReadBytes(length);
                return extension;
            }

            // check the nesting level for avoiding a stack overflow.
            if (m_nestingLevel > m_context.MaxEncodingNestingLevels)
            {
                throw ServiceResultException.Create(
                    StatusCodes.BadEncodingLimitsExceeded,
                    "Maximum nesting level of {0} was exceeded",
                    m_context.MaxEncodingNestingLevels);
            }

            m_nestingLevel++;

            // save the current position.
            int start = Position;

            // decode body.
            encodeable.Decode(this);

            m_nestingLevel--;

            // skip any unread data.
            int unused = length - (Position - start);

            if (unused > 0)
            {
                m_reader.ReadBytes(unused);
            }

            if (encodeable != null)
            {
                // Set the known TypeId for encodeables.
                extension.TypeId = encodeable.TypeId;
            }

            extension.Body = encodeable;
            return extension;
        }

        /// <summary>
        /// Reads an Variant from the stream.
        /// </summary>
        [System.Diagnostics.CodeAnalysis.SuppressMessage("Microsoft.Maintainability", "CA1505:AvoidUnmaintainableCode"), System.Diagnostics.CodeAnalysis.SuppressMessage("Microsoft.Maintainability", "CA1502:AvoidExcessiveComplexity")]
        private Variant ReadVariantValue(string fieldName)
        {
            // read the encoding byte.
            byte encodingByte = m_reader.ReadByte();

            Variant value = new Variant();

            if ((encodingByte & (byte)VariantArrayEncodingBits.Array) != 0)
            {
                // read the array length.
                int length = m_reader.ReadInt32();

                if (length < 0)
                {
                    return value;
                }

                BuiltInType builtInType = (BuiltInType)(encodingByte & (byte)VariantArrayEncodingBits.TypeMask);

                Array array = ReadArrayElements(length, builtInType);

                if (array == null)
                {
                    value = new Variant(StatusCodes.BadEncodingError);
                }
                else
                {
                    // check for multi-dimensional arrays.
                    if ((encodingByte & (byte)VariantArrayEncodingBits.ArrayDimensions) != 0)
                    {
                        Int32Collection dimensions = ReadInt32Array(null);

                        // check if ArrayDimensions are consistent with the ArrayLength.
                        if (dimensions == null || dimensions.Count == 0)
                        {
                            throw new ServiceResultException(
                                StatusCodes.BadDecodingError,
                                "ArrayDimensions not specified when ArrayDimensions encoding bit was set in Variant object.");
                        }

                        int[] dimensionsArray = dimensions.ToArray();
                        int matrixLength = 1;

                        for (int ii = 0; ii < dimensionsArray.Length; ii++)
                        {
                            if (dimensionsArray[ii] == 0 && length > 0)
                            {
                                throw new ServiceResultException(
                                    StatusCodes.BadDecodingError,
                                    Utils.Format("ArrayDimensions [{0}] is zero in Variant object.", ii));
                            }

                            matrixLength *= dimensionsArray[ii];
                        }

                        if (matrixLength != length)
                        {
                            throw new ServiceResultException(StatusCodes.BadDecodingError, "ArrayDimensions does not match with the ArrayLength in Variant object.");
                        }

                        value = new Variant(new Matrix(array, builtInType, dimensions.ToArray()));
                    }
                    else
                    {
<<<<<<< HEAD
#if DEBUG
                        Debug.Assert(array.Rank == 1);
#endif
=======
>>>>>>> 079148f3
                        value = new Variant(array, new TypeInfo(builtInType, 1));
                    }
                }
            }
            else
            {
                switch ((BuiltInType)encodingByte)
                {
                    case BuiltInType.Null:
                    {
                        value.Value = null;
                        break;
                    }

                    case BuiltInType.Boolean:
                    {
                        value.Set(ReadBoolean(null));
                        break;
                    }

                    case BuiltInType.SByte:
                    {
                        value.Set(ReadSByte(null));
                        break;
                    }

                    case BuiltInType.Byte:
                    {
                        value.Set(ReadByte(null));
                        break;
                    }

                    case BuiltInType.Int16:
                    {
                        value.Set(ReadInt16(null));
                        break;
                    }

                    case BuiltInType.UInt16:
                    {
                        value.Set(ReadUInt16(null));
                        break;
                    }

                    case BuiltInType.Int32:
                    case BuiltInType.Enumeration:
                    {
                        value.Set(ReadInt32(null));
                        break;
                    }

                    case BuiltInType.UInt32:
                    {
                        value.Set(ReadUInt32(null));
                        break;
                    }

                    case BuiltInType.Int64:
                    {
                        value.Set(ReadInt64(null));
                        break;
                    }

                    case BuiltInType.UInt64:
                    {
                        value.Set(ReadUInt64(null));
                        break;
                    }

                    case BuiltInType.Float:
                    {
                        value.Set(ReadFloat(null));
                        break;
                    }

                    case BuiltInType.Double:
                    {
                        value.Set(ReadDouble(null));
                        break;
                    }

                    case BuiltInType.String:
                    {
                        value.Set(ReadString(null));
                        break;
                    }

                    case BuiltInType.DateTime:
                    {
                        value.Set(ReadDateTime(null));
                        break;
                    }

                    case BuiltInType.Guid:
                    {
                        value.Set(ReadGuid(null));
                        break;
                    }

                    case BuiltInType.ByteString:
                    {
                        value.Set(ReadByteString(null));
                        break;
                    }

                    case BuiltInType.XmlElement:
                    {
                        try
                        {
                            value.Set(ReadXmlElement(null));
                        }
                        catch (Exception ex)
                        {
                            Utils.LogError(ex, "Error reading xml element for variant.");
                            value.Set(StatusCodes.BadEncodingError);
                        }
                        break;
                    }

                    case BuiltInType.NodeId:
                    {
                        value.Set(ReadNodeId(null));
                        break;
                    }

                    case BuiltInType.ExpandedNodeId:
                    {
                        value.Set(ReadExpandedNodeId(null));
                        break;
                    }

                    case BuiltInType.StatusCode:
                    {
                        value.Set(ReadStatusCode(null));
                        break;
                    }

                    case BuiltInType.QualifiedName:
                    {
                        value.Set(ReadQualifiedName(null));
                        break;
                    }

                    case BuiltInType.LocalizedText:
                    {
                        value.Set(ReadLocalizedText(null));
                        break;
                    }

                    case BuiltInType.ExtensionObject:
                    {
                        value.Set(ReadExtensionObject());
                        break;
                    }

                    case BuiltInType.DataValue:
                    {
                        value.Set(ReadDataValue(null));
                        break;
                    }

                    default:
                    {
                        throw new ServiceResultException(
                            StatusCodes.BadDecodingError,
                            Utils.Format("Cannot decode unknown type in Variant object (0x{0:X2}).", encodingByte));
                    }
                }
            }

            return value;
        }
        #endregion

        #region Private Fields
        private Stream m_istrm;
        private BinaryReader m_reader;
        private IServiceMessageContext m_context;
        private ushort[] m_namespaceMappings;
        private ushort[] m_serverMappings;
        private uint m_nestingLevel;
        #endregion
    }
}<|MERGE_RESOLUTION|>--- conflicted
+++ resolved
@@ -11,7 +11,6 @@
 */
 
 using System;
-using System.Diagnostics;
 using System.IO;
 using System.Text;
 using System.Xml;
@@ -2206,12 +2205,6 @@
                     }
                     else
                     {
-<<<<<<< HEAD
-#if DEBUG
-                        Debug.Assert(array.Rank == 1);
-#endif
-=======
->>>>>>> 079148f3
                         value = new Variant(array, new TypeInfo(builtInType, 1));
                     }
                 }
