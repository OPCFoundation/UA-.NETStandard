/* Copyright (c) 1996-2022 The OPC Foundation. All rights reserved.
   The source code in this file is covered under a dual-license scenario:
     - RCL: for OPC Foundation Corporate Members in good-standing
     - GPL V2: everybody else
   RCL license terms accompanied with this source code. See http://opcfoundation.org/License/RCL/1.00/
   GNU General Public License as published by the Free Software Foundation;
   version 2 of the License are accompanied with this source code. See http://opcfoundation.org/License/GPLv2
   This source code is distributed in the hope that it will be useful,
   but WITHOUT ANY WARRANTY; without even the implied warranty of
   MERCHANTABILITY or FITNESS FOR A PARTICULAR PURPOSE.
*/

using System;
using System.Collections.Generic;
using System.Globalization;
using System.IO;
using System.Text;
using System.Xml;

namespace Opc.Ua
{
    /// <summary>
    /// Writes objects to a JSON stream.
    /// </summary>
    public class JsonEncoder : IJsonEncoder, IDisposable
    {
        #region Private Fields
        private const int kStreamWriterBufferSize = 1024;
        private Stream m_stream;
        private MemoryStream m_memoryStream;
        private StreamWriter m_writer;
        private Stack<string> m_namespaces;
        private bool m_commaRequired;
        private bool m_inVariantWithEncoding;
        private IServiceMessageContext m_context;
        private ushort[] m_namespaceMappings;
        private ushort[] m_serverMappings;
        private uint m_nestingLevel;
        private bool m_topLevelIsArray;
        private bool m_levelOneSkipped;
        private bool m_dontWriteClosing;
        private bool m_leaveOpen;
        #endregion

        #region Constructors
        /// <summary>
        /// 
        /// </summary>
        /// <param name="context"></param>
        /// <param name="useReversibleEncoding"></param>
        public JsonEncoder(
            IServiceMessageContext context,
            bool useReversibleEncoding) :
            this(context, useReversibleEncoding, false, null, false)
        {
        }

        /// <summary>
        /// Initializes the object with default values.
        /// </summary>
        public JsonEncoder(
            IServiceMessageContext context,
            bool useReversibleEncoding,
            bool topLevelIsArray = false,
            Stream stream = null,
            bool leaveOpen = false,
            int streamSize = kStreamWriterBufferSize
            )
        {
            Initialize();

            m_context = context;
            m_stream = stream;
            m_leaveOpen = leaveOpen;
            UseReversibleEncoding = useReversibleEncoding;
            m_topLevelIsArray = topLevelIsArray;

            if (m_stream == null)
            {
                m_memoryStream = new MemoryStream();
                m_writer = new StreamWriter(m_memoryStream, new UTF8Encoding(false), streamSize, false);
                m_leaveOpen = false;
            }
            else
            {
                m_writer = new StreamWriter(m_stream, new UTF8Encoding(false), streamSize, m_leaveOpen);
            }

            InitializeWriter();
        }

        /// <summary>
        /// Initializes the object with default values.
        /// </summary>
        public JsonEncoder(
            IServiceMessageContext context,
            bool useReversibleEncoding,
            StreamWriter writer,
            bool topLevelIsArray = false)
        {
            Initialize();

            m_context = context;
            m_writer = writer;
            UseReversibleEncoding = useReversibleEncoding;
            m_topLevelIsArray = topLevelIsArray;

            if (m_writer == null)
            {
                m_stream = new MemoryStream();
                m_writer = new StreamWriter(m_stream, new UTF8Encoding(false), kStreamWriterBufferSize);
            }

            InitializeWriter();
        }

        /// <summary>
        /// Sets private members to default values.
        /// </summary>
        private void Initialize()
        {
            m_stream = null;
            m_writer = null;
            m_namespaces = new Stack<string>();
            m_commaRequired = false;
            m_leaveOpen = false;
            m_nestingLevel = 0;
            m_levelOneSkipped = false;

            // defaults for JSON encoding
            // -- encode namespace index for reversible encoding
            // -- do not include default values for built in types
            //    which are not a Number or a bool
            // -- include default values for numbers and bool
            ForceNamespaceUri = false;
            IncludeDefaultValues = false;
            IncludeDefaultNumberValues = true;
        }

        /// <summary>
        /// Initialize Writer.
        /// </summary>
        private void InitializeWriter()
        {
            if (m_topLevelIsArray)
            {
                m_writer.Write("[");
            }
            else
            {
                m_writer.Write("{");
            }
        }
        #endregion

        #region Public Methods
        /// <summary>
        /// Encodes a session-less message to a buffer.
        /// </summary>
        public static void EncodeSessionLessMessage(IEncodeable message, Stream stream, IServiceMessageContext context, bool leaveOpen = false)
        {
            if (message == null) throw new ArgumentNullException(nameof(message));
            if (context == null) throw new ArgumentNullException(nameof(context));

            // create encoder.
            JsonEncoder encoder = new JsonEncoder(context, true, false, stream, leaveOpen);
            try
            {
                long start = stream.Position;

                // write the message.
                var envelope = new SessionLessServiceMessage {
                    NamespaceUris = context.NamespaceUris,
                    ServerUris = context.ServerUris,
                    Message = message
                };

                envelope.Encode(encoder);

                // check that the max message size was not exceeded.
                if (context.MaxMessageSize > 0 && context.MaxMessageSize < (int)(stream.Position - start))
                {
                    throw ServiceResultException.Create(
                        StatusCodes.BadEncodingLimitsExceeded,
                        "MaxMessageSize {0} < {1}",
                        context.MaxMessageSize,
                        (int)(stream.Position - start));
                }

                encoder.Close();
            }
            finally
            {
                if (leaveOpen)
                {
                    stream.Position = 0;
                }
                encoder.Dispose();
            }
        }

        /// <summary>
        /// Encodes a message in a stream.
        /// </summary>
        public static ArraySegment<byte> EncodeMessage(IEncodeable message, byte[] buffer, IServiceMessageContext context)
        {
            if (message == null) throw new ArgumentNullException(nameof(message));
            if (buffer == null) throw new ArgumentNullException(nameof(buffer));
            if (context == null) throw new ArgumentNullException(nameof(context));

            using (MemoryStream stream = new MemoryStream(buffer, true))
            using (var encoder = new JsonEncoder(context, true, false, stream))
            {
                // encode message
                encoder.EncodeMessage(message);
                int length = encoder.Close();

                return new ArraySegment<byte>(buffer, 0, length);
            }
        }

        /// <summary>
        /// Encodes a message with its header.
        /// </summary>
        public void EncodeMessage(IEncodeable message)
        {
            if (message == null) throw new ArgumentNullException(nameof(message));

            // convert the namespace uri to an index.
            NodeId typeId = ExpandedNodeId.ToNodeId(message.TypeId, m_context.NamespaceUris);

            // write the type id.
            WriteNodeId("TypeId", typeId);

            // write the message.
            WriteEncodeable("Body", message, message.GetType());
        }

        /// <summary>
        /// Initializes the tables used to map namespace and server uris during encoding.
        /// </summary>
        /// <param name="namespaceUris">The namespaces URIs referenced by the data being encoded.</param>
        /// <param name="serverUris">The server URIs referenced by the data being encoded.</param>
        public void SetMappingTables(NamespaceTable namespaceUris, StringTable serverUris)
        {
            m_namespaceMappings = null;

            if (namespaceUris != null && m_context.NamespaceUris != null)
            {
                m_namespaceMappings = namespaceUris.CreateMapping(m_context.NamespaceUris, false);
            }

            m_serverMappings = null;

            if (serverUris != null && m_context.ServerUris != null)
            {
                m_serverMappings = serverUris.CreateMapping(m_context.ServerUris, false);
            }
        }

        /// <summary>
        /// Completes writing and returns the JSON text.
        /// </summary>
        public string CloseAndReturnText()
        {
            Close();
            if (m_memoryStream == null)
            {
                if (m_stream is MemoryStream memoryStream)
                {
                    return Encoding.UTF8.GetString(memoryStream.ToArray());
                }
                throw new NotSupportedException("Cannot get text from external stream. Use Close or MemoryStream instead.");
            }
            return Encoding.UTF8.GetString(m_memoryStream.ToArray());
        }

        /// <summary>
        /// Completes writing and returns the text length.
        /// </summary>
        public int Close()
        {
            if (!m_dontWriteClosing)
            {
                if (m_topLevelIsArray)
                {
                    m_writer.Write("]");
                }
                else
                {
                    m_writer.Write("}");
                }
            }

            m_writer.Flush();
            int length = (int)m_writer.BaseStream.Position;
            m_writer.Dispose();
            m_writer = null;
            if (m_leaveOpen)
            {
                m_stream.Position = 0;
            }
            return length;
        }
        #endregion

        #region IDisposable Members
        /// <summary>
        /// Frees any unmanaged resources.
        /// </summary>
        public void Dispose()
        {
            Dispose(true);
            GC.SuppressFinalize(this);
        }

        /// <summary>
        /// An overrideable version of the Dispose.
        /// </summary>
        protected virtual void Dispose(bool disposing)
        {
            if (disposing)
            {
                if (m_writer != null)
                {
                    Close();
                }
            }
        }
        #endregion

<<<<<<< HEAD
        #region IJsonEncodeable Members
        /// <inheritdoc/>
=======
        #region IEncoder Members
        /// <summary>
        /// The type of encoding being used.
        /// </summary>
        public EncodingType EncodingType => EncodingType.Json;

        /// <summary>
        /// The message context associated with the encoder.
        /// </summary>
        public IServiceMessageContext Context => m_context;

        /// <summary>
        /// The Json encoder reversible encoding option
        /// </summary>
        public bool UseReversibleEncoding { get; private set; }

        /// <summary>
        /// The Json encoder to encoder namespace URI instead of
        /// namespace Index in NodeIds.
        /// </summary>
        public bool ForceNamespaceUri { get; set; }

        /// <summary>
        /// The Json encoder to encode namespace URI for all
        /// namespaces
        /// </summary>
        public bool ForceNamespaceUriForIndex1 { get; set; }

        /// <summary>
        /// The Json encoder default value option.
        /// </summary>
        public bool IncludeDefaultValues { get; set; }

        /// <summary>
        /// The Json encoder default value option.
        /// </summary>
        public bool IncludeDefaultNumberValues { get; set; }

        /// <summary>
        /// Pushes a namespace onto the namespace stack.
        /// </summary>
        public void PushNamespace(string namespaceUri)
        {
            m_namespaces.Push(namespaceUri);
        }

        /// <summary>
        /// Pops a namespace from the namespace stack.
        /// </summary>
        public void PopNamespace()
        {
            m_namespaces.Pop();
        }

        /// <summary>
        /// Push the begin of a structure on the decoder stack.
        /// </summary>
        /// <param name="fieldName">The name of the structure field.</param>
>>>>>>> c7bd19dc
        public void PushStructure(string fieldName)
        {
            m_nestingLevel++;

            if (m_commaRequired)
            {
                m_writer.Write(",");
            }

            if (!String.IsNullOrEmpty(fieldName))
            {
                m_writer.Write("\"");
                EscapeString(fieldName);
                m_writer.Write("\":");
            }
            else if (!m_commaRequired)
            {
                if (m_nestingLevel == 1 && !m_topLevelIsArray)
                {
                    m_levelOneSkipped = true;
                    return;
                }
            }

            m_commaRequired = false;
            m_writer.Write("{");
        }

        /// <inheritdoc/>
        public void PushArray(string fieldName)
        {
            m_nestingLevel++;

            if (m_commaRequired)
            {
                m_writer.Write(",");
            }

            if (!String.IsNullOrEmpty(fieldName))
            {
                m_writer.Write("\"");
                EscapeString(fieldName);
                m_writer.Write("\":");
            }
            else if (!m_commaRequired)
            {
                if (m_nestingLevel == 1 && !m_topLevelIsArray)
                {
                    m_levelOneSkipped = true;
                    return;
                }
            }

            m_commaRequired = false;
            m_writer.Write("[");
        }

        /// <inheritdoc/>
        public void PopStructure()
        {
            if (m_nestingLevel > 1 || m_topLevelIsArray ||
               (m_nestingLevel == 1 && !m_levelOneSkipped))
            {
                m_writer.Write("}");
                m_commaRequired = true;
            }

            m_nestingLevel--;
        }

        /// <inheritdoc/>
        public void PopArray()
        {
            if (m_nestingLevel > 1 || m_topLevelIsArray ||
               (m_nestingLevel == 1 && !m_levelOneSkipped))
            {
                m_writer.Write("]");
                m_commaRequired = true;
            }

            m_nestingLevel--;
        }

        /// <inheritdoc/>
        public void UsingReversibleEncoding<T>(Action<string, T> action, string fieldName, T value, bool useReversibleEncoding)
        {
            bool currentValue = UseReversibleEncoding;
            try
            {
                UseReversibleEncoding = useReversibleEncoding;
                action(fieldName, value);
            }
            finally
            {
                UseReversibleEncoding = currentValue;
            }
        }
        #endregion

        #region IEncoder Members
        /// <summary>
        /// The type of encoding being used.
        /// </summary>
        public EncodingType EncodingType => EncodingType.Json;

        /// <summary>
        /// The message context associated with the encoder.
        /// </summary>
        public IServiceMessageContext Context => m_context;

        /// <summary>
        /// The Json encoder reversible encoding option
        /// </summary>
        public bool UseReversibleEncoding { get; private set; }

        /// <summary>
        /// The Json encoder to encoder namespace URI instead of
        /// namespace Index in NodeIds.
        /// </summary>
        public bool ForceNamespaceUri { get; set; }

        /// <summary>
        /// The Json encoder default value option.
        /// </summary>
        public bool IncludeDefaultValues { get; set; }

        /// <summary>
        /// The Json encoder default value option.
        /// </summary>
        public bool IncludeDefaultNumberValues { get; set; }

        /// <summary>
        /// Pushes a namespace onto the namespace stack.
        /// </summary>
        public void PushNamespace(string namespaceUri)
        {
            m_namespaces.Push(namespaceUri);
        }

        /// <summary>
        /// Pops a namespace from the namespace stack.
        /// </summary>
        public void PopNamespace()
        {
            m_namespaces.Pop();
        }

        private static readonly char[] m_specialChars = new char[] { '"', '\\', '\n', '\r', '\t', '\b', '\f', };
        private static readonly char[] m_substitution = new char[] { '"', '\\', 'n', 'r', 't', 'b', 'f' };

        private void EscapeString(string value)
        {
            foreach (char ch in value)
            {
                bool found = false;

                for (int ii = 0; ii < m_specialChars.Length; ii++)
                {
                    if (m_specialChars[ii] == ch)
                    {
                        m_writer.Write('\\');
                        m_writer.Write(m_substitution[ii]);
                        found = true;
                        break;
                    }
                }

                if (!found)
                {
                    if (ch < 32)
                    {
                        m_writer.Write("\\u");
                        m_writer.Write("{0:X4}", (int)ch);
                        continue;
                    }

                    m_writer.Write(ch);
                }
            }
        }

        private void WriteSimpleField(string fieldName, string value, bool quotes)
        {
            if (!String.IsNullOrEmpty(fieldName))
            {
                if (value == null)
                {
                    return;
                }

                if (m_commaRequired)
                {
                    m_writer.Write(",");
                }

                m_writer.Write("\"");
                EscapeString(fieldName);
                m_writer.Write("\":");
            }
            else
            {
                if (m_commaRequired)
                {
                    m_writer.Write(",");
                }
            }

            if (value != null)
            {
                if (quotes)
                {
                    m_writer.Write("\"");
                    EscapeString(value);
                    m_writer.Write("\"");
                }
                else
                {
                    m_writer.Write(value);
                }
            }
            else
            {
                m_writer.Write("null");
            }

            m_commaRequired = true;
        }

        /// <summary>
        /// Writes a boolean to the stream.
        /// </summary>
        public void WriteBoolean(string fieldName, bool value)
        {
            if (fieldName != null && !IncludeDefaultNumberValues && !value)
            {
                WriteSimpleField(fieldName, null, false);
                return;
            }

            if (value)
            {
                WriteSimpleField(fieldName, "true", false);
            }
            else
            {
                WriteSimpleField(fieldName, "false", false);
            }
        }

        /// <summary>
        /// Writes a sbyte to the stream.
        /// </summary>
        public void WriteSByte(string fieldName, sbyte value)
        {
            if (fieldName != null && !IncludeDefaultNumberValues && value == 0)
            {
                WriteSimpleField(fieldName, null, false);
                return;
            }

            WriteSimpleField(fieldName, value.ToString(CultureInfo.InvariantCulture), false);
        }

        /// <summary>
        /// Writes a byte to the stream.
        /// </summary>
        public void WriteByte(string fieldName, byte value)
        {
            if (fieldName != null && !IncludeDefaultNumberValues && value == 0)
            {
                WriteSimpleField(fieldName, null, false);
                return;
            }

            WriteSimpleField(fieldName, value.ToString(CultureInfo.InvariantCulture), false);
        }

        /// <summary>
        /// Writes a short to the stream.
        /// </summary>
        public void WriteInt16(string fieldName, short value)
        {
            if (fieldName != null && !IncludeDefaultNumberValues && value == 0)
            {
                WriteSimpleField(fieldName, null, false);
                return;
            }

            WriteSimpleField(fieldName, value.ToString(CultureInfo.InvariantCulture), false);
        }

        /// <summary>
        /// Writes a ushort to the stream.
        /// </summary>
        public void WriteUInt16(string fieldName, ushort value)
        {
            if (fieldName != null && !IncludeDefaultNumberValues && value == 0)
            {
                WriteSimpleField(fieldName, null, false);
                return;
            }

            WriteSimpleField(fieldName, value.ToString(CultureInfo.InvariantCulture), false);
        }

        /// <summary>
        /// Writes an int to the stream.
        /// </summary>
        public void WriteInt32(string fieldName, int value)
        {
            if (fieldName != null && !IncludeDefaultNumberValues && value == 0)
            {
                WriteSimpleField(fieldName, null, false);
                return;
            }

            WriteSimpleField(fieldName, value.ToString(CultureInfo.InvariantCulture), false);
        }

        /// <summary>
        /// Writes a uint to the stream.
        /// </summary>
        public void WriteUInt32(string fieldName, uint value)
        {
            if (fieldName != null && !IncludeDefaultNumberValues && value == 0)
            {
                WriteSimpleField(fieldName, null, false);
                return;
            }

            WriteSimpleField(fieldName, value.ToString(CultureInfo.InvariantCulture), false);
        }

        /// <summary>
        /// Writes a long to the stream.
        /// </summary>
        public void WriteInt64(string fieldName, long value)
        {
            if (fieldName != null && !IncludeDefaultNumberValues && value == 0)
            {
                WriteSimpleField(fieldName, null, false);
                return;
            }

            WriteSimpleField(fieldName, value.ToString(CultureInfo.InvariantCulture), true);
        }

        /// <summary>
        /// Writes a ulong to the stream.
        /// </summary>
        public void WriteUInt64(string fieldName, ulong value)
        {
            if (fieldName != null && !IncludeDefaultNumberValues && value == 0)
            {
                WriteSimpleField(fieldName, null, false);
                return;
            }

            WriteSimpleField(fieldName, value.ToString(CultureInfo.InvariantCulture), true);
        }

        /// <summary>
        /// Writes a float to the stream.
        /// </summary>
        public void WriteFloat(string fieldName, float value)
        {
            if (fieldName != null && !IncludeDefaultNumberValues && (value > -Single.Epsilon) && (value < Single.Epsilon))
            {
                WriteSimpleField(fieldName, null, false);
                return;
            }

            if (Single.IsNaN(value))
            {
                WriteSimpleField(fieldName, "NaN", true);
            }
            else if (Single.IsPositiveInfinity(value))
            {
                WriteSimpleField(fieldName, "Infinity", true);
            }
            else if (Single.IsNegativeInfinity(value))
            {
                WriteSimpleField(fieldName, "-Infinity", true);
            }
            else
            {
                WriteSimpleField(fieldName, value.ToString("R", CultureInfo.InvariantCulture), false);
            }
        }

        /// <summary>
        /// Writes a double to the stream.
        /// </summary>
        public void WriteDouble(string fieldName, double value)
        {
            if (fieldName != null && !IncludeDefaultNumberValues && (value > -Double.Epsilon) && (value < Double.Epsilon))
            {
                WriteSimpleField(fieldName, null, false);
                return;
            }

            if (Double.IsNaN(value))
            {
                WriteSimpleField(fieldName, "NaN", true);
            }
            else if (Double.IsPositiveInfinity(value))
            {
                WriteSimpleField(fieldName, "Infinity", true);
            }
            else if (Double.IsNegativeInfinity(value))
            {
                WriteSimpleField(fieldName, "-Infinity", true);
            }
            else
            {
                WriteSimpleField(fieldName, value.ToString("R", CultureInfo.InvariantCulture), false);
            }
        }

        /// <summary>
        /// Writes a string to the stream.
        /// </summary>
        public void WriteString(string fieldName, string value)
        {
            if (fieldName != null && !IncludeDefaultValues && value == null)
            {
                WriteSimpleField(fieldName, null, false);
                return;
            }

            WriteSimpleField(fieldName, value, true);
        }

        /// <summary>
        /// Writes a UTC date/time to the stream.
        /// </summary>
        public void WriteDateTime(string fieldName, DateTime value)
        {
            if (fieldName != null && !IncludeDefaultValues && value == DateTime.MinValue)
            {
                WriteSimpleField(fieldName, null, false);
                return;
            }

            if (value <= DateTime.MinValue)
            {
                WriteSimpleField(fieldName, "0001-01-01T00:00:00Z", true);
            }
            else if (value >= DateTime.MaxValue)
            {
                WriteSimpleField(fieldName, "9999-12-31T23:59:59Z", true);
            }
            else
            {
                WriteSimpleField(fieldName, value.ToUniversalTime()
                    .ToString("yyyy-MM-dd'T'HH:mm:ss.FFFFFFFK", CultureInfo.InvariantCulture), true);
            }
        }

        /// <summary>
        /// Writes a GUID to the stream.
        /// </summary>
        public void WriteGuid(string fieldName, Uuid value)
        {
            if (fieldName != null && !IncludeDefaultValues && value == Uuid.Empty)
            {
                WriteSimpleField(fieldName, null, false);
                return;
            }

            WriteSimpleField(fieldName, value.ToString(), true);
        }

        /// <summary>
        /// Writes a GUID to the stream.
        /// </summary>
        public void WriteGuid(string fieldName, Guid value)
        {
            if (fieldName != null && !IncludeDefaultValues && value == Guid.Empty)
            {
                WriteSimpleField(fieldName, null, false);
                return;
            }

            WriteSimpleField(fieldName, value.ToString(), true);
        }

        /// <summary>
        /// Writes a byte string to the stream.
        /// </summary>
        public void WriteByteString(string fieldName, byte[] value)
        {
            if (value == null)
            {
                WriteSimpleField(fieldName, null, false);
                return;
            }

            // check the length.
            if (m_context.MaxByteStringLength > 0 && m_context.MaxByteStringLength < value.Length)
            {
                throw new ServiceResultException(StatusCodes.BadEncodingLimitsExceeded);
            }

            WriteSimpleField(fieldName, Convert.ToBase64String(value), true);
        }

        /// <summary>
        /// Writes an XmlElement to the stream.
        /// </summary>
        public void WriteXmlElement(string fieldName, XmlElement value)
        {
            if (value == null)
            {
                WriteSimpleField(fieldName, null, false);
                return;
            }

            var xml = value.OuterXml;
            var bytes = Encoding.UTF8.GetBytes(xml);

            WriteSimpleField(fieldName, Convert.ToBase64String(bytes), true);
        }

        private void WriteNamespaceIndex(string fieldName, ushort namespaceIndex)
        {
            if (namespaceIndex == 0)
            {
                return;
            }

            if ((!UseReversibleEncoding || ForceNamespaceUri) && namespaceIndex > (ForceNamespaceUriForIndex1 ? 0 : 1))
                
            {
                var uri = m_context.NamespaceUris.GetString(namespaceIndex);
                if (!String.IsNullOrEmpty(uri))
                {
                    WriteSimpleField(fieldName, uri, true);
                    return;
                }
            }

            if (m_namespaceMappings != null && m_namespaceMappings.Length > namespaceIndex)
            {
                namespaceIndex = m_namespaceMappings[namespaceIndex];
            }

            if (namespaceIndex != 0)
            {
                WriteUInt16(fieldName, namespaceIndex);
            }
        }

        private void WriteNodeIdContents(NodeId value, string namespaceUri = null)
        {
            if (value.IdType > IdType.Numeric)
            {
                WriteInt32("IdType", (int)value.IdType);
            }

            switch (value.IdType)
            {
                case IdType.Numeric:
                {
                    WriteUInt32("Id", (uint)value.Identifier);
                    break;
                }

                case IdType.String:
                {
                    WriteString("Id", (string)value.Identifier);
                    break;
                }

                case IdType.Guid:
                {
                    WriteGuid("Id", (Guid)value.Identifier);
                    break;
                }

                case IdType.Opaque:
                {
                    WriteByteString("Id", (byte[])value.Identifier);
                    break;
                }
            }

            if (namespaceUri != null)
            {
                WriteString("Namespace", namespaceUri);
            }
            else
            {
                WriteNamespaceIndex("Namespace", value.NamespaceIndex);
            }
        }


        /// <summary>
        /// Writes an NodeId to the stream.
        /// </summary>
        public void WriteNodeId(string fieldName, NodeId value)
        {
            if (value == null ||
                (NodeId.IsNull(value) && (value.IdType == IdType.Numeric)))
            {
                WriteSimpleField(fieldName, null, false);
                return;
            }

            PushStructure(fieldName);

            ushort namespaceIndex = value.NamespaceIndex;
            if (ForceNamespaceUri && namespaceIndex > (ForceNamespaceUriForIndex1 ? 0 : 1))
            {
                string namespaceUri = Context.NamespaceUris.GetString(namespaceIndex);
                WriteNodeIdContents(value, namespaceUri);
            }
            else
            {
                WriteNodeIdContents(value);
            }
            PopStructure();
        }

        /// <summary>
        /// Writes an ExpandedNodeId to the stream.
        /// </summary>
        public void WriteExpandedNodeId(string fieldName, ExpandedNodeId value)
        {
            if (value == null || value.InnerNodeId == null ||
                (!UseReversibleEncoding && NodeId.IsNull(value)))
            {
                WriteSimpleField(fieldName, null, false);
                return;
            }

            PushStructure(fieldName);

            string namespaceUri = value.NamespaceUri;
            ushort namespaceIndex = value.InnerNodeId.NamespaceIndex;
            if (ForceNamespaceUri && namespaceUri == null && namespaceIndex > (ForceNamespaceUriForIndex1 ? 0 : 1))
            {
                namespaceUri = Context.NamespaceUris.GetString(namespaceIndex);
            }
            WriteNodeIdContents(value.InnerNodeId, namespaceUri);

            uint serverIndex = value.ServerIndex;

            if (serverIndex >= 1)
            {
                var uri = m_context.ServerUris.GetString(serverIndex);

                if (!String.IsNullOrEmpty(uri))
                {
                    WriteSimpleField("ServerUri", uri, true);
                    PopStructure();
                    return;
                }

                if (m_serverMappings != null && m_serverMappings.Length > serverIndex)
                {
                    serverIndex = m_serverMappings[serverIndex];
                }

                if (serverIndex != 0)
                {
                    WriteUInt32("ServerUri", serverIndex);
                }
            }

            PopStructure();
        }


        /// <summary>
        /// Writes an StatusCode to the stream.
        /// </summary>
        public void WriteStatusCode(string fieldName, StatusCode value)
        {
            if (fieldName != null && !IncludeDefaultValues && value == StatusCodes.Good)
            {
                WriteSimpleField(fieldName, null, false);
                return;
            }

            if (UseReversibleEncoding)
            {
                WriteUInt32(fieldName, value.Code);
                return;
            }

            if (value != StatusCodes.Good)
            {
                PushStructure(fieldName);
                WriteSimpleField("Code", value.Code.ToString(CultureInfo.InvariantCulture), false);
                WriteSimpleField("Symbol", StatusCode.LookupSymbolicId(value.CodeBits), true);
                PopStructure();
            }
        }

        /// <summary>
        /// Writes an DiagnosticInfo to the stream.
        /// </summary>
        public void WriteDiagnosticInfo(string fieldName, DiagnosticInfo value)
        {
            // check the nesting level for avoiding a stack overflow.
            if (m_nestingLevel > m_context.MaxEncodingNestingLevels)
            {
                throw ServiceResultException.Create(
                    StatusCodes.BadEncodingLimitsExceeded,
                    "Maximum nesting level of {0} was exceeded",
                    m_context.MaxEncodingNestingLevels);
            }

            if (value == null)
            {
                WriteSimpleField(fieldName, null, false);
                return;
            }

            m_nestingLevel++;

            PushStructure(fieldName);

            if (value.SymbolicId >= 0)
            {
                WriteSimpleField("SymbolicId", value.SymbolicId.ToString(CultureInfo.InvariantCulture), false);
            }

            if (value.NamespaceUri >= 0)
            {
                WriteSimpleField("NamespaceUri", value.NamespaceUri.ToString(CultureInfo.InvariantCulture), false);
            }

            if (value.Locale >= 0)
            {
                WriteSimpleField("Locale", value.Locale.ToString(CultureInfo.InvariantCulture), false);
            }

            if (value.LocalizedText >= 0)
            {
                WriteSimpleField("LocalizedText", value.LocalizedText.ToString(CultureInfo.InvariantCulture), false);
            }

            if (value.AdditionalInfo != null)
            {
                WriteSimpleField("AdditionalInfo", value.AdditionalInfo, true);
            }

            if (value.InnerStatusCode != StatusCodes.Good)
            {
                WriteStatusCode("InnerStatusCode", value.InnerStatusCode);
            }

            if (value.InnerDiagnosticInfo != null)
            {
                WriteDiagnosticInfo("InnerDiagnosticInfo", value.InnerDiagnosticInfo);
            }

            PopStructure();

            m_nestingLevel--;
        }

        /// <summary>
        /// Writes an QualifiedName to the stream.
        /// </summary>
        public void WriteQualifiedName(string fieldName, QualifiedName value)
        {
            if (QualifiedName.IsNull(value))
            {
                WriteSimpleField(fieldName, null, false);
                return;
            }

            PushStructure(fieldName);

            WriteString("Name", value.Name);

            WriteNamespaceIndex("Uri", value.NamespaceIndex);

            PopStructure();
        }

        /// <summary>
        /// Writes an LocalizedText to the stream.
        /// </summary>
        public void WriteLocalizedText(string fieldName, LocalizedText value)
        {
            if (LocalizedText.IsNullOrEmpty(value))
            {
                WriteSimpleField(fieldName, null, false);
                return;
            }

            if (UseReversibleEncoding)
            {
                PushStructure(fieldName);

                WriteSimpleField("Text", value.Text, true);

                if (!String.IsNullOrEmpty(value.Locale))
                {
                    WriteSimpleField("Locale", value.Locale, true);
                }

                PopStructure();
            }
            else
            {
                WriteSimpleField(fieldName, value.Text, true);
            }
        }

        /// <summary>
        /// Writes an Variant to the stream.
        /// </summary>
        public void WriteVariant(string fieldName, Variant value)
        {
            // check the nesting level for avoiding a stack overflow.
            if (m_nestingLevel > m_context.MaxEncodingNestingLevels)
            {
                throw ServiceResultException.Create(
                    StatusCodes.BadEncodingLimitsExceeded,
                    "Maximum nesting level of {0} was exceeded",
                    m_context.MaxEncodingNestingLevels);
            }

            if (Variant.Null == value)
            {
                WriteSimpleField(fieldName, null, false);
                return;
            }

            m_nestingLevel++;

            bool isNull = (value.TypeInfo == null || value.TypeInfo.BuiltInType == BuiltInType.Null || value.Value == null);

            if (UseReversibleEncoding && !isNull)
            {
                PushStructure(fieldName);
                // encode enums as int32.
                byte encodingByte = (byte)value.TypeInfo.BuiltInType;
                if (value.TypeInfo.BuiltInType == BuiltInType.Enumeration)
                {
                    encodingByte = (byte)BuiltInType.Int32;
                }

                WriteByte("Type", encodingByte);
                fieldName = "Body";
            }

            if (m_commaRequired)
            {
                m_writer.Write(",");
            }

            if (!String.IsNullOrEmpty(fieldName))
            {
                m_writer.Write("\"");
                EscapeString(fieldName);
                m_writer.Write("\":");
            }

            WriteVariantContents(value.Value, value.TypeInfo);

            if (UseReversibleEncoding && !isNull)
            {
                Matrix matrix = value.Value as Matrix;

                if (matrix != null)
                {
                    WriteInt32Array("Dimensions", matrix.Dimensions);
                }

                PopStructure();
            }

            m_nestingLevel--;
        }

        /// <summary>
        /// Writes an DataValue array to the stream.
        /// </summary>
        public void WriteDataValue(string fieldName, DataValue value)
        {
            if (value == null)
            {
                WriteSimpleField(fieldName, null, false);
                return;
            }

            PushStructure(fieldName);

            if (value != null)
            {
                if (value.WrappedValue.TypeInfo != null && value.WrappedValue.TypeInfo.BuiltInType != BuiltInType.Null)
                {
                    WriteVariant("Value", value.WrappedValue);
                }

                if (value.StatusCode != StatusCodes.Good)
                {
                    WriteStatusCode("StatusCode", value.StatusCode);
                }

                if (value.SourceTimestamp != DateTime.MinValue)
                {
                    WriteDateTime("SourceTimestamp", value.SourceTimestamp);

                    if (value.SourcePicoseconds != 0)
                    {
                        WriteUInt16("SourcePicoseconds", value.SourcePicoseconds);
                    }
                }

                if (value.ServerTimestamp != DateTime.MinValue)
                {
                    WriteDateTime("ServerTimestamp", value.ServerTimestamp);

                    if (value.ServerPicoseconds != 0)
                    {
                        WriteUInt16("ServerPicoseconds", value.ServerPicoseconds);
                    }
                }
            }

            PopStructure();
        }

        /// <summary>
        /// Writes an ExtensionObject to the stream.
        /// </summary>
        public void WriteExtensionObject(string fieldName, ExtensionObject value)
        {
            if (value == null || value.Encoding == ExtensionObjectEncoding.None)
            {
                WriteSimpleField(fieldName, null, false);
                return;
            }

            var encodeable = value.Body as IEncodeable;

            if (!UseReversibleEncoding && encodeable != null)
            {
                // non reversible encoding, only the content of the Body field is encoded
                var structureType = value.Body as IStructureTypeInfo;
                if (structureType != null &&
                    structureType.StructureType == StructureType.Union)
                {
                    encodeable.Encode(this);
                    return;
                }

                PushStructure(fieldName);
                encodeable.Encode(this);
                PopStructure();
                return;
            }

            PushStructure(fieldName);

            var typeId = value.TypeId;

            if (encodeable != null)
            {
                switch (value.Encoding)
                {
                    case ExtensionObjectEncoding.Binary: { typeId = encodeable.BinaryEncodingId; break; }
                    case ExtensionObjectEncoding.Xml: { typeId = encodeable.XmlEncodingId; break; }
                    default: { typeId = encodeable.TypeId; break; }
                }
            }

            var localTypeId = ExpandedNodeId.ToNodeId(typeId, Context.NamespaceUris);

            if (UseReversibleEncoding)
            {
                WriteNodeId("TypeId", localTypeId);
            }
            else
            {
                WriteExpandedNodeId("TypeId", typeId);
            }

            if (encodeable != null)
            {
                WriteEncodeable("Body", encodeable, null);
            }
            else
            {
                if (value.Body != null)
                {
                    if (value.Encoding == ExtensionObjectEncoding.Json)
                    {
                        WriteSimpleField("Body", value.Body as string, true);
                    }
                    else
                    {
                        WriteByte("Encoding", (byte)value.Encoding);
                        if (value.Encoding == ExtensionObjectEncoding.Binary)
                        {
                            WriteByteString("Body", value.Body as byte[]);
                        }
                        else if (value.Encoding == ExtensionObjectEncoding.Xml)
                        {
                            WriteXmlElement("Body", value.Body as XmlElement);
                        }
                    }
                }
            }

            PopStructure();
        }

        /// <summary>
        /// Writes an encodeable object to the stream.
        /// </summary>
        public void WriteEncodeable(string fieldName, IEncodeable value, System.Type systemType)
        {
            // check the nesting level for avoiding a stack overflow.
            if (m_nestingLevel > m_context.MaxEncodingNestingLevels)
            {
                throw ServiceResultException.Create(
                    StatusCodes.BadEncodingLimitsExceeded,
                    "Maximum nesting level of {0} was exceeded",
                    m_context.MaxEncodingNestingLevels);
            }


            if (value == null)
            {
                WriteSimpleField(fieldName, null, false);
                return;
            }

            if (m_nestingLevel == 0 && (m_commaRequired || m_topLevelIsArray))
            {
                if (string.IsNullOrWhiteSpace(fieldName) ^ m_topLevelIsArray)
                {
                    throw ServiceResultException.Create(
                        StatusCodes.BadEncodingError,
                        "With Array as top level, encodeables with fieldname will create invalid json");
                }
            }

            if (m_nestingLevel == 0 && !m_commaRequired)
            {
                if (string.IsNullOrWhiteSpace(fieldName) && !m_topLevelIsArray)
                {
                    m_writer.Flush();
                    if (m_writer.BaseStream.Length == 1) //Opening "{"
                    {
                        m_writer.BaseStream.Seek(0, SeekOrigin.Begin);
                    }
                    m_dontWriteClosing = true;
                }
            }

            m_nestingLevel++;

            PushStructure(fieldName);

            value?.Encode(this);

            PopStructure();

            m_nestingLevel--;

        }

        /// <summary>
        /// Writes an enumerated value to the stream.
        /// </summary>
        public void WriteEnumerated(string fieldName, Enum value)
        {
            int numeric = Convert.ToInt32(value, CultureInfo.InvariantCulture);
            var numericString = numeric.ToString();
            if (UseReversibleEncoding)
            {
                WriteSimpleField(fieldName, numericString, false);
            }
            else
            {
                var valueString = value.ToString();
                if (valueString == numericString)
                {
                    WriteSimpleField(fieldName, numericString, true);
                }
                else
                {
                    WriteSimpleField(fieldName, Utils.Format("{0}_{1}", value.ToString(), numeric), true);
                }
            }
        }

        /// <summary>
        /// Writes an enumerated Int32 value to the stream.
        /// </summary>
        public void WriteEnumerated(string fieldName, int numeric)
        {
            var numericString = numeric.ToString(CultureInfo.InvariantCulture);
            WriteSimpleField(fieldName, numericString, !UseReversibleEncoding);
        }

        /// <summary>
        /// Writes a boolean array to the stream.
        /// </summary>
        public void WriteBooleanArray(string fieldName, IList<bool> values)
        {
            if (values == null || (values.Count == 0 && !m_inVariantWithEncoding))
            {
                WriteSimpleField(fieldName, null, false);
                return;
            }

            PushArray(fieldName);

            // check the length.
            if (m_context.MaxArrayLength > 0 && m_context.MaxArrayLength < values.Count)
            {
                throw new ServiceResultException(StatusCodes.BadEncodingLimitsExceeded);
            }

            for (int ii = 0; ii < values.Count; ii++)
            {
                WriteBoolean(null, values[ii]);
            }

            PopArray();
        }

        /// <summary>
        /// Writes a sbyte array to the stream.
        /// </summary>
        public void WriteSByteArray(string fieldName, IList<sbyte> values)
        {
            if (values == null || (values.Count == 0 && !m_inVariantWithEncoding))
            {
                WriteSimpleField(fieldName, null, false);
                return;
            }

            PushArray(fieldName);

            // check the length.
            if (m_context.MaxArrayLength > 0 && m_context.MaxArrayLength < values.Count)
            {
                throw new ServiceResultException(StatusCodes.BadEncodingLimitsExceeded);
            }

            for (int ii = 0; ii < values.Count; ii++)
            {
                WriteSByte(null, values[ii]);
            }

            PopArray();
        }

        /// <summary>
        /// Writes a sbyte array to the stream.
        /// </summary>
        public void WriteByteArray(string fieldName, IList<byte> values)
        {
            if (values == null || (values.Count == 0 && !m_inVariantWithEncoding))
            {
                WriteSimpleField(fieldName, null, false);
                return;
            }

            PushArray(fieldName);

            // check the length.
            if (m_context.MaxArrayLength > 0 && m_context.MaxArrayLength < values.Count)
            {
                throw new ServiceResultException(StatusCodes.BadEncodingLimitsExceeded);
            }

            for (int ii = 0; ii < values.Count; ii++)
            {
                WriteByte(null, values[ii]);
            }

            PopArray();
        }

        /// <summary>
        /// Writes a short array to the stream.
        /// </summary>
        public void WriteInt16Array(string fieldName, IList<short> values)
        {
            if (values == null || (values.Count == 0 && !m_inVariantWithEncoding))
            {
                WriteSimpleField(fieldName, null, false);
                return;
            }

            PushArray(fieldName);

            // check the length.
            if (m_context.MaxArrayLength > 0 && m_context.MaxArrayLength < values.Count)
            {
                throw new ServiceResultException(StatusCodes.BadEncodingLimitsExceeded);
            }

            for (int ii = 0; ii < values.Count; ii++)
            {
                WriteInt16(null, values[ii]);
            }

            PopArray();
        }

        /// <summary>
        /// Writes a ushort array to the stream.
        /// </summary>
        public void WriteUInt16Array(string fieldName, IList<ushort> values)
        {
            if (values == null || (values.Count == 0 && !m_inVariantWithEncoding))
            {
                WriteSimpleField(fieldName, null, false);
                return;
            }

            PushArray(fieldName);

            // check the length.
            if (m_context.MaxArrayLength > 0 && m_context.MaxArrayLength < values.Count)
            {
                throw new ServiceResultException(StatusCodes.BadEncodingLimitsExceeded);
            }

            for (int ii = 0; ii < values.Count; ii++)
            {
                WriteUInt16(null, values[ii]);
            }

            PopArray();
        }

        /// <summary>
        /// Writes a int array to the stream.
        /// </summary>
        public void WriteInt32Array(string fieldName, IList<int> values)
        {
            if (values == null || (values.Count == 0 && !m_inVariantWithEncoding))
            {
                WriteSimpleField(fieldName, null, false);
                return;
            }

            PushArray(fieldName);

            // check the length.
            if (m_context.MaxArrayLength > 0 && m_context.MaxArrayLength < values.Count)
            {
                throw new ServiceResultException(StatusCodes.BadEncodingLimitsExceeded);
            }

            for (int ii = 0; ii < values.Count; ii++)
            {
                WriteInt32(null, values[ii]);
            }

            PopArray();
        }

        /// <summary>
        /// Writes a uint array to the stream.
        /// </summary>
        public void WriteUInt32Array(string fieldName, IList<uint> values)
        {
            if (values == null || (values.Count == 0 && !m_inVariantWithEncoding))
            {
                WriteSimpleField(fieldName, null, false);
                return;
            }

            PushArray(fieldName);

            // check the length.
            if (m_context.MaxArrayLength > 0 && m_context.MaxArrayLength < values.Count)
            {
                throw new ServiceResultException(StatusCodes.BadEncodingLimitsExceeded);
            }

            for (int ii = 0; ii < values.Count; ii++)
            {
                WriteUInt32(null, values[ii]);
            }

            PopArray();
        }

        /// <summary>
        /// Writes a long array to the stream.
        /// </summary>
        public void WriteInt64Array(string fieldName, IList<long> values)
        {
            if (values == null || (values.Count == 0 && !m_inVariantWithEncoding))
            {
                WriteSimpleField(fieldName, null, false);
                return;
            }

            PushArray(fieldName);

            // check the length.
            if (m_context.MaxArrayLength > 0 && m_context.MaxArrayLength < values.Count)
            {
                throw new ServiceResultException(StatusCodes.BadEncodingLimitsExceeded);
            }

            for (int ii = 0; ii < values.Count; ii++)
            {
                WriteInt64(null, values[ii]);
            }

            PopArray();
        }

        /// <summary>
        /// Writes a ulong array to the stream.
        /// </summary>
        public void WriteUInt64Array(string fieldName, IList<ulong> values)
        {
            if (values == null || (values.Count == 0 && !m_inVariantWithEncoding))
            {
                WriteSimpleField(fieldName, null, false);
                return;
            }

            PushArray(fieldName);

            // check the length.
            if (m_context.MaxArrayLength > 0 && m_context.MaxArrayLength < values.Count)
            {
                throw new ServiceResultException(StatusCodes.BadEncodingLimitsExceeded);
            }

            for (int ii = 0; ii < values.Count; ii++)
            {
                WriteUInt64(null, values[ii]);
            }

            PopArray();
        }

        /// <summary>
        /// Writes a float array to the stream.
        /// </summary>
        public void WriteFloatArray(string fieldName, IList<float> values)
        {
            if (values == null || (values.Count == 0 && !m_inVariantWithEncoding))
            {
                WriteSimpleField(fieldName, null, false);
                return;
            }

            PushArray(fieldName);

            // check the length.
            if (m_context.MaxArrayLength > 0 && m_context.MaxArrayLength < values.Count)
            {
                throw new ServiceResultException(StatusCodes.BadEncodingLimitsExceeded);
            }

            for (int ii = 0; ii < values.Count; ii++)
            {
                WriteFloat(null, values[ii]);
            }

            PopArray();
        }

        /// <summary>
        /// Writes a double array to the stream.
        /// </summary>
        public void WriteDoubleArray(string fieldName, IList<double> values)
        {
            if (values == null || (values.Count == 0 && !m_inVariantWithEncoding))
            {
                WriteSimpleField(fieldName, null, false);
                return;
            }

            PushArray(fieldName);

            // check the length.
            if (m_context.MaxArrayLength > 0 && m_context.MaxArrayLength < values.Count)
            {
                throw new ServiceResultException(StatusCodes.BadEncodingLimitsExceeded);
            }

            for (int ii = 0; ii < values.Count; ii++)
            {
                WriteDouble(null, values[ii]);
            }

            PopArray();
        }

        /// <summary>
        /// Writes a string array to the stream.
        /// </summary>
        public void WriteStringArray(string fieldName, IList<string> values)
        {
            if (values == null || (values.Count == 0 && !m_inVariantWithEncoding))
            {
                WriteSimpleField(fieldName, null, false);
                return;
            }

            PushArray(fieldName);

            // check the length.
            if (m_context.MaxArrayLength > 0 && m_context.MaxArrayLength < values.Count)
            {
                throw new ServiceResultException(StatusCodes.BadEncodingLimitsExceeded);
            }

            for (int ii = 0; ii < values.Count; ii++)
            {
                WriteString(null, values[ii]);
            }

            PopArray();
        }

        /// <summary>
        /// Writes a UTC date/time array to the stream.
        /// </summary>
        public void WriteDateTimeArray(string fieldName, IList<DateTime> values)
        {
            if (values == null || (values.Count == 0 && !m_inVariantWithEncoding))
            {
                WriteSimpleField(fieldName, null, false);
                return;
            }

            PushArray(fieldName);

            // check the length.
            if (m_context.MaxArrayLength > 0 && m_context.MaxArrayLength < values.Count)
            {
                throw new ServiceResultException(StatusCodes.BadEncodingLimitsExceeded);
            }

            for (int ii = 0; ii < values.Count; ii++)
            {
                if (values[ii] <= DateTime.MinValue)
                {
                    WriteSimpleField(null, null, false);
                }
                else
                {
                    WriteDateTime(null, values[ii]);
                }
            }

            PopArray();
        }

        /// <summary>
        /// Writes a GUID array to the stream.
        /// </summary>
        public void WriteGuidArray(string fieldName, IList<Uuid> values)
        {
            if (values == null || (values.Count == 0 && !m_inVariantWithEncoding))
            {
                WriteSimpleField(fieldName, null, false);
                return;
            }

            PushArray(fieldName);

            // check the length.
            if (m_context.MaxArrayLength > 0 && m_context.MaxArrayLength < values.Count)
            {
                throw new ServiceResultException(StatusCodes.BadEncodingLimitsExceeded);
            }

            for (int ii = 0; ii < values.Count; ii++)
            {
                WriteGuid(null, values[ii]);
            }

            PopArray();
        }

        /// <summary>
        /// Writes a GUID array to the stream.
        /// </summary>
        public void WriteGuidArray(string fieldName, IList<Guid> values)
        {
            if (values == null || (values.Count == 0 && !m_inVariantWithEncoding))
            {
                WriteSimpleField(fieldName, null, false);
                return;
            }

            PushArray(fieldName);

            // check the length.
            if (m_context.MaxArrayLength > 0 && m_context.MaxArrayLength < values.Count)
            {
                throw new ServiceResultException(StatusCodes.BadEncodingLimitsExceeded);
            }

            for (int ii = 0; ii < values.Count; ii++)
            {
                WriteGuid(null, values[ii]);
            }

            PopArray();
        }

        /// <summary>
        /// Writes a byte string array to the stream.
        /// </summary>
        public void WriteByteStringArray(string fieldName, IList<byte[]> values)
        {
            if (values == null || (values.Count == 0 && !m_inVariantWithEncoding))
            {
                WriteSimpleField(fieldName, null, false);
                return;
            }

            PushArray(fieldName);

            // check the length.
            if (m_context.MaxArrayLength > 0 && m_context.MaxArrayLength < values.Count)
            {
                throw new ServiceResultException(StatusCodes.BadEncodingLimitsExceeded);
            }

            for (int ii = 0; ii < values.Count; ii++)
            {
                WriteByteString(null, values[ii]);
            }

            PopArray();
        }

        /// <summary>
        /// Writes an XmlElement array to the stream.
        /// </summary>
        public void WriteXmlElementArray(string fieldName, IList<XmlElement> values)
        {
            if (values == null || (values.Count == 0 && !m_inVariantWithEncoding))
            {
                WriteSimpleField(fieldName, null, false);
                return;
            }

            PushArray(fieldName);

            // check the length.
            if (m_context.MaxArrayLength > 0 && m_context.MaxArrayLength < values.Count)
            {
                throw new ServiceResultException(StatusCodes.BadEncodingLimitsExceeded);
            }

            for (int ii = 0; ii < values.Count; ii++)
            {
                WriteXmlElement(null, values[ii]);
            }

            PopArray();
        }

        /// <summary>
        /// Writes an NodeId array to the stream.
        /// </summary>
        public void WriteNodeIdArray(string fieldName, IList<NodeId> values)
        {
            if (values == null || (values.Count == 0 && !m_inVariantWithEncoding))
            {
                WriteSimpleField(fieldName, null, false);
                return;
            }

            PushArray(fieldName);

            // check the length.
            if (m_context.MaxArrayLength > 0 && m_context.MaxArrayLength < values.Count)
            {
                throw new ServiceResultException(StatusCodes.BadEncodingLimitsExceeded);
            }

            for (int ii = 0; ii < values.Count; ii++)
            {
                WriteNodeId(null, values[ii]);
            }

            PopArray();
        }

        /// <summary>
        /// Writes an ExpandedNodeId array to the stream.
        /// </summary>
        public void WriteExpandedNodeIdArray(string fieldName, IList<ExpandedNodeId> values)
        {
            if (values == null || (values.Count == 0 && !m_inVariantWithEncoding))
            {
                WriteSimpleField(fieldName, null, false);
                return;
            }

            PushArray(fieldName);

            // check the length.
            if (m_context.MaxArrayLength > 0 && m_context.MaxArrayLength < values.Count)
            {
                throw new ServiceResultException(StatusCodes.BadEncodingLimitsExceeded);
            }

            for (int ii = 0; ii < values.Count; ii++)
            {
                WriteExpandedNodeId(null, values[ii]);
            }

            PopArray();
        }

        /// <summary>
        /// Writes an StatusCode array to the stream.
        /// </summary>
        public void WriteStatusCodeArray(string fieldName, IList<StatusCode> values)
        {
            if (values == null || (values.Count == 0 && !m_inVariantWithEncoding))
            {
                WriteSimpleField(fieldName, null, false);
                return;
            }

            PushArray(fieldName);

            // check the length.
            if (m_context.MaxArrayLength > 0 && m_context.MaxArrayLength < values.Count)
            {
                throw new ServiceResultException(StatusCodes.BadEncodingLimitsExceeded);
            }

            for (int ii = 0; ii < values.Count; ii++)
            {
                if (!UseReversibleEncoding &&
                    values[ii] == StatusCodes.Good)
                {
                    WriteSimpleField(null, null, false);
                }
                else
                {
                    WriteStatusCode(null, values[ii]);
                }
            }

            PopArray();
        }

        /// <summary>
        /// Writes an DiagnosticInfo array to the stream.
        /// </summary>
        public void WriteDiagnosticInfoArray(string fieldName, IList<DiagnosticInfo> values)
        {
            if (values == null || (values.Count == 0 && !m_inVariantWithEncoding))
            {
                WriteSimpleField(fieldName, null, false);
                return;
            }

            PushArray(fieldName);

            // check the length.
            if (m_context.MaxArrayLength > 0 && m_context.MaxArrayLength < values.Count)
            {
                throw new ServiceResultException(StatusCodes.BadEncodingLimitsExceeded);
            }

            for (int ii = 0; ii < values.Count; ii++)
            {
                WriteDiagnosticInfo(null, values[ii]);
            }

            PopArray();
        }

        /// <summary>
        /// Writes an QualifiedName array to the stream.
        /// </summary>
        public void WriteQualifiedNameArray(string fieldName, IList<QualifiedName> values)
        {
            if (values == null || (values.Count == 0 && !m_inVariantWithEncoding))
            {
                WriteSimpleField(fieldName, null, false);
                return;
            }

            PushArray(fieldName);

            // check the length.
            if (m_context.MaxArrayLength > 0 && m_context.MaxArrayLength < values.Count)
            {
                throw new ServiceResultException(StatusCodes.BadEncodingLimitsExceeded);
            }

            for (int ii = 0; ii < values.Count; ii++)
            {
                WriteQualifiedName(null, values[ii]);
            }

            PopArray();
        }

        /// <summary>
        /// Writes an LocalizedText array to the stream.
        /// </summary>
        public void WriteLocalizedTextArray(string fieldName, IList<LocalizedText> values)
        {
            if (values == null || (values.Count == 0 && !m_inVariantWithEncoding))
            {
                WriteSimpleField(fieldName, null, false);
                return;
            }

            PushArray(fieldName);

            // check the length.
            if (m_context.MaxArrayLength > 0 && m_context.MaxArrayLength < values.Count)
            {
                throw new ServiceResultException(StatusCodes.BadEncodingLimitsExceeded);
            }

            for (int ii = 0; ii < values.Count; ii++)
            {
                WriteLocalizedText(null, values[ii]);
            }

            PopArray();
        }

        /// <summary>
        /// Writes an Variant array to the stream.
        /// </summary>
        public void WriteVariantArray(string fieldName, IList<Variant> values)
        {
            if (values == null || (values.Count == 0 && !m_inVariantWithEncoding))
            {
                WriteSimpleField(fieldName, null, false);
                return;
            }

            PushArray(fieldName);

            // check the length.
            if (m_context.MaxArrayLength > 0 && m_context.MaxArrayLength < values.Count)
            {
                throw new ServiceResultException(StatusCodes.BadEncodingLimitsExceeded);
            }

            for (int ii = 0; ii < values.Count; ii++)
            {
                if (values[ii] == Variant.Null)
                {
                    WriteSimpleField(null, null, false);
                    continue;
                }

                WriteVariant(null, values[ii]);
            }

            PopArray();
        }

        /// <summary>
        /// Writes an DataValue array to the stream.
        /// </summary>
        public void WriteDataValueArray(string fieldName, IList<DataValue> values)
        {
            if (values == null || (values.Count == 0 && !m_inVariantWithEncoding))
            {
                WriteSimpleField(fieldName, null, false);
                return;
            }

            PushArray(fieldName);

            // check the length.
            if (m_context.MaxArrayLength > 0 && m_context.MaxArrayLength < values.Count)
            {
                throw new ServiceResultException(StatusCodes.BadEncodingLimitsExceeded);
            }

            for (int ii = 0; ii < values.Count; ii++)
            {
                WriteDataValue(null, values[ii]);
            }

            PopArray();
        }

        /// <summary>
        /// Writes an extension object array to the stream.
        /// </summary>
        public void WriteExtensionObjectArray(string fieldName, IList<ExtensionObject> values)
        {
            if (values == null || (values.Count == 0 && !m_inVariantWithEncoding))
            {
                WriteSimpleField(fieldName, null, false);
                return;
            }

            PushArray(fieldName);

            // check the length.
            if (m_context.MaxArrayLength > 0 && m_context.MaxArrayLength < values.Count)
            {
                throw new ServiceResultException(StatusCodes.BadEncodingLimitsExceeded);
            }

            for (int ii = 0; ii < values.Count; ii++)
            {
                WriteExtensionObject(null, values[ii]);
            }

            PopArray();
        }

        /// <summary>
        /// Writes an encodeable object array to the stream.
        /// </summary>
        public void WriteEncodeableArray(string fieldName, IList<IEncodeable> values, System.Type systemType)
        {
            if (values == null || (values.Count == 0 && !m_inVariantWithEncoding))
            {
                WriteSimpleField(fieldName, null, false);
                return;
            }

            if (string.IsNullOrWhiteSpace(fieldName) && m_nestingLevel == 0 && !m_topLevelIsArray)
            {
                m_writer.Flush();
                if (m_writer.BaseStream.Length == 1) //Opening "{"
                {
                    m_writer.BaseStream.Seek(0, SeekOrigin.Begin);
                }

                m_nestingLevel++;
                PushArray(fieldName);

                for (int ii = 0; ii < values.Count; ii++)
                {
                    WriteEncodeable(null, values[ii], systemType);
                }

                PopArray();
                m_dontWriteClosing = true;
                m_nestingLevel--;

            }
            else if (!string.IsNullOrWhiteSpace(fieldName) && m_nestingLevel == 0 && m_topLevelIsArray)
            {
                throw ServiceResultException.Create(
                    StatusCodes.BadEncodingError,
                    "With Array as top level, encodeables array with filename will create invalid json");
            }
            else
            {
                PushArray(fieldName);

                // check the length.
                if (m_context.MaxArrayLength > 0 && m_context.MaxArrayLength < values.Count)
                {
                    throw new ServiceResultException(StatusCodes.BadEncodingLimitsExceeded);
                }

                for (int ii = 0; ii < values.Count; ii++)
                {
                    WriteEncodeable(null, values[ii], systemType);
                }

                PopArray();
            }
        }

        /// <summary>
        /// Writes an enumerated value array to the stream.
        /// </summary>
        public void WriteEnumeratedArray(string fieldName, Array values, System.Type systemType)
        {
            if (values == null || values.Length == 0)
            {
                WriteSimpleField(fieldName, null, false);
                return;
            }

            PushArray(fieldName);

            // check the length.
            if (m_context.MaxArrayLength > 0 && m_context.MaxArrayLength < values.Length)
            {
                throw new ServiceResultException(StatusCodes.BadEncodingLimitsExceeded);
            }

            // encode each element in the array.
            Type arrayType = values.GetType().GetElementType();
            if (arrayType.IsEnum)
            {
                foreach (Enum value in values)
                {
                    WriteEnumerated(null, value);
                }
            }
            else
            {
                if (arrayType != typeof(Int32))
                {
                    throw new ServiceResultException(
                        StatusCodes.BadEncodingError,
                        Utils.Format("Type '{0}' is not allowed in an Enumeration.", arrayType.FullName));
                }
                foreach (Int32 value in values)
                {
                    WriteEnumerated(null, value);
                }
            }

            PopArray();
        }
        #endregion

        #region Public Methods
        /// <summary>
        /// Writes the contents of an Variant to the stream.
        /// </summary>
        public void WriteVariantContents(object value, TypeInfo typeInfo)
        {
            try
            {
                m_inVariantWithEncoding = UseReversibleEncoding;

                // check for null.
                if (value == null)
                {
                    return;
                }

                m_commaRequired = false;

                // write scalar.
                if (typeInfo.ValueRank < 0)
                {
                    switch (typeInfo.BuiltInType)
                    {
                        case BuiltInType.Boolean: { WriteBoolean(null, (bool)value); return; }
                        case BuiltInType.SByte: { WriteSByte(null, (sbyte)value); return; }
                        case BuiltInType.Byte: { WriteByte(null, (byte)value); return; }
                        case BuiltInType.Int16: { WriteInt16(null, (short)value); return; }
                        case BuiltInType.UInt16: { WriteUInt16(null, (ushort)value); return; }
                        case BuiltInType.Int32: { WriteInt32(null, (int)value); return; }
                        case BuiltInType.UInt32: { WriteUInt32(null, (uint)value); return; }
                        case BuiltInType.Int64: { WriteInt64(null, (long)value); return; }
                        case BuiltInType.UInt64: { WriteUInt64(null, (ulong)value); return; }
                        case BuiltInType.Float: { WriteFloat(null, (float)value); return; }
                        case BuiltInType.Double: { WriteDouble(null, (double)value); return; }
                        case BuiltInType.String: { WriteString(null, (string)value); return; }
                        case BuiltInType.DateTime: { WriteDateTime(null, (DateTime)value); return; }
                        case BuiltInType.Guid: { WriteGuid(null, (Uuid)value); return; }
                        case BuiltInType.ByteString: { WriteByteString(null, (byte[])value); return; }
                        case BuiltInType.XmlElement: { WriteXmlElement(null, (XmlElement)value); return; }
                        case BuiltInType.NodeId: { WriteNodeId(null, (NodeId)value); return; }
                        case BuiltInType.ExpandedNodeId: { WriteExpandedNodeId(null, (ExpandedNodeId)value); return; }
                        case BuiltInType.StatusCode: { WriteStatusCode(null, (StatusCode)value); return; }
                        case BuiltInType.QualifiedName: { WriteQualifiedName(null, (QualifiedName)value); return; }
                        case BuiltInType.LocalizedText: { WriteLocalizedText(null, (LocalizedText)value); return; }
                        case BuiltInType.ExtensionObject: { WriteExtensionObject(null, (ExtensionObject)value); return; }
                        case BuiltInType.DataValue: { WriteDataValue(null, (DataValue)value); return; }
                        case BuiltInType.Enumeration: { WriteEnumerated(null, (Enum)value); return; }
                        case BuiltInType.DiagnosticInfo: { WriteDiagnosticInfo(null, (DiagnosticInfo)value); return; }
                    }
                }
                // write array
                else if (typeInfo.ValueRank >= ValueRanks.OneDimension)
                {
                    int valueRank = typeInfo.ValueRank;
                    if (UseReversibleEncoding && value is Matrix matrix)
                    {
                        // linearize the matrix
                        value = matrix.Elements;
                        valueRank = ValueRanks.OneDimension;
                    }
                    WriteArray(null, value, valueRank, typeInfo.BuiltInType);
                }
            }
            finally
            {
                m_inVariantWithEncoding = false;
            }
        }

        /// <summary>
        /// Writes an Variant array to the stream.
        /// </summary>
        public void WriteObjectArray(string fieldName, IList<object> values)
        {
            if (values == null || (values.Count == 0 && !m_inVariantWithEncoding))
            {
                WriteSimpleField(fieldName, null, false);
                return;
            }

            PushArray(fieldName);

            if (values != null && m_context.MaxArrayLength > 0 && m_context.MaxArrayLength < values.Count)
            {
                throw new ServiceResultException(StatusCodes.BadEncodingLimitsExceeded);
            }

            if (values != null)
            {
                for (int ii = 0; ii < values.Count; ii++)
                {
                    WriteVariant("Variant", new Variant(values[ii]));
                }
            }

            PopArray();
        }

        /// <summary>
        /// Encode an array according to its valueRank and BuiltInType
        /// </summary>
        public void WriteArray(string fieldName, object array, int valueRank, BuiltInType builtInType)
        {
            // write array.
            if (valueRank == ValueRanks.OneDimension)
            {
                switch (builtInType)
                {
                    case BuiltInType.Boolean: { WriteBooleanArray(fieldName, (bool[])array); return; }
                    case BuiltInType.SByte: { WriteSByteArray(fieldName, (sbyte[])array); return; }
                    case BuiltInType.Byte: { WriteByteArray(fieldName, (byte[])array); return; }
                    case BuiltInType.Int16: { WriteInt16Array(fieldName, (short[])array); return; }
                    case BuiltInType.UInt16: { WriteUInt16Array(fieldName, (ushort[])array); return; }
                    case BuiltInType.Int32: { WriteInt32Array(fieldName, (int[])array); return; }
                    case BuiltInType.UInt32: { WriteUInt32Array(fieldName, (uint[])array); return; }
                    case BuiltInType.Int64: { WriteInt64Array(fieldName, (long[])array); return; }
                    case BuiltInType.UInt64: { WriteUInt64Array(fieldName, (ulong[])array); return; }
                    case BuiltInType.Float: { WriteFloatArray(fieldName, (float[])array); return; }
                    case BuiltInType.Double: { WriteDoubleArray(fieldName, (double[])array); return; }
                    case BuiltInType.String: { WriteStringArray(fieldName, (string[])array); return; }
                    case BuiltInType.DateTime: { WriteDateTimeArray(fieldName, (DateTime[])array); return; }
                    case BuiltInType.Guid: { WriteGuidArray(fieldName, (Uuid[])array); return; }
                    case BuiltInType.ByteString: { WriteByteStringArray(fieldName, (byte[][])array); return; }
                    case BuiltInType.XmlElement: { WriteXmlElementArray(fieldName, (XmlElement[])array); return; }
                    case BuiltInType.NodeId: { WriteNodeIdArray(fieldName, (NodeId[])array); return; }
                    case BuiltInType.ExpandedNodeId: { WriteExpandedNodeIdArray(fieldName, (ExpandedNodeId[])array); return; }
                    case BuiltInType.StatusCode: { WriteStatusCodeArray(fieldName, (StatusCode[])array); return; }
                    case BuiltInType.QualifiedName: { WriteQualifiedNameArray(fieldName, (QualifiedName[])array); return; }
                    case BuiltInType.LocalizedText: { WriteLocalizedTextArray(fieldName, (LocalizedText[])array); return; }
                    case BuiltInType.ExtensionObject: { WriteExtensionObjectArray(fieldName, (ExtensionObject[])array); return; }
                    case BuiltInType.DataValue: { WriteDataValueArray(fieldName, (DataValue[])array); return; }
                    case BuiltInType.DiagnosticInfo: { WriteDiagnosticInfoArray(fieldName, (DiagnosticInfo[])array); return; }
                    case BuiltInType.Enumeration:
                    {
                        Array enumArray = array as Array;
                        if (enumArray == null)
                        {
                            throw ServiceResultException.Create(
                                StatusCodes.BadEncodingError,
                                "Unexpected non Array type encountered while encoding an array of enumeration.");
                        }
                        WriteEnumeratedArray(fieldName, enumArray, enumArray.GetType().GetElementType());
                        return;
                    }
                    case BuiltInType.Variant:
                    {
                        Variant[] variants = array as Variant[];

                        if (variants != null)
                        {
                            WriteVariantArray(fieldName, variants);
                            return;
                        }

                        // try to write IEncodeable Array
                        IEncodeable[] encodeableArray = array as IEncodeable[];
                        if (encodeableArray != null)
                        {
                            WriteEncodeableArray(fieldName, encodeableArray, array.GetType().GetElementType());
                            return;
                        }

                        object[] objects = array as object[];

                        if (objects != null)
                        {
                            WriteObjectArray(fieldName, objects);
                            return;
                        }

                        throw ServiceResultException.Create(
                            StatusCodes.BadEncodingError,
                            "Unexpected type encountered while encoding an array of Variants: {0}",
                            array.GetType());
                    }
                    default:
                    {
                        // try to write IEncodeable Array
                        IEncodeable[] encodeableArray = array as IEncodeable[];
                        if (encodeableArray != null)
                        {
                            WriteEncodeableArray(fieldName, encodeableArray, array.GetType().GetElementType());
                            return;
                        }
                        if (array == null)
                        {
                            WriteSimpleField(fieldName, null, false);
                            return;
                        }
                        throw ServiceResultException.Create(
                            StatusCodes.BadEncodingError,
                            "Unexpected BuiltInType encountered while encoding an array: {0}",
                            builtInType);
                    }
                }
            }
            // write matrix.
            else if (valueRank > ValueRanks.OneDimension)
            {
                Matrix matrix = array as Matrix;
                if (matrix == null)
                {
                    var multiArray = array as Array;
                    if (multiArray != null && multiArray.Rank == valueRank)
                    {
                        matrix = new Matrix(multiArray, builtInType);
                    }
                    else
                    {
                        throw ServiceResultException.Create(
                            StatusCodes.BadEncodingError,
                            "Unexpected array type encountered while encoding array: {0}",
                            array.GetType().Name);
                    }
                }

                if (matrix != null)
                {
                    int index = 0;
                    WriteStructureMatrix(fieldName, matrix, 0, ref index, matrix.TypeInfo);
                    return;
                }

                // field is omitted
            }
        }

        #endregion

        #region Private Methods
        /// <summary>
        /// Write multi dimensional array in structure.
        /// </summary>
        private void WriteStructureMatrix(
            string fieldName,
            Matrix matrix,
            int dim,
            ref int index,
            TypeInfo typeInfo)
        {
            // check if matrix is well formed
            (bool valid, int sizeFromDimensions) = Matrix.ValidateDimensions(true, matrix.Dimensions, Context.MaxArrayLength);

            if (!valid || (sizeFromDimensions != matrix.Elements.Length))
            {
                throw new ArgumentException("The number of elements in the matrix does not match the dimensions.");
            }

            // check the nesting level for avoiding a stack overflow.
            if (m_nestingLevel > m_context.MaxEncodingNestingLevels)
            {
                throw ServiceResultException.Create(
                    StatusCodes.BadEncodingLimitsExceeded,
                    "Maximum nesting level of {0} was exceeded",
                    m_context.MaxEncodingNestingLevels);
            }

            m_nestingLevel++;

            try
            {
                var arrayLen = matrix.Dimensions[dim];
                if (dim == matrix.Dimensions.Length - 1)
                {
                    // Create a slice of values for the top dimension
                    var copy = Array.CreateInstance(
                        matrix.Elements.GetType().GetElementType(), arrayLen);
                    Array.Copy(matrix.Elements, index, copy, 0, arrayLen);
                    // Write slice as value rank
                    if (m_commaRequired)
                    {
                        m_writer.Write(",");
                    }
                    WriteVariantContents(copy, new TypeInfo(typeInfo.BuiltInType, 1));
                    index += arrayLen;
                }
                else
                {
                    PushArray(fieldName);
                    for (var i = 0; i < arrayLen; i++)
                    {
                        WriteStructureMatrix(null, matrix, dim + 1, ref index, typeInfo);
                    }
                    PopArray();
                }
            }
            finally
            {
                m_nestingLevel--;
            }
        }
        #endregion
    }
}<|MERGE_RESOLUTION|>--- conflicted
+++ resolved
@@ -329,69 +329,8 @@
         }
         #endregion
 
-<<<<<<< HEAD
         #region IJsonEncodeable Members
         /// <inheritdoc/>
-=======
-        #region IEncoder Members
-        /// <summary>
-        /// The type of encoding being used.
-        /// </summary>
-        public EncodingType EncodingType => EncodingType.Json;
-
-        /// <summary>
-        /// The message context associated with the encoder.
-        /// </summary>
-        public IServiceMessageContext Context => m_context;
-
-        /// <summary>
-        /// The Json encoder reversible encoding option
-        /// </summary>
-        public bool UseReversibleEncoding { get; private set; }
-
-        /// <summary>
-        /// The Json encoder to encoder namespace URI instead of
-        /// namespace Index in NodeIds.
-        /// </summary>
-        public bool ForceNamespaceUri { get; set; }
-
-        /// <summary>
-        /// The Json encoder to encode namespace URI for all
-        /// namespaces
-        /// </summary>
-        public bool ForceNamespaceUriForIndex1 { get; set; }
-
-        /// <summary>
-        /// The Json encoder default value option.
-        /// </summary>
-        public bool IncludeDefaultValues { get; set; }
-
-        /// <summary>
-        /// The Json encoder default value option.
-        /// </summary>
-        public bool IncludeDefaultNumberValues { get; set; }
-
-        /// <summary>
-        /// Pushes a namespace onto the namespace stack.
-        /// </summary>
-        public void PushNamespace(string namespaceUri)
-        {
-            m_namespaces.Push(namespaceUri);
-        }
-
-        /// <summary>
-        /// Pops a namespace from the namespace stack.
-        /// </summary>
-        public void PopNamespace()
-        {
-            m_namespaces.Pop();
-        }
-
-        /// <summary>
-        /// Push the begin of a structure on the decoder stack.
-        /// </summary>
-        /// <param name="fieldName">The name of the structure field.</param>
->>>>>>> c7bd19dc
         public void PushStructure(string fieldName)
         {
             m_nestingLevel++;
@@ -512,6 +451,12 @@
         /// namespace Index in NodeIds.
         /// </summary>
         public bool ForceNamespaceUri { get; set; }
+
+        /// <summary>
+        /// The Json encoder to encode namespace URI for all
+        /// namespaces
+        /// </summary>
+        public bool ForceNamespaceUriForIndex1 { get; set; }
 
         /// <summary>
         /// The Json encoder default value option.
