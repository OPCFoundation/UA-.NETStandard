/* Copyright (c) 1996-2022 The OPC Foundation. All rights reserved.
   The source code in this file is covered under a dual-license scenario:
     - RCL: for OPC Foundation Corporate Members in good-standing
     - GPL V2: everybody else
   RCL license terms accompanied with this source code. See http://opcfoundation.org/License/RCL/1.00/
   GNU General Public License as published by the Free Software Foundation;
   version 2 of the License are accompanied with this source code. See http://opcfoundation.org/License/GPLv2
   This source code is distributed in the hope that it will be useful,
   but WITHOUT ANY WARRANTY; without even the implied warranty of
   MERCHANTABILITY or FITNESS FOR A PARTICULAR PURPOSE.
*/

using System;
using System.Collections.Generic;
using System.Globalization;
using System.IO;
using System.Runtime.CompilerServices;
using System.Text;
using System.Threading;
using System.Xml;

namespace Opc.Ua
{
    /// <summary>
    /// Writes objects to a JSON stream.
    /// </summary>
    public class JsonEncoder : IJsonEncoder
    {
        #region Private Fields
        private const int kStreamWriterBufferSize = 1024;
        private static readonly string s_quotationColon = "\":";
        private static readonly char s_comma = ',';
        private static readonly char s_quotation = '\"';
        private static readonly char s_backslash = '\\';
        private static readonly char s_leftCurlyBrace = '{';
        private static readonly char s_rightCurlyBrace = '}';
        private static readonly char s_leftSquareBracket = '[';
        private static readonly char s_rightSquareBracket = ']';
<<<<<<< HEAD
        private static readonly UTF8Encoding s_utf8Encoding = new UTF8Encoding(false);
        private ThreadLocal<StringBuilder> m_stringBuilderPool = new ThreadLocal<StringBuilder>(() => new StringBuilder());
=======
        private StringBuilder m_stringBuilder = new StringBuilder();
>>>>>>> ca17fb23
        private Stream m_stream;
        private MemoryStream m_memoryStream;
        private StreamWriter m_writer;
        private Stack<string> m_namespaces;
        private bool m_commaRequired;
        private bool m_inVariantWithEncoding;
        private IServiceMessageContext m_context;
        private ushort[] m_namespaceMappings;
        private ushort[] m_serverMappings;
        private uint m_nestingLevel;
        private bool m_topLevelIsArray;
        private bool m_levelOneSkipped;
        private bool m_dontWriteClosing;
        private bool m_leaveOpen;
        #endregion

        #region Constructors
        /// <summary>
        /// 
        /// </summary>
        /// <param name="context"></param>
        /// <param name="useReversibleEncoding"></param>
        public JsonEncoder(
            IServiceMessageContext context,
            bool useReversibleEncoding) :
            this(context, useReversibleEncoding, false, null, false)
        {
        }

        /// <summary>
        /// Initializes the object with default values.
        /// </summary>
        public JsonEncoder(
            IServiceMessageContext context,
            bool useReversibleEncoding,
            bool topLevelIsArray = false,
            Stream stream = null,
            bool leaveOpen = false,
            int streamSize = kStreamWriterBufferSize
            )
        {
            Initialize();

            m_context = context;
            m_stream = stream;
            m_leaveOpen = leaveOpen;
            UseReversibleEncoding = useReversibleEncoding;
            m_topLevelIsArray = topLevelIsArray;

            if (m_stream == null)
            {
                m_memoryStream = new MemoryStream();
                m_writer = new StreamWriter(m_memoryStream, s_utf8Encoding, streamSize, false);
                m_leaveOpen = false;
            }
            else
            {
                m_writer = new StreamWriter(m_stream, s_utf8Encoding, streamSize, m_leaveOpen);
            }

            InitializeWriter();
        }

        /// <summary>
        /// Initializes the object with default values.
        /// </summary>
        public JsonEncoder(
            IServiceMessageContext context,
            bool useReversibleEncoding,
            StreamWriter writer,
            bool topLevelIsArray = false)
        {
            Initialize();

            m_context = context;
            m_writer = writer;
            UseReversibleEncoding = useReversibleEncoding;
            m_topLevelIsArray = topLevelIsArray;

            if (m_writer == null)
            {
                m_stream = new MemoryStream();
                m_writer = new StreamWriter(m_stream, s_utf8Encoding, kStreamWriterBufferSize);
            }

            InitializeWriter();
        }

        /// <summary>
        /// Sets private members to default values.
        /// </summary>
        private void Initialize()
        {
            m_stream = null;
            m_writer = null;
            m_namespaces = new Stack<string>();
            m_commaRequired = false;
            m_leaveOpen = false;
            m_nestingLevel = 0;
            m_levelOneSkipped = false;

            // defaults for JSON encoding
            // -- encode namespace index for reversible encoding
            // -- do not include default values for built in types
            //    which are not a Number or a bool
            // -- include default values for numbers and bool
            ForceNamespaceUri = false;
            IncludeDefaultValues = false;
            IncludeDefaultNumberValues = true;
        }

        /// <summary>
        /// Initialize Writer.
        /// </summary>
        private void InitializeWriter()
        {
            if (m_topLevelIsArray)
            {
                m_writer.Write(s_leftSquareBracket);
            }
            else
            {
                m_writer.Write(s_leftCurlyBrace);
            }
        }
        #endregion

        #region Public Methods
        /// <summary>
        /// Encodes a session-less message to a buffer.
        /// </summary>
        public static void EncodeSessionLessMessage(IEncodeable message, Stream stream, IServiceMessageContext context, bool leaveOpen)
        {
            if (message == null) throw new ArgumentNullException(nameof(message));
            if (context == null) throw new ArgumentNullException(nameof(context));

            // create encoder.
            JsonEncoder encoder = new JsonEncoder(context, true, false, stream, leaveOpen);
            try
            {
                long start = stream.Position;

                // write the message.
                var envelope = new SessionLessServiceMessage {
                    NamespaceUris = context.NamespaceUris,
                    ServerUris = context.ServerUris,
                    Message = message
                };

                envelope.Encode(encoder);

                // check that the max message size was not exceeded.
                if (context.MaxMessageSize > 0 && context.MaxMessageSize < (int)(stream.Position - start))
                {
                    throw ServiceResultException.Create(
                        StatusCodes.BadEncodingLimitsExceeded,
                        "MaxMessageSize {0} < {1}",
                        context.MaxMessageSize,
                        (int)(stream.Position - start));
                }

                encoder.Close();
            }
            finally
            {
                if (leaveOpen)
                {
                    stream.Position = 0;
                }
                encoder.Dispose();
            }
        }

        /// <summary>
        /// Encodes a message in a stream.
        /// </summary>
        public static ArraySegment<byte> EncodeMessage(IEncodeable message, byte[] buffer, IServiceMessageContext context)
        {
            if (message == null) throw new ArgumentNullException(nameof(message));
            if (buffer == null) throw new ArgumentNullException(nameof(buffer));
            if (context == null) throw new ArgumentNullException(nameof(context));

            using (MemoryStream stream = new MemoryStream(buffer, true))
            using (var encoder = new JsonEncoder(context, true, false, stream))
            {
                // encode message
                encoder.EncodeMessage(message);
                int length = encoder.Close();

                return new ArraySegment<byte>(buffer, 0, length);
            }
        }

        /// <summary>
        /// Encodes a message with its header.
        /// </summary>
        public void EncodeMessage(IEncodeable message)
        {
            if (message == null) throw new ArgumentNullException(nameof(message));

            // convert the namespace uri to an index.
            NodeId typeId = ExpandedNodeId.ToNodeId(message.TypeId, m_context.NamespaceUris);

            // write the type id.
            WriteNodeId("TypeId", typeId);

            // write the message.
            WriteEncodeable("Body", message, message.GetType());
        }

        /// <summary>
        /// Initializes the tables used to map namespace and server uris during encoding.
        /// </summary>
        /// <param name="namespaceUris">The namespaces URIs referenced by the data being encoded.</param>
        /// <param name="serverUris">The server URIs referenced by the data being encoded.</param>
        public void SetMappingTables(NamespaceTable namespaceUris, StringTable serverUris)
        {
            m_namespaceMappings = null;

            if (namespaceUris != null && m_context.NamespaceUris != null)
            {
                m_namespaceMappings = namespaceUris.CreateMapping(m_context.NamespaceUris, false);
            }

            m_serverMappings = null;

            if (serverUris != null && m_context.ServerUris != null)
            {
                m_serverMappings = serverUris.CreateMapping(m_context.ServerUris, false);
            }
        }

        /// <summary>
        /// Completes writing and returns the JSON text.
        /// </summary>
        public string CloseAndReturnText()
        {
            Close();
            if (m_memoryStream == null)
            {
                if (m_stream is MemoryStream memoryStream)
                {
                    return Encoding.UTF8.GetString(memoryStream.ToArray());
                }
                throw new NotSupportedException("Cannot get text from external stream. Use Close or MemoryStream instead.");
            }
            return Encoding.UTF8.GetString(m_memoryStream.ToArray());
        }

        /// <summary>
        /// Completes writing and returns the text length.
        /// </summary>
        public int Close()
        {
            if (!m_dontWriteClosing)
            {
                if (m_topLevelIsArray)
                {
                    m_writer.Write(']');
                }
                else
                {
                    m_writer.Write('}');
                }
            }

            m_writer.Flush();
            int length = (int)m_writer.BaseStream.Position;
            m_writer.Dispose();
            m_writer = null;
            return length;
        }
        #endregion

        #region IDisposable Members
        /// <summary>
        /// Frees any unmanaged resources.
        /// </summary>
        public void Dispose()
        {
            Dispose(true);
            GC.SuppressFinalize(this);
        }

        /// <summary>
        /// An overrideable version of the Dispose.
        /// </summary>
        protected virtual void Dispose(bool disposing)
        {
            if (disposing)
            {
                if (m_writer != null)
                {
                    Close();
                    m_writer = null;
                }

                if (!m_leaveOpen)
                {
                    Utils.SilentDispose(m_memoryStream);
                    Utils.SilentDispose(m_stream);
                    m_memoryStream = null;
                    m_stream = null;
                }
            }
        }
        #endregion

        #region IJsonEncodeable Members
        /// <inheritdoc/>
        public void PushStructure(string fieldName)
        {
            m_nestingLevel++;

            if (m_commaRequired)
            {
                m_writer.Write(s_comma);
            }

            if (!String.IsNullOrEmpty(fieldName))
            {
                m_writer.Write(s_quotation);
                EscapeString(fieldName);
                m_writer.Write(s_quotationColon);
            }
            else if (!m_commaRequired)
            {
                if (m_nestingLevel == 1 && !m_topLevelIsArray)
                {
                    m_levelOneSkipped = true;
                    return;
                }
            }

            m_commaRequired = false;
            m_writer.Write(s_leftCurlyBrace);
        }

        /// <inheritdoc/>
        public void PushArray(string fieldName)
        {
            m_nestingLevel++;

            if (m_commaRequired)
            {
                m_writer.Write(s_comma);
            }

            if (!String.IsNullOrEmpty(fieldName))
            {
                m_writer.Write(s_quotation);
                EscapeString(fieldName);
                m_writer.Write(s_quotationColon);
            }
            else if (!m_commaRequired)
            {
                if (m_nestingLevel == 1 && !m_topLevelIsArray)
                {
                    m_levelOneSkipped = true;
                    return;
                }
            }

            m_commaRequired = false;
            m_writer.Write(s_leftSquareBracket);
        }

        /// <inheritdoc/>
        public void PopStructure()
        {
            if (m_nestingLevel > 1 || m_topLevelIsArray ||
               (m_nestingLevel == 1 && !m_levelOneSkipped))
            {
                m_writer.Write(s_rightCurlyBrace);
                m_commaRequired = true;
            }

            m_nestingLevel--;
        }

        /// <inheritdoc/>
        public void PopArray()
        {
            if (m_nestingLevel > 1 || m_topLevelIsArray ||
               (m_nestingLevel == 1 && !m_levelOneSkipped))
            {
                m_writer.Write(s_rightSquareBracket);
                m_commaRequired = true;
            }

            m_nestingLevel--;
        }

        /// <inheritdoc/>
        public void UsingReversibleEncoding<T>(Action<string, T> action, string fieldName, T value, bool useReversibleEncoding)
        {
            bool currentValue = UseReversibleEncoding;
            try
            {
                UseReversibleEncoding = useReversibleEncoding;
                action(fieldName, value);
            }
            finally
            {
                UseReversibleEncoding = currentValue;
            }
        }
        #endregion

        #region IEncoder Members
        /// <summary>
        /// The type of encoding being used.
        /// </summary>
        public EncodingType EncodingType => EncodingType.Json;

        /// <summary>
        /// The message context associated with the encoder.
        /// </summary>
        public IServiceMessageContext Context => m_context;

        /// <summary>
        /// The Json encoder reversible encoding option
        /// </summary>
        public bool UseReversibleEncoding { get; private set; }

        /// <summary>
        /// The Json encoder to encoder namespace URI instead of
        /// namespace Index in NodeIds.
        /// </summary>
        public bool ForceNamespaceUri { get; set; }

        /// <summary>
        /// The Json encoder to encode namespace URI for all
        /// namespaces
        /// </summary>
        public bool ForceNamespaceUriForIndex1 { get; set; }

        /// <summary>
        /// The Json encoder default value option.
        /// </summary>
        public bool IncludeDefaultValues { get; set; }

        /// <summary>
        /// The Json encoder default value option.
        /// </summary>
        public bool IncludeDefaultNumberValues { get; set; }

        /// <summary>
        /// Pushes a namespace onto the namespace stack.
        /// </summary>
        public void PushNamespace(string namespaceUri)
        {
            m_namespaces.Push(namespaceUri);
        }

        /// <summary>
        /// Pops a namespace from the namespace stack.
        /// </summary>
        public void PopNamespace()
        {
            m_namespaces.Pop();
        }

        private static readonly Dictionary<char, string> m_substitution = new Dictionary<char, string>
        {
            { s_quotation, "\\\"" },
            { s_backslash, "\\\\" },
            { '\n', "\\n" },
            { '\r', "\\r" },
            { '\t', "\\t" },
            { '\b', "\\b" },
            { '\f', "\\f" }
        };

        /// <summary>
        /// Escapes a string and writes it to the stream.
        /// </summary>
        /// <param name="value"></param>
        private void EscapeString(string value)
        {
            m_stringBuilder.Clear();
            m_stringBuilder.EnsureCapacity(value.Length * 2);

            foreach (char ch in value)
            {
                // Check if ch is present in the dictionary
                if (m_substitution.TryGetValue(ch, out string escapeSequence))
                {
                    m_stringBuilder.Append(escapeSequence);
                }
                else if (ch < 32)
                {
                    m_stringBuilder.Append("\\u");
                    m_stringBuilder.Append(((int)ch).ToString("X4", CultureInfo.InvariantCulture));
                }
                else
                {
                    m_stringBuilder.Append(ch);
                }
            }

            m_writer.Write(m_stringBuilder);
        }

        private void WriteSimpleField(string fieldName, string value, bool quotes)
        {
            if (!String.IsNullOrEmpty(fieldName))
            {
                if (value == null)
                {
                    return;
                }

                if (m_commaRequired)
                {
                    m_writer.Write(s_comma);
                }

                m_writer.Write(s_quotation);
                EscapeString(fieldName);
                m_writer.Write(s_quotationColon);
            }
            else
            {
                if (m_commaRequired)
                {
                    m_writer.Write(s_comma);
                }
            }

            if (value != null)
            {
                if (quotes)
                {
                    m_writer.Write(s_quotation);
                    EscapeString(value);
                    m_writer.Write(s_quotation);
                }
                else
                {
                    m_writer.Write(value);
                }
            }
            else
            {
                m_writer.Write("null");
            }

            m_commaRequired = true;
        }

        /// <summary>
        /// Writes a boolean to the stream.
        /// </summary>
        public void WriteBoolean(string fieldName, bool value)
        {
            if (fieldName != null && !IncludeDefaultNumberValues && !value)
            {
                WriteSimpleField(fieldName, null, false);
                return;
            }

            if (value)
            {
                WriteSimpleField(fieldName, "true", false);
            }
            else
            {
                WriteSimpleField(fieldName, "false", false);
            }
        }

        /// <summary>
        /// Writes a sbyte to the stream.
        /// </summary>
        public void WriteSByte(string fieldName, sbyte value)
        {
            if (fieldName != null && !IncludeDefaultNumberValues && value == 0)
            {
                WriteSimpleField(fieldName, null, false);
                return;
            }

            WriteSimpleField(fieldName, value.ToString(CultureInfo.InvariantCulture), false);
        }

        /// <summary>
        /// Writes a byte to the stream.
        /// </summary>
        public void WriteByte(string fieldName, byte value)
        {
            if (fieldName != null && !IncludeDefaultNumberValues && value == 0)
            {
                WriteSimpleField(fieldName, null, false);
                return;
            }

            WriteSimpleField(fieldName, value.ToString(CultureInfo.InvariantCulture), false);
        }

        /// <summary>
        /// Writes a short to the stream.
        /// </summary>
        public void WriteInt16(string fieldName, short value)
        {
            if (fieldName != null && !IncludeDefaultNumberValues && value == 0)
            {
                WriteSimpleField(fieldName, null, false);
                return;
            }

            WriteSimpleField(fieldName, value.ToString(CultureInfo.InvariantCulture), false);
        }

        /// <summary>
        /// Writes a ushort to the stream.
        /// </summary>
        public void WriteUInt16(string fieldName, ushort value)
        {
            if (fieldName != null && !IncludeDefaultNumberValues && value == 0)
            {
                WriteSimpleField(fieldName, null, false);
                return;
            }

            WriteSimpleField(fieldName, value.ToString(CultureInfo.InvariantCulture), false);
        }

        /// <summary>
        /// Writes an int to the stream.
        /// </summary>
        public void WriteInt32(string fieldName, int value)
        {
            if (fieldName != null && !IncludeDefaultNumberValues && value == 0)
            {
                WriteSimpleField(fieldName, null, false);
                return;
            }

            WriteSimpleField(fieldName, value.ToString(CultureInfo.InvariantCulture), false);
        }

        /// <summary>
        /// Writes a uint to the stream.
        /// </summary>
        public void WriteUInt32(string fieldName, uint value)
        {
            if (fieldName != null && !IncludeDefaultNumberValues && value == 0)
            {
                WriteSimpleField(fieldName, null, false);
                return;
            }

            WriteSimpleField(fieldName, value.ToString(CultureInfo.InvariantCulture), false);
        }

        /// <summary>
        /// Writes a long to the stream.
        /// </summary>
        public void WriteInt64(string fieldName, long value)
        {
            if (fieldName != null && !IncludeDefaultNumberValues && value == 0)
            {
                WriteSimpleField(fieldName, null, false);
                return;
            }

            WriteSimpleField(fieldName, value.ToString(CultureInfo.InvariantCulture), true);
        }

        /// <summary>
        /// Writes a ulong to the stream.
        /// </summary>
        public void WriteUInt64(string fieldName, ulong value)
        {
            if (fieldName != null && !IncludeDefaultNumberValues && value == 0)
            {
                WriteSimpleField(fieldName, null, false);
                return;
            }

            WriteSimpleField(fieldName, value.ToString(CultureInfo.InvariantCulture), true);
        }

        /// <summary>
        /// Writes a float to the stream.
        /// </summary>
        public void WriteFloat(string fieldName, float value)
        {
            if (fieldName != null && !IncludeDefaultNumberValues && (value > -Single.Epsilon) && (value < Single.Epsilon))
            {
                WriteSimpleField(fieldName, null, false);
                return;
            }

            if (Single.IsNaN(value))
            {
                WriteSimpleField(fieldName, "NaN", true);
            }
            else if (Single.IsPositiveInfinity(value))
            {
                WriteSimpleField(fieldName, "Infinity", true);
            }
            else if (Single.IsNegativeInfinity(value))
            {
                WriteSimpleField(fieldName, "-Infinity", true);
            }
            else
            {
                WriteSimpleField(fieldName, value.ToString("R", CultureInfo.InvariantCulture), false);
            }
        }

        /// <summary>
        /// Writes a double to the stream.
        /// </summary>
        public void WriteDouble(string fieldName, double value)
        {
            if (fieldName != null && !IncludeDefaultNumberValues && (value > -Double.Epsilon) && (value < Double.Epsilon))
            {
                WriteSimpleField(fieldName, null, false);
                return;
            }

            if (Double.IsNaN(value))
            {
                WriteSimpleField(fieldName, "NaN", true);
            }
            else if (Double.IsPositiveInfinity(value))
            {
                WriteSimpleField(fieldName, "Infinity", true);
            }
            else if (Double.IsNegativeInfinity(value))
            {
                WriteSimpleField(fieldName, "-Infinity", true);
            }
            else
            {
                WriteSimpleField(fieldName, value.ToString("R", CultureInfo.InvariantCulture), false);
            }
        }

        /// <summary>
        /// Writes a string to the stream.
        /// </summary>
        public void WriteString(string fieldName, string value)
        {
            if (fieldName != null && !IncludeDefaultValues && value == null)
            {
                WriteSimpleField(fieldName, null, false);
                return;
            }

            WriteSimpleField(fieldName, value, true);
        }

        /// <summary>
        /// Writes a UTC date/time to the stream.
        /// </summary>
        public void WriteDateTime(string fieldName, DateTime value)
        {
            if (fieldName != null && !IncludeDefaultValues && value == DateTime.MinValue)
            {
                WriteSimpleField(fieldName, null, false);
                return;
            }

            if (value <= DateTime.MinValue)
            {
                WriteSimpleField(fieldName, "0001-01-01T00:00:00Z", true);
            }
            else if (value >= DateTime.MaxValue)
            {
                WriteSimpleField(fieldName, "9999-12-31T23:59:59Z", true);
            }
            else
            {
                WriteSimpleField(fieldName, ConvertUniversalTimeToString(value), true);
            }
        }

        /// <summary>
        /// Writes a GUID to the stream.
        /// </summary>
        public void WriteGuid(string fieldName, Uuid value)
        {
            if (fieldName != null && !IncludeDefaultValues && value == Uuid.Empty)
            {
                WriteSimpleField(fieldName, null, false);
                return;
            }

            WriteSimpleField(fieldName, value.ToString(), true);
        }

        /// <summary>
        /// Writes a GUID to the stream.
        /// </summary>
        public void WriteGuid(string fieldName, Guid value)
        {
            if (fieldName != null && !IncludeDefaultValues && value == Guid.Empty)
            {
                WriteSimpleField(fieldName, null, false);
                return;
            }

            WriteSimpleField(fieldName, value.ToString(), true);
        }

        /// <summary>
        /// Writes a byte string to the stream.
        /// </summary>
        public void WriteByteString(string fieldName, byte[] value)
        {
            if (value == null)
            {
                WriteSimpleField(fieldName, null, false);
                return;
            }

            // check the length.
            if (m_context.MaxByteStringLength > 0 && m_context.MaxByteStringLength < value.Length)
            {
                throw new ServiceResultException(StatusCodes.BadEncodingLimitsExceeded);
            }

            WriteSimpleField(fieldName, Convert.ToBase64String(value), true);
        }

        /// <summary>
        /// Writes an XmlElement to the stream.
        /// </summary>
        public void WriteXmlElement(string fieldName, XmlElement value)
        {
            if (value == null)
            {
                WriteSimpleField(fieldName, null, false);
                return;
            }

            var xml = value.OuterXml;
            var bytes = Encoding.UTF8.GetBytes(xml);

            WriteSimpleField(fieldName, Convert.ToBase64String(bytes), true);
        }

        private void WriteNamespaceIndex(string fieldName, ushort namespaceIndex)
        {
            if (namespaceIndex == 0)
            {
                return;
            }

            if ((!UseReversibleEncoding || ForceNamespaceUri) && namespaceIndex > (ForceNamespaceUriForIndex1 ? 0 : 1))

            {
                var uri = m_context.NamespaceUris.GetString(namespaceIndex);
                if (!String.IsNullOrEmpty(uri))
                {
                    WriteSimpleField(fieldName, uri, true);
                    return;
                }
            }

            if (m_namespaceMappings != null && m_namespaceMappings.Length > namespaceIndex)
            {
                namespaceIndex = m_namespaceMappings[namespaceIndex];
            }

            if (namespaceIndex != 0)
            {
                WriteUInt16(fieldName, namespaceIndex);
            }
        }

        private void WriteNodeIdContents(NodeId value, string namespaceUri = null)
        {
            if (value.IdType > IdType.Numeric)
            {
                WriteInt32("IdType", (int)value.IdType);
            }

            switch (value.IdType)
            {
                case IdType.Numeric:
                {
                    WriteUInt32("Id", (uint)value.Identifier);
                    break;
                }

                case IdType.String:
                {
                    WriteString("Id", (string)value.Identifier);
                    break;
                }

                case IdType.Guid:
                {
                    WriteGuid("Id", (Guid)value.Identifier);
                    break;
                }

                case IdType.Opaque:
                {
                    WriteByteString("Id", (byte[])value.Identifier);
                    break;
                }
            }

            if (namespaceUri != null)
            {
                WriteString("Namespace", namespaceUri);
            }
            else
            {
                WriteNamespaceIndex("Namespace", value.NamespaceIndex);
            }
        }


        /// <summary>
        /// Writes an NodeId to the stream.
        /// </summary>
        public void WriteNodeId(string fieldName, NodeId value)
        {
            if (value == null ||
                (NodeId.IsNull(value) && (value.IdType == IdType.Numeric)))
            {
                WriteSimpleField(fieldName, null, false);
                return;
            }

            PushStructure(fieldName);

            ushort namespaceIndex = value.NamespaceIndex;
            if (ForceNamespaceUri && namespaceIndex > (ForceNamespaceUriForIndex1 ? 0 : 1))
            {
                string namespaceUri = Context.NamespaceUris.GetString(namespaceIndex);
                WriteNodeIdContents(value, namespaceUri);
            }
            else
            {
                WriteNodeIdContents(value);
            }
            PopStructure();
        }

        /// <summary>
        /// Writes an ExpandedNodeId to the stream.
        /// </summary>
        public void WriteExpandedNodeId(string fieldName, ExpandedNodeId value)
        {
            if (value == null || value.InnerNodeId == null ||
                (!UseReversibleEncoding && NodeId.IsNull(value)))
            {
                WriteSimpleField(fieldName, null, false);
                return;
            }

            PushStructure(fieldName);

            string namespaceUri = value.NamespaceUri;
            ushort namespaceIndex = value.InnerNodeId.NamespaceIndex;
            if (ForceNamespaceUri && namespaceUri == null && namespaceIndex > (ForceNamespaceUriForIndex1 ? 0 : 1))
            {
                namespaceUri = Context.NamespaceUris.GetString(namespaceIndex);
            }
            WriteNodeIdContents(value.InnerNodeId, namespaceUri);

            uint serverIndex = value.ServerIndex;

            if (serverIndex >= 1)
            {
                var uri = m_context.ServerUris.GetString(serverIndex);

                if (!String.IsNullOrEmpty(uri))
                {
                    WriteSimpleField("ServerUri", uri, true);
                    PopStructure();
                    return;
                }

                if (m_serverMappings != null && m_serverMappings.Length > serverIndex)
                {
                    serverIndex = m_serverMappings[serverIndex];
                }

                if (serverIndex != 0)
                {
                    WriteUInt32("ServerUri", serverIndex);
                }
            }

            PopStructure();
        }


        /// <summary>
        /// Writes an StatusCode to the stream.
        /// </summary>
        public void WriteStatusCode(string fieldName, StatusCode value)
        {
            if (fieldName != null && !IncludeDefaultValues && value == StatusCodes.Good)
            {
                WriteSimpleField(fieldName, null, false);
                return;
            }

            if (UseReversibleEncoding)
            {
                WriteUInt32(fieldName, value.Code);
                return;
            }

            if (value != StatusCodes.Good)
            {
                PushStructure(fieldName);
                WriteSimpleField("Code", value.Code.ToString(CultureInfo.InvariantCulture), false);
                WriteSimpleField("Symbol", StatusCode.LookupSymbolicId(value.CodeBits), true);
                PopStructure();
            }
        }

        /// <summary>
        /// Writes a DiagnosticInfo to the stream.
        /// </summary>
        public void WriteDiagnosticInfo(string fieldName, DiagnosticInfo value)
        {
            WriteDiagnosticInfo(fieldName, value, 0);
        }

        /// <summary>
        /// Writes an QualifiedName to the stream.
        /// </summary>
        public void WriteQualifiedName(string fieldName, QualifiedName value)
        {
            if (QualifiedName.IsNull(value))
            {
                WriteSimpleField(fieldName, null, false);
                return;
            }

            PushStructure(fieldName);

            WriteString("Name", value.Name);

            WriteNamespaceIndex("Uri", value.NamespaceIndex);

            PopStructure();
        }

        /// <summary>
        /// Writes an LocalizedText to the stream.
        /// </summary>
        public void WriteLocalizedText(string fieldName, LocalizedText value)
        {
            if (LocalizedText.IsNullOrEmpty(value))
            {
                WriteSimpleField(fieldName, null, false);
                return;
            }

            if (UseReversibleEncoding)
            {
                PushStructure(fieldName);

                WriteSimpleField("Text", value.Text, true);

                if (!String.IsNullOrEmpty(value.Locale))
                {
                    WriteSimpleField("Locale", value.Locale, true);
                }

                PopStructure();
            }
            else
            {
                WriteSimpleField(fieldName, value.Text, true);
            }
        }

        /// <summary>
        /// Writes an Variant to the stream.
        /// </summary>
        public void WriteVariant(string fieldName, Variant value)
        {
            if (Variant.Null == value)
            {
                WriteSimpleField(fieldName, null, false);
                return;
            }

            CheckAndIncrementNestingLevel();

            try
            {

                bool isNull = (value.TypeInfo == null || value.TypeInfo.BuiltInType == BuiltInType.Null || value.Value == null);

                if (UseReversibleEncoding && !isNull)
                {
                    PushStructure(fieldName);
                    // encode enums as int32.
                    byte encodingByte = (byte)value.TypeInfo.BuiltInType;
                    if (value.TypeInfo.BuiltInType == BuiltInType.Enumeration)
                    {
                        encodingByte = (byte)BuiltInType.Int32;
                    }

                    WriteByte("Type", encodingByte);
                    fieldName = "Body";
                }

                if (m_commaRequired)
                {
                    m_writer.Write(s_comma);
                }

                if (!String.IsNullOrEmpty(fieldName))
                {
                    m_writer.Write(s_quotation);
                    EscapeString(fieldName);
                    m_writer.Write(s_quotationColon);
                }

                WriteVariantContents(value.Value, value.TypeInfo);

                if (UseReversibleEncoding && !isNull)
                {
                    if (value.Value is Matrix matrix)
                    {
                        WriteInt32Array("Dimensions", matrix.Dimensions);
                    }

                    PopStructure();
                }
            }
            finally
            {
                m_nestingLevel--;
            }
        }

        /// <summary>
        /// Writes an DataValue array to the stream.
        /// </summary>
        public void WriteDataValue(string fieldName, DataValue value)
        {
            if (value == null)
            {
                WriteSimpleField(fieldName, null, false);
                return;
            }

            PushStructure(fieldName);

            if (value != null)
            {
                if (value.WrappedValue.TypeInfo != null && value.WrappedValue.TypeInfo.BuiltInType != BuiltInType.Null)
                {
                    WriteVariant("Value", value.WrappedValue);
                }

                if (value.StatusCode != StatusCodes.Good)
                {
                    WriteStatusCode("StatusCode", value.StatusCode);
                }

                if (value.SourceTimestamp != DateTime.MinValue)
                {
                    WriteDateTime("SourceTimestamp", value.SourceTimestamp);

                    if (value.SourcePicoseconds != 0)
                    {
                        WriteUInt16("SourcePicoseconds", value.SourcePicoseconds);
                    }
                }

                if (value.ServerTimestamp != DateTime.MinValue)
                {
                    WriteDateTime("ServerTimestamp", value.ServerTimestamp);

                    if (value.ServerPicoseconds != 0)
                    {
                        WriteUInt16("ServerPicoseconds", value.ServerPicoseconds);
                    }
                }
            }

            PopStructure();
        }

        /// <summary>
        /// Writes an ExtensionObject to the stream.
        /// </summary>
        public void WriteExtensionObject(string fieldName, ExtensionObject value)
        {
            if (value == null || value.Encoding == ExtensionObjectEncoding.None)
            {
                WriteSimpleField(fieldName, null, false);
                return;
            }

            var encodeable = value.Body as IEncodeable;

            if (!UseReversibleEncoding && encodeable != null)
            {
                // non reversible encoding, only the content of the Body field is encoded
                if (value.Body is IStructureTypeInfo structureType &&
                    structureType.StructureType == StructureType.Union)
                {
                    encodeable.Encode(this);
                    return;
                }

                PushStructure(fieldName);
                encodeable.Encode(this);
                PopStructure();
                return;
            }

            PushStructure(fieldName);

            var typeId = value.TypeId;

            if (encodeable != null)
            {
                switch (value.Encoding)
                {
                    case ExtensionObjectEncoding.Binary: { typeId = encodeable.BinaryEncodingId; break; }
                    case ExtensionObjectEncoding.Xml: { typeId = encodeable.XmlEncodingId; break; }
                    default: { typeId = encodeable.TypeId; break; }
                }
            }

            var localTypeId = ExpandedNodeId.ToNodeId(typeId, Context.NamespaceUris);

            if (UseReversibleEncoding)
            {
                WriteNodeId("TypeId", localTypeId);
            }
            else
            {
                WriteExpandedNodeId("TypeId", typeId);
            }

            if (encodeable != null)
            {
                WriteEncodeable("Body", encodeable, null);
            }
            else
            {
                if (value.Body != null)
                {
                    if (value.Encoding == ExtensionObjectEncoding.Json)
                    {
                        WriteSimpleField("Body", value.Body as string, true);
                    }
                    else
                    {
                        WriteByte("Encoding", (byte)value.Encoding);
                        if (value.Encoding == ExtensionObjectEncoding.Binary)
                        {
                            WriteByteString("Body", value.Body as byte[]);
                        }
                        else if (value.Encoding == ExtensionObjectEncoding.Xml)
                        {
                            WriteXmlElement("Body", value.Body as XmlElement);
                        }
                    }
                }
            }

            PopStructure();
        }

        /// <summary>
        /// Writes an encodeable object to the stream.
        /// </summary>
        public void WriteEncodeable(string fieldName, IEncodeable value, System.Type systemType)
        {
            if (value == null)
            {
                WriteSimpleField(fieldName, null, false);
                return;
            }

            if (m_nestingLevel == 0 && (m_commaRequired || m_topLevelIsArray))
            {
                if (string.IsNullOrWhiteSpace(fieldName) ^ m_topLevelIsArray)
                {
                    throw ServiceResultException.Create(
                        StatusCodes.BadEncodingError,
                        "With Array as top level, encodeables with fieldname will create invalid json");
                }
            }

            if (m_nestingLevel == 0 && !m_commaRequired)
            {
                if (string.IsNullOrWhiteSpace(fieldName) && !m_topLevelIsArray)
                {
                    m_writer.Flush();
                    if (m_writer.BaseStream.Length == 1) //Opening "{"
                    {
                        m_writer.BaseStream.Seek(0, SeekOrigin.Begin);
                    }
                    m_dontWriteClosing = true;
                }
            }

            CheckAndIncrementNestingLevel();

            try
            {
                PushStructure(fieldName);

                value?.Encode(this);

                PopStructure();
            }
            finally
            {
                m_nestingLevel--;
            }
        }

        /// <summary>
        /// Writes an enumerated value to the stream.
        /// </summary>
        public void WriteEnumerated(string fieldName, Enum value)
        {
            int numeric = Convert.ToInt32(value, CultureInfo.InvariantCulture);
            var numericString = numeric.ToString(CultureInfo.InvariantCulture);
            if (UseReversibleEncoding)
            {
                WriteSimpleField(fieldName, numericString, false);
            }
            else
            {
                var valueString = value.ToString();
                if (valueString == numericString)
                {
                    WriteSimpleField(fieldName, numericString, true);
                }
                else
                {
                    WriteSimpleField(fieldName, Utils.Format("{0}_{1}", value.ToString(), numeric), true);
                }
            }
        }

        /// <summary>
        /// Writes an enumerated Int32 value to the stream.
        /// </summary>
        public void WriteEnumerated(string fieldName, int numeric)
        {
            var numericString = numeric.ToString(CultureInfo.InvariantCulture);
            WriteSimpleField(fieldName, numericString, !UseReversibleEncoding);
        }

        /// <summary>
        /// Writes a boolean array to the stream.
        /// </summary>
        public void WriteBooleanArray(string fieldName, IList<bool> values)
        {
            if (values == null || (values.Count == 0 && !m_inVariantWithEncoding))
            {
                WriteSimpleField(fieldName, null, false);
                return;
            }

            PushArray(fieldName);

            // check the length.
            if (m_context.MaxArrayLength > 0 && m_context.MaxArrayLength < values.Count)
            {
                throw new ServiceResultException(StatusCodes.BadEncodingLimitsExceeded);
            }

            for (int ii = 0; ii < values.Count; ii++)
            {
                WriteBoolean(null, values[ii]);
            }

            PopArray();
        }

        /// <summary>
        /// Writes a sbyte array to the stream.
        /// </summary>
        public void WriteSByteArray(string fieldName, IList<sbyte> values)
        {
            if (values == null || (values.Count == 0 && !m_inVariantWithEncoding))
            {
                WriteSimpleField(fieldName, null, false);
                return;
            }

            PushArray(fieldName);

            // check the length.
            if (m_context.MaxArrayLength > 0 && m_context.MaxArrayLength < values.Count)
            {
                throw new ServiceResultException(StatusCodes.BadEncodingLimitsExceeded);
            }

            for (int ii = 0; ii < values.Count; ii++)
            {
                WriteSByte(null, values[ii]);
            }

            PopArray();
        }

        /// <summary>
        /// Writes a sbyte array to the stream.
        /// </summary>
        public void WriteByteArray(string fieldName, IList<byte> values)
        {
            if (values == null || (values.Count == 0 && !m_inVariantWithEncoding))
            {
                WriteSimpleField(fieldName, null, false);
                return;
            }

            PushArray(fieldName);

            // check the length.
            if (m_context.MaxArrayLength > 0 && m_context.MaxArrayLength < values.Count)
            {
                throw new ServiceResultException(StatusCodes.BadEncodingLimitsExceeded);
            }

            for (int ii = 0; ii < values.Count; ii++)
            {
                WriteByte(null, values[ii]);
            }

            PopArray();
        }

        /// <summary>
        /// Writes a short array to the stream.
        /// </summary>
        public void WriteInt16Array(string fieldName, IList<short> values)
        {
            if (values == null || (values.Count == 0 && !m_inVariantWithEncoding))
            {
                WriteSimpleField(fieldName, null, false);
                return;
            }

            PushArray(fieldName);

            // check the length.
            if (m_context.MaxArrayLength > 0 && m_context.MaxArrayLength < values.Count)
            {
                throw new ServiceResultException(StatusCodes.BadEncodingLimitsExceeded);
            }

            for (int ii = 0; ii < values.Count; ii++)
            {
                WriteInt16(null, values[ii]);
            }

            PopArray();
        }

        /// <summary>
        /// Writes a ushort array to the stream.
        /// </summary>
        public void WriteUInt16Array(string fieldName, IList<ushort> values)
        {
            if (values == null || (values.Count == 0 && !m_inVariantWithEncoding))
            {
                WriteSimpleField(fieldName, null, false);
                return;
            }

            PushArray(fieldName);

            // check the length.
            if (m_context.MaxArrayLength > 0 && m_context.MaxArrayLength < values.Count)
            {
                throw new ServiceResultException(StatusCodes.BadEncodingLimitsExceeded);
            }

            for (int ii = 0; ii < values.Count; ii++)
            {
                WriteUInt16(null, values[ii]);
            }

            PopArray();
        }

        /// <summary>
        /// Writes a int array to the stream.
        /// </summary>
        public void WriteInt32Array(string fieldName, IList<int> values)
        {
            if (values == null || (values.Count == 0 && !m_inVariantWithEncoding))
            {
                WriteSimpleField(fieldName, null, false);
                return;
            }

            PushArray(fieldName);

            // check the length.
            if (m_context.MaxArrayLength > 0 && m_context.MaxArrayLength < values.Count)
            {
                throw new ServiceResultException(StatusCodes.BadEncodingLimitsExceeded);
            }

            for (int ii = 0; ii < values.Count; ii++)
            {
                WriteInt32(null, values[ii]);
            }

            PopArray();
        }

        /// <summary>
        /// Writes a uint array to the stream.
        /// </summary>
        public void WriteUInt32Array(string fieldName, IList<uint> values)
        {
            if (values == null || (values.Count == 0 && !m_inVariantWithEncoding))
            {
                WriteSimpleField(fieldName, null, false);
                return;
            }

            PushArray(fieldName);

            // check the length.
            if (m_context.MaxArrayLength > 0 && m_context.MaxArrayLength < values.Count)
            {
                throw new ServiceResultException(StatusCodes.BadEncodingLimitsExceeded);
            }

            for (int ii = 0; ii < values.Count; ii++)
            {
                WriteUInt32(null, values[ii]);
            }

            PopArray();
        }

        /// <summary>
        /// Writes a long array to the stream.
        /// </summary>
        public void WriteInt64Array(string fieldName, IList<long> values)
        {
            if (values == null || (values.Count == 0 && !m_inVariantWithEncoding))
            {
                WriteSimpleField(fieldName, null, false);
                return;
            }

            PushArray(fieldName);

            // check the length.
            if (m_context.MaxArrayLength > 0 && m_context.MaxArrayLength < values.Count)
            {
                throw new ServiceResultException(StatusCodes.BadEncodingLimitsExceeded);
            }

            for (int ii = 0; ii < values.Count; ii++)
            {
                WriteInt64(null, values[ii]);
            }

            PopArray();
        }

        /// <summary>
        /// Writes a ulong array to the stream.
        /// </summary>
        public void WriteUInt64Array(string fieldName, IList<ulong> values)
        {
            if (values == null || (values.Count == 0 && !m_inVariantWithEncoding))
            {
                WriteSimpleField(fieldName, null, false);
                return;
            }

            PushArray(fieldName);

            // check the length.
            if (m_context.MaxArrayLength > 0 && m_context.MaxArrayLength < values.Count)
            {
                throw new ServiceResultException(StatusCodes.BadEncodingLimitsExceeded);
            }

            for (int ii = 0; ii < values.Count; ii++)
            {
                WriteUInt64(null, values[ii]);
            }

            PopArray();
        }

        /// <summary>
        /// Writes a float array to the stream.
        /// </summary>
        public void WriteFloatArray(string fieldName, IList<float> values)
        {
            if (values == null || (values.Count == 0 && !m_inVariantWithEncoding))
            {
                WriteSimpleField(fieldName, null, false);
                return;
            }

            PushArray(fieldName);

            // check the length.
            if (m_context.MaxArrayLength > 0 && m_context.MaxArrayLength < values.Count)
            {
                throw new ServiceResultException(StatusCodes.BadEncodingLimitsExceeded);
            }

            for (int ii = 0; ii < values.Count; ii++)
            {
                WriteFloat(null, values[ii]);
            }

            PopArray();
        }

        /// <summary>
        /// Writes a double array to the stream.
        /// </summary>
        public void WriteDoubleArray(string fieldName, IList<double> values)
        {
            if (values == null || (values.Count == 0 && !m_inVariantWithEncoding))
            {
                WriteSimpleField(fieldName, null, false);
                return;
            }

            PushArray(fieldName);

            // check the length.
            if (m_context.MaxArrayLength > 0 && m_context.MaxArrayLength < values.Count)
            {
                throw new ServiceResultException(StatusCodes.BadEncodingLimitsExceeded);
            }

            for (int ii = 0; ii < values.Count; ii++)
            {
                WriteDouble(null, values[ii]);
            }

            PopArray();
        }

        /// <summary>
        /// Writes a string array to the stream.
        /// </summary>
        public void WriteStringArray(string fieldName, IList<string> values)
        {
            if (values == null || (values.Count == 0 && !m_inVariantWithEncoding))
            {
                WriteSimpleField(fieldName, null, false);
                return;
            }

            PushArray(fieldName);

            // check the length.
            if (m_context.MaxArrayLength > 0 && m_context.MaxArrayLength < values.Count)
            {
                throw new ServiceResultException(StatusCodes.BadEncodingLimitsExceeded);
            }

            for (int ii = 0; ii < values.Count; ii++)
            {
                WriteString(null, values[ii]);
            }

            PopArray();
        }

        /// <summary>
        /// Writes a UTC date/time array to the stream.
        /// </summary>
        public void WriteDateTimeArray(string fieldName, IList<DateTime> values)
        {
            if (values == null || (values.Count == 0 && !m_inVariantWithEncoding))
            {
                WriteSimpleField(fieldName, null, false);
                return;
            }

            PushArray(fieldName);

            // check the length.
            if (m_context.MaxArrayLength > 0 && m_context.MaxArrayLength < values.Count)
            {
                throw new ServiceResultException(StatusCodes.BadEncodingLimitsExceeded);
            }

            for (int ii = 0; ii < values.Count; ii++)
            {
                if (values[ii] <= DateTime.MinValue)
                {
                    WriteSimpleField(null, null, false);
                }
                else
                {
                    WriteDateTime(null, values[ii]);
                }
            }

            PopArray();
        }

        /// <summary>
        /// Writes a GUID array to the stream.
        /// </summary>
        public void WriteGuidArray(string fieldName, IList<Uuid> values)
        {
            if (values == null || (values.Count == 0 && !m_inVariantWithEncoding))
            {
                WriteSimpleField(fieldName, null, false);
                return;
            }

            PushArray(fieldName);

            // check the length.
            if (m_context.MaxArrayLength > 0 && m_context.MaxArrayLength < values.Count)
            {
                throw new ServiceResultException(StatusCodes.BadEncodingLimitsExceeded);
            }

            for (int ii = 0; ii < values.Count; ii++)
            {
                WriteGuid(null, values[ii]);
            }

            PopArray();
        }

        /// <summary>
        /// Writes a GUID array to the stream.
        /// </summary>
        public void WriteGuidArray(string fieldName, IList<Guid> values)
        {
            if (values == null || (values.Count == 0 && !m_inVariantWithEncoding))
            {
                WriteSimpleField(fieldName, null, false);
                return;
            }

            PushArray(fieldName);

            // check the length.
            if (m_context.MaxArrayLength > 0 && m_context.MaxArrayLength < values.Count)
            {
                throw new ServiceResultException(StatusCodes.BadEncodingLimitsExceeded);
            }

            for (int ii = 0; ii < values.Count; ii++)
            {
                WriteGuid(null, values[ii]);
            }

            PopArray();
        }

        /// <summary>
        /// Writes a byte string array to the stream.
        /// </summary>
        public void WriteByteStringArray(string fieldName, IList<byte[]> values)
        {
            if (values == null || (values.Count == 0 && !m_inVariantWithEncoding))
            {
                WriteSimpleField(fieldName, null, false);
                return;
            }

            PushArray(fieldName);

            // check the length.
            if (m_context.MaxArrayLength > 0 && m_context.MaxArrayLength < values.Count)
            {
                throw new ServiceResultException(StatusCodes.BadEncodingLimitsExceeded);
            }

            for (int ii = 0; ii < values.Count; ii++)
            {
                WriteByteString(null, values[ii]);
            }

            PopArray();
        }

        /// <summary>
        /// Writes an XmlElement array to the stream.
        /// </summary>
        public void WriteXmlElementArray(string fieldName, IList<XmlElement> values)
        {
            if (values == null || (values.Count == 0 && !m_inVariantWithEncoding))
            {
                WriteSimpleField(fieldName, null, false);
                return;
            }

            PushArray(fieldName);

            // check the length.
            if (m_context.MaxArrayLength > 0 && m_context.MaxArrayLength < values.Count)
            {
                throw new ServiceResultException(StatusCodes.BadEncodingLimitsExceeded);
            }

            for (int ii = 0; ii < values.Count; ii++)
            {
                WriteXmlElement(null, values[ii]);
            }

            PopArray();
        }

        /// <summary>
        /// Writes an NodeId array to the stream.
        /// </summary>
        public void WriteNodeIdArray(string fieldName, IList<NodeId> values)
        {
            if (values == null || (values.Count == 0 && !m_inVariantWithEncoding))
            {
                WriteSimpleField(fieldName, null, false);
                return;
            }

            PushArray(fieldName);

            // check the length.
            if (m_context.MaxArrayLength > 0 && m_context.MaxArrayLength < values.Count)
            {
                throw new ServiceResultException(StatusCodes.BadEncodingLimitsExceeded);
            }

            for (int ii = 0; ii < values.Count; ii++)
            {
                WriteNodeId(null, values[ii]);
            }

            PopArray();
        }

        /// <summary>
        /// Writes an ExpandedNodeId array to the stream.
        /// </summary>
        public void WriteExpandedNodeIdArray(string fieldName, IList<ExpandedNodeId> values)
        {
            if (values == null || (values.Count == 0 && !m_inVariantWithEncoding))
            {
                WriteSimpleField(fieldName, null, false);
                return;
            }

            PushArray(fieldName);

            // check the length.
            if (m_context.MaxArrayLength > 0 && m_context.MaxArrayLength < values.Count)
            {
                throw new ServiceResultException(StatusCodes.BadEncodingLimitsExceeded);
            }

            for (int ii = 0; ii < values.Count; ii++)
            {
                WriteExpandedNodeId(null, values[ii]);
            }

            PopArray();
        }

        /// <summary>
        /// Writes an StatusCode array to the stream.
        /// </summary>
        public void WriteStatusCodeArray(string fieldName, IList<StatusCode> values)
        {
            if (values == null || (values.Count == 0 && !m_inVariantWithEncoding))
            {
                WriteSimpleField(fieldName, null, false);
                return;
            }

            PushArray(fieldName);

            // check the length.
            if (m_context.MaxArrayLength > 0 && m_context.MaxArrayLength < values.Count)
            {
                throw new ServiceResultException(StatusCodes.BadEncodingLimitsExceeded);
            }

            for (int ii = 0; ii < values.Count; ii++)
            {
                if (!UseReversibleEncoding &&
                    values[ii] == StatusCodes.Good)
                {
                    WriteSimpleField(null, null, false);
                }
                else
                {
                    WriteStatusCode(null, values[ii]);
                }
            }

            PopArray();
        }

        /// <summary>
        /// Writes an DiagnosticInfo array to the stream.
        /// </summary>
        public void WriteDiagnosticInfoArray(string fieldName, IList<DiagnosticInfo> values)
        {
            if (values == null || (values.Count == 0 && !m_inVariantWithEncoding))
            {
                WriteSimpleField(fieldName, null, false);
                return;
            }

            PushArray(fieldName);

            // check the length.
            if (m_context.MaxArrayLength > 0 && m_context.MaxArrayLength < values.Count)
            {
                throw new ServiceResultException(StatusCodes.BadEncodingLimitsExceeded);
            }

            for (int ii = 0; ii < values.Count; ii++)
            {
                WriteDiagnosticInfo(null, values[ii]);
            }

            PopArray();
        }

        /// <summary>
        /// Writes an QualifiedName array to the stream.
        /// </summary>
        public void WriteQualifiedNameArray(string fieldName, IList<QualifiedName> values)
        {
            if (values == null || (values.Count == 0 && !m_inVariantWithEncoding))
            {
                WriteSimpleField(fieldName, null, false);
                return;
            }

            PushArray(fieldName);

            // check the length.
            if (m_context.MaxArrayLength > 0 && m_context.MaxArrayLength < values.Count)
            {
                throw new ServiceResultException(StatusCodes.BadEncodingLimitsExceeded);
            }

            for (int ii = 0; ii < values.Count; ii++)
            {
                WriteQualifiedName(null, values[ii]);
            }

            PopArray();
        }

        /// <summary>
        /// Writes an LocalizedText array to the stream.
        /// </summary>
        public void WriteLocalizedTextArray(string fieldName, IList<LocalizedText> values)
        {
            if (values == null || (values.Count == 0 && !m_inVariantWithEncoding))
            {
                WriteSimpleField(fieldName, null, false);
                return;
            }

            PushArray(fieldName);

            // check the length.
            if (m_context.MaxArrayLength > 0 && m_context.MaxArrayLength < values.Count)
            {
                throw new ServiceResultException(StatusCodes.BadEncodingLimitsExceeded);
            }

            for (int ii = 0; ii < values.Count; ii++)
            {
                WriteLocalizedText(null, values[ii]);
            }

            PopArray();
        }

        /// <summary>
        /// Writes an Variant array to the stream.
        /// </summary>
        public void WriteVariantArray(string fieldName, IList<Variant> values)
        {
            if (values == null || (values.Count == 0 && !m_inVariantWithEncoding))
            {
                WriteSimpleField(fieldName, null, false);
                return;
            }

            PushArray(fieldName);

            // check the length.
            if (m_context.MaxArrayLength > 0 && m_context.MaxArrayLength < values.Count)
            {
                throw new ServiceResultException(StatusCodes.BadEncodingLimitsExceeded);
            }

            for (int ii = 0; ii < values.Count; ii++)
            {
                if (values[ii] == Variant.Null)
                {
                    WriteSimpleField(null, null, false);
                    continue;
                }

                WriteVariant(null, values[ii]);
            }

            PopArray();
        }

        /// <summary>
        /// Writes an DataValue array to the stream.
        /// </summary>
        public void WriteDataValueArray(string fieldName, IList<DataValue> values)
        {
            if (values == null || (values.Count == 0 && !m_inVariantWithEncoding))
            {
                WriteSimpleField(fieldName, null, false);
                return;
            }

            PushArray(fieldName);

            // check the length.
            if (m_context.MaxArrayLength > 0 && m_context.MaxArrayLength < values.Count)
            {
                throw new ServiceResultException(StatusCodes.BadEncodingLimitsExceeded);
            }

            for (int ii = 0; ii < values.Count; ii++)
            {
                WriteDataValue(null, values[ii]);
            }

            PopArray();
        }

        /// <summary>
        /// Writes an extension object array to the stream.
        /// </summary>
        public void WriteExtensionObjectArray(string fieldName, IList<ExtensionObject> values)
        {
            if (values == null || (values.Count == 0 && !m_inVariantWithEncoding))
            {
                WriteSimpleField(fieldName, null, false);
                return;
            }

            PushArray(fieldName);

            // check the length.
            if (m_context.MaxArrayLength > 0 && m_context.MaxArrayLength < values.Count)
            {
                throw new ServiceResultException(StatusCodes.BadEncodingLimitsExceeded);
            }

            for (int ii = 0; ii < values.Count; ii++)
            {
                WriteExtensionObject(null, values[ii]);
            }

            PopArray();
        }

        /// <summary>
        /// Writes an encodeable object array to the stream.
        /// </summary>
        public void WriteEncodeableArray(string fieldName, IList<IEncodeable> values, System.Type systemType)
        {
            if (values == null || (values.Count == 0 && !m_inVariantWithEncoding))
            {
                WriteSimpleField(fieldName, null, false);
                return;
            }

            if (string.IsNullOrWhiteSpace(fieldName) && m_nestingLevel == 0 && !m_topLevelIsArray)
            {
                m_writer.Flush();
                if (m_writer.BaseStream.Length == 1) //Opening "{"
                {
                    m_writer.BaseStream.Seek(0, SeekOrigin.Begin);
                }

                m_nestingLevel++;
                PushArray(fieldName);

                for (int ii = 0; ii < values.Count; ii++)
                {
                    WriteEncodeable(null, values[ii], systemType);
                }

                PopArray();
                m_dontWriteClosing = true;
                m_nestingLevel--;
            }
            else if (!string.IsNullOrWhiteSpace(fieldName) && m_nestingLevel == 0 && m_topLevelIsArray)
            {
                throw ServiceResultException.Create(
                    StatusCodes.BadEncodingError,
                    "With Array as top level, encodeables array with filename will create invalid json");
            }
            else
            {
                PushArray(fieldName);

                // check the length.
                if (m_context.MaxArrayLength > 0 && m_context.MaxArrayLength < values.Count)
                {
                    throw new ServiceResultException(StatusCodes.BadEncodingLimitsExceeded);
                }

                for (int ii = 0; ii < values.Count; ii++)
                {
                    WriteEncodeable(null, values[ii], systemType);
                }

                PopArray();
            }
        }

        /// <summary>
        /// Writes an enumerated value array to the stream.
        /// </summary>
        public void WriteEnumeratedArray(string fieldName, Array values, System.Type systemType)
        {
            if (values == null || values.Length == 0)
            {
                WriteSimpleField(fieldName, null, false);
                return;
            }

            PushArray(fieldName);

            // check the length.
            if (m_context.MaxArrayLength > 0 && m_context.MaxArrayLength < values.Length)
            {
                throw new ServiceResultException(StatusCodes.BadEncodingLimitsExceeded);
            }

            // encode each element in the array.
            Type arrayType = values.GetType().GetElementType();
            if (arrayType.IsEnum)
            {
                foreach (Enum value in values)
                {
                    WriteEnumerated(null, value);
                }
            }
            else
            {
                if (arrayType != typeof(Int32))
                {
                    throw new ServiceResultException(
                        StatusCodes.BadEncodingError,
                        Utils.Format("Type '{0}' is not allowed in an Enumeration.", arrayType.FullName));
                }
                foreach (Int32 value in values)
                {
                    WriteEnumerated(null, value);
                }
            }

            PopArray();
        }
        #endregion

        #region Public Methods
        /// <summary>
        /// Writes the contents of an Variant to the stream.
        /// </summary>
        public void WriteVariantContents(object value, TypeInfo typeInfo)
        {
            try
            {
                m_inVariantWithEncoding = UseReversibleEncoding;

                // check for null.
                if (value == null)
                {
                    return;
                }

                m_commaRequired = false;

                // write scalar.
                if (typeInfo.ValueRank < 0)
                {
                    switch (typeInfo.BuiltInType)
                    {
                        case BuiltInType.Boolean: { WriteBoolean(null, (bool)value); return; }
                        case BuiltInType.SByte: { WriteSByte(null, (sbyte)value); return; }
                        case BuiltInType.Byte: { WriteByte(null, (byte)value); return; }
                        case BuiltInType.Int16: { WriteInt16(null, (short)value); return; }
                        case BuiltInType.UInt16: { WriteUInt16(null, (ushort)value); return; }
                        case BuiltInType.Int32: { WriteInt32(null, (int)value); return; }
                        case BuiltInType.UInt32: { WriteUInt32(null, (uint)value); return; }
                        case BuiltInType.Int64: { WriteInt64(null, (long)value); return; }
                        case BuiltInType.UInt64: { WriteUInt64(null, (ulong)value); return; }
                        case BuiltInType.Float: { WriteFloat(null, (float)value); return; }
                        case BuiltInType.Double: { WriteDouble(null, (double)value); return; }
                        case BuiltInType.String: { WriteString(null, (string)value); return; }
                        case BuiltInType.DateTime: { WriteDateTime(null, (DateTime)value); return; }
                        case BuiltInType.Guid: { WriteGuid(null, (Uuid)value); return; }
                        case BuiltInType.ByteString: { WriteByteString(null, (byte[])value); return; }
                        case BuiltInType.XmlElement: { WriteXmlElement(null, (XmlElement)value); return; }
                        case BuiltInType.NodeId: { WriteNodeId(null, (NodeId)value); return; }
                        case BuiltInType.ExpandedNodeId: { WriteExpandedNodeId(null, (ExpandedNodeId)value); return; }
                        case BuiltInType.StatusCode: { WriteStatusCode(null, (StatusCode)value); return; }
                        case BuiltInType.QualifiedName: { WriteQualifiedName(null, (QualifiedName)value); return; }
                        case BuiltInType.LocalizedText: { WriteLocalizedText(null, (LocalizedText)value); return; }
                        case BuiltInType.ExtensionObject: { WriteExtensionObject(null, (ExtensionObject)value); return; }
                        case BuiltInType.DataValue: { WriteDataValue(null, (DataValue)value); return; }
                        case BuiltInType.Enumeration: { WriteEnumerated(null, (Enum)value); return; }
                        case BuiltInType.DiagnosticInfo: { WriteDiagnosticInfo(null, (DiagnosticInfo)value); return; }
                    }
                }
                // write array
                else if (typeInfo.ValueRank >= ValueRanks.OneDimension)
                {
                    int valueRank = typeInfo.ValueRank;
                    if (UseReversibleEncoding && value is Matrix matrix)
                    {
                        // linearize the matrix
                        value = matrix.Elements;
                        valueRank = ValueRanks.OneDimension;
                    }
                    WriteArray(null, value, valueRank, typeInfo.BuiltInType);
                }
            }
            finally
            {
                m_inVariantWithEncoding = false;
            }
        }

        /// <summary>
        /// Writes an Variant array to the stream.
        /// </summary>
        public void WriteObjectArray(string fieldName, IList<object> values)
        {
            if (values == null || (values.Count == 0 && !m_inVariantWithEncoding))
            {
                WriteSimpleField(fieldName, null, false);
                return;
            }

            PushArray(fieldName);

            if (values != null && m_context.MaxArrayLength > 0 && m_context.MaxArrayLength < values.Count)
            {
                throw new ServiceResultException(StatusCodes.BadEncodingLimitsExceeded);
            }

            if (values != null)
            {
                for (int ii = 0; ii < values.Count; ii++)
                {
                    WriteVariant("Variant", new Variant(values[ii]));
                }
            }

            PopArray();
        }

        /// <summary>
        /// Encode an array according to its valueRank and BuiltInType
        /// </summary>
        public void WriteArray(string fieldName, object array, int valueRank, BuiltInType builtInType)
        {
            // write array.
            if (valueRank == ValueRanks.OneDimension)
            {
                switch (builtInType)
                {
                    case BuiltInType.Boolean: { WriteBooleanArray(fieldName, (bool[])array); return; }
                    case BuiltInType.SByte: { WriteSByteArray(fieldName, (sbyte[])array); return; }
                    case BuiltInType.Byte: { WriteByteArray(fieldName, (byte[])array); return; }
                    case BuiltInType.Int16: { WriteInt16Array(fieldName, (short[])array); return; }
                    case BuiltInType.UInt16: { WriteUInt16Array(fieldName, (ushort[])array); return; }
                    case BuiltInType.Int32: { WriteInt32Array(fieldName, (int[])array); return; }
                    case BuiltInType.UInt32: { WriteUInt32Array(fieldName, (uint[])array); return; }
                    case BuiltInType.Int64: { WriteInt64Array(fieldName, (long[])array); return; }
                    case BuiltInType.UInt64: { WriteUInt64Array(fieldName, (ulong[])array); return; }
                    case BuiltInType.Float: { WriteFloatArray(fieldName, (float[])array); return; }
                    case BuiltInType.Double: { WriteDoubleArray(fieldName, (double[])array); return; }
                    case BuiltInType.String: { WriteStringArray(fieldName, (string[])array); return; }
                    case BuiltInType.DateTime: { WriteDateTimeArray(fieldName, (DateTime[])array); return; }
                    case BuiltInType.Guid: { WriteGuidArray(fieldName, (Uuid[])array); return; }
                    case BuiltInType.ByteString: { WriteByteStringArray(fieldName, (byte[][])array); return; }
                    case BuiltInType.XmlElement: { WriteXmlElementArray(fieldName, (XmlElement[])array); return; }
                    case BuiltInType.NodeId: { WriteNodeIdArray(fieldName, (NodeId[])array); return; }
                    case BuiltInType.ExpandedNodeId: { WriteExpandedNodeIdArray(fieldName, (ExpandedNodeId[])array); return; }
                    case BuiltInType.StatusCode: { WriteStatusCodeArray(fieldName, (StatusCode[])array); return; }
                    case BuiltInType.QualifiedName: { WriteQualifiedNameArray(fieldName, (QualifiedName[])array); return; }
                    case BuiltInType.LocalizedText: { WriteLocalizedTextArray(fieldName, (LocalizedText[])array); return; }
                    case BuiltInType.ExtensionObject: { WriteExtensionObjectArray(fieldName, (ExtensionObject[])array); return; }
                    case BuiltInType.DataValue: { WriteDataValueArray(fieldName, (DataValue[])array); return; }
                    case BuiltInType.DiagnosticInfo: { WriteDiagnosticInfoArray(fieldName, (DiagnosticInfo[])array); return; }
                    case BuiltInType.Enumeration:
                    {
                        if (!(array is Array enumArray))
                        {
                            throw ServiceResultException.Create(
                                StatusCodes.BadEncodingError,
                                "Unexpected non Array type encountered while encoding an array of enumeration.");
                        }
                        WriteEnumeratedArray(fieldName, enumArray, enumArray.GetType().GetElementType());
                        return;
                    }
                    case BuiltInType.Variant:
                    {
                        if (array is Variant[] variants)
                        {
                            WriteVariantArray(fieldName, variants);
                            return;
                        }

                        // try to write IEncodeable Array
                        if (array is IEncodeable[] encodeableArray)
                        {
                            WriteEncodeableArray(fieldName, encodeableArray, array.GetType().GetElementType());
                            return;
                        }


                        if (array is object[] objects)
                        {
                            WriteObjectArray(fieldName, objects);
                            return;
                        }

                        throw ServiceResultException.Create(
                            StatusCodes.BadEncodingError,
                            "Unexpected type encountered while encoding an array of Variants: {0}",
                            array.GetType());
                    }
                    default:
                    {
                        // try to write IEncodeable Array
                        if (array is IEncodeable[] encodeableArray)
                        {
                            WriteEncodeableArray(fieldName, encodeableArray, array.GetType().GetElementType());
                            return;
                        }
                        if (array == null)
                        {
                            WriteSimpleField(fieldName, null, false);
                            return;
                        }
                        throw ServiceResultException.Create(
                            StatusCodes.BadEncodingError,
                            "Unexpected BuiltInType encountered while encoding an array: {0}",
                            builtInType);
                    }
                }
            }
            // write matrix.
            else if (valueRank > ValueRanks.OneDimension)
            {
                if (!(array is Matrix matrix))
                {
                    if (array is Array multiArray && multiArray.Rank == valueRank)
                    {
                        matrix = new Matrix(multiArray, builtInType);
                    }
                    else
                    {
                        throw ServiceResultException.Create(
                            StatusCodes.BadEncodingError,
                            "Unexpected array type encountered while encoding array: {0}",
                            array.GetType().Name);
                    }
                }

                if (matrix != null)
                {
                    int index = 0;
                    WriteStructureMatrix(fieldName, matrix, 0, ref index, matrix.TypeInfo);
                    return;
                }

                // field is omitted
            }
        }
        #endregion

        #region Private Methods
        /// <summary>
        /// Writes a DiagnosticInfo to the stream.
        /// Ignores InnerDiagnosticInfo field if the nesting level
        /// <see cref="DiagnosticInfo.MaxInnerDepth"/> is exceeded.
        /// </summary>
        private void WriteDiagnosticInfo(string fieldName, DiagnosticInfo value, int depth)
        {
            if (value == null || value.IsNullDiagnosticInfo)
            {
                WriteSimpleField(fieldName, null, false);
                return;
            }

            CheckAndIncrementNestingLevel();

            try
            {
                PushStructure(fieldName);

                if (value.SymbolicId >= 0)
                {
                    WriteSimpleField("SymbolicId", value.SymbolicId.ToString(CultureInfo.InvariantCulture), false);
                }

                if (value.NamespaceUri >= 0)
                {
                    WriteSimpleField("NamespaceUri", value.NamespaceUri.ToString(CultureInfo.InvariantCulture), false);
                }

                if (value.Locale >= 0)
                {
                    WriteSimpleField("Locale", value.Locale.ToString(CultureInfo.InvariantCulture), false);
                }

                if (value.LocalizedText >= 0)
                {
                    WriteSimpleField("LocalizedText", value.LocalizedText.ToString(CultureInfo.InvariantCulture), false);
                }

                if (value.AdditionalInfo != null)
                {
                    WriteSimpleField("AdditionalInfo", value.AdditionalInfo, true);
                }

                if (value.InnerStatusCode != StatusCodes.Good)
                {
                    WriteStatusCode("InnerStatusCode", value.InnerStatusCode);
                }

                if (value.InnerDiagnosticInfo != null)
                {
                    if (depth < DiagnosticInfo.MaxInnerDepth)
                    {
                        WriteDiagnosticInfo("InnerDiagnosticInfo", value.InnerDiagnosticInfo, depth + 1);
                    }
                    else
                    {
                        Utils.LogWarning("InnerDiagnosticInfo dropped because nesting exceeds maximum of {0}.",
                            DiagnosticInfo.MaxInnerDepth);
                    }
                }

                PopStructure();
            }
            finally
            {
                m_nestingLevel--;
            }
        }

        /// <summary>
        /// Write multi dimensional array in structure.
        /// </summary>
        private void WriteStructureMatrix(
            string fieldName,
            Matrix matrix,
            int dim,
            ref int index,
            TypeInfo typeInfo)
        {
            // check if matrix is well formed
            (bool valid, int sizeFromDimensions) = Matrix.ValidateDimensions(true, matrix.Dimensions, Context.MaxArrayLength);

            if (!valid || (sizeFromDimensions != matrix.Elements.Length))
            {
                throw new ArgumentException("The number of elements in the matrix does not match the dimensions.");
            }

            CheckAndIncrementNestingLevel();

            try
            {
                var arrayLen = matrix.Dimensions[dim];
                if (dim == matrix.Dimensions.Length - 1)
                {
                    // Create a slice of values for the top dimension
                    var copy = Array.CreateInstance(
                        matrix.Elements.GetType().GetElementType(), arrayLen);
                    Array.Copy(matrix.Elements, index, copy, 0, arrayLen);
                    // Write slice as value rank
                    if (m_commaRequired)
                    {
                        m_writer.Write(",");
                    }
                    WriteVariantContents(copy, new TypeInfo(typeInfo.BuiltInType, 1));
                    index += arrayLen;
                }
                else
                {
                    PushArray(fieldName);
                    for (var i = 0; i < arrayLen; i++)
                    {
                        WriteStructureMatrix(null, matrix, dim + 1, ref index, typeInfo);
                    }
                    PopArray();
                }
            }
            finally
            {
                m_nestingLevel--;
            }
        }

        /// <summary>
        /// Test and increment the nesting level.
        /// </summary>
        private void CheckAndIncrementNestingLevel()
        {
            if (m_nestingLevel > m_context.MaxEncodingNestingLevels)
            {
                throw ServiceResultException.Create(
                    StatusCodes.BadEncodingLimitsExceeded,
                    "Maximum nesting level of {0} was exceeded",
                    m_context.MaxEncodingNestingLevels);
            }
            m_nestingLevel++;
        }

        /// <summary>
        /// Write Utc time in the format "yyyy-MM-dd'T'HH:mm:ss.FFFFFFFK".
        /// </summary>
        [MethodImpl(MethodImplOptions.AggressiveInlining)]
        internal static string ConvertUniversalTimeToString(DateTime value)
        {
            // The length of the DateTime string encoded by "o"
            const int DateTimeRoundTripKindLength = 28;
            // the index of the last digit which can be omitted if 0
            const int DateTimeRoundTripKindLastDigit = DateTimeRoundTripKindLength - 2;
            // the index of the first digit which can be omitted (7 digits total)
            const int DateTimeRoundTripKindFirstDigit = DateTimeRoundTripKindLastDigit - 7;

            // Note: "o" is a shortcut for "yyyy-MM-dd'T'HH:mm:ss.FFFFFFFK" and implicitly
            // uses invariant culture and gregorian calendar, but executes up to 10 times faster.
            // But in contrary to the explicit format string, trailing zeroes are not omitted!
            string valueString = value.ToUniversalTime().ToString("o");

            // check if trailing zeroes can be omitted
            int i = DateTimeRoundTripKindLastDigit;
            while (i > DateTimeRoundTripKindFirstDigit)
            {
                if (valueString[i] != '0')
                {
                    break;
                }
                i--;
            }

            if (i < DateTimeRoundTripKindLastDigit)
            {
                // check if the decimal point has to be removed too
                if (i == DateTimeRoundTripKindFirstDigit)
                {
                    i--;
                }
                valueString = valueString.Remove(i + 1, DateTimeRoundTripKindLastDigit - i);
            }

            return valueString;
        }
        #endregion
    }
}<|MERGE_RESOLUTION|>--- conflicted
+++ resolved
@@ -36,12 +36,8 @@
         private static readonly char s_rightCurlyBrace = '}';
         private static readonly char s_leftSquareBracket = '[';
         private static readonly char s_rightSquareBracket = ']';
-<<<<<<< HEAD
+        private StringBuilder m_stringBuilder = new StringBuilder();
         private static readonly UTF8Encoding s_utf8Encoding = new UTF8Encoding(false);
-        private ThreadLocal<StringBuilder> m_stringBuilderPool = new ThreadLocal<StringBuilder>(() => new StringBuilder());
-=======
-        private StringBuilder m_stringBuilder = new StringBuilder();
->>>>>>> ca17fb23
         private Stream m_stream;
         private MemoryStream m_memoryStream;
         private StreamWriter m_writer;
