/* Copyright (c) 1996-2022 The OPC Foundation. All rights reserved.
   The source code in this file is covered under a dual-license scenario:
     - RCL: for OPC Foundation Corporate Members in good-standing
     - GPL V2: everybody else
   RCL license terms accompanied with this source code. See http://opcfoundation.org/License/RCL/1.00/
   GNU General Public License as published by the Free Software Foundation;
   version 2 of the License are accompanied with this source code. See http://opcfoundation.org/License/GPLv2
   This source code is distributed in the hope that it will be useful,
   but WITHOUT ANY WARRANTY; without even the implied warranty of
   MERCHANTABILITY or FITNESS FOR A PARTICULAR PURPOSE.
*/

using System;
using System.Collections.Generic;
using System.Globalization;
using System.IO;
using System.Runtime.CompilerServices;
using System.Text;
using System.Xml;

namespace Opc.Ua
{
    /// <summary>
    /// Writes objects to a JSON stream.
    /// </summary>
    public class JsonEncoder : IJsonEncoder
    {
        #region Private Fields
        private const int kStreamWriterBufferSize = 1024;
        private static readonly string s_quotationColon = "\":";
        private static readonly char s_comma = ',';
        private static readonly char s_quotation = '\"';
        private static readonly char s_backslash = '\\';
        private static readonly char s_leftCurlyBrace = '{';
        private static readonly char s_rightCurlyBrace = '}';
        private static readonly char s_leftSquareBracket = '[';
        private static readonly char s_rightSquareBracket = ']';
<<<<<<< HEAD
        private static readonly string s_null = "null";
=======
        private StringBuilder m_stringBuilder = new StringBuilder();
        private static readonly UTF8Encoding s_utf8Encoding = new UTF8Encoding(false);
>>>>>>> c311743f
        private Stream m_stream;
        private MemoryStream m_memoryStream;
        private StreamWriter m_writer;
        private Stack<string> m_namespaces;
        private bool m_commaRequired;
        private bool m_inVariantWithEncoding;
        private IServiceMessageContext m_context;
        private ushort[] m_namespaceMappings;
        private ushort[] m_serverMappings;
        private uint m_nestingLevel;
        private bool m_topLevelIsArray;
        private bool m_levelOneSkipped;
        private bool m_dontWriteClosing;
        private bool m_leaveOpen;

        [Flags]
        private enum EscapeOptions : int
        {
            None = 0,
            Quotes = 1,
            NoValueEscape = 2,
            NoFieldNameEscape = 4,
        }
        #endregion

        #region Constructors
        /// <summary>
        /// 
        /// </summary>
        /// <param name="context"></param>
        /// <param name="useReversibleEncoding"></param>
        public JsonEncoder(
            IServiceMessageContext context,
            bool useReversibleEncoding) :
            this(context, useReversibleEncoding, false, null, false)
        {
        }

        /// <summary>
        /// Initializes the object with default values.
        /// </summary>
        public JsonEncoder(
            IServiceMessageContext context,
            bool useReversibleEncoding,
            bool topLevelIsArray = false,
            Stream stream = null,
            bool leaveOpen = false,
            int streamSize = kStreamWriterBufferSize
            )
        {
            Initialize();

            m_context = context;
            m_stream = stream;
            m_leaveOpen = leaveOpen;
            UseReversibleEncoding = useReversibleEncoding;
            m_topLevelIsArray = topLevelIsArray;

            if (m_stream == null)
            {
                m_memoryStream = new MemoryStream();
                m_writer = new StreamWriter(m_memoryStream, s_utf8Encoding, streamSize, false);
                m_leaveOpen = false;
            }
            else
            {
                m_writer = new StreamWriter(m_stream, s_utf8Encoding, streamSize, m_leaveOpen);
            }

            InitializeWriter();
        }

        /// <summary>
        /// Initializes the object with default values.
        /// </summary>
        public JsonEncoder(
            IServiceMessageContext context,
            bool useReversibleEncoding,
            StreamWriter writer,
            bool topLevelIsArray = false)
        {
            Initialize();

            m_context = context;
            m_writer = writer;
            UseReversibleEncoding = useReversibleEncoding;
            m_topLevelIsArray = topLevelIsArray;

            if (m_writer == null)
            {
                m_stream = new MemoryStream();
                m_writer = new StreamWriter(m_stream, s_utf8Encoding, kStreamWriterBufferSize);
            }

            InitializeWriter();
        }

        /// <summary>
        /// Sets private members to default values.
        /// </summary>
        private void Initialize()
        {
            m_stream = null;
            m_writer = null;
            m_namespaces = new Stack<string>();
            m_commaRequired = false;
            m_leaveOpen = false;
            m_nestingLevel = 0;
            m_levelOneSkipped = false;

            // defaults for JSON encoding
            // -- encode namespace index for reversible encoding
            // -- do not include default values for built in types
            //    which are not a Number or a bool
            // -- include default values for numbers and bool
            ForceNamespaceUri = false;
            IncludeDefaultValues = false;
            IncludeDefaultNumberValues = true;
        }

        /// <summary>
        /// Initialize Writer.
        /// </summary>
        private void InitializeWriter()
        {
            if (m_topLevelIsArray)
            {
                m_writer.Write(s_leftSquareBracket);
            }
            else
            {
                m_writer.Write(s_leftCurlyBrace);
            }
        }
        #endregion

        #region Public Methods
        /// <summary>
        /// Encodes a session-less message to a buffer.
        /// </summary>
        public static void EncodeSessionLessMessage(IEncodeable message, Stream stream, IServiceMessageContext context, bool leaveOpen)
        {
            if (message == null) throw new ArgumentNullException(nameof(message));
            if (context == null) throw new ArgumentNullException(nameof(context));

            // create encoder.
            JsonEncoder encoder = new JsonEncoder(context, true, false, stream, leaveOpen);
            try
            {
                long start = stream.Position;

                // write the message.
                var envelope = new SessionLessServiceMessage {
                    NamespaceUris = context.NamespaceUris,
                    ServerUris = context.ServerUris,
                    Message = message
                };

                envelope.Encode(encoder);

                // check that the max message size was not exceeded.
                if (context.MaxMessageSize > 0 && context.MaxMessageSize < (int)(stream.Position - start))
                {
                    throw ServiceResultException.Create(
                        StatusCodes.BadEncodingLimitsExceeded,
                        "MaxMessageSize {0} < {1}",
                        context.MaxMessageSize,
                        (int)(stream.Position - start));
                }

                encoder.Close();
            }
            finally
            {
                if (leaveOpen)
                {
                    stream.Position = 0;
                }
                encoder.Dispose();
            }
        }

        /// <summary>
        /// Encodes a message in a stream.
        /// </summary>
        public static ArraySegment<byte> EncodeMessage(IEncodeable message, byte[] buffer, IServiceMessageContext context)
        {
            if (message == null) throw new ArgumentNullException(nameof(message));
            if (buffer == null) throw new ArgumentNullException(nameof(buffer));
            if (context == null) throw new ArgumentNullException(nameof(context));

            using (MemoryStream stream = new MemoryStream(buffer, true))
            using (var encoder = new JsonEncoder(context, true, false, stream))
            {
                // encode message
                encoder.EncodeMessage(message);
                int length = encoder.Close();

                return new ArraySegment<byte>(buffer, 0, length);
            }
        }

        /// <summary>
        /// Encodes a message with its header.
        /// </summary>
        public void EncodeMessage(IEncodeable message)
        {
            if (message == null) throw new ArgumentNullException(nameof(message));

            // convert the namespace uri to an index.
            NodeId typeId = ExpandedNodeId.ToNodeId(message.TypeId, m_context.NamespaceUris);

            // write the type id.
            WriteNodeId("TypeId", typeId);

            // write the message.
            WriteEncodeable("Body", message, message.GetType());
        }

        /// <summary>
        /// Initializes the tables used to map namespace and server uris during encoding.
        /// </summary>
        /// <param name="namespaceUris">The namespaces URIs referenced by the data being encoded.</param>
        /// <param name="serverUris">The server URIs referenced by the data being encoded.</param>
        public void SetMappingTables(NamespaceTable namespaceUris, StringTable serverUris)
        {
            m_namespaceMappings = null;

            if (namespaceUris != null && m_context.NamespaceUris != null)
            {
                m_namespaceMappings = namespaceUris.CreateMapping(m_context.NamespaceUris, false);
            }

            m_serverMappings = null;

            if (serverUris != null && m_context.ServerUris != null)
            {
                m_serverMappings = serverUris.CreateMapping(m_context.ServerUris, false);
            }
        }

        /// <summary>
        /// Completes writing and returns the JSON text.
        /// </summary>
        public string CloseAndReturnText()
        {
            Close();
            if (m_memoryStream == null)
            {
                if (m_stream is MemoryStream memoryStream)
                {
                    return Encoding.UTF8.GetString(memoryStream.ToArray());
                }
                throw new NotSupportedException("Cannot get text from external stream. Use Close or MemoryStream instead.");
            }
            return Encoding.UTF8.GetString(m_memoryStream.ToArray());
        }

        /// <summary>
        /// Completes writing and returns the text length.
        /// </summary>
        public int Close()
        {
            if (!m_dontWriteClosing)
            {
                if (m_topLevelIsArray)
                {
                    m_writer.Write(s_rightSquareBracket);
                }
                else
                {
                    m_writer.Write(s_rightCurlyBrace);
                }
            }

            m_writer.Flush();
            int length = (int)m_writer.BaseStream.Position;
            m_writer.Dispose();
            m_writer = null;
            return length;
        }
        #endregion

        #region IDisposable Members
        /// <summary>
        /// Frees any unmanaged resources.
        /// </summary>
        public void Dispose()
        {
            Dispose(true);
            GC.SuppressFinalize(this);
        }

        /// <summary>
        /// An overrideable version of the Dispose.
        /// </summary>
        protected virtual void Dispose(bool disposing)
        {
            if (disposing)
            {
                if (m_writer != null)
                {
                    Close();
                    m_writer = null;
                }

                if (!m_leaveOpen)
                {
                    Utils.SilentDispose(m_memoryStream);
                    Utils.SilentDispose(m_stream);
                    m_memoryStream = null;
                    m_stream = null;
                }
            }
        }
        #endregion

        #region IJsonEncodeable Members
        /// <inheritdoc/>
        public void PushStructure(string fieldName)
        {
            m_nestingLevel++;

            if (m_commaRequired)
            {
                m_writer.Write(s_comma);
            }

            if (!string.IsNullOrEmpty(fieldName))
            {
                m_writer.Write(s_quotation);
                EscapeString(fieldName);
                m_writer.Write(s_quotationColon);
            }
            else if (!m_commaRequired)
            {
                if (m_nestingLevel == 1 && !m_topLevelIsArray)
                {
                    m_levelOneSkipped = true;
                    return;
                }
            }

            m_commaRequired = false;
            m_writer.Write(s_leftCurlyBrace);
        }

        /// <inheritdoc/>
        public void PushArray(string fieldName)
        {
            m_nestingLevel++;

            if (m_commaRequired)
            {
                m_writer.Write(s_comma);
            }

            if (!string.IsNullOrEmpty(fieldName))
            {
                m_writer.Write(s_quotation);
                EscapeString(fieldName);
                m_writer.Write(s_quotationColon);
            }
            else if (!m_commaRequired)
            {
                if (m_nestingLevel == 1 && !m_topLevelIsArray)
                {
                    m_levelOneSkipped = true;
                    return;
                }
            }

            m_commaRequired = false;
            m_writer.Write(s_leftSquareBracket);
        }

        /// <inheritdoc/>
        public void PopStructure()
        {
            if (m_nestingLevel > 1 || m_topLevelIsArray ||
               (m_nestingLevel == 1 && !m_levelOneSkipped))
            {
                m_writer.Write(s_rightCurlyBrace);
                m_commaRequired = true;
            }

            m_nestingLevel--;
        }

        /// <inheritdoc/>
        public void PopArray()
        {
            if (m_nestingLevel > 1 || m_topLevelIsArray ||
               (m_nestingLevel == 1 && !m_levelOneSkipped))
            {
                m_writer.Write(s_rightSquareBracket);
                m_commaRequired = true;
            }

            m_nestingLevel--;
        }

        /// <inheritdoc/>
        public void UsingReversibleEncoding<T>(Action<string, T> action, string fieldName, T value, bool useReversibleEncoding)
        {
            bool currentValue = UseReversibleEncoding;
            try
            {
                UseReversibleEncoding = useReversibleEncoding;
                action(fieldName, value);
            }
            finally
            {
                UseReversibleEncoding = currentValue;
            }
        }
        #endregion

        #region IEncoder Members
        /// <summary>
        /// The type of encoding being used.
        /// </summary>
        public EncodingType EncodingType => EncodingType.Json;

        /// <summary>
        /// The message context associated with the encoder.
        /// </summary>
        public IServiceMessageContext Context => m_context;

        /// <summary>
        /// The Json encoder reversible encoding option
        /// </summary>
        public bool UseReversibleEncoding { get; private set; }

        /// <summary>
        /// The Json encoder to encoder namespace URI instead of
        /// namespace Index in NodeIds.
        /// </summary>
        public bool ForceNamespaceUri { get; set; }

        /// <summary>
        /// The Json encoder to encode namespace URI for all
        /// namespaces
        /// </summary>
        public bool ForceNamespaceUriForIndex1 { get; set; }

        /// <summary>
        /// The Json encoder default value option.
        /// </summary>
        public bool IncludeDefaultValues { get; set; }

        /// <summary>
        /// The Json encoder default value option.
        /// </summary>
        public bool IncludeDefaultNumberValues { get; set; }

        /// <summary>
        /// Pushes a namespace onto the namespace stack.
        /// </summary>
        public void PushNamespace(string namespaceUri)
        {
            m_namespaces.Push(namespaceUri);
        }

        /// <summary>
        /// Pops a namespace from the namespace stack.
        /// </summary>
        public void PopNamespace()
        {
            m_namespaces.Pop();
        }

        private static readonly char[] m_specialChars = new char[] { s_quotation, s_backslash, '\n', '\r', '\t', '\b', '\f', };
        private static readonly char[] m_substitution = new char[] { s_quotation, s_backslash, 'n', 'r', 't', 'b', 'f' };

#if NETSTANDARD2_1_OR_GREATER || NET5_0_OR_GREATER
        /// <summary>
        /// Using a span to escape the string, write strings to stream writer if possible.
        /// </summary>
        /// <param name="value"></param>
        private void EscapeString(string value)
        {
            ReadOnlySpan<char> charSpan = value.AsSpan();
            int lastOffset = 0;

            for (int i = 0; i < charSpan.Length; i++)
            {
                bool found = false;
                char ch = charSpan[i];

                for (int ii = 0; ii < m_specialChars.Length; ii++)
                {
                    if (m_specialChars[ii] == ch)
                    {
                        WriteSpan(ref lastOffset, charSpan, i);
                        m_writer.Write('\\');
                        m_writer.Write(m_substitution[ii]);
                        found = true;
                        break;
                    }
                }

                if (!found && ch < 32)
                {
                    WriteSpan(ref lastOffset, charSpan, i);
                    m_writer.Write('\\');
                    m_writer.Write('u');
                    m_writer.Write(((int)ch).ToString("X4", CultureInfo.InvariantCulture));
                }
            }

            if (lastOffset == 0)
            {
                m_writer.Write(value);
            }
            else
            {
                WriteSpan(ref lastOffset, charSpan, charSpan.Length);
            }
        }

        [MethodImpl(MethodImplOptions.AggressiveInlining)]
        private void WriteSpan(ref int lastOffset, ReadOnlySpan<char> valueSpan, int index)
        {
            if (lastOffset < index - 2)
            {
                m_writer.Write(valueSpan.Slice(lastOffset, index - lastOffset));
            }
            else
            {
                while (lastOffset < index)
                {
                    m_writer.Write(valueSpan[lastOffset++]);
                }
            }
            lastOffset = index + 1;
        }
#else
        /// <summary>
        /// Escapes a string and writes it to the stream.
        /// </summary>
        /// <param name="value"></param>
        private void EscapeString(string value)
        {
            foreach (char ch in value)
            {
                bool found = false;

                for (int ii = 0; ii < m_specialChars.Length; ii++)
                {
                    if (m_specialChars[ii] == ch)
                    {
                        m_writer.Write(s_backslash);
                        m_writer.Write(m_substitution[ii]);
                        found = true;
                        break;
                    }
                }

                if (!found)
                {
                    if (ch < 32)
                    {
                        m_writer.Write(s_backslash);
                        m_writer.Write('u');
                        m_writer.Write(((int)ch).ToString("X4", CultureInfo.InvariantCulture));
                        continue;
                    }
                    m_writer.Write(ch);
                }
            }
        }
#endif

        private void WriteSimpleFieldNull(string fieldName)
        {
            if (string.IsNullOrEmpty(fieldName))
            {
                if (m_commaRequired)
                {
                    m_writer.Write(s_comma);
                }

                m_writer.Write(s_null);

                m_commaRequired = true;
            }
        }

        private void WriteSimpleField(string fieldName, string value)
        {
            if (!string.IsNullOrEmpty(fieldName))
            {
                if (value == null)
                {
                    return;
                }

                if (m_commaRequired)
                {
                    m_writer.Write(s_comma);
                }

                m_writer.Write(s_quotation);
                EscapeString(fieldName);
                m_writer.Write(s_quotationColon);
            }
            else
            {
                if (m_commaRequired)
                {
                    m_writer.Write(s_comma);
                }
            }

            if (value != null)
            {
                m_writer.Write(value);
            }
            else
            {
                m_writer.Write(s_null);
            }

            m_commaRequired = true;
        }

        private void WriteSimpleField(string fieldName, string value, EscapeOptions options)
        {
            if (!string.IsNullOrEmpty(fieldName))
            {
                if (value == null)
                {
                    return;
                }

                if (m_commaRequired)
                {
                    m_writer.Write(s_comma);
                }

                m_writer.Write(s_quotation);
                if ((options & EscapeOptions.NoFieldNameEscape) == EscapeOptions.NoFieldNameEscape)
                {
                    m_writer.Write(fieldName);
                }
                else
                {
                    EscapeString(fieldName);
                }
                m_writer.Write(s_quotationColon);
            }
            else
            {
                if (m_commaRequired)
                {
                    m_writer.Write(s_comma);
                }
            }

            if (value != null)
            {
                if ((options & EscapeOptions.Quotes) == EscapeOptions.Quotes)
                {
                    m_writer.Write(s_quotation);
                    if ((options & EscapeOptions.NoValueEscape) == EscapeOptions.NoValueEscape)
                    {
                        m_writer.Write(value);
                    }
                    else
                    {
                        EscapeString(value);
                    }
                    m_writer.Write(s_quotation);
                }
                else
                {
                    m_writer.Write(value);
                }
            }
            else
            {
                m_writer.Write(s_null);
            }

            m_commaRequired = true;
        }

        /// <summary>
        /// Writes a boolean to the stream.
        /// </summary>
        public void WriteBoolean(string fieldName, bool value)
        {
            if (fieldName != null && !IncludeDefaultNumberValues && !value)
            {
                WriteSimpleFieldNull(fieldName);
                return;
            }

            if (value)
            {
                WriteSimpleField(fieldName, "true");
            }
            else
            {
                WriteSimpleField(fieldName, "false");
            }
        }

        /// <summary>
        /// Writes a sbyte to the stream.
        /// </summary>
        public void WriteSByte(string fieldName, sbyte value)
        {
            if (fieldName != null && !IncludeDefaultNumberValues && value == 0)
            {
                WriteSimpleFieldNull(fieldName);
                return;
            }

            WriteSimpleField(fieldName, value.ToString(CultureInfo.InvariantCulture));
        }

        /// <summary>
        /// Writes a byte to the stream.
        /// </summary>
        public void WriteByte(string fieldName, byte value)
        {
            if (fieldName != null && !IncludeDefaultNumberValues && value == 0)
            {
                WriteSimpleFieldNull(fieldName);
                return;
            }

            WriteSimpleField(fieldName, value.ToString(CultureInfo.InvariantCulture));
        }

        /// <summary>
        /// Writes a short to the stream.
        /// </summary>
        public void WriteInt16(string fieldName, short value)
        {
            if (fieldName != null && !IncludeDefaultNumberValues && value == 0)
            {
                WriteSimpleFieldNull(fieldName);
                return;
            }

            WriteSimpleField(fieldName, value.ToString(CultureInfo.InvariantCulture));
        }

        /// <summary>
        /// Writes a ushort to the stream.
        /// </summary>
        public void WriteUInt16(string fieldName, ushort value)
        {
            if (fieldName != null && !IncludeDefaultNumberValues && value == 0)
            {
                WriteSimpleFieldNull(fieldName);
                return;
            }

            WriteSimpleField(fieldName, value.ToString(CultureInfo.InvariantCulture));
        }

        /// <summary>
        /// Writes an int to the stream.
        /// </summary>
        public void WriteInt32(string fieldName, int value)
        {
            if (fieldName != null && !IncludeDefaultNumberValues && value == 0)
            {
                WriteSimpleFieldNull(fieldName);
                return;
            }

            WriteSimpleField(fieldName, value.ToString(CultureInfo.InvariantCulture));
        }

        /// <summary>
        /// Writes a uint to the stream.
        /// </summary>
        public void WriteUInt32(string fieldName, uint value)
        {
            if (fieldName != null && !IncludeDefaultNumberValues && value == 0)
            {
                WriteSimpleFieldNull(fieldName);
                return;
            }

            WriteSimpleField(fieldName, value.ToString(CultureInfo.InvariantCulture));
        }

        /// <summary>
        /// Writes a long to the stream.
        /// </summary>
        public void WriteInt64(string fieldName, long value)
        {
            if (fieldName != null && !IncludeDefaultNumberValues && value == 0)
            {
                WriteSimpleFieldNull(fieldName);
                return;
            }

            WriteSimpleField(fieldName, value.ToString(CultureInfo.InvariantCulture), EscapeOptions.Quotes);
        }

        /// <summary>
        /// Writes a ulong to the stream.
        /// </summary>
        public void WriteUInt64(string fieldName, ulong value)
        {
            if (fieldName != null && !IncludeDefaultNumberValues && value == 0)
            {
                WriteSimpleFieldNull(fieldName);
                return;
            }

            WriteSimpleField(fieldName, value.ToString(CultureInfo.InvariantCulture), EscapeOptions.Quotes);
        }

        /// <summary>
        /// Writes a float to the stream.
        /// </summary>
        public void WriteFloat(string fieldName, float value)
        {
            if (fieldName != null && !IncludeDefaultNumberValues && (value > -Single.Epsilon) && (value < Single.Epsilon))
            {
                WriteSimpleFieldNull(fieldName);
                return;
            }

            if (Single.IsNaN(value))
            {
                WriteSimpleField(fieldName, "\"NaN\"");
            }
            else if (Single.IsPositiveInfinity(value))
            {
                WriteSimpleField(fieldName, "\"Infinity\"");
            }
            else if (Single.IsNegativeInfinity(value))
            {
                WriteSimpleField(fieldName, "\"-Infinity\"");
            }
            else
            {
                WriteSimpleField(fieldName, value.ToString("R", CultureInfo.InvariantCulture));
            }
        }

        /// <summary>
        /// Writes a double to the stream.
        /// </summary>
        public void WriteDouble(string fieldName, double value)
        {
            if (fieldName != null && !IncludeDefaultNumberValues && (value > -Double.Epsilon) && (value < Double.Epsilon))
            {
                WriteSimpleFieldNull(fieldName);
                return;
            }

            if (Double.IsNaN(value))
            {
                WriteSimpleField(fieldName, "\"NaN\"");
            }
            else if (Double.IsPositiveInfinity(value))
            {
                WriteSimpleField(fieldName, "\"Infinity\"");
            }
            else if (Double.IsNegativeInfinity(value))
            {
                WriteSimpleField(fieldName, "\"-Infinity\"");
            }
            else
            {
                WriteSimpleField(fieldName, value.ToString("R", CultureInfo.InvariantCulture));
            }
        }

        /// <summary>
        /// Writes a string to the stream.
        /// </summary>
        public void WriteString(string fieldName, string value)
        {
            if (fieldName != null && !IncludeDefaultValues && value == null)
            {
                WriteSimpleFieldNull(fieldName);
                return;
            }

            WriteSimpleField(fieldName, value, EscapeOptions.Quotes);
        }

        /// <summary>
        /// Writes a UTC date/time to the stream.
        /// </summary>
        public void WriteDateTime(string fieldName, DateTime value)
        {
            if (fieldName != null && !IncludeDefaultValues && value == DateTime.MinValue)
            {
                WriteSimpleFieldNull(fieldName);
                return;
            }

            if (value <= DateTime.MinValue)
            {
                WriteSimpleField(fieldName, "\"0001-01-01T00:00:00Z\"");
            }
            else if (value >= DateTime.MaxValue)
            {
                WriteSimpleField(fieldName, "\"9999-12-31T23:59:59Z\"");
            }
            else
            {
                WriteSimpleField(fieldName, ConvertUniversalTimeToString(value), EscapeOptions.Quotes | EscapeOptions.NoValueEscape);
            }
        }

        /// <summary>
        /// Writes a GUID to the stream.
        /// </summary>
        public void WriteGuid(string fieldName, Uuid value)
        {
            if (fieldName != null && !IncludeDefaultValues && value == Uuid.Empty)
            {
                WriteSimpleFieldNull(fieldName);
                return;
            }

            WriteSimpleField(fieldName, value.ToString(), EscapeOptions.Quotes);
        }

        /// <summary>
        /// Writes a GUID to the stream.
        /// </summary>
        public void WriteGuid(string fieldName, Guid value)
        {
            if (fieldName != null && !IncludeDefaultValues && value == Guid.Empty)
            {
                WriteSimpleFieldNull(fieldName);
                return;
            }

            WriteSimpleField(fieldName, value.ToString(), EscapeOptions.Quotes);
        }

        /// <summary>
        /// Writes a byte string to the stream.
        /// </summary>
        public void WriteByteString(string fieldName, byte[] value)
        {
            if (value == null)
            {
                WriteSimpleFieldNull(fieldName);
                return;
            }

            // check the length.
            if (m_context.MaxByteStringLength > 0 && m_context.MaxByteStringLength < value.Length)
            {
                throw new ServiceResultException(StatusCodes.BadEncodingLimitsExceeded);
            }

            WriteSimpleField(fieldName, Convert.ToBase64String(value), EscapeOptions.Quotes | EscapeOptions.NoValueEscape);
        }

        /// <summary>
        /// Writes an XmlElement to the stream.
        /// </summary>
        public void WriteXmlElement(string fieldName, XmlElement value)
        {
            if (value == null)
            {
                WriteSimpleFieldNull(fieldName);
                return;
            }

            var xml = value.OuterXml;
            var bytes = Encoding.UTF8.GetBytes(xml);

            WriteSimpleField(fieldName, Convert.ToBase64String(bytes), EscapeOptions.Quotes | EscapeOptions.NoValueEscape);
        }

        private void WriteNamespaceIndex(string fieldName, ushort namespaceIndex)
        {
            if (namespaceIndex == 0)
            {
                return;
            }

            if ((!UseReversibleEncoding || ForceNamespaceUri) && namespaceIndex > (ForceNamespaceUriForIndex1 ? 0 : 1))

            {
                var uri = m_context.NamespaceUris.GetString(namespaceIndex);
                if (!string.IsNullOrEmpty(uri))
                {
                    WriteSimpleField(fieldName, uri, EscapeOptions.Quotes);
                    return;
                }
            }

            if (m_namespaceMappings != null && m_namespaceMappings.Length > namespaceIndex)
            {
                namespaceIndex = m_namespaceMappings[namespaceIndex];
            }

            if (namespaceIndex != 0)
            {
                WriteUInt16(fieldName, namespaceIndex);
            }
        }

        private void WriteNodeIdContents(NodeId value, string namespaceUri = null)
        {
            if (value.IdType > IdType.Numeric)
            {
                WriteInt32("IdType", (int)value.IdType);
            }

            switch (value.IdType)
            {
                case IdType.Numeric:
                {
                    WriteUInt32("Id", (uint)value.Identifier);
                    break;
                }

                case IdType.String:
                {
                    WriteString("Id", (string)value.Identifier);
                    break;
                }

                case IdType.Guid:
                {
                    WriteGuid("Id", (Guid)value.Identifier);
                    break;
                }

                case IdType.Opaque:
                {
                    WriteByteString("Id", (byte[])value.Identifier);
                    break;
                }
            }

            if (namespaceUri != null)
            {
                WriteString("Namespace", namespaceUri);
            }
            else
            {
                WriteNamespaceIndex("Namespace", value.NamespaceIndex);
            }
        }


        /// <summary>
        /// Writes an NodeId to the stream.
        /// </summary>
        public void WriteNodeId(string fieldName, NodeId value)
        {
            if (value == null ||
                (NodeId.IsNull(value) && (value.IdType == IdType.Numeric)))
            {
                WriteSimpleFieldNull(fieldName);
                return;
            }

            PushStructure(fieldName);

            ushort namespaceIndex = value.NamespaceIndex;
            if (ForceNamespaceUri && namespaceIndex > (ForceNamespaceUriForIndex1 ? 0 : 1))
            {
                string namespaceUri = Context.NamespaceUris.GetString(namespaceIndex);
                WriteNodeIdContents(value, namespaceUri);
            }
            else
            {
                WriteNodeIdContents(value);
            }
            PopStructure();
        }

        /// <summary>
        /// Writes an ExpandedNodeId to the stream.
        /// </summary>
        public void WriteExpandedNodeId(string fieldName, ExpandedNodeId value)
        {
            if (value == null || value.InnerNodeId == null ||
                (!UseReversibleEncoding && NodeId.IsNull(value)))
            {
                WriteSimpleFieldNull(fieldName);
                return;
            }

            PushStructure(fieldName);

            string namespaceUri = value.NamespaceUri;
            ushort namespaceIndex = value.InnerNodeId.NamespaceIndex;
            if (ForceNamespaceUri && namespaceUri == null && namespaceIndex > (ForceNamespaceUriForIndex1 ? 0 : 1))
            {
                namespaceUri = Context.NamespaceUris.GetString(namespaceIndex);
            }
            WriteNodeIdContents(value.InnerNodeId, namespaceUri);

            uint serverIndex = value.ServerIndex;

            if (serverIndex >= 1)
            {
                var uri = m_context.ServerUris.GetString(serverIndex);

                if (!string.IsNullOrEmpty(uri))
                {
                    WriteSimpleField("ServerUri", uri, EscapeOptions.Quotes | EscapeOptions.NoFieldNameEscape);
                    PopStructure();
                    return;
                }

                if (m_serverMappings != null && m_serverMappings.Length > serverIndex)
                {
                    serverIndex = m_serverMappings[serverIndex];
                }

                if (serverIndex != 0)
                {
                    WriteUInt32("ServerUri", serverIndex);
                }
            }

            PopStructure();
        }


        /// <summary>
        /// Writes an StatusCode to the stream.
        /// </summary>
        public void WriteStatusCode(string fieldName, StatusCode value)
        {
            if (fieldName != null && !IncludeDefaultValues && value == StatusCodes.Good)
            {
                WriteSimpleFieldNull(fieldName);
                return;
            }

            if (UseReversibleEncoding)
            {
                WriteUInt32(fieldName, value.Code);
                return;
            }

            if (value != StatusCodes.Good)
            {
                PushStructure(fieldName);
                WriteSimpleField("Code", value.Code.ToString(CultureInfo.InvariantCulture), EscapeOptions.NoFieldNameEscape);
                WriteSimpleField("Symbol", StatusCode.LookupSymbolicId(value.CodeBits), EscapeOptions.Quotes | EscapeOptions.NoFieldNameEscape);
                PopStructure();
            }
        }

        /// <summary>
        /// Writes a DiagnosticInfo to the stream.
        /// </summary>
        public void WriteDiagnosticInfo(string fieldName, DiagnosticInfo value)
        {
            WriteDiagnosticInfo(fieldName, value, 0);
        }

        /// <summary>
        /// Writes an QualifiedName to the stream.
        /// </summary>
        public void WriteQualifiedName(string fieldName, QualifiedName value)
        {
            if (QualifiedName.IsNull(value))
            {
                WriteSimpleFieldNull(fieldName);
                return;
            }

            PushStructure(fieldName);

            WriteString("Name", value.Name);

            WriteNamespaceIndex("Uri", value.NamespaceIndex);

            PopStructure();
        }

        /// <summary>
        /// Writes an LocalizedText to the stream.
        /// </summary>
        public void WriteLocalizedText(string fieldName, LocalizedText value)
        {
            if (LocalizedText.IsNullOrEmpty(value))
            {
                WriteSimpleFieldNull(fieldName);
                return;
            }

            if (UseReversibleEncoding)
            {
                PushStructure(fieldName);

                WriteSimpleField("Text", value.Text, EscapeOptions.Quotes | EscapeOptions.NoFieldNameEscape);

                if (!string.IsNullOrEmpty(value.Locale))
                {
                    WriteSimpleField("Locale", value.Locale, EscapeOptions.Quotes | EscapeOptions.NoFieldNameEscape);
                }

                PopStructure();
            }
            else
            {
                WriteSimpleField(fieldName, value.Text, EscapeOptions.Quotes);
            }
        }

        /// <summary>
        /// Writes an Variant to the stream.
        /// </summary>
        public void WriteVariant(string fieldName, Variant value)
        {
            if (Variant.Null == value)
            {
                WriteSimpleFieldNull(fieldName);
                return;
            }

            CheckAndIncrementNestingLevel();

            try
            {

                bool isNull = (value.TypeInfo == null || value.TypeInfo.BuiltInType == BuiltInType.Null || value.Value == null);

                if (UseReversibleEncoding && !isNull)
                {
                    PushStructure(fieldName);
                    // encode enums as int32.
                    byte encodingByte = (byte)value.TypeInfo.BuiltInType;
                    if (value.TypeInfo.BuiltInType == BuiltInType.Enumeration)
                    {
                        encodingByte = (byte)BuiltInType.Int32;
                    }

                    WriteByte("Type", encodingByte);
                    fieldName = "Body";
                }

                if (m_commaRequired)
                {
                    m_writer.Write(s_comma);
                }

                if (!string.IsNullOrEmpty(fieldName))
                {
                    m_writer.Write(s_quotation);
                    EscapeString(fieldName);
                    m_writer.Write(s_quotationColon);
                }

                WriteVariantContents(value.Value, value.TypeInfo);

                if (UseReversibleEncoding && !isNull)
                {
                    if (value.Value is Matrix matrix)
                    {
                        WriteInt32Array("Dimensions", matrix.Dimensions);
                    }

                    PopStructure();
                }
            }
            finally
            {
                m_nestingLevel--;
            }
        }

        /// <summary>
        /// Writes an DataValue array to the stream.
        /// </summary>
        public void WriteDataValue(string fieldName, DataValue value)
        {
            if (value == null)
            {
                WriteSimpleFieldNull(fieldName);
                return;
            }

            PushStructure(fieldName);

            if (value != null)
            {
                if (value.WrappedValue.TypeInfo != null && value.WrappedValue.TypeInfo.BuiltInType != BuiltInType.Null)
                {
                    WriteVariant("Value", value.WrappedValue);
                }

                if (value.StatusCode != StatusCodes.Good)
                {
                    WriteStatusCode("StatusCode", value.StatusCode);
                }

                if (value.SourceTimestamp != DateTime.MinValue)
                {
                    WriteDateTime("SourceTimestamp", value.SourceTimestamp);

                    if (value.SourcePicoseconds != 0)
                    {
                        WriteUInt16("SourcePicoseconds", value.SourcePicoseconds);
                    }
                }

                if (value.ServerTimestamp != DateTime.MinValue)
                {
                    WriteDateTime("ServerTimestamp", value.ServerTimestamp);

                    if (value.ServerPicoseconds != 0)
                    {
                        WriteUInt16("ServerPicoseconds", value.ServerPicoseconds);
                    }
                }
            }

            PopStructure();
        }

        /// <summary>
        /// Writes an ExtensionObject to the stream.
        /// </summary>
        public void WriteExtensionObject(string fieldName, ExtensionObject value)
        {
            if (value == null || value.Encoding == ExtensionObjectEncoding.None)
            {
                WriteSimpleFieldNull(fieldName);
                return;
            }

            var encodeable = value.Body as IEncodeable;

            if (!UseReversibleEncoding && encodeable != null)
            {
                // non reversible encoding, only the content of the Body field is encoded
                if (value.Body is IStructureTypeInfo structureType &&
                    structureType.StructureType == StructureType.Union)
                {
                    encodeable.Encode(this);
                    return;
                }

                PushStructure(fieldName);
                encodeable.Encode(this);
                PopStructure();
                return;
            }

            PushStructure(fieldName);

            var typeId = value.TypeId;

            if (encodeable != null)
            {
                switch (value.Encoding)
                {
                    case ExtensionObjectEncoding.Binary: { typeId = encodeable.BinaryEncodingId; break; }
                    case ExtensionObjectEncoding.Xml: { typeId = encodeable.XmlEncodingId; break; }
                    default: { typeId = encodeable.TypeId; break; }
                }
            }

            var localTypeId = ExpandedNodeId.ToNodeId(typeId, Context.NamespaceUris);

            if (UseReversibleEncoding)
            {
                WriteNodeId("TypeId", localTypeId);
            }
            else
            {
                WriteExpandedNodeId("TypeId", typeId);
            }

            if (encodeable != null)
            {
                WriteEncodeable("Body", encodeable, null);
            }
            else
            {
                if (value.Body != null)
                {
                    if (value.Encoding == ExtensionObjectEncoding.Json)
                    {
                        WriteSimpleField("Body", value.Body as string, EscapeOptions.Quotes | EscapeOptions.NoFieldNameEscape);
                    }
                    else
                    {
                        WriteByte("Encoding", (byte)value.Encoding);
                        if (value.Encoding == ExtensionObjectEncoding.Binary)
                        {
                            WriteByteString("Body", value.Body as byte[]);
                        }
                        else if (value.Encoding == ExtensionObjectEncoding.Xml)
                        {
                            WriteXmlElement("Body", value.Body as XmlElement);
                        }
                    }
                }
            }

            PopStructure();
        }

        /// <summary>
        /// Writes an encodeable object to the stream.
        /// </summary>
        public void WriteEncodeable(string fieldName, IEncodeable value, System.Type systemType)
        {
            if (value == null)
            {
                WriteSimpleFieldNull(fieldName);
                return;
            }

            if (m_nestingLevel == 0 && (m_commaRequired || m_topLevelIsArray))
            {
                if (string.IsNullOrWhiteSpace(fieldName) ^ m_topLevelIsArray)
                {
                    throw ServiceResultException.Create(
                        StatusCodes.BadEncodingError,
                        "With Array as top level, encodeables with fieldname will create invalid json");
                }
            }

            if (m_nestingLevel == 0 && !m_commaRequired)
            {
                if (string.IsNullOrWhiteSpace(fieldName) && !m_topLevelIsArray)
                {
                    m_writer.Flush();
                    if (m_writer.BaseStream.Length == 1) //Opening "{"
                    {
                        m_writer.BaseStream.Seek(0, SeekOrigin.Begin);
                    }
                    m_dontWriteClosing = true;
                }
            }

            CheckAndIncrementNestingLevel();

            try
            {
                PushStructure(fieldName);

                value?.Encode(this);

                PopStructure();
            }
            finally
            {
                m_nestingLevel--;
            }
        }

        /// <summary>
        /// Writes an enumerated value to the stream.
        /// </summary>
        public void WriteEnumerated(string fieldName, Enum value)
        {
            int numeric = Convert.ToInt32(value, CultureInfo.InvariantCulture);
            var numericString = numeric.ToString(CultureInfo.InvariantCulture);
            if (UseReversibleEncoding)
            {
                WriteSimpleField(fieldName, numericString);
            }
            else
            {
                var valueString = value.ToString();
                if (valueString == numericString)
                {
                    WriteSimpleField(fieldName, numericString, EscapeOptions.Quotes);
                }
                else
                {
                    WriteSimpleField(fieldName, Utils.Format("{0}_{1}", value.ToString(), numeric), EscapeOptions.Quotes);
                }
            }
        }

        /// <summary>
        /// Writes an enumerated Int32 value to the stream.
        /// </summary>
        public void WriteEnumerated(string fieldName, int numeric)
        {
            var numericString = numeric.ToString(CultureInfo.InvariantCulture);
            WriteSimpleField(fieldName, numericString, !UseReversibleEncoding ? EscapeOptions.Quotes : EscapeOptions.None);
        }

        /// <summary>
        /// Writes a boolean array to the stream.
        /// </summary>
        public void WriteBooleanArray(string fieldName, IList<bool> values)
        {
            if (values == null || (values.Count == 0 && !m_inVariantWithEncoding))
            {
                WriteSimpleFieldNull(fieldName);
                return;
            }

            PushArray(fieldName);

            // check the length.
            if (m_context.MaxArrayLength > 0 && m_context.MaxArrayLength < values.Count)
            {
                throw new ServiceResultException(StatusCodes.BadEncodingLimitsExceeded);
            }

            for (int ii = 0; ii < values.Count; ii++)
            {
                WriteBoolean(null, values[ii]);
            }

            PopArray();
        }

        /// <summary>
        /// Writes a sbyte array to the stream.
        /// </summary>
        public void WriteSByteArray(string fieldName, IList<sbyte> values)
        {
            if (values == null || (values.Count == 0 && !m_inVariantWithEncoding))
            {
                WriteSimpleFieldNull(fieldName);
                return;
            }

            PushArray(fieldName);

            // check the length.
            if (m_context.MaxArrayLength > 0 && m_context.MaxArrayLength < values.Count)
            {
                throw new ServiceResultException(StatusCodes.BadEncodingLimitsExceeded);
            }

            for (int ii = 0; ii < values.Count; ii++)
            {
                WriteSByte(null, values[ii]);
            }

            PopArray();
        }

        /// <summary>
        /// Writes a sbyte array to the stream.
        /// </summary>
        public void WriteByteArray(string fieldName, IList<byte> values)
        {
            if (values == null || (values.Count == 0 && !m_inVariantWithEncoding))
            {
                WriteSimpleFieldNull(fieldName);
                return;
            }

            PushArray(fieldName);

            // check the length.
            if (m_context.MaxArrayLength > 0 && m_context.MaxArrayLength < values.Count)
            {
                throw new ServiceResultException(StatusCodes.BadEncodingLimitsExceeded);
            }

            for (int ii = 0; ii < values.Count; ii++)
            {
                WriteByte(null, values[ii]);
            }

            PopArray();
        }

        /// <summary>
        /// Writes a short array to the stream.
        /// </summary>
        public void WriteInt16Array(string fieldName, IList<short> values)
        {
            if (values == null || (values.Count == 0 && !m_inVariantWithEncoding))
            {
                WriteSimpleFieldNull(fieldName);
                return;
            }

            PushArray(fieldName);

            // check the length.
            if (m_context.MaxArrayLength > 0 && m_context.MaxArrayLength < values.Count)
            {
                throw new ServiceResultException(StatusCodes.BadEncodingLimitsExceeded);
            }

            for (int ii = 0; ii < values.Count; ii++)
            {
                WriteInt16(null, values[ii]);
            }

            PopArray();
        }

        /// <summary>
        /// Writes a ushort array to the stream.
        /// </summary>
        public void WriteUInt16Array(string fieldName, IList<ushort> values)
        {
            if (values == null || (values.Count == 0 && !m_inVariantWithEncoding))
            {
                WriteSimpleFieldNull(fieldName);
                return;
            }

            PushArray(fieldName);

            // check the length.
            if (m_context.MaxArrayLength > 0 && m_context.MaxArrayLength < values.Count)
            {
                throw new ServiceResultException(StatusCodes.BadEncodingLimitsExceeded);
            }

            for (int ii = 0; ii < values.Count; ii++)
            {
                WriteUInt16(null, values[ii]);
            }

            PopArray();
        }

        /// <summary>
        /// Writes a int array to the stream.
        /// </summary>
        public void WriteInt32Array(string fieldName, IList<int> values)
        {
            if (values == null || (values.Count == 0 && !m_inVariantWithEncoding))
            {
                WriteSimpleFieldNull(fieldName);
                return;
            }

            PushArray(fieldName);

            // check the length.
            if (m_context.MaxArrayLength > 0 && m_context.MaxArrayLength < values.Count)
            {
                throw new ServiceResultException(StatusCodes.BadEncodingLimitsExceeded);
            }

            for (int ii = 0; ii < values.Count; ii++)
            {
                WriteInt32(null, values[ii]);
            }

            PopArray();
        }

        /// <summary>
        /// Writes a uint array to the stream.
        /// </summary>
        public void WriteUInt32Array(string fieldName, IList<uint> values)
        {
            if (values == null || (values.Count == 0 && !m_inVariantWithEncoding))
            {
                WriteSimpleFieldNull(fieldName);
                return;
            }

            PushArray(fieldName);

            // check the length.
            if (m_context.MaxArrayLength > 0 && m_context.MaxArrayLength < values.Count)
            {
                throw new ServiceResultException(StatusCodes.BadEncodingLimitsExceeded);
            }

            for (int ii = 0; ii < values.Count; ii++)
            {
                WriteUInt32(null, values[ii]);
            }

            PopArray();
        }

        /// <summary>
        /// Writes a long array to the stream.
        /// </summary>
        public void WriteInt64Array(string fieldName, IList<long> values)
        {
            if (values == null || (values.Count == 0 && !m_inVariantWithEncoding))
            {
                WriteSimpleFieldNull(fieldName);
                return;
            }

            PushArray(fieldName);

            // check the length.
            if (m_context.MaxArrayLength > 0 && m_context.MaxArrayLength < values.Count)
            {
                throw new ServiceResultException(StatusCodes.BadEncodingLimitsExceeded);
            }

            for (int ii = 0; ii < values.Count; ii++)
            {
                WriteInt64(null, values[ii]);
            }

            PopArray();
        }

        /// <summary>
        /// Writes a ulong array to the stream.
        /// </summary>
        public void WriteUInt64Array(string fieldName, IList<ulong> values)
        {
            if (values == null || (values.Count == 0 && !m_inVariantWithEncoding))
            {
                WriteSimpleFieldNull(fieldName);
                return;
            }

            PushArray(fieldName);

            // check the length.
            if (m_context.MaxArrayLength > 0 && m_context.MaxArrayLength < values.Count)
            {
                throw new ServiceResultException(StatusCodes.BadEncodingLimitsExceeded);
            }

            for (int ii = 0; ii < values.Count; ii++)
            {
                WriteUInt64(null, values[ii]);
            }

            PopArray();
        }

        /// <summary>
        /// Writes a float array to the stream.
        /// </summary>
        public void WriteFloatArray(string fieldName, IList<float> values)
        {
            if (values == null || (values.Count == 0 && !m_inVariantWithEncoding))
            {
                WriteSimpleFieldNull(fieldName);
                return;
            }

            PushArray(fieldName);

            // check the length.
            if (m_context.MaxArrayLength > 0 && m_context.MaxArrayLength < values.Count)
            {
                throw new ServiceResultException(StatusCodes.BadEncodingLimitsExceeded);
            }

            for (int ii = 0; ii < values.Count; ii++)
            {
                WriteFloat(null, values[ii]);
            }

            PopArray();
        }

        /// <summary>
        /// Writes a double array to the stream.
        /// </summary>
        public void WriteDoubleArray(string fieldName, IList<double> values)
        {
            if (values == null || (values.Count == 0 && !m_inVariantWithEncoding))
            {
                WriteSimpleFieldNull(fieldName);
                return;
            }

            PushArray(fieldName);

            // check the length.
            if (m_context.MaxArrayLength > 0 && m_context.MaxArrayLength < values.Count)
            {
                throw new ServiceResultException(StatusCodes.BadEncodingLimitsExceeded);
            }

            for (int ii = 0; ii < values.Count; ii++)
            {
                WriteDouble(null, values[ii]);
            }

            PopArray();
        }

        /// <summary>
        /// Writes a string array to the stream.
        /// </summary>
        public void WriteStringArray(string fieldName, IList<string> values)
        {
            if (values == null || (values.Count == 0 && !m_inVariantWithEncoding))
            {
                WriteSimpleFieldNull(fieldName);
                return;
            }

            PushArray(fieldName);

            // check the length.
            if (m_context.MaxArrayLength > 0 && m_context.MaxArrayLength < values.Count)
            {
                throw new ServiceResultException(StatusCodes.BadEncodingLimitsExceeded);
            }

            for (int ii = 0; ii < values.Count; ii++)
            {
                WriteString(null, values[ii]);
            }

            PopArray();
        }

        /// <summary>
        /// Writes a UTC date/time array to the stream.
        /// </summary>
        public void WriteDateTimeArray(string fieldName, IList<DateTime> values)
        {
            if (values == null || (values.Count == 0 && !m_inVariantWithEncoding))
            {
                WriteSimpleFieldNull(fieldName);
                return;
            }

            PushArray(fieldName);

            // check the length.
            if (m_context.MaxArrayLength > 0 && m_context.MaxArrayLength < values.Count)
            {
                throw new ServiceResultException(StatusCodes.BadEncodingLimitsExceeded);
            }

            for (int ii = 0; ii < values.Count; ii++)
            {
                if (values[ii] <= DateTime.MinValue)
                {
                    WriteSimpleFieldNull(null);
                }
                else
                {
                    WriteDateTime(null, values[ii]);
                }
            }

            PopArray();
        }

        /// <summary>
        /// Writes a GUID array to the stream.
        /// </summary>
        public void WriteGuidArray(string fieldName, IList<Uuid> values)
        {
            if (values == null || (values.Count == 0 && !m_inVariantWithEncoding))
            {
                WriteSimpleFieldNull(fieldName);
                return;
            }

            PushArray(fieldName);

            // check the length.
            if (m_context.MaxArrayLength > 0 && m_context.MaxArrayLength < values.Count)
            {
                throw new ServiceResultException(StatusCodes.BadEncodingLimitsExceeded);
            }

            for (int ii = 0; ii < values.Count; ii++)
            {
                WriteGuid(null, values[ii]);
            }

            PopArray();
        }

        /// <summary>
        /// Writes a GUID array to the stream.
        /// </summary>
        public void WriteGuidArray(string fieldName, IList<Guid> values)
        {
            if (values == null || (values.Count == 0 && !m_inVariantWithEncoding))
            {
                WriteSimpleFieldNull(fieldName);
                return;
            }

            PushArray(fieldName);

            // check the length.
            if (m_context.MaxArrayLength > 0 && m_context.MaxArrayLength < values.Count)
            {
                throw new ServiceResultException(StatusCodes.BadEncodingLimitsExceeded);
            }

            for (int ii = 0; ii < values.Count; ii++)
            {
                WriteGuid(null, values[ii]);
            }

            PopArray();
        }

        /// <summary>
        /// Writes a byte string array to the stream.
        /// </summary>
        public void WriteByteStringArray(string fieldName, IList<byte[]> values)
        {
            if (values == null || (values.Count == 0 && !m_inVariantWithEncoding))
            {
                WriteSimpleFieldNull(fieldName);
                return;
            }

            PushArray(fieldName);

            // check the length.
            if (m_context.MaxArrayLength > 0 && m_context.MaxArrayLength < values.Count)
            {
                throw new ServiceResultException(StatusCodes.BadEncodingLimitsExceeded);
            }

            for (int ii = 0; ii < values.Count; ii++)
            {
                WriteByteString(null, values[ii]);
            }

            PopArray();
        }

        /// <summary>
        /// Writes an XmlElement array to the stream.
        /// </summary>
        public void WriteXmlElementArray(string fieldName, IList<XmlElement> values)
        {
            if (values == null || (values.Count == 0 && !m_inVariantWithEncoding))
            {
                WriteSimpleFieldNull(fieldName);
                return;
            }

            PushArray(fieldName);

            // check the length.
            if (m_context.MaxArrayLength > 0 && m_context.MaxArrayLength < values.Count)
            {
                throw new ServiceResultException(StatusCodes.BadEncodingLimitsExceeded);
            }

            for (int ii = 0; ii < values.Count; ii++)
            {
                WriteXmlElement(null, values[ii]);
            }

            PopArray();
        }

        /// <summary>
        /// Writes an NodeId array to the stream.
        /// </summary>
        public void WriteNodeIdArray(string fieldName, IList<NodeId> values)
        {
            if (values == null || (values.Count == 0 && !m_inVariantWithEncoding))
            {
                WriteSimpleFieldNull(fieldName);
                return;
            }

            PushArray(fieldName);

            // check the length.
            if (m_context.MaxArrayLength > 0 && m_context.MaxArrayLength < values.Count)
            {
                throw new ServiceResultException(StatusCodes.BadEncodingLimitsExceeded);
            }

            for (int ii = 0; ii < values.Count; ii++)
            {
                WriteNodeId(null, values[ii]);
            }

            PopArray();
        }

        /// <summary>
        /// Writes an ExpandedNodeId array to the stream.
        /// </summary>
        public void WriteExpandedNodeIdArray(string fieldName, IList<ExpandedNodeId> values)
        {
            if (values == null || (values.Count == 0 && !m_inVariantWithEncoding))
            {
                WriteSimpleFieldNull(fieldName);
                return;
            }

            PushArray(fieldName);

            // check the length.
            if (m_context.MaxArrayLength > 0 && m_context.MaxArrayLength < values.Count)
            {
                throw new ServiceResultException(StatusCodes.BadEncodingLimitsExceeded);
            }

            for (int ii = 0; ii < values.Count; ii++)
            {
                WriteExpandedNodeId(null, values[ii]);
            }

            PopArray();
        }

        /// <summary>
        /// Writes an StatusCode array to the stream.
        /// </summary>
        public void WriteStatusCodeArray(string fieldName, IList<StatusCode> values)
        {
            if (values == null || (values.Count == 0 && !m_inVariantWithEncoding))
            {
                WriteSimpleFieldNull(fieldName);
                return;
            }

            PushArray(fieldName);

            // check the length.
            if (m_context.MaxArrayLength > 0 && m_context.MaxArrayLength < values.Count)
            {
                throw new ServiceResultException(StatusCodes.BadEncodingLimitsExceeded);
            }

            for (int ii = 0; ii < values.Count; ii++)
            {
                if (!UseReversibleEncoding &&
                    values[ii] == StatusCodes.Good)
                {
                    WriteSimpleFieldNull(null);
                }
                else
                {
                    WriteStatusCode(null, values[ii]);
                }
            }

            PopArray();
        }

        /// <summary>
        /// Writes an DiagnosticInfo array to the stream.
        /// </summary>
        public void WriteDiagnosticInfoArray(string fieldName, IList<DiagnosticInfo> values)
        {
            if (values == null || (values.Count == 0 && !m_inVariantWithEncoding))
            {
                WriteSimpleFieldNull(fieldName);
                return;
            }

            PushArray(fieldName);

            // check the length.
            if (m_context.MaxArrayLength > 0 && m_context.MaxArrayLength < values.Count)
            {
                throw new ServiceResultException(StatusCodes.BadEncodingLimitsExceeded);
            }

            for (int ii = 0; ii < values.Count; ii++)
            {
                WriteDiagnosticInfo(null, values[ii]);
            }

            PopArray();
        }

        /// <summary>
        /// Writes an QualifiedName array to the stream.
        /// </summary>
        public void WriteQualifiedNameArray(string fieldName, IList<QualifiedName> values)
        {
            if (values == null || (values.Count == 0 && !m_inVariantWithEncoding))
            {
                WriteSimpleFieldNull(fieldName);
                return;
            }

            PushArray(fieldName);

            // check the length.
            if (m_context.MaxArrayLength > 0 && m_context.MaxArrayLength < values.Count)
            {
                throw new ServiceResultException(StatusCodes.BadEncodingLimitsExceeded);
            }

            for (int ii = 0; ii < values.Count; ii++)
            {
                WriteQualifiedName(null, values[ii]);
            }

            PopArray();
        }

        /// <summary>
        /// Writes an LocalizedText array to the stream.
        /// </summary>
        public void WriteLocalizedTextArray(string fieldName, IList<LocalizedText> values)
        {
            if (values == null || (values.Count == 0 && !m_inVariantWithEncoding))
            {
                WriteSimpleFieldNull(fieldName);
                return;
            }

            PushArray(fieldName);

            // check the length.
            if (m_context.MaxArrayLength > 0 && m_context.MaxArrayLength < values.Count)
            {
                throw new ServiceResultException(StatusCodes.BadEncodingLimitsExceeded);
            }

            for (int ii = 0; ii < values.Count; ii++)
            {
                WriteLocalizedText(null, values[ii]);
            }

            PopArray();
        }

        /// <summary>
        /// Writes an Variant array to the stream.
        /// </summary>
        public void WriteVariantArray(string fieldName, IList<Variant> values)
        {
            if (values == null || (values.Count == 0 && !m_inVariantWithEncoding))
            {
                WriteSimpleFieldNull(fieldName);
                return;
            }

            PushArray(fieldName);

            // check the length.
            if (m_context.MaxArrayLength > 0 && m_context.MaxArrayLength < values.Count)
            {
                throw new ServiceResultException(StatusCodes.BadEncodingLimitsExceeded);
            }

            for (int ii = 0; ii < values.Count; ii++)
            {
                if (values[ii] == Variant.Null)
                {
                    WriteSimpleFieldNull(null);
                    continue;
                }

                WriteVariant(null, values[ii]);
            }

            PopArray();
        }

        /// <summary>
        /// Writes an DataValue array to the stream.
        /// </summary>
        public void WriteDataValueArray(string fieldName, IList<DataValue> values)
        {
            if (values == null || (values.Count == 0 && !m_inVariantWithEncoding))
            {
                WriteSimpleFieldNull(fieldName);
                return;
            }

            PushArray(fieldName);

            // check the length.
            if (m_context.MaxArrayLength > 0 && m_context.MaxArrayLength < values.Count)
            {
                throw new ServiceResultException(StatusCodes.BadEncodingLimitsExceeded);
            }

            for (int ii = 0; ii < values.Count; ii++)
            {
                WriteDataValue(null, values[ii]);
            }

            PopArray();
        }

        /// <summary>
        /// Writes an extension object array to the stream.
        /// </summary>
        public void WriteExtensionObjectArray(string fieldName, IList<ExtensionObject> values)
        {
            if (values == null || (values.Count == 0 && !m_inVariantWithEncoding))
            {
                WriteSimpleFieldNull(fieldName);
                return;
            }

            PushArray(fieldName);

            // check the length.
            if (m_context.MaxArrayLength > 0 && m_context.MaxArrayLength < values.Count)
            {
                throw new ServiceResultException(StatusCodes.BadEncodingLimitsExceeded);
            }

            for (int ii = 0; ii < values.Count; ii++)
            {
                WriteExtensionObject(null, values[ii]);
            }

            PopArray();
        }

        /// <summary>
        /// Writes an encodeable object array to the stream.
        /// </summary>
        public void WriteEncodeableArray(string fieldName, IList<IEncodeable> values, System.Type systemType)
        {
            if (values == null || (values.Count == 0 && !m_inVariantWithEncoding))
            {
                WriteSimpleFieldNull(fieldName);
                return;
            }

            if (string.IsNullOrWhiteSpace(fieldName) && m_nestingLevel == 0 && !m_topLevelIsArray)
            {
                m_writer.Flush();
                if (m_writer.BaseStream.Length == 1) //Opening "{"
                {
                    m_writer.BaseStream.Seek(0, SeekOrigin.Begin);
                }

                m_nestingLevel++;
                PushArray(fieldName);

                for (int ii = 0; ii < values.Count; ii++)
                {
                    WriteEncodeable(null, values[ii], systemType);
                }

                PopArray();
                m_dontWriteClosing = true;
                m_nestingLevel--;
            }
            else if (!string.IsNullOrWhiteSpace(fieldName) && m_nestingLevel == 0 && m_topLevelIsArray)
            {
                throw ServiceResultException.Create(
                    StatusCodes.BadEncodingError,
                    "With Array as top level, encodeables array with filename will create invalid json");
            }
            else
            {
                PushArray(fieldName);

                // check the length.
                if (m_context.MaxArrayLength > 0 && m_context.MaxArrayLength < values.Count)
                {
                    throw new ServiceResultException(StatusCodes.BadEncodingLimitsExceeded);
                }

                for (int ii = 0; ii < values.Count; ii++)
                {
                    WriteEncodeable(null, values[ii], systemType);
                }

                PopArray();
            }
        }

        /// <summary>
        /// Writes an enumerated value array to the stream.
        /// </summary>
        public void WriteEnumeratedArray(string fieldName, Array values, System.Type systemType)
        {
            if (values == null || values.Length == 0)
            {
                WriteSimpleFieldNull(fieldName);
                return;
            }

            PushArray(fieldName);

            // check the length.
            if (m_context.MaxArrayLength > 0 && m_context.MaxArrayLength < values.Length)
            {
                throw new ServiceResultException(StatusCodes.BadEncodingLimitsExceeded);
            }

            // encode each element in the array.
            Type arrayType = values.GetType().GetElementType();
            if (arrayType.IsEnum)
            {
                foreach (Enum value in values)
                {
                    WriteEnumerated(null, value);
                }
            }
            else
            {
                if (arrayType != typeof(Int32))
                {
                    throw new ServiceResultException(
                        StatusCodes.BadEncodingError,
                        Utils.Format("Type '{0}' is not allowed in an Enumeration.", arrayType.FullName));
                }
                foreach (Int32 value in values)
                {
                    WriteEnumerated(null, value);
                }
            }

            PopArray();
        }
        #endregion

        #region Public Methods
        /// <summary>
        /// Writes the contents of an Variant to the stream.
        /// </summary>
        public void WriteVariantContents(object value, TypeInfo typeInfo)
        {
            try
            {
                m_inVariantWithEncoding = UseReversibleEncoding;

                // check for null.
                if (value == null)
                {
                    return;
                }

                m_commaRequired = false;

                // write scalar.
                if (typeInfo.ValueRank < 0)
                {
                    switch (typeInfo.BuiltInType)
                    {
                        case BuiltInType.Boolean: { WriteBoolean(null, (bool)value); return; }
                        case BuiltInType.SByte: { WriteSByte(null, (sbyte)value); return; }
                        case BuiltInType.Byte: { WriteByte(null, (byte)value); return; }
                        case BuiltInType.Int16: { WriteInt16(null, (short)value); return; }
                        case BuiltInType.UInt16: { WriteUInt16(null, (ushort)value); return; }
                        case BuiltInType.Int32: { WriteInt32(null, (int)value); return; }
                        case BuiltInType.UInt32: { WriteUInt32(null, (uint)value); return; }
                        case BuiltInType.Int64: { WriteInt64(null, (long)value); return; }
                        case BuiltInType.UInt64: { WriteUInt64(null, (ulong)value); return; }
                        case BuiltInType.Float: { WriteFloat(null, (float)value); return; }
                        case BuiltInType.Double: { WriteDouble(null, (double)value); return; }
                        case BuiltInType.String: { WriteString(null, (string)value); return; }
                        case BuiltInType.DateTime: { WriteDateTime(null, (DateTime)value); return; }
                        case BuiltInType.Guid: { WriteGuid(null, (Uuid)value); return; }
                        case BuiltInType.ByteString: { WriteByteString(null, (byte[])value); return; }
                        case BuiltInType.XmlElement: { WriteXmlElement(null, (XmlElement)value); return; }
                        case BuiltInType.NodeId: { WriteNodeId(null, (NodeId)value); return; }
                        case BuiltInType.ExpandedNodeId: { WriteExpandedNodeId(null, (ExpandedNodeId)value); return; }
                        case BuiltInType.StatusCode: { WriteStatusCode(null, (StatusCode)value); return; }
                        case BuiltInType.QualifiedName: { WriteQualifiedName(null, (QualifiedName)value); return; }
                        case BuiltInType.LocalizedText: { WriteLocalizedText(null, (LocalizedText)value); return; }
                        case BuiltInType.ExtensionObject: { WriteExtensionObject(null, (ExtensionObject)value); return; }
                        case BuiltInType.DataValue: { WriteDataValue(null, (DataValue)value); return; }
                        case BuiltInType.Enumeration: { WriteEnumerated(null, (Enum)value); return; }
                        case BuiltInType.DiagnosticInfo: { WriteDiagnosticInfo(null, (DiagnosticInfo)value); return; }
                    }
                }
                // write array
                else if (typeInfo.ValueRank >= ValueRanks.OneDimension)
                {
                    int valueRank = typeInfo.ValueRank;
                    if (UseReversibleEncoding && value is Matrix matrix)
                    {
                        // linearize the matrix
                        value = matrix.Elements;
                        valueRank = ValueRanks.OneDimension;
                    }
                    WriteArray(null, value, valueRank, typeInfo.BuiltInType);
                }
            }
            finally
            {
                m_inVariantWithEncoding = false;
            }
        }

        /// <summary>
        /// Writes an Variant array to the stream.
        /// </summary>
        public void WriteObjectArray(string fieldName, IList<object> values)
        {
            if (values == null || (values.Count == 0 && !m_inVariantWithEncoding))
            {
                WriteSimpleFieldNull(fieldName);
                return;
            }

            PushArray(fieldName);

            if (values != null && m_context.MaxArrayLength > 0 && m_context.MaxArrayLength < values.Count)
            {
                throw new ServiceResultException(StatusCodes.BadEncodingLimitsExceeded);
            }

            if (values != null)
            {
                for (int ii = 0; ii < values.Count; ii++)
                {
                    WriteVariant("Variant", new Variant(values[ii]));
                }
            }

            PopArray();
        }

        /// <summary>
        /// Encode an array according to its valueRank and BuiltInType
        /// </summary>
        public void WriteArray(string fieldName, object array, int valueRank, BuiltInType builtInType)
        {
            // write array.
            if (valueRank == ValueRanks.OneDimension)
            {
                switch (builtInType)
                {
                    case BuiltInType.Boolean: { WriteBooleanArray(fieldName, (bool[])array); return; }
                    case BuiltInType.SByte: { WriteSByteArray(fieldName, (sbyte[])array); return; }
                    case BuiltInType.Byte: { WriteByteArray(fieldName, (byte[])array); return; }
                    case BuiltInType.Int16: { WriteInt16Array(fieldName, (short[])array); return; }
                    case BuiltInType.UInt16: { WriteUInt16Array(fieldName, (ushort[])array); return; }
                    case BuiltInType.Int32: { WriteInt32Array(fieldName, (int[])array); return; }
                    case BuiltInType.UInt32: { WriteUInt32Array(fieldName, (uint[])array); return; }
                    case BuiltInType.Int64: { WriteInt64Array(fieldName, (long[])array); return; }
                    case BuiltInType.UInt64: { WriteUInt64Array(fieldName, (ulong[])array); return; }
                    case BuiltInType.Float: { WriteFloatArray(fieldName, (float[])array); return; }
                    case BuiltInType.Double: { WriteDoubleArray(fieldName, (double[])array); return; }
                    case BuiltInType.String: { WriteStringArray(fieldName, (string[])array); return; }
                    case BuiltInType.DateTime: { WriteDateTimeArray(fieldName, (DateTime[])array); return; }
                    case BuiltInType.Guid: { WriteGuidArray(fieldName, (Uuid[])array); return; }
                    case BuiltInType.ByteString: { WriteByteStringArray(fieldName, (byte[][])array); return; }
                    case BuiltInType.XmlElement: { WriteXmlElementArray(fieldName, (XmlElement[])array); return; }
                    case BuiltInType.NodeId: { WriteNodeIdArray(fieldName, (NodeId[])array); return; }
                    case BuiltInType.ExpandedNodeId: { WriteExpandedNodeIdArray(fieldName, (ExpandedNodeId[])array); return; }
                    case BuiltInType.StatusCode: { WriteStatusCodeArray(fieldName, (StatusCode[])array); return; }
                    case BuiltInType.QualifiedName: { WriteQualifiedNameArray(fieldName, (QualifiedName[])array); return; }
                    case BuiltInType.LocalizedText: { WriteLocalizedTextArray(fieldName, (LocalizedText[])array); return; }
                    case BuiltInType.ExtensionObject: { WriteExtensionObjectArray(fieldName, (ExtensionObject[])array); return; }
                    case BuiltInType.DataValue: { WriteDataValueArray(fieldName, (DataValue[])array); return; }
                    case BuiltInType.DiagnosticInfo: { WriteDiagnosticInfoArray(fieldName, (DiagnosticInfo[])array); return; }
                    case BuiltInType.Enumeration:
                    {
                        if (!(array is Array enumArray))
                        {
                            throw ServiceResultException.Create(
                                StatusCodes.BadEncodingError,
                                "Unexpected non Array type encountered while encoding an array of enumeration.");
                        }
                        WriteEnumeratedArray(fieldName, enumArray, enumArray.GetType().GetElementType());
                        return;
                    }
                    case BuiltInType.Variant:
                    {
                        if (array is Variant[] variants)
                        {
                            WriteVariantArray(fieldName, variants);
                            return;
                        }

                        // try to write IEncodeable Array
                        if (array is IEncodeable[] encodeableArray)
                        {
                            WriteEncodeableArray(fieldName, encodeableArray, array.GetType().GetElementType());
                            return;
                        }


                        if (array is object[] objects)
                        {
                            WriteObjectArray(fieldName, objects);
                            return;
                        }

                        throw ServiceResultException.Create(
                            StatusCodes.BadEncodingError,
                            "Unexpected type encountered while encoding an array of Variants: {0}",
                            array.GetType());
                    }
                    default:
                    {
                        // try to write IEncodeable Array
                        if (array is IEncodeable[] encodeableArray)
                        {
                            WriteEncodeableArray(fieldName, encodeableArray, array.GetType().GetElementType());
                            return;
                        }
                        if (array == null)
                        {
                            WriteSimpleFieldNull(fieldName);
                            return;
                        }
                        throw ServiceResultException.Create(
                            StatusCodes.BadEncodingError,
                            "Unexpected BuiltInType encountered while encoding an array: {0}",
                            builtInType);
                    }
                }
            }
            // write matrix.
            else if (valueRank > ValueRanks.OneDimension)
            {
                if (!(array is Matrix matrix))
                {
                    if (array is Array multiArray && multiArray.Rank == valueRank)
                    {
                        matrix = new Matrix(multiArray, builtInType);
                    }
                    else
                    {
                        throw ServiceResultException.Create(
                            StatusCodes.BadEncodingError,
                            "Unexpected array type encountered while encoding array: {0}",
                            array.GetType().Name);
                    }
                }

                if (matrix != null)
                {
                    int index = 0;
                    WriteStructureMatrix(fieldName, matrix, 0, ref index, matrix.TypeInfo);
                    return;
                }

                // field is omitted
            }
        }
        #endregion

        #region Private Methods
        /// <summary>
        /// Writes a DiagnosticInfo to the stream.
        /// Ignores InnerDiagnosticInfo field if the nesting level
        /// <see cref="DiagnosticInfo.MaxInnerDepth"/> is exceeded.
        /// </summary>
        private void WriteDiagnosticInfo(string fieldName, DiagnosticInfo value, int depth)
        {
            if (value == null || value.IsNullDiagnosticInfo)
            {
                WriteSimpleFieldNull(fieldName);
                return;
            }

            CheckAndIncrementNestingLevel();

            try
            {
                PushStructure(fieldName);

                if (value.SymbolicId >= 0)
                {
                    WriteSimpleField("SymbolicId", value.SymbolicId.ToString(CultureInfo.InvariantCulture), EscapeOptions.NoFieldNameEscape);
                }

                if (value.NamespaceUri >= 0)
                {
                    WriteSimpleField("NamespaceUri", value.NamespaceUri.ToString(CultureInfo.InvariantCulture), EscapeOptions.NoFieldNameEscape);
                }

                if (value.Locale >= 0)
                {
                    WriteSimpleField("Locale", value.Locale.ToString(CultureInfo.InvariantCulture), EscapeOptions.NoFieldNameEscape);
                }

                if (value.LocalizedText >= 0)
                {
                    WriteSimpleField("LocalizedText", value.LocalizedText.ToString(CultureInfo.InvariantCulture), EscapeOptions.NoFieldNameEscape);
                }

                if (value.AdditionalInfo != null)
                {
                    WriteSimpleField("AdditionalInfo", value.AdditionalInfo, EscapeOptions.Quotes | EscapeOptions.NoFieldNameEscape);
                }

                if (value.InnerStatusCode != StatusCodes.Good)
                {
                    WriteStatusCode("InnerStatusCode", value.InnerStatusCode);
                }

                if (value.InnerDiagnosticInfo != null)
                {
                    if (depth < DiagnosticInfo.MaxInnerDepth)
                    {
                        WriteDiagnosticInfo("InnerDiagnosticInfo", value.InnerDiagnosticInfo, depth + 1);
                    }
                    else
                    {
                        Utils.LogWarning("InnerDiagnosticInfo dropped because nesting exceeds maximum of {0}.",
                            DiagnosticInfo.MaxInnerDepth);
                    }
                }

                PopStructure();
            }
            finally
            {
                m_nestingLevel--;
            }
        }

        /// <summary>
        /// Write multi dimensional array in structure.
        /// </summary>
        private void WriteStructureMatrix(
            string fieldName,
            Matrix matrix,
            int dim,
            ref int index,
            TypeInfo typeInfo)
        {
            // check if matrix is well formed
            (bool valid, int sizeFromDimensions) = Matrix.ValidateDimensions(true, matrix.Dimensions, Context.MaxArrayLength);

            if (!valid || (sizeFromDimensions != matrix.Elements.Length))
            {
                throw new ArgumentException("The number of elements in the matrix does not match the dimensions.");
            }

            CheckAndIncrementNestingLevel();

            try
            {
                var arrayLen = matrix.Dimensions[dim];
                if (dim == matrix.Dimensions.Length - 1)
                {
                    // Create a slice of values for the top dimension
                    var copy = Array.CreateInstance(
                        matrix.Elements.GetType().GetElementType(), arrayLen);
                    Array.Copy(matrix.Elements, index, copy, 0, arrayLen);
                    // Write slice as value rank
                    if (m_commaRequired)
                    {
                        m_writer.Write(s_comma);
                    }
                    WriteVariantContents(copy, new TypeInfo(typeInfo.BuiltInType, 1));
                    index += arrayLen;
                }
                else
                {
                    PushArray(fieldName);
                    for (var i = 0; i < arrayLen; i++)
                    {
                        WriteStructureMatrix(null, matrix, dim + 1, ref index, typeInfo);
                    }
                    PopArray();
                }
            }
            finally
            {
                m_nestingLevel--;
            }
        }

        /// <summary>
        /// Test and increment the nesting level.
        /// </summary>
        [MethodImpl(MethodImplOptions.AggressiveInlining)]
        private void CheckAndIncrementNestingLevel()
        {
            if (m_nestingLevel > m_context.MaxEncodingNestingLevels)
            {
                throw ServiceResultException.Create(
                    StatusCodes.BadEncodingLimitsExceeded,
                    "Maximum nesting level of {0} was exceeded",
                    m_context.MaxEncodingNestingLevels);
            }
            m_nestingLevel++;
        }

        /// <summary>
        /// Write Utc time in the format "yyyy-MM-dd'T'HH:mm:ss.FFFFFFFK".
        /// </summary>
        [MethodImpl(MethodImplOptions.AggressiveInlining)]
        internal static string ConvertUniversalTimeToString(DateTime value)
        {
            // The length of the DateTime string encoded by "o"
            const int DateTimeRoundTripKindLength = 28;
            // the index of the last digit which can be omitted if 0
            const int DateTimeRoundTripKindLastDigit = DateTimeRoundTripKindLength - 2;
            // the index of the first digit which can be omitted (7 digits total)
            const int DateTimeRoundTripKindFirstDigit = DateTimeRoundTripKindLastDigit - 7;

            // Note: "o" is a shortcut for "yyyy-MM-dd'T'HH:mm:ss.FFFFFFFK" and implicitly
            // uses invariant culture and gregorian calendar, but executes up to 10 times faster.
            // But in contrary to the explicit format string, trailing zeroes are not omitted!
            string valueString = value.ToUniversalTime().ToString("o");

            // check if trailing zeroes can be omitted
            int i = DateTimeRoundTripKindLastDigit;
            while (i > DateTimeRoundTripKindFirstDigit)
            {
                if (valueString[i] != '0')
                {
                    break;
                }
                i--;
            }

            if (i < DateTimeRoundTripKindLastDigit)
            {
                // check if the decimal point has to be removed too
                if (i == DateTimeRoundTripKindFirstDigit)
                {
                    i--;
                }
                valueString = valueString.Remove(i + 1, DateTimeRoundTripKindLastDigit - i);
            }

            return valueString;
        }
        #endregion
    }
}<|MERGE_RESOLUTION|>--- conflicted
+++ resolved
@@ -35,12 +35,9 @@
         private static readonly char s_rightCurlyBrace = '}';
         private static readonly char s_leftSquareBracket = '[';
         private static readonly char s_rightSquareBracket = ']';
-<<<<<<< HEAD
         private static readonly string s_null = "null";
-=======
-        private StringBuilder m_stringBuilder = new StringBuilder();
         private static readonly UTF8Encoding s_utf8Encoding = new UTF8Encoding(false);
->>>>>>> c311743f
+		
         private Stream m_stream;
         private MemoryStream m_memoryStream;
         private StreamWriter m_writer;
@@ -132,7 +129,7 @@
             if (m_writer == null)
             {
                 m_stream = new MemoryStream();
-                m_writer = new StreamWriter(m_stream, s_utf8Encoding, kStreamWriterBufferSize);
+                m_writer = new StreamWriter(m_stream, new UTF8Encoding(false), kStreamWriterBufferSize);
             }
 
             InitializeWriter();
