--- conflicted
+++ resolved
@@ -140,13 +140,8 @@
                 store.Open(OpenFlags.ReadWrite);
                 if (!store.Certificates.Contains(certificate))
                 {
-<<<<<<< HEAD
-#if NETSTANDARD2_1 || NET5_0_OR_GREATER
-                    if (certificate.HasPrivateKey &&
-=======
 #if NETSTANDARD2_1 || NET5_0_OR_GREATER || NET472_OR_GREATER
                     if (certificate.HasPrivateKey && !m_noPrivateKeys &&
->>>>>>> 7a3c3791
                         (Environment.OSVersion.Platform == PlatformID.Win32NT))
                     {
                         // see https://github.com/dotnet/runtime/issues/29144
