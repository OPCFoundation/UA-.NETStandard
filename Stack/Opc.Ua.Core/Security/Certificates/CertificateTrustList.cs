/* Copyright (c) 1996-2022 The OPC Foundation. All rights reserved.
   The source code in this file is covered under a dual-license scenario:
     - RCL: for OPC Foundation Corporate Members in good-standing
     - GPL V2: everybody else
   RCL license terms accompanied with this source code. See http://opcfoundation.org/License/RCL/1.00/
   GNU General Public License as published by the Free Software Foundation;
   version 2 of the License are accompanied with this source code. See http://opcfoundation.org/License/GPLv2
   This source code is distributed in the hope that it will be useful,
   but WITHOUT ANY WARRANTY; without even the implied warranty of
   MERCHANTABILITY or FITNESS FOR A PARTICULAR PURPOSE.
*/

using System;
using System.Security.Cryptography.X509Certificates;
using System.Threading.Tasks;

namespace Opc.Ua
{
    #region CertificateTrustList Class
    /// <summary>
    /// A list of trusted certificates.
    /// </summary>
    /// <remarks>
    /// <para>
    /// Administrators can create a list of trusted certificates by designating all certificates
    /// in a particular certificate store as trusted and/or by explictly specifying a list of
    /// individual certificates.
    /// </para>
    /// <para>
    /// A trust list can contain either instance certificates or certification authority certificates.
    /// If the list contains instance certificates the application will trust peers that use the
    /// instance certificate (provided the ApplicationUri and HostName match the certificate).
    /// </para>
    /// <para>
    /// If the list contains certification authority certificates then the application will trust
    /// peers that have certificates issued by one of the authorities.
    /// </para>
    /// <para>
    /// Any certificate could be revoked by the issuer (CAs may issue certificates for other CAs).
    /// The RevocationMode specifies whether this check should be done each time a certificate
    /// in the list are used.
    /// </para>
    /// </remarks>
    public partial class CertificateTrustList : CertificateStoreIdentifier
    {
        #region Public Methods

        /// <summary>
        /// Returns the certificates in the trust list.
        /// </summary>
        [System.Diagnostics.CodeAnalysis.SuppressMessage("Microsoft.Design", "CA1024:UsePropertiesWhereAppropriate")]
        [Obsolete("Use GetCertificatesAsync() instead.")]
        public Task<X509Certificate2Collection> GetCertificates()
        {
            return GetCertificatesAsync();
        }

        /// <summary>
        /// Returns the certificates in the trust list.
        /// </summary>
        public async Task<X509Certificate2Collection> GetCertificatesAsync()
        {
            var collection = new X509Certificate2Collection();

            if (!string.IsNullOrEmpty(this.StorePath))
            {
                ICertificateStore store = null;
                try
                {
                    store = OpenStore();

                    if (store == null)
                    {
                        throw new ServiceResultException(StatusCodes.BadConfigurationError, "Failed to open certificate store.");
                    }

<<<<<<< HEAD
                    collection = await store.Enumerate().ConfigureAwait(false);
=======
                    collection = await store.EnumerateAsync().ConfigureAwait(false);

>>>>>>> 751d614d
                }
                catch (Exception)
                {
                    Utils.LogError("Could not load certificates from store: {0}.", this.StorePath);
                }
                finally
                {
                    store?.Close();
                }
            }

            foreach (CertificateIdentifier trustedCertificate in TrustedCertificates)
            {
                X509Certificate2 certificate = await trustedCertificate.FindAsync().ConfigureAwait(false);

                if (certificate != null)
                {
                    collection.Add(certificate);
                }
            }

            return collection;
        }
        #endregion
    }
    #endregion
}<|MERGE_RESOLUTION|>--- conflicted
+++ resolved
@@ -74,12 +74,7 @@
                         throw new ServiceResultException(StatusCodes.BadConfigurationError, "Failed to open certificate store.");
                     }
 
-<<<<<<< HEAD
-                    collection = await store.Enumerate().ConfigureAwait(false);
-=======
                     collection = await store.EnumerateAsync().ConfigureAwait(false);
-
->>>>>>> 751d614d
                 }
                 catch (Exception)
                 {
