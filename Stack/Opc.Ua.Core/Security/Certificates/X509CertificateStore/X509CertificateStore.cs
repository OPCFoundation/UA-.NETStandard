--- conflicted
+++ resolved
@@ -132,9 +132,6 @@
         [Obsolete("Use EnumerateAsync instead.")]
         public Task<X509Certificate2Collection> Enumerate()
         {
-<<<<<<< HEAD
-            using (var store = new X509Store(m_storeName, m_storeLocation))
-=======
             return EnumerateAsync();
         }
 
@@ -142,7 +139,6 @@
         public Task<X509Certificate2Collection> EnumerateAsync()
         {
             using (X509Store store = new X509Store(m_storeName, m_storeLocation))
->>>>>>> 751d614d
             {
                 store.Open(OpenFlags.ReadOnly);
                 return Task.FromResult(new X509Certificate2Collection(store.Certificates));
@@ -153,20 +149,16 @@
         [Obsolete("Use AddAsync instead.")]
         public Task Add(X509Certificate2 certificate, string password = null)
         {
-<<<<<<< HEAD
+            return AddAsync(certificate, password);
+        }
+
+        /// <inheritdoc/>
+        public Task AddAsync(X509Certificate2 certificate, string password = null)
+        {
             if (certificate == null)
             {
                 throw new ArgumentNullException(nameof(certificate));
             }
-=======
-            return AddAsync(certificate, password);
-        }
-
-        /// <inheritdoc/>
-        public Task AddAsync(X509Certificate2 certificate, string password = null)
-        {
-            if (certificate == null) throw new ArgumentNullException(nameof(certificate));
->>>>>>> 751d614d
 
             using (var store = new X509Store(m_storeName, m_storeLocation))
             {
@@ -203,9 +195,6 @@
         [Obsolete("Use DeleteAsync instead.")]
         public Task<bool> Delete(string thumbprint)
         {
-<<<<<<< HEAD
-            using (var store = new X509Store(m_storeName, m_storeLocation))
-=======
             return DeleteAsync(thumbprint);
         }
 
@@ -213,7 +202,6 @@
         public Task<bool> DeleteAsync(string thumbprint)
         {
             using (X509Store store = new X509Store(m_storeName, m_storeLocation))
->>>>>>> 751d614d
             {
                 store.Open(OpenFlags.ReadWrite);
 
@@ -233,9 +221,6 @@
         [Obsolete("Use FindByThumbprintAsync instead.")]
         public Task<X509Certificate2Collection> FindByThumbprint(string thumbprint)
         {
-<<<<<<< HEAD
-            using (var store = new X509Store(m_storeName, m_storeLocation))
-=======
             return FindByThumbprintAsync(thumbprint);
         }
 
@@ -243,7 +228,6 @@
         public Task<X509Certificate2Collection> FindByThumbprintAsync(string thumbprint)
         {
             using (X509Store store = new X509Store(m_storeName, m_storeLocation))
->>>>>>> 751d614d
             {
                 store.Open(OpenFlags.ReadOnly);
 
@@ -283,8 +267,6 @@
         /// <remarks>CRLs are only supported on Windows Platform.</remarks>
         public bool SupportsCRLs => PlatformHelper.IsWindowsWithCrlSupport();
 
-<<<<<<< HEAD
-=======
         /// <inheritdoc/>
         /// <remarks>CRLs are only supported on Windows Platform.</remarks>
         [Obsolete("Use IsRevokedAsync instead.")]
@@ -293,7 +275,6 @@
             return IsRevokedAsync(issuer, certificate);
         }
 
->>>>>>> 751d614d
         /// <inheritdoc/>
         /// <remarks>CRLs are only supported on Windows Platform.</remarks>
         public async Task<StatusCode> IsRevokedAsync(X509Certificate2 issuer, X509Certificate2 certificate)
@@ -453,12 +434,7 @@
             }
 
             X509Certificate2 issuer = null;
-<<<<<<< HEAD
-            X509Certificate2Collection certificates = await Enumerate().ConfigureAwait(false);
-=======
-            X509Certificate2Collection certificates = null;
-            certificates = await EnumerateAsync().ConfigureAwait(false);
->>>>>>> 751d614d
+            X509Certificate2Collection certificates = await EnumerateAsync().ConfigureAwait(false);
             foreach (X509Certificate2 certificate in certificates)
             {
                 if (X509Utils.CompareDistinguishedName(certificate.SubjectName, crl.IssuerName) && crl.VerifySignature(certificate, false))
