--- conflicted
+++ resolved
@@ -254,33 +254,8 @@
                 // check for errors that may be suppressed.
                 if (ContainsUnsuppressibleSC(se.Result))
                 {
-<<<<<<< HEAD
-                    case StatusCodes.BadCertificateHostNameInvalid:
-                    case StatusCodes.BadCertificateIssuerRevocationUnknown:
-                    case StatusCodes.BadCertificateChainIncomplete:
-                    case StatusCodes.BadCertificateIssuerTimeInvalid:
-                    case StatusCodes.BadCertificateIssuerUseNotAllowed:
-                    case StatusCodes.BadCertificateRevocationUnknown:
-                    case StatusCodes.BadCertificateTimeInvalid:
-                    case StatusCodes.BadCertificatePolicyCheckFailed:
-                    case StatusCodes.BadCertificateUseNotAllowed:
-                    case StatusCodes.BadCertificateUntrusted:
-                    {
-                        Utils.Trace("Certificate Vaildation failed for '{0}'. Reason={1}",
-                            certificate.Subject, (StatusCode)se.StatusCode);
-                        break;
-                    }
-
-                    default:
-                    {
-                        // write the invalid certificate to rejected store if specified.
-                        Utils.Trace(Utils.TraceMasks.Error, "Certificate '{0}' rejected. Reason={1}",
-                            certificate.Subject, (StatusCode)se.StatusCode);
-                        SaveCertificate(certificate);
-=======
                     Utils.Trace((int)Utils.TraceMasks.Error, "Certificate '{0}' rejected. Reason={1}", certificate.Subject, (StatusCode)se.StatusCode);
                     SaveCertificate(certificate);
->>>>>>> d815cfb9
 
                     throw new ServiceResultException(se, StatusCodes.BadCertificateInvalid);
                 }
@@ -778,38 +753,11 @@
                     // no issuer found at all
                     chainIncomplete = true;
                 }
-<<<<<<< HEAD
-            }
-
-            if (issuedByCA && (!chainStatusChecked || chainIncomplete))
-            {
-                var message = new StringBuilder();
-                message.AppendLine("Certificate chain validation incomplete.");
-                message.AppendLine("Subject:{0}");
-                message.AppendLine("Issuer:{1}");
-                throw ServiceResultException.Create(
-                    StatusCodes.BadCertificateChainIncomplete, message.ToString(),
-                    certificate.SubjectName.Name, certificate.IssuerName.Name);
-            }
-=======
             }            
->>>>>>> d815cfb9
 
             // check if certificate issuer is trusted.
             if (issuedByCA && !isIssuerTrusted && trustedCertificate == null)
             {
-<<<<<<< HEAD
-                if (m_applicationCertificate == null || !Utils.IsEqual(m_applicationCertificate.RawData, certificate.RawData))
-                {
-                    var message = new StringBuilder();
-                    message.AppendLine("Certificate issuer is not trusted.");
-                    message.AppendLine("Subject:{0}");
-                    message.AppendLine("Issuer:{1}");
-                    throw ServiceResultException.Create(
-                        StatusCodes.BadCertificateUntrusted, message.ToString(),
-                        certificate.SubjectName.Name, certificate.IssuerName.Name);
-                }
-=======
                 sresult = new ServiceResult(StatusCodes.BadCertificateUntrusted,
                     null,
                     null,
@@ -820,7 +768,6 @@
                     null,
                     sresult
                     );
->>>>>>> d815cfb9
             }
 
             // check if certificate is trusted.
@@ -828,15 +775,6 @@
             {
                 if (m_applicationCertificate == null || !Utils.IsEqual(m_applicationCertificate.RawData, certificate.RawData))
                 {
-<<<<<<< HEAD
-                    var message = new StringBuilder();
-                    message.AppendLine("Certificate is not trusted.");
-                    message.AppendLine("Subject:{0}");
-                    message.AppendLine("Issuer:{1}");
-                    throw ServiceResultException.Create(
-                        StatusCodes.BadCertificateUntrusted, message.ToString(),
-                        certificate.SubjectName.Name, certificate.IssuerName.Name);
-=======
                     sresult = new ServiceResult(StatusCodes.BadCertificateUntrusted,
                         null,
                         null,
@@ -847,7 +785,6 @@
                         null,
                         sresult
                         );
->>>>>>> d815cfb9
                 }
             }
 
