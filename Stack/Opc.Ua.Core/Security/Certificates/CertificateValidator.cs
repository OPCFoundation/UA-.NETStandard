/* Copyright (c) 1996-2020 The OPC Foundation. All rights reserved.
   The source code in this file is covered under a dual-license scenario:
     - RCL: for OPC Foundation members in good-standing
     - GPL V2: everybody else
   RCL license terms accompanied with this source code. See http://opcfoundation.org/License/RCL/1.00/
   GNU General Public License as published by the Free Software Foundation;
   version 2 of the License are accompanied with this source code. See http://opcfoundation.org/License/GPLv2
   This source code is distributed in the hope that it will be useful,
   but WITHOUT ANY WARRANTY; without even the implied warranty of
   MERCHANTABILITY or FITNESS FOR A PARTICULAR PURPOSE.
*/

using System;
using System.Collections.Generic;
using System.Security.Cryptography;
using System.Security.Cryptography.X509Certificates;
using System.Text;
using System.Threading.Tasks;
using Microsoft.Extensions.Logging;
using Opc.Ua.Security.Certificates;

namespace Opc.Ua
{
    /// <summary>
    /// Validates certificates.
    /// </summary>
    public class CertificateValidator : ICertificateValidator
    {
        #region Constructors
        /// <summary>
        /// The default constructor.
        /// </summary>
        public CertificateValidator()
        {
            m_validatedCertificates = new Dictionary<string, X509Certificate2>();
            m_protectFlags = 0;
            m_autoAcceptUntrustedCertificates = false;
            m_rejectSHA1SignedCertificates = CertificateFactory.DefaultHashSize >= 256;
            m_rejectUnknownRevocationStatus = false;
            m_minimumCertificateKeySize = CertificateFactory.DefaultKeySize;
        }
        #endregion

        #region Public Methods
        /// <summary>
        /// Raised when a certificate validation error occurs.
        /// </summary>
        [System.Diagnostics.CodeAnalysis.SuppressMessage("Microsoft.Design", "CA1009:DeclareEventHandlersCorrectly")]
        public event CertificateValidationEventHandler CertificateValidation
        {
            add
            {
                lock (m_callbackLock)
                {
                    m_CertificateValidation += value;
                }
            }

            remove
            {
                lock (m_callbackLock)
                {
                    m_CertificateValidation -= value;
                }
            }
        }

        /// <summary>
        /// Raised when an application certificate update occurs.
        /// </summary>
        public event CertificateUpdateEventHandler CertificateUpdate
        {
            add
            {
                lock (m_callbackLock)
                {
                    m_CertificateUpdate += value;
                }
            }

            remove
            {
                lock (m_callbackLock)
                {
                    m_CertificateUpdate -= value;
                }
            }
        }

        /// <summary>
        /// Updates the validator with the current state of the configuration.
        /// </summary>
        public virtual async Task Update(ApplicationConfiguration configuration)
        {
            if (configuration == null)
            {
                throw new ArgumentNullException(nameof(configuration));
            }

            await Update(configuration.SecurityConfiguration).ConfigureAwait(false);
        }

        /// <summary>
        /// Updates the validator with a new set of trust lists.
        /// </summary>
        public virtual void Update(
            CertificateTrustList issuerStore,
            CertificateTrustList trustedStore,
            CertificateStoreIdentifier rejectedCertificateStore)
        {
            lock (m_lock)
            {
                ResetValidatedCertificates();

                m_trustedCertificateStore = null;
                m_trustedCertificateList = null;

                if (trustedStore != null)
                {
                    m_trustedCertificateStore = new CertificateStoreIdentifier();

                    m_trustedCertificateStore.StoreType = trustedStore.StoreType;
                    m_trustedCertificateStore.StorePath = trustedStore.StorePath;
                    m_trustedCertificateStore.ValidationOptions = trustedStore.ValidationOptions;

                    if (trustedStore.TrustedCertificates != null)
                    {
                        m_trustedCertificateList = new CertificateIdentifierCollection();
                        m_trustedCertificateList.AddRange(trustedStore.TrustedCertificates);
                    }
                }

                m_issuerCertificateStore = null;
                m_issuerCertificateList = null;

                if (issuerStore != null)
                {
                    m_issuerCertificateStore = new CertificateStoreIdentifier();

                    m_issuerCertificateStore.StoreType = issuerStore.StoreType;
                    m_issuerCertificateStore.StorePath = issuerStore.StorePath;
                    m_issuerCertificateStore.ValidationOptions = issuerStore.ValidationOptions;

                    if (issuerStore.TrustedCertificates != null)
                    {
                        m_issuerCertificateList = new CertificateIdentifierCollection();
                        m_issuerCertificateList.AddRange(issuerStore.TrustedCertificates);
                    }
                }

                m_rejectedCertificateStore = null;

                if (rejectedCertificateStore != null)
                {
                    m_rejectedCertificateStore = (CertificateStoreIdentifier)rejectedCertificateStore.MemberwiseClone();
                }
            }
        }

        /// <summary>
        /// Updates the validator with the current state of the configuration.
        /// </summary>
        public virtual async Task Update(SecurityConfiguration configuration)
        {
            if (configuration == null)
            {
                throw new ArgumentNullException(nameof(configuration));
            }

            lock (m_lock)
            {
                Update(
                    configuration.TrustedIssuerCertificates,
                    configuration.TrustedPeerCertificates,
                    configuration.RejectedCertificateStore);
                // protect the flags if application called to set property
                if ((m_protectFlags & ProtectFlags.AutoAcceptUntrustedCertificates) == 0)
                {
                    m_autoAcceptUntrustedCertificates = configuration.AutoAcceptUntrustedCertificates;
                }
                if ((m_protectFlags & ProtectFlags.RejectSHA1SignedCertificates) == 0)
                {
                    m_rejectSHA1SignedCertificates = configuration.RejectSHA1SignedCertificates;
                }
                if ((m_protectFlags & ProtectFlags.RejectUnknownRevocationStatus) == 0)
                {
                    m_rejectUnknownRevocationStatus = configuration.RejectUnknownRevocationStatus;
                }
                if ((m_protectFlags & ProtectFlags.MinimumCertificateKeySize) == 0)
                {
                    m_minimumCertificateKeySize = configuration.MinimumCertificateKeySize;
                }
            }

            if (configuration.ApplicationCertificate != null)
            {
                m_applicationCertificate = await configuration.ApplicationCertificate.Find(true).ConfigureAwait(false);
            }
        }

        /// <summary>
        /// Updates the validator with a new application certificate.
        /// </summary>
        public virtual async Task UpdateCertificate(SecurityConfiguration securityConfiguration)
        {
            lock (m_lock)
            {
                securityConfiguration.ApplicationCertificate.Certificate = null;
            }

            await securityConfiguration.ApplicationCertificate.LoadPrivateKeyEx(
                securityConfiguration.CertificatePasswordProvider).ConfigureAwait(false);
            await Update(securityConfiguration).ConfigureAwait(false);

            lock (m_callbackLock)
            {
                if (m_CertificateUpdate != null)
                {
                    var args = new CertificateUpdateEventArgs(securityConfiguration, GetChannelValidator());
                    m_CertificateUpdate(this, args);
                }
            }
        }

        /// <summary>
        /// Reset the list of validated certificates.
        /// </summary>
        public void ResetValidatedCertificates()
        {
            lock (m_lock)
            {
                // dispose outdated list
                foreach (var cert in m_validatedCertificates.Values)
                {
                    Utils.SilentDispose(cert);
                }
                m_validatedCertificates.Clear();
            }
        }

        /// <summary>
        /// If untrusted certificates should be accepted.
        /// </summary>
        public bool AutoAcceptUntrustedCertificates
        {
            get => m_autoAcceptUntrustedCertificates;
            set
            {
                lock (m_lock)
                {
                    m_protectFlags |= ProtectFlags.AutoAcceptUntrustedCertificates;
                    if (m_autoAcceptUntrustedCertificates != value)
                    {
                        m_autoAcceptUntrustedCertificates = value;
                        ResetValidatedCertificates();
                    }
                }
            }
        }

        /// <summary>
        /// If certificates using a SHA1 signature should be trusted.
        /// </summary>
        public bool RejectSHA1SignedCertificates
        {
            get => m_rejectSHA1SignedCertificates;
            set
            {
                lock (m_lock)
                {
                    m_protectFlags |= ProtectFlags.RejectSHA1SignedCertificates;
                    if (m_rejectSHA1SignedCertificates != value)
                    {
                        m_rejectSHA1SignedCertificates = value;
                        ResetValidatedCertificates();
                    }
                }
            }
        }

        /// <summary>
        /// if certificates with unknown revocation status should be rejected.
        /// </summary>
        public bool RejectUnknownRevocationStatus
        {
            get => m_rejectUnknownRevocationStatus;
            set
            {
                lock (m_lock)
                {
                    m_protectFlags |= ProtectFlags.RejectUnknownRevocationStatus;
                    if (m_rejectUnknownRevocationStatus != value)
                    {
                        m_rejectUnknownRevocationStatus = value;
                        ResetValidatedCertificates();
                    }
                }
            }
        }

        /// <summary>
        /// The minimum size of a certificate key to be trusted.
        /// </summary>
        public ushort MinimumCertificateKeySize
        {
            get => m_minimumCertificateKeySize;
            set
            {
                lock (m_lock)
                {
                    m_protectFlags |= ProtectFlags.MinimumCertificateKeySize;
                    if (m_minimumCertificateKeySize != value)
                    {
                        m_minimumCertificateKeySize = value;
                        ResetValidatedCertificates();
                    }
                }
            }
        }

        /// <summary>
        /// Validates the specified certificate against the trust list.
        /// </summary>
        /// <param name="certificate">The certificate.</param>
        public void Validate(X509Certificate2 certificate)
        {
            Validate(new X509Certificate2Collection() { certificate });
        }

        /// <summary>
        /// Validates a certificate.
        /// </summary>
        /// <remarks>
        /// Each UA application may have a list of trusted certificates that is different from 
        /// all other UA applications that may be running on the same machine. As a result, the
        /// certificate validator cannot rely completely on the Windows certificate store and
        /// user or machine specific CTLs (certificate trust lists).
        ///
        /// The validator constructs the trust chain for the certificate and follows the chain
        /// until it finds a certification that is in the application trust list. Non-fatal trust
        /// chain errors (i.e. certificate expired) are ignored if the certificate is in the 
        /// application trust list.
        ///
        /// If no certificate in the chain is trusted then the validator will still accept the
        /// certification if there are no trust chain errors.
        /// 
        /// The validator may be configured to ignore the application trust list and/or trust chain.
        /// </remarks>
        public virtual void Validate(X509Certificate2Collection chain)
        {
            Validate(chain, null);
        }

        /// <summary>
        /// Validates a certificate with domain validation check.
        /// <see cref="Validate(X509Certificate2Collection)"/>
        /// </summary>
        public virtual void Validate(X509Certificate2Collection chain, ConfiguredEndpoint endpoint)
        {
            X509Certificate2 certificate = chain[0];

            try
            {
                lock (m_lock)
                {
                    InternalValidate(chain, endpoint).GetAwaiter().GetResult();

                    // add to list of validated certificates.
                    m_validatedCertificates[certificate.Thumbprint] = new X509Certificate2(certificate.RawData);
                }
            }
            catch (ServiceResultException se)
            {
                // check for errors that may be suppressed.
                if (ContainsUnsuppressibleSC(se.Result))
                {
                    SaveCertificate(certificate);
                    Utils.LogCertificate(LogLevel.Error, "Certificate rejected. Reason={0}.",
                        certificate, se.Result.StatusCode);
                    LogInnerServiceResults(LogLevel.Error, se.Result.InnerResult);
                    throw new ServiceResultException(se, StatusCodes.BadCertificateInvalid);
                }
                else
                {
                    Utils.LogCertificate(LogLevel.Warning, "Certificate Validation failed. Reason={0}.",
                        certificate, se.Result.StatusCode);
                    LogInnerServiceResults(LogLevel.Warning, se.Result.InnerResult);
                }

                // invoke callback.
                bool accept = false;

                ServiceResult serviceResult = se.Result;
                lock (m_callbackLock)
                {
                    do
                    {
                        accept = false;
                        if (m_CertificateValidation != null)
                        {
                            CertificateValidationEventArgs args = new CertificateValidationEventArgs(serviceResult, certificate);
                            m_CertificateValidation(this, args);
                            if (args.AcceptAll)
                            {
                                accept = true;
                                serviceResult = null;
                                break;
                            }
                            accept = args.Accept;
                        }
                        else if (m_autoAcceptUntrustedCertificates &&
                            serviceResult.StatusCode == StatusCodes.BadCertificateUntrusted)
                        {
                            accept = true;
                            Utils.LogCertificate("Auto accepted certificate: ", certificate);
                        }

                        if (accept)
                        {
                            serviceResult = serviceResult.InnerResult;
                        }
                        else
                        {
                            // report the rejected service result
                            se = new ServiceResultException(serviceResult);
                        }
                    } while (accept && serviceResult != null);
                }

                // throw if rejected.
                if (!accept)
                {
                    // write the invalid certificate to rejected store if specified.
                    Utils.LogCertificate(LogLevel.Error, "Certificate rejected. Reason={0}.",
                        certificate, serviceResult != null ? serviceResult.StatusCode.ToString() : "Unknown Error");

                    SaveCertificate(certificate);

                    throw new ServiceResultException(se, StatusCodes.BadCertificateInvalid);
                }

                // add to list of peers.
                lock (m_lock)
                {
                    Utils.LogCertificate(LogLevel.Warning, "Validation errors suppressed: ", certificate);
                    m_validatedCertificates[certificate.Thumbprint] = new X509Certificate2(certificate.RawData);
                }
            }
        }

        /// <summary>
        /// Recursively checks whether any of the service results or inner service results
        /// of the input sr must not be suppressed.
        /// The list of supressible status codes is - for backwards compatibiliyt - longer
        /// than the spec would imply.
        /// (BadCertificateUntrusted and BadCertificateChainIncomplete
        /// must not be supressed according to (e.g.) version 1.04 of the spec)
        /// </summary>
        /// <param name="sr"></param>
        private static bool ContainsUnsuppressibleSC(ServiceResult sr)
        {
            while (sr != null)
            {
                if (!m_suppressibleStatusCodes.Contains(sr.StatusCode))
                {
                    return true;
                }
                sr = sr.InnerResult;
            }
            return false;
        }

        /// <summary>
        /// List all reasons for failing cert validation.
        /// </summary>
        private static void LogInnerServiceResults(LogLevel logLevel, ServiceResult result)
        {
            while (result != null)
            {
                Utils.Log(logLevel, Utils.TraceMasks.Security, " -- {0}", result.ToString());
                result = result.InnerResult;
            }
        }

        /// <summary>
        /// Saves the certificate in the rejected certificate store.
        /// </summary>
        private void SaveCertificate(X509Certificate2 certificate)
        {
            lock (m_lock)
            {
                if (m_rejectedCertificateStore != null)
                {
                    Utils.LogTrace("Writing rejected certificate to: {0}", m_rejectedCertificateStore);
                    try
                    {
                        ICertificateStore store = m_rejectedCertificateStore.OpenStore();

                        try
                        {
                            store.Delete(certificate.Thumbprint);
                            // save only public key
                            if (certificate.HasPrivateKey)
                            {
                                using (var cert = new X509Certificate2(certificate.RawData))
                                {
                                    store.Add(cert);
                                }
                            }
                            else
                            {
                                store.Add(certificate);
                            }
                        }
                        finally
                        {
                            store.Close();
                        }
                    }
                    catch (Exception e)
                    {
                        Utils.LogError(e, "Could not write certificate to directory: {0}", m_rejectedCertificateStore);
                    }
                }
            }
        }

        /// <summary>
        /// Returns the certificate information for a trusted peer certificate.
        /// </summary>
        private async Task<CertificateIdentifier> GetTrustedCertificate(X509Certificate2 certificate)
        {
            // check if explicitly trusted.
            if (m_trustedCertificateList != null)
            {
                for (int ii = 0; ii < m_trustedCertificateList.Count; ii++)
                {
                    X509Certificate2 trusted = await m_trustedCertificateList[ii].Find(false).ConfigureAwait(false);

                    if (trusted != null && trusted.Thumbprint == certificate.Thumbprint)
                    {
                        if (Utils.IsEqual(trusted.RawData, certificate.RawData))
                        {
                            return m_trustedCertificateList[ii];
                        }
                    }
                }
            }

            // check if in peer trust store.
            if (m_trustedCertificateStore != null)
            {
                ICertificateStore store = m_trustedCertificateStore.OpenStore();

                try
                {
                    X509Certificate2Collection trusted = await store.FindByThumbprint(certificate.Thumbprint).ConfigureAwait(false);

                    for (int ii = 0; ii < trusted.Count; ii++)
                    {
                        if (Utils.IsEqual(trusted[ii].RawData, certificate.RawData))
                        {
                            return new CertificateIdentifier(trusted[ii], m_trustedCertificateStore.ValidationOptions);
                        }
                    }
                }
                finally
                {
                    store.Close();
                }
            }

            // not a trusted.
            return null;
        }

        /// <summary>
        /// Returns true if the certificate matches the criteria.
        /// </summary>
        private bool Match(
            X509Certificate2 certificate,
            string subjectName,
            string serialNumber,
            string authorityKeyId)
        {
            bool check = false;

            // check for null.
            if (certificate == null)
            {
                return false;
            }

            // check for subject name match.
            if (!X509Utils.CompareDistinguishedName(certificate.SubjectName.Name, subjectName))
            {
                return false;
            }

            // check for serial number match.
            if (!String.IsNullOrEmpty(serialNumber))
            {
                if (certificate.SerialNumber != serialNumber)
                {
                    return false;
                }
                check = true;
            }

            // check for authority key id match.
            if (!String.IsNullOrEmpty(authorityKeyId))
            {
                X509SubjectKeyIdentifierExtension subjectKeyId = X509Extensions.FindExtension<X509SubjectKeyIdentifierExtension>(certificate);

                if (subjectKeyId != null)
                {
                    if (subjectKeyId.SubjectKeyIdentifier != authorityKeyId)
                    {
                        return false;
                    }
                    check = true;
                }
            }

            // found match if keyId or serial number was checked
            return check;
        }

        /// <summary>
        /// Returns the issuers for the certificates.
        /// </summary>
        public async Task<bool> GetIssuersNoExceptionsOnGetIssuer(X509Certificate2Collection certificates,
            List<CertificateIdentifier> issuers, Dictionary<X509Certificate2, ServiceResultException> validationErrors)
        {
            bool isTrusted = false;
            CertificateIdentifier issuer = null;
            ServiceResultException revocationStatus = null;
            X509Certificate2 certificate = certificates[0];

            CertificateIdentifierCollection collection = new CertificateIdentifierCollection();
            for (int ii = 1; ii < certificates.Count; ii++)
            {
                collection.Add(new CertificateIdentifier(certificates[ii]));
            }

            do
            {
                if (validationErrors != null)
                {
                    (issuer, revocationStatus) = await GetIssuerNoException(certificate, m_trustedCertificateList, m_trustedCertificateStore, true).ConfigureAwait(false);
                }
                else
                {
                    issuer = await GetIssuer(certificate, m_trustedCertificateList, m_trustedCertificateStore, true).ConfigureAwait(false);
                }

                if (issuer == null)
                {
                    if (validationErrors != null)
                    {
                        (issuer, revocationStatus) = await GetIssuerNoException(certificate, m_issuerCertificateList, m_issuerCertificateStore, true).ConfigureAwait(false);
                    }
                    else
                    {
                        issuer = await GetIssuer(certificate, m_issuerCertificateList, m_issuerCertificateStore, true).ConfigureAwait(false);
                    }

                    if (issuer == null)
                    {
                        if (validationErrors != null)
                        {
                            (issuer, revocationStatus) = await GetIssuerNoException(certificate, collection, null, true).ConfigureAwait(false);
                        }
                        else
                        {
                            issuer = await GetIssuer(certificate, collection, null, true).ConfigureAwait(false);
                        }
                    }
                }
                else
                {
                    isTrusted = true;
                }

                if (issuer != null)
                {
                    issuers.Add(issuer);
                    if (validationErrors != null)
                    {
                        validationErrors[certificate] = revocationStatus;
                    }
                    certificate = await issuer.Find(false).ConfigureAwait(false);

                    // check for root.
                    if (X509Utils.CompareDistinguishedName(certificate.Subject, certificate.Issuer))
                    {
                        break;
                    }
                }
            }
            while (issuer != null);

            return isTrusted;
        }

        /// <summary>
        /// Returns the issuers for the certificates.
        /// </summary>
        public async Task<bool> GetIssuers(X509Certificate2Collection certificates, List<CertificateIdentifier> issuers)
        {
            return await GetIssuersNoExceptionsOnGetIssuer(certificates, issuers,
                null // ensures legacy behavior is respected
                ).ConfigureAwait(false);
        }

        /// <summary>
        /// Returns the issuers for the certificate.
        /// </summary>
        /// <param name="certificate">The certificate.</param>
        /// <param name="issuers">The issuers.</param>
        public Task<bool> GetIssuers(X509Certificate2 certificate, List<CertificateIdentifier> issuers)
        {
            return GetIssuers(new X509Certificate2Collection { certificate }, issuers);
        }

        /// <summary>
        /// Returns the certificate information for a trusted issuer certificate.
        /// </summary>
        private async Task<(CertificateIdentifier, ServiceResultException)> GetIssuerNoException(
            X509Certificate2 certificate,
            CertificateIdentifierCollection explicitList,
            CertificateStoreIdentifier certificateStore,
            bool checkRecovationStatus)
        {
            ServiceResultException serviceResult = null;
            // check if self-signed.
            if (X509Utils.CompareDistinguishedName(certificate.Subject, certificate.Issuer))
            {
                return (null, null);
            }

            string subjectName = certificate.IssuerName.Name;
            string keyId = null;
            string serialNumber = null;

            // find the authority key identifier.
            X509AuthorityKeyIdentifierExtension authority = X509Extensions.FindExtension<X509AuthorityKeyIdentifierExtension>(certificate);

            if (authority != null)
            {
                keyId = authority.KeyIdentifier;
                serialNumber = authority.SerialNumber;
            }

            // check in explicit list.
            if (explicitList != null)
            {
                for (int ii = 0; ii < explicitList.Count; ii++)
                {
                    X509Certificate2 issuer = await explicitList[ii].Find(false).ConfigureAwait(false);

                    if (issuer != null)
                    {
                        if (!X509Utils.IsIssuerAllowed(issuer))
                        {
                            continue;
                        }

                        if (Match(issuer, subjectName, serialNumber, keyId))
                        {
                            // can't check revocation.
                            return (new CertificateIdentifier(issuer, CertificateValidationOptions.SuppressRevocationStatusUnknown), null);
                        }
                    }
                }
            }

            // check in certificate store.
            if (certificateStore != null)
            {
                ICertificateStore store = certificateStore.OpenStore();

                try
                {
                    X509Certificate2Collection certificates = await store.Enumerate().ConfigureAwait(false);

                    for (int ii = 0; ii < certificates.Count; ii++)
                    {
                        X509Certificate2 issuer = certificates[ii];

                        if (issuer != null)
                        {
                            if (!X509Utils.IsIssuerAllowed(issuer))
                            {
                                continue;
                            }

                            if (Match(issuer, subjectName, serialNumber, keyId))
                            {
                                CertificateValidationOptions options = certificateStore.ValidationOptions;

                                // already checked revocation for file based stores. windows based stores always suppress.
                                options |= CertificateValidationOptions.SuppressRevocationStatusUnknown;

                                if (checkRecovationStatus)
                                {
                                    StatusCode status = store.IsRevoked(issuer, certificate);

                                    if (StatusCode.IsBad(status) && status != StatusCodes.BadNotSupported)
                                    {
                                        if (status == StatusCodes.BadCertificateRevocationUnknown)
                                        {
                                            if (X509Utils.IsCertificateAuthority(certificate))
                                            {
                                                status.Code = StatusCodes.BadCertificateIssuerRevocationUnknown;
                                            }

                                            if (m_rejectUnknownRevocationStatus)
                                            {
                                                serviceResult = new ServiceResultException(status);
                                            }
                                        }
                                        else
                                        {
                                            if (status == StatusCodes.BadCertificateRevoked && X509Utils.IsCertificateAuthority(certificate))
                                            {
                                                status.Code = StatusCodes.BadCertificateIssuerRevoked;
                                            }
                                            serviceResult = new ServiceResultException(status);
                                        }
                                    }
                                }

                                return (new CertificateIdentifier(certificates[ii], options), serviceResult);
                            }
                        }
                    }
                }
                finally
                {
                    store.Close();
                }
            }

            // not a trusted issuer.
            return (null, null);
        }

        /// <summary>
        /// Returns the certificate information for a trusted issuer certificate.
        /// </summary>
        private async Task<CertificateIdentifier> GetIssuer(
            X509Certificate2 certificate,
            CertificateIdentifierCollection explicitList,
            CertificateStoreIdentifier certificateStore,
            bool checkRecovationStatus)
        {
            (CertificateIdentifier result, ServiceResultException srex) =
                await GetIssuerNoException(certificate, explicitList, certificateStore, checkRecovationStatus
                ).ConfigureAwait(false);
            if (srex != null)
            {
                throw srex;
            }
            return result;
        }

        /// <summary>
        /// Throws an exception if validation fails.
        /// </summary>
        /// <param name="certificates">The certificates to be checked.</param>
        /// <param name="endpoint">The endpoint for domain validation.</param>
        /// <exception cref="ServiceResultException">If certificate[0] cannot be accepted</exception>
        protected virtual async Task InternalValidate(X509Certificate2Collection certificates, ConfiguredEndpoint endpoint)
        {
            X509Certificate2 certificate = certificates[0];

            // check for previously validated certificate.
            X509Certificate2 certificate2 = null;

            if (m_validatedCertificates.TryGetValue(certificate.Thumbprint, out certificate2))
            {
                if (Utils.IsEqual(certificate2.RawData, certificate.RawData))
                {
                    return;
                }
            }

            CertificateIdentifier trustedCertificate = await GetTrustedCertificate(certificate).ConfigureAwait(false);

            // get the issuers (checks the revocation lists if using directory stores).
            List<CertificateIdentifier> issuers = new List<CertificateIdentifier>();
            Dictionary<X509Certificate2, ServiceResultException> validationErrors = new Dictionary<X509Certificate2, ServiceResultException>();

            bool isIssuerTrusted = await GetIssuersNoExceptionsOnGetIssuer(certificates, issuers, validationErrors).ConfigureAwait(false);

            ServiceResult sresult = PopulateSresultWithValidationErrors(validationErrors);

            // setup policy chain
            X509ChainPolicy policy = new X509ChainPolicy();
            policy.RevocationFlag = X509RevocationFlag.EntireChain;
            policy.RevocationMode = X509RevocationMode.NoCheck;
            policy.VerificationFlags = X509VerificationFlags.NoFlag;

            foreach (CertificateIdentifier issuer in issuers)
            {
                if ((issuer.ValidationOptions & CertificateValidationOptions.SuppressRevocationStatusUnknown) != 0)
                {
                    policy.VerificationFlags |= X509VerificationFlags.IgnoreCertificateAuthorityRevocationUnknown;
                    policy.VerificationFlags |= X509VerificationFlags.IgnoreCtlSignerRevocationUnknown;
                    policy.VerificationFlags |= X509VerificationFlags.IgnoreEndRevocationUnknown;
                    policy.VerificationFlags |= X509VerificationFlags.IgnoreRootRevocationUnknown;
                }

                // we did the revocation check in the GetIssuers call. No need here.
                policy.RevocationMode = X509RevocationMode.NoCheck;
                policy.ExtraStore.Add(issuer.Certificate);
            }

            // build chain.
            using (X509Chain chain = new X509Chain())
            {
                chain.ChainPolicy = policy;
                chain.Build(certificate);

                // check the chain results.
                CertificateIdentifier target = trustedCertificate;

                if (target == null)
                {
                    target = new CertificateIdentifier(certificate);
                }

                for (int ii = 0; ii < chain.ChainElements.Count; ii++)
                {
                    X509ChainElement element = chain.ChainElements[ii];

                    CertificateIdentifier issuer = null;

                    if (ii < issuers.Count)
                    {
                        issuer = issuers[ii];
                    }

                    // check for chain status errors.
                    if (element.ChainElementStatus.Length > 0)
                    {
                        foreach (X509ChainStatus status in element.ChainElementStatus)
                        {
                            ServiceResult result = CheckChainStatus(status, target, issuer, (ii != 0));
                            if (ServiceResult.IsBad(result))
                            {
                                sresult = new ServiceResult(result, sresult);
                            }
                        }
                    }

                    if (issuer != null)
                    {
                        target = issuer;
                    }
                }
            }

            // check whether the chain is complete (if there is a chain)
            bool issuedByCA = !X509Utils.CompareDistinguishedName(certificate.Subject, certificate.Issuer);
            bool chainIncomplete = false;
            if (issuers.Count > 0)
            {
                var rootCertificate = issuers[issuers.Count - 1].Certificate;
                if (!X509Utils.CompareDistinguishedName(rootCertificate.Subject, rootCertificate.Issuer))
                {
                    chainIncomplete = true;
                }
            }
            else
            {
                if (issuedByCA)
                {
                    // no issuer found at all
                    chainIncomplete = true;
                }
            }

            // check if certificate issuer is trusted.
            if (issuedByCA && !isIssuerTrusted && trustedCertificate == null)
            {
                var message = "Certificate Issuer is not trusted.";
                sresult = new ServiceResult(StatusCodes.BadCertificateUntrusted,
                    null, null, message, null, sresult);
            }

            // check if certificate is trusted.
            if (trustedCertificate == null && !isIssuerTrusted)
            {
                if (m_applicationCertificate == null || !Utils.IsEqual(m_applicationCertificate.RawData, certificate.RawData))
                {
                    var message = "Certificate is not trusted.";
                    sresult = new ServiceResult(StatusCodes.BadCertificateUntrusted,
                    null, null, message, null, sresult);
                }
            }

            if (endpoint != null && !FindDomain(certificate, endpoint))
            {
                string message = Utils.Format(
                    "The domain '{0}' is not listed in the server certificate.",
                    endpoint.EndpointUrl.DnsSafeHost);
                sresult = new ServiceResult(StatusCodes.BadCertificateHostNameInvalid,
                    null, null, message, null, sresult
                    );
            }

            // check if certificate is valid for use as app/sw or user cert
            X509KeyUsageFlags certificateKeyUsage = X509Utils.GetKeyUsage(certificate);

            if ((certificateKeyUsage & X509KeyUsageFlags.DataEncipherment) == 0)
            {
                sresult = new ServiceResult(StatusCodes.BadCertificateUseNotAllowed,
                    null, null, "Usage of certificate is not allowed.", null, sresult);
            }

            // check if minimum requirements are met
            if (m_rejectSHA1SignedCertificates && IsSHA1SignatureAlgorithm(certificate.SignatureAlgorithm))
            {
                sresult = new ServiceResult(StatusCodes.BadCertificatePolicyCheckFailed,
                    null, null, "SHA1 signed certificates are not trusted.", null, sresult);
            }

            int keySize = X509Utils.GetRSAPublicKeySize(certificate);
            if (keySize < m_minimumCertificateKeySize)
            {
                sresult = new ServiceResult(StatusCodes.BadCertificatePolicyCheckFailed,
                    null, null,
                    $"Certificate doesn't meet minimum key length requirement. ({keySize}<{m_minimumCertificateKeySize})",
                    null, sresult);
            }

            if (issuedByCA && chainIncomplete)
            {
                var message = "Certificate chain validation incomplete.";
                sresult = new ServiceResult(StatusCodes.BadCertificateChainIncomplete,
                    null, null, message, null, sresult);
            }

            if (sresult != null)
            {
                throw new ServiceResultException(sresult);
            }
        }

        private ServiceResult PopulateSresultWithValidationErrors(Dictionary<X509Certificate2, ServiceResultException> validationErrors)
        {
            Dictionary<X509Certificate2, ServiceResultException> p1List = new Dictionary<X509Certificate2, ServiceResultException>();
            Dictionary<X509Certificate2, ServiceResultException> p2List = new Dictionary<X509Certificate2, ServiceResultException>();
            Dictionary<X509Certificate2, ServiceResultException> p3List = new Dictionary<X509Certificate2, ServiceResultException>();

            ServiceResult sresult = null;

            foreach (KeyValuePair<X509Certificate2, ServiceResultException> kvp in validationErrors)
            {
                if (kvp.Value != null)
                {
                    if (kvp.Value.StatusCode == StatusCodes.BadCertificateRevoked)
                    {
                        p1List[kvp.Key] = kvp.Value;
                    }
                    else if (kvp.Value.StatusCode == StatusCodes.BadCertificateIssuerRevoked)
                    {
                        p2List[kvp.Key] = kvp.Value;
                    }
                    else if (kvp.Value.StatusCode == StatusCodes.BadCertificateRevocationUnknown)
                    {
                        p3List[kvp.Key] = kvp.Value;
                    }
                    else if (kvp.Value.StatusCode == StatusCodes.BadCertificateIssuerRevocationUnknown)
                    {
                        //p4List[kvp.Key] = kvp.Value;
                        var message = CertificateMessage("Certificate issuer revocation list not found.", kvp.Key);
                        sresult = new ServiceResult(StatusCodes.BadCertificateIssuerRevocationUnknown,
                            null, null, message, null, sresult);
                    }
                    else
                    {
                        if (StatusCode.IsBad(kvp.Value.StatusCode))
                        {
                            var message = CertificateMessage("Unknown error while trying to determine the revocation status.", kvp.Key);
                            sresult = new ServiceResult(kvp.Value.StatusCode,
                                null, null, message, null, sresult);
                        }
                    }
                }
            }

            if (p3List.Count > 0)
            {
                foreach (KeyValuePair<X509Certificate2, ServiceResultException> kvp in p3List)
                {
                    var message = CertificateMessage("Certificate revocation list not found.", kvp.Key);
                    sresult = new ServiceResult(StatusCodes.BadCertificateRevocationUnknown,
                        null, null, message, null, sresult);
                }
            }
            if (p2List.Count > 0)
            {
                foreach (KeyValuePair<X509Certificate2, ServiceResultException> kvp in p2List)
                {
                    var message = CertificateMessage("Certificate issuer is revoked.", kvp.Key);
                    sresult = new ServiceResult(StatusCodes.BadCertificateIssuerRevoked,
                        null, null, message, null, sresult);
                }
            }
            if (p1List.Count > 0)
            {
                foreach (KeyValuePair<X509Certificate2, ServiceResultException> kvp in p1List)
                {
                    var message = CertificateMessage("Certificate is revoked.", kvp.Key);
                    sresult = new ServiceResult(StatusCodes.BadCertificateRevoked,
                        null, null, message, null, sresult);
                }
            }

            return sresult;
        }

        /// <summary>
        /// Returns an object that can be used with a UA channel.
        /// </summary>
        [System.Diagnostics.CodeAnalysis.SuppressMessage("Microsoft.Design", "CA1024:UsePropertiesWhereAppropriate")]
        public ICertificateValidator GetChannelValidator()
        {
            return this;
        }

        /// <summary>
        /// Validate domains in a server certificate against endpoint used to connect a session.
        /// </summary>
        /// <param name="serverCertificate">The server certificate returned by a session connect.</param>
        /// <param name="endpoint">The endpoint used to connect to a server.</param>
        public void ValidateDomains(X509Certificate2 serverCertificate, ConfiguredEndpoint endpoint)
        {
            X509Certificate2 certificate2;
            if (m_validatedCertificates.TryGetValue(serverCertificate.Thumbprint, out certificate2))
            {
                if (Utils.IsEqual(certificate2.RawData, serverCertificate.RawData))
                {
                    return;
                }
            }

            bool domainFound = FindDomain(serverCertificate, endpoint);

            if (!domainFound)
            {
                bool accept = false;
                string message = Utils.Format(
                    "The domain '{0}' is not listed in the server certificate.",
                    endpoint.EndpointUrl.DnsSafeHost);
                var serviceResult = new ServiceResultException(StatusCodes.BadCertificateHostNameInvalid, message);
                if (m_CertificateValidation != null)
                {
                    var args = new CertificateValidationEventArgs(new ServiceResult(serviceResult), serverCertificate);
                    m_CertificateValidation(this, args);
                    accept = args.Accept || args.AcceptAll;
                }
                // throw if rejected.
                if (!accept)
                {
                    // write the invalid certificate to rejected store if specified.
                    Utils.LogCertificate(LogLevel.Error, "Certificate rejected. Reason={1}.",
                        serverCertificate, serviceResult != null ? serviceResult.ToString() : "Unknown Error");
                    SaveCertificate(serverCertificate);

                    throw serviceResult;
                }
            }
        }
        #endregion

        #region Private Methods
        /// <summary>
        /// Returns an error if the chain status indicates a fatal error.
        /// </summary>
        [System.Diagnostics.CodeAnalysis.SuppressMessage("Microsoft.Maintainability", "CA1502:AvoidExcessiveComplexity")]
        private static ServiceResult CheckChainStatus(X509ChainStatus status, CertificateIdentifier id, CertificateIdentifier issuer, bool isIssuer)
        {
            switch (status.Status)
            {
                case X509ChainStatusFlags.NotValidForUsage:
                {
                    return ServiceResult.Create(
                        (isIssuer) ? StatusCodes.BadCertificateUseNotAllowed : StatusCodes.BadCertificateIssuerUseNotAllowed,
                        "Certificate may not be used as an application instance certificate. {0}: {1}",
                        status.Status,
                        status.StatusInformation);
                }

                case X509ChainStatusFlags.NoError:
                case X509ChainStatusFlags.OfflineRevocation:
                case X509ChainStatusFlags.InvalidBasicConstraints:
                {
                    break;
                }

                case X509ChainStatusFlags.PartialChain:
                case X509ChainStatusFlags.UntrustedRoot:
                {
                    // self signed cert signature validation 
                    // .NET Core ChainStatus returns NotSignatureValid only on Windows, 
                    // so we have to do the extra cert signature check on all platforms
                    if (issuer == null && id.Certificate != null &&
                        X509Utils.CompareDistinguishedName(id.Certificate.Subject, id.Certificate.Issuer))
                    {
                        if (!IsSignatureValid(id.Certificate))
                        {
                            goto case X509ChainStatusFlags.NotSignatureValid;
                        }
                        break;
                    }

                    return ServiceResult.Create(
                        StatusCodes.BadCertificateChainIncomplete,
                        "Certificate chain validation failed. {0}: {1}",
                        status.Status,
                        status.StatusInformation);
                }

                case X509ChainStatusFlags.RevocationStatusUnknown:
                {
                    if (issuer != null)
                    {
                        if ((issuer.ValidationOptions & CertificateValidationOptions.SuppressRevocationStatusUnknown) != 0)
                        {
                            Utils.LogWarning(Utils.TraceMasks.Security, 
                                "Error suppressed: {0}: {1}", 
                                status.Status, status.StatusInformation);
                            break;
                        }
                    }

                    // check for meaning less errors for self-signed certificates.
                    if (id.Certificate != null && X509Utils.CompareDistinguishedName(id.Certificate.Subject, id.Certificate.Subject))
                    {
                        break;
                    }

                    return ServiceResult.Create(
                        (isIssuer) ? StatusCodes.BadCertificateIssuerRevocationUnknown : StatusCodes.BadCertificateRevocationUnknown,
                        "Certificate revocation status cannot be verified. {0}: {1}",
                        status.Status,
                        status.StatusInformation);
                }

                case X509ChainStatusFlags.Revoked:
                {
                    return ServiceResult.Create(
                        (isIssuer) ? StatusCodes.BadCertificateIssuerRevoked : StatusCodes.BadCertificateRevoked,
                        "Certificate has been revoked. {0}: {1}",
                        status.Status,
                        status.StatusInformation);
                }

                case X509ChainStatusFlags.NotTimeNested:
                {
                    if (id != null && ((id.ValidationOptions & CertificateValidationOptions.SuppressCertificateExpired) != 0))
                    {
<<<<<<< HEAD
                        Utils.LogWarning(Utils.TraceMasks.Security, 
                            "Error suppressed: {0}: {1}", 
                            status.Status, status.StatusInformation);
=======
>>>>>>> 6747b471
                        break;
                    }

                    return ServiceResult.Create(
                        StatusCodes.BadCertificateIssuerTimeInvalid,
                        "Issuer Certificate has expired or is not yet valid. {0}: {1}",
                        status.Status,
                        status.StatusInformation);
                }

                case X509ChainStatusFlags.NotTimeValid:
                {
                    if (id != null && ((id.ValidationOptions & CertificateValidationOptions.SuppressCertificateExpired) != 0))
                    {
                        Utils.LogWarning(Utils.TraceMasks.Security, 
                            "Error suppressed: {0}: {1}", 
                            status.Status, status.StatusInformation);
                        break;
                    }

                    return ServiceResult.Create(
                        (isIssuer) ? StatusCodes.BadCertificateIssuerTimeInvalid : StatusCodes.BadCertificateTimeInvalid,
                        "Certificate has expired or is not yet valid. {0}: {1}",
                        status.Status,
                        status.StatusInformation);
                }

                case X509ChainStatusFlags.NotSignatureValid:
                default:
                {
                    return ServiceResult.Create(
                        StatusCodes.BadCertificateInvalid,
                        "Certificate validation failed. {0}: {1}",
                        status.Status,
                        status.StatusInformation);
                }
            }

            return null;
        }
        /// <summary>
        /// Returns if a certificate is signed with a SHA1 algorithm.
        /// </summary>
        private static bool IsSHA1SignatureAlgorithm(Oid oid)
        {
            return oid.Value == "1.3.14.3.2.29" ||     // sha1RSA
                oid.Value == "1.2.840.10040.4.3" ||    // sha1DSA
                oid.Value == "1.2.840.10045.4.1" ||    // sha1ECDSA
                oid.Value == "1.2.840.113549.1.1.5" || // sha1RSA
                oid.Value == "1.3.14.3.2.13" ||        // sha1DSA
                oid.Value == "1.3.14.3.2.27";          // dsaSHA1
        }

        /// <summary>
        /// Returns a certificate information message.
        /// </summary>
        private string CertificateMessage(string error, X509Certificate2 certificate)
        {
            var message = new StringBuilder()
                .AppendLine(error)
                .AppendFormat("Subject: {0}", certificate.Subject)
                .AppendLine();
            if (!string.Equals(certificate.Subject, certificate.Issuer, StringComparison.Ordinal))
            {
                message.AppendFormat("Issuer: {0}", certificate.Issuer)
                .AppendLine();
            }
            return message.ToString();
        }

        /// <summary>
        /// Returns if a self signed certificate is properly signed.
        /// </summary>
        private static bool IsSignatureValid(X509Certificate2 cert)
        {
            return X509Utils.VerifySelfSigned(cert);
        }

        /// <summary>
        /// The list of suppressible status codes.
        /// </summary>
        private static readonly ReadOnlyList<StatusCode> m_suppressibleStatusCodes =
            new ReadOnlyList<StatusCode>(
                new List<StatusCode>
                {
                    StatusCodes.BadCertificateHostNameInvalid,
                    StatusCodes.BadCertificateIssuerRevocationUnknown,
                    StatusCodes.BadCertificateChainIncomplete,
                    StatusCodes.BadCertificateIssuerTimeInvalid,
                    StatusCodes.BadCertificateIssuerUseNotAllowed,
                    StatusCodes.BadCertificateRevocationUnknown,
                    StatusCodes.BadCertificateTimeInvalid,
                    StatusCodes.BadCertificatePolicyCheckFailed,
                    StatusCodes.BadCertificateUseNotAllowed,
                    StatusCodes.BadCertificateUntrusted
                });

        /// <summary>
        /// Find the domain in a certificate in the
        /// endpoint that was used to connect a session.
        /// </summary>
        /// <param name="serverCertificate">The server certificate which is tested for domain names.</param>
        /// <param name="endpoint">The endpoint which was used to connect.</param>
        /// <returns>True if domain was found.</returns>
        private bool FindDomain(X509Certificate2 serverCertificate, ConfiguredEndpoint endpoint)
        {
            bool domainFound = false;

            // check the certificate domains.
            IList<string> domains = X509Utils.GetDomainsFromCertficate(serverCertificate);

            if (domains != null && domains.Count > 0)
            {
                string hostname;
                string dnsHostName = hostname = endpoint.EndpointUrl.DnsSafeHost;
                bool isLocalHost = false;
                if (endpoint.EndpointUrl.HostNameType == UriHostNameType.Dns)
                {
                    if (String.Equals(dnsHostName, "localhost", StringComparison.InvariantCultureIgnoreCase))
                    {
                        isLocalHost = true;
                    }
                    else
                    {   // strip domain names from hostname
                        hostname = dnsHostName.Split('.')[0];
                    }
                }
                else
                {   // dnsHostname is a IPv4 or IPv6 address
                    // normalize ip addresses, cert parser returns normalized addresses
                    hostname = Utils.NormalizedIPAddress(dnsHostName);
                    if (hostname == "127.0.0.1" || hostname == "::1")
                    {
                        isLocalHost = true;
                    }
                }

                if (isLocalHost)
                {
                    dnsHostName = Utils.GetFullQualifiedDomainName();
                    hostname = Utils.GetHostName();
                }

                for (int ii = 0; ii < domains.Count; ii++)
                {
                    if (String.Equals(hostname, domains[ii], StringComparison.OrdinalIgnoreCase) ||
                        String.Equals(dnsHostName, domains[ii], StringComparison.OrdinalIgnoreCase))
                    {
                        domainFound = true;
                        break;
                    }
                }
            }
            return domainFound;
        }
        #endregion

        #region Private Enum
        /// <summary>
        /// Flag to protect setting by application
        /// from a modification by a SecurityConfiguration.
        /// </summary>
        [Flags]
        private enum ProtectFlags
        {
            AutoAcceptUntrustedCertificates = 1,
            RejectSHA1SignedCertificates = 2,
            RejectUnknownRevocationStatus = 4,
            MinimumCertificateKeySize = 8
        };
        #endregion

        #region Private Fields
        private object m_lock = new object();
        private object m_callbackLock = new object();
        private Dictionary<string, X509Certificate2> m_validatedCertificates;
        private CertificateStoreIdentifier m_trustedCertificateStore;
        private CertificateIdentifierCollection m_trustedCertificateList;
        private CertificateStoreIdentifier m_issuerCertificateStore;
        private CertificateIdentifierCollection m_issuerCertificateList;
        private CertificateStoreIdentifier m_rejectedCertificateStore;
        private event CertificateValidationEventHandler m_CertificateValidation;
        private event CertificateUpdateEventHandler m_CertificateUpdate;
        private X509Certificate2 m_applicationCertificate;
        private ProtectFlags m_protectFlags;
        private bool m_autoAcceptUntrustedCertificates;
        private bool m_rejectSHA1SignedCertificates;
        private bool m_rejectUnknownRevocationStatus;
        private ushort m_minimumCertificateKeySize;
        #endregion
    }

    #region CertificateValidationEventArgs Class
    /// <summary>
    /// The event arguments provided when a certificate validation error occurs.
    /// </summary>
    public class CertificateValidationEventArgs : EventArgs
    {
        #region Constructors
        /// <summary>
        /// Creates a new instance.
        /// </summary>
        internal CertificateValidationEventArgs(ServiceResult error, X509Certificate2 certificate)
        {
            m_error = error;
            m_certificate = certificate;
        }
        #endregion

        #region Public Properties
        /// <summary>
        /// The error that occurred.
        /// </summary>
        public ServiceResult Error => m_error;

        /// <summary>
        /// The certificate.
        /// </summary>
        public X509Certificate2 Certificate => m_certificate;

        /// <summary>
        /// Whether the current error reported for
        /// a certificate should be accepted and suppressed.
        /// </summary>
        public bool Accept
        {
            get => m_accept;
            set => m_accept = value;
        }

        /// <summary>
        /// Whether all the errors reported for
        /// a certificate should be accepted and suppressed.
        /// </summary>
        public bool AcceptAll
        {
            get => m_acceptAll;
            set => m_acceptAll = value;
        }
        #endregion

        #region Private Fields
        private ServiceResult m_error;
        private X509Certificate2 m_certificate;
        private bool m_accept;
        private bool m_acceptAll;
        #endregion
    }

    /// <summary>
    /// Used to handled certificate validation errors.
    /// </summary>
    public delegate void CertificateValidationEventHandler(CertificateValidator sender, CertificateValidationEventArgs e);
    #endregion

    #region CertificateUpdateEventArgs Class
    /// <summary>
    /// The event arguments provided when a certificate validation error occurs.
    /// </summary>
    public class CertificateUpdateEventArgs : EventArgs
    {
        #region Constructors
        /// <summary>
        /// Creates a new instance.
        /// </summary>
        internal CertificateUpdateEventArgs(
            SecurityConfiguration configuration,
            ICertificateValidator validator)
        {
            SecurityConfiguration = configuration;
            CertificateValidator = validator;
        }
        #endregion

        #region Public Properties
        /// <summary>
        /// The new security configuration.
        /// </summary>
        public SecurityConfiguration SecurityConfiguration { get; private set; }
        /// <summary>
        /// The new certificate validator.
        /// </summary>
        public ICertificateValidator CertificateValidator { get; private set; }

        #endregion
    }

    /// <summary>
    /// Used to handle certificate update events.
    /// </summary>
    public delegate void CertificateUpdateEventHandler(CertificateValidator sender, CertificateUpdateEventArgs e);

    #endregion

}<|MERGE_RESOLUTION|>--- conflicted
+++ resolved
@@ -1264,12 +1264,9 @@
                 {
                     if (id != null && ((id.ValidationOptions & CertificateValidationOptions.SuppressCertificateExpired) != 0))
                     {
-<<<<<<< HEAD
                         Utils.LogWarning(Utils.TraceMasks.Security, 
                             "Error suppressed: {0}: {1}", 
                             status.Status, status.StatusInformation);
-=======
->>>>>>> 6747b471
                         break;
                     }
 
