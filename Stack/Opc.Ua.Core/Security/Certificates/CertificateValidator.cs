/* Copyright (c) 1996-2020 The OPC Foundation. All rights reserved.
   The source code in this file is covered under a dual-license scenario:
     - RCL: for OPC Foundation members in good-standing
     - GPL V2: everybody else
   RCL license terms accompanied with this source code. See http://opcfoundation.org/License/RCL/1.00/
   GNU General Public License as published by the Free Software Foundation;
   version 2 of the License are accompanied with this source code. See http://opcfoundation.org/License/GPLv2
   This source code is distributed in the hope that it will be useful,
   but WITHOUT ANY WARRANTY; without even the implied warranty of
   MERCHANTABILITY or FITNESS FOR A PARTICULAR PURPOSE.
*/

using System;
using System.Collections.Generic;
using System.Security.Cryptography;
using System.Security.Cryptography.X509Certificates;
using System.Text;
using System.Threading.Tasks;
using Microsoft.Extensions.Logging;
using Opc.Ua.Security.Certificates;

namespace Opc.Ua
{
    /// <summary>
    /// Validates certificates.
    /// </summary>
    public class CertificateValidator : ICertificateValidator
    {
        #region Constructors
        /// <summary>
        /// The default constructor.
        /// </summary>
        public CertificateValidator()
        {
            m_validatedCertificates = new Dictionary<string, X509Certificate2>();
            m_protectFlags = 0;
            m_autoAcceptUntrustedCertificates = false;
            m_rejectSHA1SignedCertificates = CertificateFactory.DefaultHashSize >= 256;
            m_rejectUnknownRevocationStatus = false;
            m_minimumCertificateKeySize = CertificateFactory.DefaultKeySize;
        }
        #endregion

        #region Public Methods
        /// <summary>
        /// Raised when a certificate validation error occurs.
        /// </summary>
        [System.Diagnostics.CodeAnalysis.SuppressMessage("Microsoft.Design", "CA1009:DeclareEventHandlersCorrectly")]
        public event CertificateValidationEventHandler CertificateValidation
        {
            add
            {
                lock (m_callbackLock)
                {
                    m_CertificateValidation += value;
                }
            }

            remove
            {
                lock (m_callbackLock)
                {
                    m_CertificateValidation -= value;
                }
            }
        }

        /// <summary>
        /// Raised when an application certificate update occurs.
        /// </summary>
        public event CertificateUpdateEventHandler CertificateUpdate
        {
            add
            {
                lock (m_callbackLock)
                {
                    m_CertificateUpdate += value;
                }
            }

            remove
            {
                lock (m_callbackLock)
                {
                    m_CertificateUpdate -= value;
                }
            }
        }

        /// <summary>
        /// Updates the validator with the current state of the configuration.
        /// </summary>
        public virtual async Task Update(ApplicationConfiguration configuration)
        {
            if (configuration == null)
            {
                throw new ArgumentNullException(nameof(configuration));
            }

            await Update(configuration.SecurityConfiguration).ConfigureAwait(false);
        }

        /// <summary>
        /// Updates the validator with a new set of trust lists.
        /// </summary>
        public virtual void Update(
            CertificateTrustList issuerStore,
            CertificateTrustList trustedStore,
            CertificateStoreIdentifier rejectedCertificateStore)
        {
            lock (m_lock)
            {
                ResetValidatedCertificates();

                m_trustedCertificateStore = null;
                m_trustedCertificateList = null;

                if (trustedStore != null)
                {
                    m_trustedCertificateStore = new CertificateStoreIdentifier();

                    m_trustedCertificateStore.StoreType = trustedStore.StoreType;
                    m_trustedCertificateStore.StorePath = trustedStore.StorePath;
                    m_trustedCertificateStore.ValidationOptions = trustedStore.ValidationOptions;

                    if (trustedStore.TrustedCertificates != null)
                    {
                        m_trustedCertificateList = new CertificateIdentifierCollection();
                        m_trustedCertificateList.AddRange(trustedStore.TrustedCertificates);
                    }
                }

                m_issuerCertificateStore = null;
                m_issuerCertificateList = null;

                if (issuerStore != null)
                {
                    m_issuerCertificateStore = new CertificateStoreIdentifier();

                    m_issuerCertificateStore.StoreType = issuerStore.StoreType;
                    m_issuerCertificateStore.StorePath = issuerStore.StorePath;
                    m_issuerCertificateStore.ValidationOptions = issuerStore.ValidationOptions;

                    if (issuerStore.TrustedCertificates != null)
                    {
                        m_issuerCertificateList = new CertificateIdentifierCollection();
                        m_issuerCertificateList.AddRange(issuerStore.TrustedCertificates);
                    }
                }

                m_rejectedCertificateStore = null;

                if (rejectedCertificateStore != null)
                {
                    m_rejectedCertificateStore = (CertificateStoreIdentifier)rejectedCertificateStore.MemberwiseClone();
                }
            }
        }

        /// <summary>
        /// Updates the validator with the current state of the configuration.
        /// </summary>
        public virtual Task Update(SecurityConfiguration configuration)
        {
            if (configuration == null)
            {
                throw new ArgumentNullException(nameof(configuration));
            }

            lock (m_lock)
            {
                Update(
                    configuration.TrustedIssuerCertificates,
                    configuration.TrustedPeerCertificates,
                    configuration.RejectedCertificateStore);
                // protect the flags if application called to set property
                if ((m_protectFlags & ProtectFlags.AutoAcceptUntrustedCertificates) == 0)
                {
                    m_autoAcceptUntrustedCertificates = configuration.AutoAcceptUntrustedCertificates;
                }
                if ((m_protectFlags & ProtectFlags.RejectSHA1SignedCertificates) == 0)
                {
                    m_rejectSHA1SignedCertificates = configuration.RejectSHA1SignedCertificates;
                }
                if ((m_protectFlags & ProtectFlags.RejectUnknownRevocationStatus) == 0)
                {
                    m_rejectUnknownRevocationStatus = configuration.RejectUnknownRevocationStatus;
                }
                if ((m_protectFlags & ProtectFlags.MinimumCertificateKeySize) == 0)
                {
                    m_minimumCertificateKeySize = configuration.MinimumCertificateKeySize;
                }
            }
            /*
                        if (configuration.ApplicationCertificate != null)
                        {
                            m_applicationCertificate = await configuration.ApplicationCertificate.Find(true).ConfigureAwait(false);

                            // TODO
                        }
            */
            return Task.CompletedTask;
        }

        /// <summary>
        /// Updates the validator with a new application certificate.
        /// </summary>
        public virtual async Task UpdateCertificate(SecurityConfiguration securityConfiguration)
        {
            // TODO
            lock (m_lock)
            {
                foreach (var applicationCertificate in securityConfiguration.ApplicationCertificates)
                {
                    applicationCertificate.DisposeCertificate();
                }
            }

            foreach (var applicationCertificate in securityConfiguration.ApplicationCertificates)
            {
                await applicationCertificate.LoadPrivateKeyEx(
                    securityConfiguration.CertificatePasswordProvider).ConfigureAwait(false);
            }
            await Update(securityConfiguration).ConfigureAwait(false);

            lock (m_callbackLock)
            {
                if (m_CertificateUpdate != null)
                {
                    var args = new CertificateUpdateEventArgs(securityConfiguration, GetChannelValidator());
                    m_CertificateUpdate(this, args);
                }
            }
        }

        /// <summary>
        /// Reset the list of validated certificates.
        /// </summary>
        public void ResetValidatedCertificates()
        {
            lock (m_lock)
            {
                // dispose outdated list
                foreach (var cert in m_validatedCertificates.Values)
                {
                    Utils.SilentDispose(cert);
                }
                m_validatedCertificates.Clear();
            }
        }

        /// <summary>
        /// If untrusted certificates should be accepted.
        /// </summary>
        public bool AutoAcceptUntrustedCertificates
        {
            get => m_autoAcceptUntrustedCertificates;
            set
            {
                lock (m_lock)
                {
                    m_protectFlags |= ProtectFlags.AutoAcceptUntrustedCertificates;
                    if (m_autoAcceptUntrustedCertificates != value)
                    {
                        m_autoAcceptUntrustedCertificates = value;
                        ResetValidatedCertificates();
                    }
                }
            }
        }

        /// <summary>
        /// If certificates using a SHA1 signature should be trusted.
        /// </summary>
        public bool RejectSHA1SignedCertificates
        {
            get => m_rejectSHA1SignedCertificates;
            set
            {
                lock (m_lock)
                {
                    m_protectFlags |= ProtectFlags.RejectSHA1SignedCertificates;
                    if (m_rejectSHA1SignedCertificates != value)
                    {
                        m_rejectSHA1SignedCertificates = value;
                        ResetValidatedCertificates();
                    }
                }
            }
        }

        /// <summary>
        /// if certificates with unknown revocation status should be rejected.
        /// </summary>
        public bool RejectUnknownRevocationStatus
        {
            get => m_rejectUnknownRevocationStatus;
            set
            {
                lock (m_lock)
                {
                    m_protectFlags |= ProtectFlags.RejectUnknownRevocationStatus;
                    if (m_rejectUnknownRevocationStatus != value)
                    {
                        m_rejectUnknownRevocationStatus = value;
                        ResetValidatedCertificates();
                    }
                }
            }
        }

        /// <summary>
        /// The minimum size of a certificate key to be trusted.
        /// </summary>
        public ushort MinimumCertificateKeySize
        {
            get => m_minimumCertificateKeySize;
            set
            {
                lock (m_lock)
                {
                    m_protectFlags |= ProtectFlags.MinimumCertificateKeySize;
                    if (m_minimumCertificateKeySize != value)
                    {
                        m_minimumCertificateKeySize = value;
                        ResetValidatedCertificates();
                    }
                }
            }
        }

        /// <summary>
        /// Validates the specified certificate against the trust list.
        /// </summary>
        /// <param name="certificate">The certificate.</param>
        public void Validate(X509Certificate2 certificate)
        {
            Validate(new X509Certificate2Collection() { certificate });
        }

        /// <summary>
        /// Validates a certificate.
        /// </summary>
        /// <remarks>
        /// Each UA application may have a list of trusted certificates that is different from 
        /// all other UA applications that may be running on the same machine. As a result, the
        /// certificate validator cannot rely completely on the Windows certificate store and
        /// user or machine specific CTLs (certificate trust lists).
        ///
        /// The validator constructs the trust chain for the certificate and follows the chain
        /// until it finds a certification that is in the application trust list. Non-fatal trust
        /// chain errors (i.e. certificate expired) are ignored if the certificate is in the 
        /// application trust list.
        ///
        /// If no certificate in the chain is trusted then the validator will still accept the
        /// certification if there are no trust chain errors.
        /// 
        /// The validator may be configured to ignore the application trust list and/or trust chain.
        /// </remarks>
        public virtual void Validate(X509Certificate2Collection chain)
        {
            Validate(chain, null);
        }

        /// <summary>
        /// Validates a certificate with domain validation check.
        /// <see cref="Validate(X509Certificate2Collection)"/>
        /// </summary>
        public virtual void Validate(X509Certificate2Collection chain, ConfiguredEndpoint endpoint)
        {
            X509Certificate2 certificate = chain[0];

            try
            {
                lock (m_lock)
                {
                    InternalValidate(chain, endpoint).GetAwaiter().GetResult();

                    // add to list of validated certificates.
                    m_validatedCertificates[certificate.Thumbprint] = new X509Certificate2(certificate.RawData);
                }
            }
            catch (ServiceResultException se)
            {
                // check for errors that may be suppressed.
                if (ContainsUnsuppressibleSC(se.Result))
                {
                    SaveCertificate(certificate);
                    Utils.LogCertificate(LogLevel.Error, "Certificate rejected. Reason={0}.",
                        certificate, se.Result.StatusCode);
                    LogInnerServiceResults(LogLevel.Error, se.Result.InnerResult);
                    throw new ServiceResultException(se, StatusCodes.BadCertificateInvalid);
                }
                else
                {
                    Utils.LogCertificate(LogLevel.Warning, "Certificate Validation failed. Reason={0}.",
                        certificate, se.Result.StatusCode);
                    LogInnerServiceResults(LogLevel.Warning, se.Result.InnerResult);
                }

                // invoke callback.
                bool accept = false;

                ServiceResult serviceResult = se.Result;
                lock (m_callbackLock)
                {
                    do
                    {
                        accept = false;
                        if (m_CertificateValidation != null)
                        {
                            CertificateValidationEventArgs args = new CertificateValidationEventArgs(serviceResult, certificate);
                            m_CertificateValidation(this, args);
                            if (args.AcceptAll)
                            {
                                accept = true;
                                serviceResult = null;
                                break;
                            }
                            accept = args.Accept;
                        }
                        else if (m_autoAcceptUntrustedCertificates &&
                            serviceResult.StatusCode == StatusCodes.BadCertificateUntrusted)
                        {
                            accept = true;
                            Utils.LogCertificate("Auto accepted certificate: ", certificate);
                        }

                        if (accept)
                        {
                            serviceResult = serviceResult.InnerResult;
                        }
                        else
                        {
                            // report the rejected service result
                            se = new ServiceResultException(serviceResult);
                        }
                    } while (accept && serviceResult != null);
                }

                // throw if rejected.
                if (!accept)
                {
                    // write the invalid certificate to rejected store if specified.
                    Utils.LogCertificate(LogLevel.Error, "Certificate rejected. Reason={0}.",
                        certificate, serviceResult != null ? serviceResult.StatusCode.ToString() : "Unknown Error");

                    SaveCertificate(certificate);

                    throw new ServiceResultException(se, StatusCodes.BadCertificateInvalid);
                }

                // add to list of peers.
                lock (m_lock)
                {
                    Utils.LogCertificate(LogLevel.Warning, "Validation errors suppressed: ", certificate);
                    m_validatedCertificates[certificate.Thumbprint] = new X509Certificate2(certificate.RawData);
                }
            }
        }

        /// <summary>
        /// Recursively checks whether any of the service results or inner service results
        /// of the input sr must not be suppressed.
        /// The list of supressible status codes is - for backwards compatibiliyt - longer
        /// than the spec would imply.
        /// (BadCertificateUntrusted and BadCertificateChainIncomplete
        /// must not be supressed according to (e.g.) version 1.04 of the spec)
        /// </summary>
        /// <param name="sr"></param>
        private static bool ContainsUnsuppressibleSC(ServiceResult sr)
        {
            while (sr != null)
            {
                if (!m_suppressibleStatusCodes.Contains(sr.StatusCode))
                {
                    return true;
                }
                sr = sr.InnerResult;
            }
            return false;
        }

        /// <summary>
        /// List all reasons for failing cert validation.
        /// </summary>
        private static void LogInnerServiceResults(LogLevel logLevel, ServiceResult result)
        {
            while (result != null)
            {
                Utils.Log(logLevel, Utils.TraceMasks.Security, " -- {0}", result.ToString());
                result = result.InnerResult;
            }
        }

        /// <summary>
        /// Saves the certificate in the rejected certificate store.
        /// </summary>
        private void SaveCertificate(X509Certificate2 certificate)
        {
            lock (m_lock)
            {
                if (m_rejectedCertificateStore != null)
                {
                    Utils.LogTrace("Writing rejected certificate to: {0}", m_rejectedCertificateStore);
                    try
                    {
                        ICertificateStore store = m_rejectedCertificateStore.OpenStore();

                        try
                        {
                            store.Delete(certificate.Thumbprint);
                            // save only public key
                            if (certificate.HasPrivateKey)
                            {
                                using (var cert = new X509Certificate2(certificate.RawData))
                                {
                                    store.Add(cert);
                                }
                            }
                            else
                            {
                                store.Add(certificate);
                            }
                        }
                        finally
                        {
                            store.Close();
                        }
                    }
                    catch (Exception e)
                    {
                        Utils.LogError(e, "Could not write certificate to directory: {0}", m_rejectedCertificateStore);
                    }
                }
            }
        }

        /// <summary>
        /// Returns the certificate information for a trusted peer certificate.
        /// </summary>
        private async Task<CertificateIdentifier> GetTrustedCertificate(X509Certificate2 certificate)
        {
            // check if explicitly trusted.
            if (m_trustedCertificateList != null)
            {
                for (int ii = 0; ii < m_trustedCertificateList.Count; ii++)
                {
                    X509Certificate2 trusted = await m_trustedCertificateList[ii].Find(false).ConfigureAwait(false);

                    if (trusted != null && trusted.Thumbprint == certificate.Thumbprint)
                    {
                        if (Utils.IsEqual(trusted.RawData, certificate.RawData))
                        {
                            return m_trustedCertificateList[ii];
                        }
                    }
                }
            }

            // check if in peer trust store.
            if (m_trustedCertificateStore != null)
            {
                ICertificateStore store = m_trustedCertificateStore.OpenStore();

                try
                {
                    X509Certificate2Collection trusted = await store.FindByThumbprint(certificate.Thumbprint).ConfigureAwait(false);

                    for (int ii = 0; ii < trusted.Count; ii++)
                    {
                        if (Utils.IsEqual(trusted[ii].RawData, certificate.RawData))
                        {
                            return new CertificateIdentifier(trusted[ii], m_trustedCertificateStore.ValidationOptions);
                        }
                    }
                }
                finally
                {
                    store.Close();
                }
            }

            // not a trusted.
            return null;
        }

        /// <summary>
        /// Returns true if the certificate matches the criteria.
        /// </summary>
        private bool Match(
            X509Certificate2 certificate,
            string subjectName,
            string serialNumber,
            string authorityKeyId)
        {
            bool check = false;

            // check for null.
            if (certificate == null)
            {
                return false;
            }

            // check for subject name match.
            if (!X509Utils.CompareDistinguishedName(certificate.SubjectName.Name, subjectName))
            {
                return false;
            }

            // check for serial number match.
            if (!String.IsNullOrEmpty(serialNumber))
            {
                if (certificate.SerialNumber != serialNumber)
                {
                    return false;
                }
                check = true;
            }

            // check for authority key id match.
            if (!String.IsNullOrEmpty(authorityKeyId))
            {
                X509SubjectKeyIdentifierExtension subjectKeyId = X509Extensions.FindExtension<X509SubjectKeyIdentifierExtension>(certificate);

                if (subjectKeyId != null)
                {
                    if (subjectKeyId.SubjectKeyIdentifier != authorityKeyId)
                    {
                        return false;
                    }
                    check = true;
                }
            }

            // found match if keyId or serial number was checked
            return check;
        }

        /// <summary>
        /// Returns the issuers for the certificates.
        /// </summary>
<<<<<<< HEAD
        public Task<bool> GetIssuers(X509Certificate2Collection certificates, List<CertificateIdentifier> issuers)
        {
            return GetIssuers(certificates, issuers, true);
        }

        /// <summary>
        /// Returns the issuers for the certificates.
        /// </summary>
        public async Task<bool> GetIssuers(X509Certificate2Collection certificates, List<CertificateIdentifier> issuers, bool checkRevocationStatus)
=======
        public async Task<bool> GetIssuersNoExceptionsOnGetIssuer(X509Certificate2Collection certificates,
            List<CertificateIdentifier> issuers, Dictionary<X509Certificate2, ServiceResultException> validationErrors)
>>>>>>> 33ae7365
        {
            bool isTrusted = false;
            CertificateIdentifier issuer = null;
            ServiceResultException revocationStatus = null;
            X509Certificate2 certificate = certificates[0];

            CertificateIdentifierCollection collection = new CertificateIdentifierCollection();
            for (int ii = 1; ii < certificates.Count; ii++)
            {
                collection.Add(new CertificateIdentifier(certificates[ii]));
            }

            do
            {
<<<<<<< HEAD
                issuer = await GetIssuer(certificate, m_trustedCertificateList, m_trustedCertificateStore, checkRevocationStatus).ConfigureAwait(false);

                if (issuer == null)
                {
                    issuer = await GetIssuer(certificate, m_issuerCertificateList, m_issuerCertificateStore, checkRevocationStatus).ConfigureAwait(false);

                    if (issuer == null)
                    {
                        issuer = await GetIssuer(certificate, collection, null, checkRevocationStatus).ConfigureAwait(false);
=======
                if (validationErrors != null)
                {
                    (issuer, revocationStatus) = await GetIssuerNoException(certificate, m_trustedCertificateList, m_trustedCertificateStore, true).ConfigureAwait(false);
                }
                else
                {
                    issuer = await GetIssuer(certificate, m_trustedCertificateList, m_trustedCertificateStore, true).ConfigureAwait(false);
                }

                if (issuer == null)
                {
                    if (validationErrors != null)
                    {
                        (issuer, revocationStatus) = await GetIssuerNoException(certificate, m_issuerCertificateList, m_issuerCertificateStore, true).ConfigureAwait(false);
                    }
                    else
                    {
                        issuer = await GetIssuer(certificate, m_issuerCertificateList, m_issuerCertificateStore, true).ConfigureAwait(false);
                    }

                    if (issuer == null)
                    {
                        if (validationErrors != null)
                        {
                            (issuer, revocationStatus) = await GetIssuerNoException(certificate, collection, null, true).ConfigureAwait(false);
                        }
                        else
                        {
                            issuer = await GetIssuer(certificate, collection, null, true).ConfigureAwait(false);
                        }
>>>>>>> 33ae7365
                    }
                }
                else
                {
                    isTrusted = true;
                }

                if (issuer != null)
                {
                    issuers.Add(issuer);
                    if (validationErrors != null)
                    {
                        validationErrors[certificate] = revocationStatus;
                    }
                    certificate = await issuer.Find(false).ConfigureAwait(false);

                    // check for root.
                    if (X509Utils.CompareDistinguishedName(certificate.Subject, certificate.Issuer))
                    {
                        break;
                    }
                }
            }
            while (issuer != null);

            return isTrusted;
        }

        /// <summary>
        /// Returns the issuers for the certificates.
        /// </summary>
        public async Task<bool> GetIssuers(X509Certificate2Collection certificates, List<CertificateIdentifier> issuers)
        {
            return await GetIssuersNoExceptionsOnGetIssuer(certificates, issuers,
                null // ensures legacy behavior is respected
                ).ConfigureAwait(false);
        }

        /// <summary>
        /// Returns the issuers for the certificate.
        /// </summary>
        /// <param name="certificate">The certificate.</param>
        /// <param name="issuers">The issuers.</param>
<<<<<<< HEAD
        /// <param name="checkRevocationStatus">If the revocation status of the issuers should be checked.</param>
        public Task<bool> GetIssuers(X509Certificate2 certificate, List<CertificateIdentifier> issuers, bool checkRevocationStatus)
        {
            return GetIssuers(new X509Certificate2Collection { certificate }, issuers, checkRevocationStatus);
        }

        /// <summary>
        /// Returns the issuers for the certificate.
        /// </summary>
        /// <param name="certificate">The certificate.</param>
        /// <param name="issuers">The issuers.</param>
        /// <returns></returns>
=======
>>>>>>> 33ae7365
        public Task<bool> GetIssuers(X509Certificate2 certificate, List<CertificateIdentifier> issuers)
        {
            return GetIssuers(new X509Certificate2Collection { certificate }, issuers, true);
        }

        /// <summary>
        /// Returns the certificate information for a trusted issuer certificate.
        /// </summary>
        private async Task<(CertificateIdentifier, ServiceResultException)> GetIssuerNoException(
            X509Certificate2 certificate,
            CertificateIdentifierCollection explicitList,
            CertificateStoreIdentifier certificateStore,
            bool checkRecovationStatus)
        {
            ServiceResultException serviceResult = null;
            // check if self-signed.
            if (X509Utils.CompareDistinguishedName(certificate.Subject, certificate.Issuer))
            {
                return (null, null);
            }

            string subjectName = certificate.IssuerName.Name;
            string keyId = null;
            string serialNumber = null;

            // find the authority key identifier.
            X509AuthorityKeyIdentifierExtension authority = X509Extensions.FindExtension<X509AuthorityKeyIdentifierExtension>(certificate);

            if (authority != null)
            {
                keyId = authority.KeyIdentifier;
                serialNumber = authority.SerialNumber;
            }

            // check in explicit list.
            if (explicitList != null)
            {
                for (int ii = 0; ii < explicitList.Count; ii++)
                {
                    X509Certificate2 issuer = await explicitList[ii].Find(false).ConfigureAwait(false);

                    if (issuer != null)
                    {
                        if (!X509Utils.IsIssuerAllowed(issuer))
                        {
                            continue;
                        }

                        if (Match(issuer, subjectName, serialNumber, keyId))
                        {
                            // can't check revocation.
                            return (new CertificateIdentifier(issuer, CertificateValidationOptions.SuppressRevocationStatusUnknown), null);
                        }
                    }
                }
            }

            // check in certificate store.
            if (certificateStore != null)
            {
                ICertificateStore store = certificateStore.OpenStore();

                try
                {
                    X509Certificate2Collection certificates = await store.Enumerate().ConfigureAwait(false);

                    for (int ii = 0; ii < certificates.Count; ii++)
                    {
                        X509Certificate2 issuer = certificates[ii];

                        if (issuer != null)
                        {
                            if (!X509Utils.IsIssuerAllowed(issuer))
                            {
                                continue;
                            }

                            if (Match(issuer, subjectName, serialNumber, keyId))
                            {
                                CertificateValidationOptions options = certificateStore.ValidationOptions;

                                // already checked revocation for file based stores. windows based stores always suppress.
                                options |= CertificateValidationOptions.SuppressRevocationStatusUnknown;

                                if (checkRecovationStatus)
                                {
                                    StatusCode status = store.IsRevoked(issuer, certificate);

                                    if (StatusCode.IsBad(status) && status != StatusCodes.BadNotSupported)
                                    {
                                        if (status == StatusCodes.BadCertificateRevocationUnknown)
                                        {
                                            if (X509Utils.IsCertificateAuthority(certificate))
                                            {
                                                status.Code = StatusCodes.BadCertificateIssuerRevocationUnknown;
                                            }

                                            if (m_rejectUnknownRevocationStatus)
                                            {
                                                serviceResult = new ServiceResultException(status);
                                            }
                                        }
                                        else
                                        {
                                            if (status == StatusCodes.BadCertificateRevoked && X509Utils.IsCertificateAuthority(certificate))
                                            {
                                                status.Code = StatusCodes.BadCertificateIssuerRevoked;
                                            }
                                            serviceResult = new ServiceResultException(status);
                                        }
                                    }
                                }

                                return (new CertificateIdentifier(certificates[ii], options), serviceResult);
                            }
                        }
                    }
                }
                finally
                {
                    store.Close();
                }
            }

            // not a trusted issuer.
            return (null, null);
        }

        /// <summary>
        /// Returns the certificate information for a trusted issuer certificate.
        /// </summary>
        private async Task<CertificateIdentifier> GetIssuer(
            X509Certificate2 certificate,
            CertificateIdentifierCollection explicitList,
            CertificateStoreIdentifier certificateStore,
            bool checkRecovationStatus)
        {
            (CertificateIdentifier result, ServiceResultException srex) =
                await GetIssuerNoException(certificate, explicitList, certificateStore, checkRecovationStatus
                ).ConfigureAwait(false);
            if (srex != null)
            {
                throw srex;
            }
            return result;
        }

        /// <summary>
        /// Throws an exception if validation fails.
        /// </summary>
        /// <param name="certificates">The certificates to be checked.</param>
        /// <param name="endpoint">The endpoint for domain validation.</param>
        /// <exception cref="ServiceResultException">If certificate[0] cannot be accepted</exception>
        protected virtual async Task InternalValidate(X509Certificate2Collection certificates, ConfiguredEndpoint endpoint)
        {
            X509Certificate2 certificate = certificates[0];

            // check for previously validated certificate.
            X509Certificate2 certificate2 = null;

            if (m_validatedCertificates.TryGetValue(certificate.Thumbprint, out certificate2))
            {
                if (Utils.IsEqual(certificate2.RawData, certificate.RawData))
                {
                    return;
                }
            }

            CertificateIdentifier trustedCertificate = await GetTrustedCertificate(certificate).ConfigureAwait(false);

            // get the issuers (checks the revocation lists if using directory stores).
            List<CertificateIdentifier> issuers = new List<CertificateIdentifier>();
            Dictionary<X509Certificate2, ServiceResultException> validationErrors = new Dictionary<X509Certificate2, ServiceResultException>();

            bool isIssuerTrusted = await GetIssuersNoExceptionsOnGetIssuer(certificates, issuers, validationErrors).ConfigureAwait(false);

            ServiceResult sresult = PopulateSresultWithValidationErrors(validationErrors);

            // setup policy chain
            X509ChainPolicy policy = new X509ChainPolicy();
            policy.RevocationFlag = X509RevocationFlag.EntireChain;
            policy.RevocationMode = X509RevocationMode.NoCheck;
            policy.VerificationFlags = X509VerificationFlags.NoFlag;

            foreach (CertificateIdentifier issuer in issuers)
            {
                if ((issuer.ValidationOptions & CertificateValidationOptions.SuppressRevocationStatusUnknown) != 0)
                {
                    policy.VerificationFlags |= X509VerificationFlags.IgnoreCertificateAuthorityRevocationUnknown;
                    policy.VerificationFlags |= X509VerificationFlags.IgnoreCtlSignerRevocationUnknown;
                    policy.VerificationFlags |= X509VerificationFlags.IgnoreEndRevocationUnknown;
                    policy.VerificationFlags |= X509VerificationFlags.IgnoreRootRevocationUnknown;
                }

                // we did the revocation check in the GetIssuers call. No need here.
                policy.RevocationMode = X509RevocationMode.NoCheck;
                policy.ExtraStore.Add(issuer.Certificate);
            }

            // build chain.
            using (X509Chain chain = new X509Chain())
            {
                chain.ChainPolicy = policy;
                chain.Build(certificate);

                // check the chain results.
                CertificateIdentifier target = trustedCertificate;

                if (target == null)
                {
                    target = new CertificateIdentifier(certificate);
                }

                for (int ii = 0; ii < chain.ChainElements.Count; ii++)
                {
                    X509ChainElement element = chain.ChainElements[ii];

                    CertificateIdentifier issuer = null;

                    if (ii < issuers.Count)
                    {
                        issuer = issuers[ii];
                    }

                    // check for chain status errors.
                    if (element.ChainElementStatus.Length > 0)
                    {
                        foreach (X509ChainStatus status in element.ChainElementStatus)
                        {
                            ServiceResult result = CheckChainStatus(status, target, issuer, (ii != 0));
                            if (ServiceResult.IsBad(result))
                            {
                                sresult = new ServiceResult(result, sresult);
                            }
                        }
                    }

                    if (issuer != null)
                    {
                        target = issuer;
                    }
                }
            }

            // check whether the chain is complete (if there is a chain)
            bool issuedByCA = !X509Utils.CompareDistinguishedName(certificate.Subject, certificate.Issuer);
            bool chainIncomplete = false;
            if (issuers.Count > 0)
            {
                var rootCertificate = issuers[issuers.Count - 1].Certificate;
                if (!X509Utils.CompareDistinguishedName(rootCertificate.Subject, rootCertificate.Issuer))
                {
                    chainIncomplete = true;
                }
            }
            else
            {
                if (issuedByCA)
                {
                    // no issuer found at all
                    chainIncomplete = true;
                }
            }

            // check if certificate issuer is trusted.
            if (issuedByCA && !isIssuerTrusted && trustedCertificate == null)
            {
                var message = "Certificate Issuer is not trusted.";
                sresult = new ServiceResult(StatusCodes.BadCertificateUntrusted,
                    null, null, message, null, sresult);
            }

            // check if certificate is trusted.
            if (trustedCertificate == null && !isIssuerTrusted)
            {
                // TODO
                //if (m_applicationCertificate == null || !Utils.IsEqual(m_applicationCertificate.RawData, certificate.RawData))
                {
                    var message = "Certificate is not trusted.";
                    sresult = new ServiceResult(StatusCodes.BadCertificateUntrusted,
                    null, null, message, null, sresult);
                }
            }

            if (endpoint != null && !FindDomain(certificate, endpoint))
            {
                string message = Utils.Format(
                    "The domain '{0}' is not listed in the server certificate.",
                    endpoint.EndpointUrl.DnsSafeHost);
                sresult = new ServiceResult(StatusCodes.BadCertificateHostNameInvalid,
                    null, null, message, null, sresult
                    );
            }

            bool isECDsaSignature = X509PfxUtils.IsECDsaSignature(certificate);

            // check if certificate is valid for use as app/sw or user cert
            X509KeyUsageFlags certificateKeyUsage = X509Utils.GetKeyUsage(certificate);
            if (isECDsaSignature)
            {
                if ((certificateKeyUsage & X509KeyUsageFlags.DigitalSignature) == 0)
                {
                    sresult = new ServiceResult(StatusCodes.BadCertificateUseNotAllowed,
                        null, null, "Usage of ECDSA certificate is not allowed.", null, sresult);
                }
            }
            else
            {
                if ((certificateKeyUsage & X509KeyUsageFlags.DataEncipherment) == 0)
                {
                    sresult = new ServiceResult(StatusCodes.BadCertificateUseNotAllowed,
                        null, null, "Usage of RSA certificate is not allowed.", null, sresult);
                }
            }

            // check if minimum requirements are met
            if (m_rejectSHA1SignedCertificates && IsSHA1SignatureAlgorithm(certificate.SignatureAlgorithm))
            {
                sresult = new ServiceResult(StatusCodes.BadCertificatePolicyCheckFailed,
                    null, null, "SHA1 signed certificates are not trusted.", null, sresult);
            }

            if (!isECDsaSignature)
            {
                int keySize = X509Utils.GetRSAPublicKeySize(certificate);
                if (keySize < m_minimumCertificateKeySize)
                {
                    sresult = new ServiceResult(StatusCodes.BadCertificatePolicyCheckFailed,
                        null, null, "Certificate doesn't meet minimum key length requirement.", null, sresult);
                }
            }
            else
            {
                // TODO: check if curve type is secure enough for profile
            }

            if (issuedByCA && chainIncomplete)
            {
                var message = "Certificate chain validation incomplete.";
                sresult = new ServiceResult(StatusCodes.BadCertificateChainIncomplete,
                    null, null, message, null, sresult);
            }

            if (sresult != null)
            {
                throw new ServiceResultException(sresult);
            }
        }

        private ServiceResult PopulateSresultWithValidationErrors(Dictionary<X509Certificate2, ServiceResultException> validationErrors)
        {
            Dictionary<X509Certificate2, ServiceResultException> p1List = new Dictionary<X509Certificate2, ServiceResultException>();
            Dictionary<X509Certificate2, ServiceResultException> p2List = new Dictionary<X509Certificate2, ServiceResultException>();
            Dictionary<X509Certificate2, ServiceResultException> p3List = new Dictionary<X509Certificate2, ServiceResultException>();

            ServiceResult sresult = null;

            foreach (KeyValuePair<X509Certificate2, ServiceResultException> kvp in validationErrors)
            {
                if (kvp.Value != null)
                {
                    if (kvp.Value.StatusCode == StatusCodes.BadCertificateRevoked)
                    {
                        p1List[kvp.Key] = kvp.Value;
                    }
                    else if (kvp.Value.StatusCode == StatusCodes.BadCertificateIssuerRevoked)
                    {
                        p2List[kvp.Key] = kvp.Value;
                    }
                    else if (kvp.Value.StatusCode == StatusCodes.BadCertificateRevocationUnknown)
                    {
                        p3List[kvp.Key] = kvp.Value;
                    }
                    else if (kvp.Value.StatusCode == StatusCodes.BadCertificateIssuerRevocationUnknown)
                    {
                        //p4List[kvp.Key] = kvp.Value;
                        var message = CertificateMessage("Certificate issuer revocation list not found.", kvp.Key);
                        sresult = new ServiceResult(StatusCodes.BadCertificateIssuerRevocationUnknown,
                            null, null, message, null, sresult);
                    }
                    else
                    {
                        if (StatusCode.IsBad(kvp.Value.StatusCode))
                        {
                            var message = CertificateMessage("Unknown error while trying to determine the revocation status.", kvp.Key);
                            sresult = new ServiceResult(kvp.Value.StatusCode,
                                null, null, message, null, sresult);
                        }
                    }
                }
            }

            if (p3List.Count > 0)
            {
                foreach (KeyValuePair<X509Certificate2, ServiceResultException> kvp in p3List)
                {
                    var message = CertificateMessage("Certificate revocation list not found.", kvp.Key);
                    sresult = new ServiceResult(StatusCodes.BadCertificateRevocationUnknown,
                        null, null, message, null, sresult);
                }
            }
            if (p2List.Count > 0)
            {
                foreach (KeyValuePair<X509Certificate2, ServiceResultException> kvp in p2List)
                {
                    var message = CertificateMessage("Certificate issuer is revoked.", kvp.Key);
                    sresult = new ServiceResult(StatusCodes.BadCertificateIssuerRevoked,
                        null, null, message, null, sresult);
                }
            }
            if (p1List.Count > 0)
            {
                foreach (KeyValuePair<X509Certificate2, ServiceResultException> kvp in p1List)
                {
                    var message = CertificateMessage("Certificate is revoked.", kvp.Key);
                    sresult = new ServiceResult(StatusCodes.BadCertificateRevoked,
                        null, null, message, null, sresult);
                }
            }

            return sresult;
        }

        /// <summary>
        /// Returns an object that can be used with a UA channel.
        /// </summary>
        [System.Diagnostics.CodeAnalysis.SuppressMessage("Microsoft.Design", "CA1024:UsePropertiesWhereAppropriate")]
        public ICertificateValidator GetChannelValidator()
        {
            return this;
        }

        /// <summary>
        /// Validate domains in a server certificate against endpoint used to connect a session.
        /// </summary>
        /// <param name="serverCertificate">The server certificate returned by a session connect.</param>
        /// <param name="endpoint">The endpoint used to connect to a server.</param>
        public void ValidateDomains(X509Certificate2 serverCertificate, ConfiguredEndpoint endpoint)
        {
            X509Certificate2 certificate2;
            if (m_validatedCertificates.TryGetValue(serverCertificate.Thumbprint, out certificate2))
            {
                if (Utils.IsEqual(certificate2.RawData, serverCertificate.RawData))
                {
                    return;
                }
            }

            bool domainFound = FindDomain(serverCertificate, endpoint);

            if (!domainFound)
            {
                bool accept = false;
                string message = Utils.Format(
                    "The domain '{0}' is not listed in the server certificate.",
                    endpoint.EndpointUrl.DnsSafeHost);
                var serviceResult = new ServiceResultException(StatusCodes.BadCertificateHostNameInvalid, message);
                if (m_CertificateValidation != null)
                {
                    var args = new CertificateValidationEventArgs(new ServiceResult(serviceResult), serverCertificate);
                    m_CertificateValidation(this, args);
                    accept = args.Accept || args.AcceptAll;
                }
                // throw if rejected.
                if (!accept)
                {
                    // write the invalid certificate to rejected store if specified.
                    Utils.LogCertificate(LogLevel.Error, "Certificate rejected. Reason={1}.",
                        serverCertificate, serviceResult != null ? serviceResult.ToString() : "Unknown Error");
                    SaveCertificate(serverCertificate);

                    throw serviceResult;
                }
            }
        }
        #endregion

        #region Private Methods
        /// <summary>
        /// Returns an error if the chain status indicates a fatal error.
        /// </summary>
        [System.Diagnostics.CodeAnalysis.SuppressMessage("Microsoft.Maintainability", "CA1502:AvoidExcessiveComplexity")]
        private static ServiceResult CheckChainStatus(X509ChainStatus status, CertificateIdentifier id, CertificateIdentifier issuer, bool isIssuer)
        {
            switch (status.Status)
            {
                case X509ChainStatusFlags.NotValidForUsage:
                {
                    return ServiceResult.Create(
                        (isIssuer) ? StatusCodes.BadCertificateUseNotAllowed : StatusCodes.BadCertificateIssuerUseNotAllowed,
                        "Certificate may not be used as an application instance certificate. {0}: {1}",
                        status.Status,
                        status.StatusInformation);
                }

                case X509ChainStatusFlags.NoError:
                case X509ChainStatusFlags.OfflineRevocation:
                case X509ChainStatusFlags.InvalidBasicConstraints:
                {
                    break;
                }

                case X509ChainStatusFlags.PartialChain:
                case X509ChainStatusFlags.UntrustedRoot:
                {
                    // self signed cert signature validation 
                    // .NET Core ChainStatus returns NotSignatureValid only on Windows, 
                    // so we have to do the extra cert signature check on all platforms
                    if (issuer == null && id.Certificate != null &&
                        X509Utils.CompareDistinguishedName(id.Certificate.Subject, id.Certificate.Issuer))
                    {
                        if (!IsSignatureValid(id.Certificate))
                        {
                            goto case X509ChainStatusFlags.NotSignatureValid;
                        }
                        break;
                    }

                    return ServiceResult.Create(
                        StatusCodes.BadCertificateChainIncomplete,
                        "Certificate chain validation failed. {0}: {1}",
                        status.Status,
                        status.StatusInformation);
                }

                case X509ChainStatusFlags.RevocationStatusUnknown:
                {
                    if (issuer != null)
                    {
                        if ((issuer.ValidationOptions & CertificateValidationOptions.SuppressRevocationStatusUnknown) != 0)
                        {
                            Utils.LogWarning(Utils.TraceMasks.Security, 
                                "Error suppressed: {0}: {1}", 
                                status.Status, status.StatusInformation);
                            break;
                        }
                    }

                    // check for meaning less errors for self-signed certificates.
                    if (id.Certificate != null && X509Utils.CompareDistinguishedName(id.Certificate.Subject, id.Certificate.Subject))
                    {
                        break;
                    }

                    return ServiceResult.Create(
                        (isIssuer) ? StatusCodes.BadCertificateIssuerRevocationUnknown : StatusCodes.BadCertificateRevocationUnknown,
                        "Certificate revocation status cannot be verified. {0}: {1}",
                        status.Status,
                        status.StatusInformation);
                }

                case X509ChainStatusFlags.Revoked:
                {
                    return ServiceResult.Create(
                        (isIssuer) ? StatusCodes.BadCertificateIssuerRevoked : StatusCodes.BadCertificateRevoked,
                        "Certificate has been revoked. {0}: {1}",
                        status.Status,
                        status.StatusInformation);
                }

                case X509ChainStatusFlags.NotTimeNested:
                {
                    if (id != null && ((id.ValidationOptions & CertificateValidationOptions.SuppressCertificateExpired) != 0))
                    {
                        Utils.LogWarning(Utils.TraceMasks.Security, 
                            "Error suppressed: {0}: {1}", 
                            status.Status, status.StatusInformation);
                        break;
                    }

                    return ServiceResult.Create(
                        StatusCodes.BadCertificateIssuerTimeInvalid,
                        "Issuer Certificate has expired or is not yet valid. {0}: {1}",
                        status.Status,
                        status.StatusInformation);
                }

                case X509ChainStatusFlags.NotTimeValid:
                {
                    if (id != null && ((id.ValidationOptions & CertificateValidationOptions.SuppressCertificateExpired) != 0))
                    {
                        Utils.LogWarning(Utils.TraceMasks.Security, 
                            "Error suppressed: {0}: {1}", 
                            status.Status, status.StatusInformation);
                        break;
                    }

                    return ServiceResult.Create(
                        (isIssuer) ? StatusCodes.BadCertificateIssuerTimeInvalid : StatusCodes.BadCertificateTimeInvalid,
                        "Certificate has expired or is not yet valid. {0}: {1}",
                        status.Status,
                        status.StatusInformation);
                }

                case X509ChainStatusFlags.NotSignatureValid:
                default:
                {
                    return ServiceResult.Create(
                        StatusCodes.BadCertificateInvalid,
                        "Certificate validation failed. {0}: {1}",
                        status.Status,
                        status.StatusInformation);
                }
            }

            return null;
        }
        /// <summary>
        /// Returns if a certificate is signed with a SHA1 algorithm.
        /// </summary>
        private static bool IsSHA1SignatureAlgorithm(Oid oid)
        {
            return oid.Value == "1.3.14.3.2.29" ||     // sha1RSA
                oid.Value == "1.2.840.10040.4.3" ||    // sha1DSA
                oid.Value == Oids.ECDsaWithSha1 ||     // sha1ECDSA
                oid.Value == "1.2.840.113549.1.1.5" || // sha1RSA
                oid.Value == "1.3.14.3.2.13" ||        // sha1DSA
                oid.Value == "1.3.14.3.2.27";          // dsaSHA1
        }

        /// <summary>
        /// Returns a certificate information message.
        /// </summary>
        private string CertificateMessage(string error, X509Certificate2 certificate)
        {
            var message = new StringBuilder()
                .AppendLine(error)
                .AppendFormat("Subject: {0}", certificate.Subject)
                .AppendLine();
            if (!string.Equals(certificate.Subject, certificate.Issuer, StringComparison.Ordinal))
            {
                message.AppendFormat("Issuer: {0}", certificate.Issuer)
                .AppendLine();
            }
            return message.ToString();
        }

        /// <summary>
        /// Returns if a self signed certificate is properly signed.
        /// </summary>
        private static bool IsSignatureValid(X509Certificate2 cert)
        {
            return X509Utils.VerifySelfSigned(cert);
        }

        /// <summary>
        /// The list of suppressible status codes.
        /// </summary>
        private static readonly ReadOnlyList<StatusCode> m_suppressibleStatusCodes =
            new ReadOnlyList<StatusCode>(
                new List<StatusCode>
                {
                    StatusCodes.BadCertificateHostNameInvalid,
                    StatusCodes.BadCertificateIssuerRevocationUnknown,
                    StatusCodes.BadCertificateChainIncomplete,
                    StatusCodes.BadCertificateIssuerTimeInvalid,
                    StatusCodes.BadCertificateIssuerUseNotAllowed,
                    StatusCodes.BadCertificateRevocationUnknown,
                    StatusCodes.BadCertificateTimeInvalid,
                    StatusCodes.BadCertificatePolicyCheckFailed,
                    StatusCodes.BadCertificateUseNotAllowed,
                    StatusCodes.BadCertificateUntrusted
                });

        /// <summary>
        /// Find the domain in a certificate in the
        /// endpoint that was used to connect a session.
        /// </summary>
        /// <param name="serverCertificate">The server certificate which is tested for domain names.</param>
        /// <param name="endpoint">The endpoint which was used to connect.</param>
        /// <returns>True if domain was found.</returns>
        private bool FindDomain(X509Certificate2 serverCertificate, ConfiguredEndpoint endpoint)
        {
            bool domainFound = false;

            // check the certificate domains.
            IList<string> domains = X509Utils.GetDomainsFromCertficate(serverCertificate);

            if (domains != null && domains.Count > 0)
            {
                string hostname;
                string dnsHostName = hostname = endpoint.EndpointUrl.DnsSafeHost;
                bool isLocalHost = false;
                if (endpoint.EndpointUrl.HostNameType == UriHostNameType.Dns)
                {
                    if (String.Equals(dnsHostName, "localhost", StringComparison.InvariantCultureIgnoreCase))
                    {
                        isLocalHost = true;
                    }
                    else
                    {   // strip domain names from hostname
                        hostname = dnsHostName.Split('.')[0];
                    }
                }
                else
                {   // dnsHostname is a IPv4 or IPv6 address
                    // normalize ip addresses, cert parser returns normalized addresses
                    hostname = Utils.NormalizedIPAddress(dnsHostName);
                    if (hostname == "127.0.0.1" || hostname == "::1")
                    {
                        isLocalHost = true;
                    }
                }

                if (isLocalHost)
                {
                    dnsHostName = Utils.GetFullQualifiedDomainName();
                    hostname = Utils.GetHostName();
                }

                for (int ii = 0; ii < domains.Count; ii++)
                {
                    if (String.Equals(hostname, domains[ii], StringComparison.OrdinalIgnoreCase) ||
                        String.Equals(dnsHostName, domains[ii], StringComparison.OrdinalIgnoreCase))
                    {
                        domainFound = true;
                        break;
                    }
                }
            }
            return domainFound;
        }
        #endregion

        #region Private Enum
        /// <summary>
        /// Flag to protect setting by application
        /// from a modification by a SecurityConfiguration.
        /// </summary>
        [Flags]
        private enum ProtectFlags
        {
            AutoAcceptUntrustedCertificates = 1,
            RejectSHA1SignedCertificates = 2,
            RejectUnknownRevocationStatus = 4,
            MinimumCertificateKeySize = 8
        };
        #endregion

        #region Private Fields
        private object m_lock = new object();
        private object m_callbackLock = new object();
        private Dictionary<string, X509Certificate2> m_validatedCertificates;
        private CertificateStoreIdentifier m_trustedCertificateStore;
        private CertificateIdentifierCollection m_trustedCertificateList;
        private CertificateStoreIdentifier m_issuerCertificateStore;
        private CertificateIdentifierCollection m_issuerCertificateList;
        private CertificateStoreIdentifier m_rejectedCertificateStore;
        private event CertificateValidationEventHandler m_CertificateValidation;
        private event CertificateUpdateEventHandler m_CertificateUpdate;
        //private X509Certificate2 m_applicationCertificate;
        private ProtectFlags m_protectFlags;
        private bool m_autoAcceptUntrustedCertificates;
        private bool m_rejectSHA1SignedCertificates;
        private bool m_rejectUnknownRevocationStatus;
        private ushort m_minimumCertificateKeySize;
        #endregion
    }

    #region CertificateValidationEventArgs Class
    /// <summary>
    /// The event arguments provided when a certificate validation error occurs.
    /// </summary>
    public class CertificateValidationEventArgs : EventArgs
    {
        #region Constructors
        /// <summary>
        /// Creates a new instance.
        /// </summary>
        internal CertificateValidationEventArgs(ServiceResult error, X509Certificate2 certificate)
        {
            m_error = error;
            m_certificate = certificate;
        }
        #endregion

        #region Public Properties
        /// <summary>
        /// The error that occurred.
        /// </summary>
        public ServiceResult Error => m_error;

        /// <summary>
        /// The certificate.
        /// </summary>
        public X509Certificate2 Certificate => m_certificate;

        /// <summary>
        /// Whether the current error reported for
        /// a certificate should be accepted and suppressed.
        /// </summary>
        public bool Accept
        {
            get => m_accept;
            set => m_accept = value;
        }

        /// <summary>
        /// Whether all the errors reported for
        /// a certificate should be accepted and suppressed.
        /// </summary>
        public bool AcceptAll
        {
            get => m_acceptAll;
            set => m_acceptAll = value;
        }
        #endregion

        #region Private Fields
        private ServiceResult m_error;
        private X509Certificate2 m_certificate;
        private bool m_accept;
        private bool m_acceptAll;
        #endregion
    }

    /// <summary>
    /// Used to handled certificate validation errors.
    /// </summary>
    public delegate void CertificateValidationEventHandler(CertificateValidator sender, CertificateValidationEventArgs e);
    #endregion

    #region CertificateUpdateEventArgs Class
    /// <summary>
    /// The event arguments provided when a certificate validation error occurs.
    /// </summary>
    public class CertificateUpdateEventArgs : EventArgs
    {
        #region Constructors
        /// <summary>
        /// Creates a new instance.
        /// </summary>
        internal CertificateUpdateEventArgs(
            SecurityConfiguration configuration,
            ICertificateValidator validator)
        {
            SecurityConfiguration = configuration;
            CertificateValidator = validator;
        }
        #endregion

        #region Public Properties
        /// <summary>
        /// The new security configuration.
        /// </summary>
        public SecurityConfiguration SecurityConfiguration { get; private set; }
        /// <summary>
        /// The new certificate validator.
        /// </summary>
        public ICertificateValidator CertificateValidator { get; private set; }

        #endregion
    }

    /// <summary>
    /// Used to handle certificate update events.
    /// </summary>
    public delegate void CertificateUpdateEventHandler(CertificateValidator sender, CertificateUpdateEventArgs e);

    #endregion

}<|MERGE_RESOLUTION|>--- conflicted
+++ resolved
@@ -640,20 +640,19 @@
         /// <summary>
         /// Returns the issuers for the certificates.
         /// </summary>
-<<<<<<< HEAD
-        public Task<bool> GetIssuers(X509Certificate2Collection certificates, List<CertificateIdentifier> issuers)
-        {
-            return GetIssuers(certificates, issuers, true);
+        public async Task<bool> GetIssuers(X509Certificate2Collection certificates, List<CertificateIdentifier> issuers, bool checkRevocationStatus)
+        {
+            return await GetIssuersNoExceptionsOnGetIssuer(certificates, issuers,
+                null, // ensures legacy behavior is respected
+                checkRevocationStatus
+                ).ConfigureAwait(false);
         }
 
         /// <summary>
         /// Returns the issuers for the certificates.
         /// </summary>
-        public async Task<bool> GetIssuers(X509Certificate2Collection certificates, List<CertificateIdentifier> issuers, bool checkRevocationStatus)
-=======
         public async Task<bool> GetIssuersNoExceptionsOnGetIssuer(X509Certificate2Collection certificates,
-            List<CertificateIdentifier> issuers, Dictionary<X509Certificate2, ServiceResultException> validationErrors)
->>>>>>> 33ae7365
+            List<CertificateIdentifier> issuers, Dictionary<X509Certificate2, ServiceResultException> validationErrors, bool checkRevocationStatus)
         {
             bool isTrusted = false;
             CertificateIdentifier issuer = null;
@@ -668,48 +667,36 @@
 
             do
             {
-<<<<<<< HEAD
-                issuer = await GetIssuer(certificate, m_trustedCertificateList, m_trustedCertificateStore, checkRevocationStatus).ConfigureAwait(false);
+                if (validationErrors != null)
+                {
+                    (issuer, revocationStatus) = await GetIssuerNoException(certificate, m_trustedCertificateList, m_trustedCertificateStore, checkRevocationStatus).ConfigureAwait(false);
+                }
+                else
+                {
+                    issuer = await GetIssuer(certificate, m_trustedCertificateList, m_trustedCertificateStore, checkRevocationStatus).ConfigureAwait(false);
+                }
 
                 if (issuer == null)
                 {
-                    issuer = await GetIssuer(certificate, m_issuerCertificateList, m_issuerCertificateStore, checkRevocationStatus).ConfigureAwait(false);
+                    if (validationErrors != null)
+                    {
+                        (issuer, revocationStatus) = await GetIssuerNoException(certificate, m_issuerCertificateList, m_issuerCertificateStore, checkRevocationStatus).ConfigureAwait(false);
+                    }
+                    else
+                    {
+                        issuer = await GetIssuer(certificate, m_issuerCertificateList, m_issuerCertificateStore, checkRevocationStatus).ConfigureAwait(false);
+                    }
 
                     if (issuer == null)
                     {
-                        issuer = await GetIssuer(certificate, collection, null, checkRevocationStatus).ConfigureAwait(false);
-=======
-                if (validationErrors != null)
-                {
-                    (issuer, revocationStatus) = await GetIssuerNoException(certificate, m_trustedCertificateList, m_trustedCertificateStore, true).ConfigureAwait(false);
-                }
-                else
-                {
-                    issuer = await GetIssuer(certificate, m_trustedCertificateList, m_trustedCertificateStore, true).ConfigureAwait(false);
-                }
-
-                if (issuer == null)
-                {
-                    if (validationErrors != null)
-                    {
-                        (issuer, revocationStatus) = await GetIssuerNoException(certificate, m_issuerCertificateList, m_issuerCertificateStore, true).ConfigureAwait(false);
-                    }
-                    else
-                    {
-                        issuer = await GetIssuer(certificate, m_issuerCertificateList, m_issuerCertificateStore, true).ConfigureAwait(false);
-                    }
-
-                    if (issuer == null)
-                    {
                         if (validationErrors != null)
                         {
-                            (issuer, revocationStatus) = await GetIssuerNoException(certificate, collection, null, true).ConfigureAwait(false);
+                            (issuer, revocationStatus) = await GetIssuerNoException(certificate, collection, null, checkRevocationStatus).ConfigureAwait(false);
                         }
                         else
                         {
-                            issuer = await GetIssuer(certificate, collection, null, true).ConfigureAwait(false);
-                        }
->>>>>>> 33ae7365
+                            issuer = await GetIssuer(certificate, collection, null, checkRevocationStatus).ConfigureAwait(false);
+                        }
                     }
                 }
                 else
@@ -744,7 +731,8 @@
         public async Task<bool> GetIssuers(X509Certificate2Collection certificates, List<CertificateIdentifier> issuers)
         {
             return await GetIssuersNoExceptionsOnGetIssuer(certificates, issuers,
-                null // ensures legacy behavior is respected
+                null, // ensures legacy behavior is respected
+                true
                 ).ConfigureAwait(false);
         }
 
@@ -753,7 +741,6 @@
         /// </summary>
         /// <param name="certificate">The certificate.</param>
         /// <param name="issuers">The issuers.</param>
-<<<<<<< HEAD
         /// <param name="checkRevocationStatus">If the revocation status of the issuers should be checked.</param>
         public Task<bool> GetIssuers(X509Certificate2 certificate, List<CertificateIdentifier> issuers, bool checkRevocationStatus)
         {
@@ -766,8 +753,6 @@
         /// <param name="certificate">The certificate.</param>
         /// <param name="issuers">The issuers.</param>
         /// <returns></returns>
-=======
->>>>>>> 33ae7365
         public Task<bool> GetIssuers(X509Certificate2 certificate, List<CertificateIdentifier> issuers)
         {
             return GetIssuers(new X509Certificate2Collection { certificate }, issuers, true);
@@ -942,7 +927,7 @@
             List<CertificateIdentifier> issuers = new List<CertificateIdentifier>();
             Dictionary<X509Certificate2, ServiceResultException> validationErrors = new Dictionary<X509Certificate2, ServiceResultException>();
 
-            bool isIssuerTrusted = await GetIssuersNoExceptionsOnGetIssuer(certificates, issuers, validationErrors).ConfigureAwait(false);
+            bool isIssuerTrusted = await GetIssuersNoExceptionsOnGetIssuer(certificates, issuers, validationErrors, true).ConfigureAwait(false);
 
             ServiceResult sresult = PopulateSresultWithValidationErrors(validationErrors);
 
