--- conflicted
+++ resolved
@@ -638,12 +638,12 @@
         /// <summary>
         /// Returns the issuers for the certificates.
         /// </summary>
-        public async Task<bool> GetIssuers(X509Certificate2Collection certificates, List<CertificateIdentifier> issuers, bool checkRevocationStatus)
-        {
-            return await GetIssuersNoExceptionsOnGetIssuer(certificates, issuers,
+        public Task<bool> GetIssuers(X509Certificate2Collection certificates, List<CertificateIdentifier> issuers, bool checkRevocationStatus)
+        {
+            return GetIssuersNoExceptionsOnGetIssuer(certificates, issuers,
                 null, // ensures legacy behavior is respected
                 checkRevocationStatus
-                ).ConfigureAwait(false);
+                );
         }
 
         /// <summary>
@@ -695,19 +695,11 @@
                     {
                         if (validationErrors != null)
                         {
-<<<<<<< HEAD
-                            (issuer, revocationStatus) = await GetIssuerNoException(certificate, collection, null, checkRevocationStatus).ConfigureAwait(false);
+                            (issuer, revocationStatus) = await GetIssuerNoException(certificate, untrustedCollection, null, true).ConfigureAwait(false);
                         }
                         else
                         {
-                            issuer = await GetIssuer(certificate, collection, null, checkRevocationStatus).ConfigureAwait(false);
-=======
-                            (issuer, revocationStatus) = await GetIssuerNoException(certificate, untrustedCollection, null, true).ConfigureAwait(false);
-                        }
-                        else
-                        {
                             issuer = await GetIssuer(certificate, untrustedCollection, null, true).ConfigureAwait(false);
->>>>>>> 23a8930d
                         }
                     }
                 }
@@ -743,16 +735,9 @@
         /// </summary>
         public Task<bool> GetIssuers(X509Certificate2Collection certificates, List<CertificateIdentifier> issuers)
         {
-<<<<<<< HEAD
-            return await GetIssuersNoExceptionsOnGetIssuer(certificates, issuers,
-                null, // ensures legacy behavior is respected
-                true
-                ).ConfigureAwait(false);
-=======
             return GetIssuersNoExceptionsOnGetIssuer(
-                certificates, issuers, null // ensures legacy behavior is respected
+                certificates, issuers, null, true // ensures legacy behavior is respected
                 );
->>>>>>> 23a8930d
         }
 
         /// <summary>
