/* Copyright (c) 1996-2020 The OPC Foundation. All rights reserved.
   The source code in this file is covered under a dual-license scenario:
     - RCL: for OPC Foundation members in good-standing
     - GPL V2: everybody else
   RCL license terms accompanied with this source code. See http://opcfoundation.org/License/RCL/1.00/
   GNU General Public License as published by the Free Software Foundation;
   version 2 of the License are accompanied with this source code. See http://opcfoundation.org/License/GPLv2
   This source code is distributed in the hope that it will be useful,
   but WITHOUT ANY WARRANTY; without even the implied warranty of
   MERCHANTABILITY or FITNESS FOR A PARTICULAR PURPOSE.
*/

using System;
using System.Collections.Generic;
using System.Security.Cryptography;
using System.Security.Cryptography.X509Certificates;
using System.Text;
using System.Threading.Tasks;
using Microsoft.Extensions.Logging;
using Opc.Ua.Security.Certificates;

namespace Opc.Ua
{
    /// <summary>
    /// Validates certificates.
    /// </summary>
    public class CertificateValidator : ICertificateValidator
    {
        #region Constructors
        /// <summary>
        /// The default constructor.
        /// </summary>
        public CertificateValidator()
        {
            m_validatedCertificates = new Dictionary<string, X509Certificate2>();
            m_protectFlags = 0;
            m_autoAcceptUntrustedCertificates = false;
            m_rejectSHA1SignedCertificates = CertificateFactory.DefaultHashSize >= 256;
            m_rejectUnknownRevocationStatus = false;
            m_minimumCertificateKeySize = CertificateFactory.DefaultKeySize;
        }
        #endregion

        #region Public Methods
        /// <summary>
        /// Raised when a certificate validation error occurs.
        /// </summary>
        [System.Diagnostics.CodeAnalysis.SuppressMessage("Microsoft.Design", "CA1009:DeclareEventHandlersCorrectly")]
        public event CertificateValidationEventHandler CertificateValidation
        {
            add
            {
                lock (m_callbackLock)
                {
                    m_CertificateValidation += value;
                }
            }

            remove
            {
                lock (m_callbackLock)
                {
                    m_CertificateValidation -= value;
                }
            }
        }

        /// <summary>
        /// Raised when an application certificate update occurs.
        /// </summary>
        public event CertificateUpdateEventHandler CertificateUpdate
        {
            add
            {
                lock (m_callbackLock)
                {
                    m_CertificateUpdate += value;
                }
            }

            remove
            {
                lock (m_callbackLock)
                {
                    m_CertificateUpdate -= value;
                }
            }
        }

        /// <summary>
        /// Updates the validator with the current state of the configuration.
        /// </summary>
        public virtual async Task Update(ApplicationConfiguration configuration)
        {
            if (configuration == null)
            {
                throw new ArgumentNullException(nameof(configuration));
            }

            await Update(configuration.SecurityConfiguration).ConfigureAwait(false);
        }

        /// <summary>
        /// Updates the validator with a new set of trust lists.
        /// </summary>
        public virtual void Update(
            CertificateTrustList issuerStore,
            CertificateTrustList trustedStore,
            CertificateStoreIdentifier rejectedCertificateStore)
        {
            lock (m_lock)
            {
                ResetValidatedCertificates();

                m_trustedCertificateStore = null;
                m_trustedCertificateList = null;

                if (trustedStore != null)
                {
                    m_trustedCertificateStore = new CertificateStoreIdentifier();

                    m_trustedCertificateStore.StoreType = trustedStore.StoreType;
                    m_trustedCertificateStore.StorePath = trustedStore.StorePath;
                    m_trustedCertificateStore.ValidationOptions = trustedStore.ValidationOptions;

                    if (trustedStore.TrustedCertificates != null)
                    {
                        m_trustedCertificateList = new CertificateIdentifierCollection();
                        m_trustedCertificateList.AddRange(trustedStore.TrustedCertificates);
                    }
                }

                m_issuerCertificateStore = null;
                m_issuerCertificateList = null;

                if (issuerStore != null)
                {
                    m_issuerCertificateStore = new CertificateStoreIdentifier();

                    m_issuerCertificateStore.StoreType = issuerStore.StoreType;
                    m_issuerCertificateStore.StorePath = issuerStore.StorePath;
                    m_issuerCertificateStore.ValidationOptions = issuerStore.ValidationOptions;

                    if (issuerStore.TrustedCertificates != null)
                    {
                        m_issuerCertificateList = new CertificateIdentifierCollection();
                        m_issuerCertificateList.AddRange(issuerStore.TrustedCertificates);
                    }
                }

                m_rejectedCertificateStore = null;

                if (rejectedCertificateStore != null)
                {
                    m_rejectedCertificateStore = (CertificateStoreIdentifier)rejectedCertificateStore.MemberwiseClone();
                }
            }
        }

        /// <summary>
        /// Updates the validator with the current state of the configuration.
        /// </summary>
        public virtual async Task Update(SecurityConfiguration configuration)
        {
            if (configuration == null)
            {
                throw new ArgumentNullException(nameof(configuration));
            }

            lock (m_lock)
            {
                Update(
                    configuration.TrustedIssuerCertificates,
                    configuration.TrustedPeerCertificates,
                    configuration.RejectedCertificateStore);
                // protect the flags if application called to set property
                if ((m_protectFlags & ProtectFlags.AutoAcceptUntrustedCertificates) == 0)
                {
                    m_autoAcceptUntrustedCertificates = configuration.AutoAcceptUntrustedCertificates;
                }
                if ((m_protectFlags & ProtectFlags.RejectSHA1SignedCertificates) == 0)
                {
                    m_rejectSHA1SignedCertificates = configuration.RejectSHA1SignedCertificates;
                }
                if ((m_protectFlags & ProtectFlags.RejectUnknownRevocationStatus) == 0)
                {
                    m_rejectUnknownRevocationStatus = configuration.RejectUnknownRevocationStatus;
                }
                if ((m_protectFlags & ProtectFlags.MinimumCertificateKeySize) == 0)
                {
                    m_minimumCertificateKeySize = configuration.MinimumCertificateKeySize;
                }
            }

            if (configuration.ApplicationCertificate != null)
            {
                m_applicationCertificate = await configuration.ApplicationCertificate.Find(true).ConfigureAwait(false);
            }
        }

        /// <summary>
        /// Updates the validator with a new application certificate.
        /// </summary>
        public virtual async Task UpdateCertificate(SecurityConfiguration securityConfiguration)
        {
            lock (m_lock)
            {
                securityConfiguration.ApplicationCertificate.Certificate = null;
            }

            await securityConfiguration.ApplicationCertificate.LoadPrivateKeyEx(
                securityConfiguration.CertificatePasswordProvider).ConfigureAwait(false);
            await Update(securityConfiguration).ConfigureAwait(false);

            lock (m_callbackLock)
            {
                if (m_CertificateUpdate != null)
                {
                    var args = new CertificateUpdateEventArgs(securityConfiguration, GetChannelValidator());
                    m_CertificateUpdate(this, args);
                }
            }
        }

        /// <summary>
        /// Reset the list of validated certificates.
        /// </summary>
        public void ResetValidatedCertificates()
        {
            lock (m_lock)
            {
                // dispose outdated list
                foreach (var cert in m_validatedCertificates.Values)
                {
                    Utils.SilentDispose(cert);
                }
                m_validatedCertificates.Clear();
            }
        }

        /// <summary>
        /// If untrusted certificates should be accepted.
        /// </summary>
        public bool AutoAcceptUntrustedCertificates
        {
            get => m_autoAcceptUntrustedCertificates;
            set
            {
                lock (m_lock)
                {
                    m_protectFlags |= ProtectFlags.AutoAcceptUntrustedCertificates;
                    if (m_autoAcceptUntrustedCertificates != value)
                    {
                        m_autoAcceptUntrustedCertificates = value;
                        ResetValidatedCertificates();
                    }
                }
            }
        }

        /// <summary>
        /// If certificates using a SHA1 signature should be trusted.
        /// </summary>
        public bool RejectSHA1SignedCertificates
        {
            get => m_rejectSHA1SignedCertificates;
            set
            {
                lock (m_lock)
                {
                    m_protectFlags |= ProtectFlags.RejectSHA1SignedCertificates;
                    if (m_rejectSHA1SignedCertificates != value)
                    {
                        m_rejectSHA1SignedCertificates = value;
                        ResetValidatedCertificates();
                    }
                }
            }
        }

        /// <summary>
        /// if certificates with unknown revocation status should be rejected.
        /// </summary>
        public bool RejectUnknownRevocationStatus
        {
            get => m_rejectUnknownRevocationStatus;
            set
            {
                lock (m_lock)
                {
                    m_protectFlags |= ProtectFlags.RejectUnknownRevocationStatus;
                    if (m_rejectUnknownRevocationStatus != value)
                    {
                        m_rejectUnknownRevocationStatus = value;
                        ResetValidatedCertificates();
                    }
                }
            }
        }

        /// <summary>
        /// The minimum size of a certificate key to be trusted.
        /// </summary>
        public ushort MinimumCertificateKeySize
        {
            get => m_minimumCertificateKeySize;
            set
            {
                lock (m_lock)
                {
                    m_protectFlags |= ProtectFlags.MinimumCertificateKeySize;
                    if (m_minimumCertificateKeySize != value)
                    {
                        m_minimumCertificateKeySize = value;
                        ResetValidatedCertificates();
                    }
                }
            }
        }

        /// <summary>
        /// Validates the specified certificate against the trust list.
        /// </summary>
        /// <param name="certificate">The certificate.</param>
        public void Validate(X509Certificate2 certificate)
        {
            Validate(new X509Certificate2Collection() { certificate });
        }

        /// <summary>
        /// Validates a certificate.
        /// </summary>
        /// <remarks>
        /// Each UA application may have a list of trusted certificates that is different from 
        /// all other UA applications that may be running on the same machine. As a result, the
        /// certificate validator cannot rely completely on the Windows certificate store and
        /// user or machine specific CTLs (certificate trust lists).
        ///
        /// The validator constructs the trust chain for the certificate and follows the chain
        /// until it finds a certification that is in the application trust list. Non-fatal trust
        /// chain errors (i.e. certificate expired) are ignored if the certificate is in the 
        /// application trust list.
        ///
        /// If no certificate in the chain is trusted then the validator will still accept the
        /// certification if there are no trust chain errors.
        /// 
        /// The validator may be configured to ignore the application trust list and/or trust chain.
        /// </remarks>
        public virtual void Validate(X509Certificate2Collection chain)
        {
            Validate(chain, null);
        }

        /// <summary>
        /// Validates a certificate with domain validation check.
        /// <see cref="Validate(X509Certificate2Collection)"/>
        /// </summary>
        public virtual void Validate(X509Certificate2Collection chain, ConfiguredEndpoint endpoint)
        {
            X509Certificate2 certificate = chain[0];

            try
            {
                lock (m_lock)
                {
                    InternalValidate(chain, endpoint).GetAwaiter().GetResult();

                    // add to list of validated certificates.
                    m_validatedCertificates[certificate.Thumbprint] = new X509Certificate2(certificate.RawData);
                }
            }
            catch (ServiceResultException se)
            {
                // check for errors that may be suppressed.
                if (ContainsUnsuppressibleSC(se.Result))
                {
                    SaveCertificate(certificate);
                    Utils.LogCertificate(LogLevel.Error, "Certificate rejected. Reason={0}.",
                        certificate, se.Result.StatusCode);
                    LogInnerServiceResults(LogLevel.Error, se.Result.InnerResult);
                    throw new ServiceResultException(se, StatusCodes.BadCertificateInvalid);
                }
                else
                {
                    Utils.LogCertificate(LogLevel.Warning, "Certificate Validation failed. Reason={0}.",
                        certificate, se.Result.StatusCode);
                    LogInnerServiceResults(LogLevel.Warning, se.Result.InnerResult);
                }

                // invoke callback.
                bool accept = false;

                ServiceResult serviceResult = se.Result;
                lock (m_callbackLock)
                {
                    do
                    {
                        accept = false;
                        if (m_CertificateValidation != null)
                        {
                            CertificateValidationEventArgs args = new CertificateValidationEventArgs(serviceResult, certificate);
                            m_CertificateValidation(this, args);
                            if (args.AcceptAll)
                            {
                                accept = true;
                                serviceResult = null;
                                break;
                            }
                            accept = args.Accept;
                        }
                        else if (m_autoAcceptUntrustedCertificates &&
                            serviceResult.StatusCode == StatusCodes.BadCertificateUntrusted)
                        {
                            accept = true;
                            Utils.LogCertificate("Auto accepted certificate: ", certificate);
                        }

                        if (accept)
                        {
                            serviceResult = serviceResult.InnerResult;
                        }
                        else
                        {
                            // report the rejected service result
                            se = new ServiceResultException(serviceResult);
                        }
                    } while (accept && serviceResult != null);
                }

                // throw if rejected.
                if (!accept)
                {
                    // write the invalid certificate to rejected store if specified.
                    Utils.LogCertificate(LogLevel.Error, "Certificate rejected. Reason={0}.",
                        certificate, serviceResult != null ? serviceResult.StatusCode.ToString() : "Unknown Error");

                    SaveCertificate(certificate);

                    throw new ServiceResultException(se, StatusCodes.BadCertificateInvalid);
                }

                // add to list of peers.
                lock (m_lock)
                {
                    Utils.LogCertificate(LogLevel.Warning, "Validation errors suppressed: ", certificate);
                    m_validatedCertificates[certificate.Thumbprint] = new X509Certificate2(certificate.RawData);
                }
            }
        }

        /// <summary>
        /// Recursively checks whether any of the service results or inner service results
        /// of the input sr must not be suppressed.
        /// The list of supressible status codes is - for backwards compatibiliyt - longer
        /// than the spec would imply.
        /// (BadCertificateUntrusted and BadCertificateChainIncomplete
        /// must not be supressed according to (e.g.) version 1.04 of the spec)
        /// </summary>
        /// <param name="sr"></param>
        private static bool ContainsUnsuppressibleSC(ServiceResult sr)
        {
            while (sr != null)
            {
                if (!m_suppressibleStatusCodes.Contains(sr.StatusCode))
                {
                    return true;
                }
                sr = sr.InnerResult;
            }
            return false;
        }

        /// <summary>
        /// List all reasons for failing cert validation.
        /// </summary>
        private static void LogInnerServiceResults(LogLevel logLevel, ServiceResult result)
        {
            while (result != null)
            {
                Utils.Log(logLevel, Utils.TraceMasks.Security, " -- {0}", result.ToString());
                result = result.InnerResult;
            }
        }

        /// <summary>
        /// Saves the certificate in the rejected certificate store.
        /// </summary>
        private void SaveCertificate(X509Certificate2 certificate)
        {
            lock (m_lock)
            {
                if (m_rejectedCertificateStore != null)
                {
                    Utils.LogTrace("Writing rejected certificate to: {0}", m_rejectedCertificateStore);
                    try
                    {
                        ICertificateStore store = m_rejectedCertificateStore.OpenStore();

                        try
                        {
                            store.Delete(certificate.Thumbprint);
                            // save only public key
                            if (certificate.HasPrivateKey)
                            {
                                using (var cert = new X509Certificate2(certificate.RawData))
                                {
                                    store.Add(cert);
                                }
                            }
                            else
                            {
                                store.Add(certificate);
                            }
                        }
                        finally
                        {
                            store.Close();
                        }
                    }
                    catch (Exception e)
                    {
                        Utils.LogError(e, "Could not write certificate to directory: {0}", m_rejectedCertificateStore);
                    }
                }
            }
        }

        /// <summary>
        /// Returns the certificate information for a trusted peer certificate.
        /// </summary>
        private async Task<CertificateIdentifier> GetTrustedCertificate(X509Certificate2 certificate)
        {
            // check if explicitly trusted.
            if (m_trustedCertificateList != null)
            {
                for (int ii = 0; ii < m_trustedCertificateList.Count; ii++)
                {
                    X509Certificate2 trusted = await m_trustedCertificateList[ii].Find(false).ConfigureAwait(false);

                    if (trusted != null && trusted.Thumbprint == certificate.Thumbprint)
                    {
                        if (Utils.IsEqual(trusted.RawData, certificate.RawData))
                        {
                            return m_trustedCertificateList[ii];
                        }
                    }
                }
            }

            // check if in peer trust store.
            if (m_trustedCertificateStore != null)
            {
                ICertificateStore store = m_trustedCertificateStore.OpenStore();

                try
                {
                    X509Certificate2Collection trusted = await store.FindByThumbprint(certificate.Thumbprint).ConfigureAwait(false);

                    for (int ii = 0; ii < trusted.Count; ii++)
                    {
                        if (Utils.IsEqual(trusted[ii].RawData, certificate.RawData))
                        {
                            return new CertificateIdentifier(trusted[ii], m_trustedCertificateStore.ValidationOptions);
                        }
                    }
                }
                finally
                {
                    store.Close();
                }
            }

            // not a trusted.
            return null;
        }

        /// <summary>
        /// Returns true if the certificate matches the criteria.
        /// </summary>
        private bool Match(
            X509Certificate2 certificate,
            string subjectName,
            string serialNumber,
            string authorityKeyId)
        {
            bool check = false;

            // check for null.
            if (certificate == null)
            {
                return false;
            }

            // check for subject name match.
            if (!X509Utils.CompareDistinguishedName(certificate.SubjectName.Name, subjectName))
            {
                return false;
            }

            // check for serial number match.
            if (!String.IsNullOrEmpty(serialNumber))
            {
                if (certificate.SerialNumber != serialNumber)
                {
                    return false;
                }
                check = true;
            }

            // check for authority key id match.
            if (!String.IsNullOrEmpty(authorityKeyId))
            {
                X509SubjectKeyIdentifierExtension subjectKeyId = X509Extensions.FindExtension<X509SubjectKeyIdentifierExtension>(certificate);

                if (subjectKeyId != null)
                {
                    if (subjectKeyId.SubjectKeyIdentifier != authorityKeyId)
                    {
                        return false;
                    }
                    check = true;
                }
            }

            // found match if keyId or serial number was checked
            return check;
        }

        /// <summary>
        /// Returns the issuers for the certificates.
        /// </summary>
        public async Task<bool> GetIssuersNoExceptionsOnGetIssuer(X509Certificate2Collection certificates,
            List<CertificateIdentifier> issuers, Dictionary<X509Certificate2, ServiceResultException> validationErrors)
        {
            bool isTrusted = false;
            CertificateIdentifier issuer = null;
            ServiceResultException revocationStatus = null;
            X509Certificate2 certificate = certificates[0];

            CertificateIdentifierCollection collection = new CertificateIdentifierCollection();
            for (int ii = 1; ii < certificates.Count; ii++)
            {
                collection.Add(new CertificateIdentifier(certificates[ii]));
            }

            do
            {
                if (validationErrors != null)
                {
                    (issuer, revocationStatus) = await GetIssuerNoException(certificate, m_trustedCertificateList, m_trustedCertificateStore, true).ConfigureAwait(false);
                }
                else
                {
                    issuer = await GetIssuer(certificate, m_trustedCertificateList, m_trustedCertificateStore, true).ConfigureAwait(false);
                }

                if (issuer == null)
                {
                    if (validationErrors != null)
                    {
                        (issuer, revocationStatus) = await GetIssuerNoException(certificate, m_issuerCertificateList, m_issuerCertificateStore, true).ConfigureAwait(false);
                    }
                    else
                    {
                        issuer = await GetIssuer(certificate, m_issuerCertificateList, m_issuerCertificateStore, true).ConfigureAwait(false);
                    }

                    if (issuer == null)
                    {
                        if (validationErrors != null)
                        {
                            (issuer, revocationStatus) = await GetIssuerNoException(certificate, collection, null, true).ConfigureAwait(false);
                        }
                        else
                        {
                            issuer = await GetIssuer(certificate, collection, null, true).ConfigureAwait(false);
                        }
                    }
                }
                else
                {
                    isTrusted = true;
                }

                if (issuer != null)
                {
                    issuers.Add(issuer);
                    if (validationErrors != null)
                    {
                        validationErrors[certificate] = revocationStatus;
                    }
                    certificate = await issuer.Find(false).ConfigureAwait(false);

                    // check for root.
                    if (X509Utils.CompareDistinguishedName(certificate.Subject, certificate.Issuer))
                    {
                        break;
                    }
                }
            }
            while (issuer != null);

            return isTrusted;
        }

        /// <summary>
        /// Returns the issuers for the certificates.
        /// </summary>
        public async Task<bool> GetIssuers(X509Certificate2Collection certificates, List<CertificateIdentifier> issuers)
        {
            return await GetIssuersNoExceptionsOnGetIssuer(certificates, issuers,
                null // ensures legacy behavior is respected
                ).ConfigureAwait(false);
        }

        /// <summary>
        /// Returns the issuers for the certificate.
        /// </summary>
        /// <param name="certificate">The certificate.</param>
        /// <param name="issuers">The issuers.</param>
        public Task<bool> GetIssuers(X509Certificate2 certificate, List<CertificateIdentifier> issuers)
        {
            return GetIssuers(new X509Certificate2Collection { certificate }, issuers);
        }

        /// <summary>
        /// Returns the certificate information for a trusted issuer certificate.
        /// </summary>
        private async Task<(CertificateIdentifier, ServiceResultException)> GetIssuerNoException(
            X509Certificate2 certificate,
            CertificateIdentifierCollection explicitList,
            CertificateStoreIdentifier certificateStore,
            bool checkRecovationStatus)
        {
            ServiceResultException serviceResult = null;
            // check if self-signed.
            if (X509Utils.CompareDistinguishedName(certificate.Subject, certificate.Issuer))
            {
                return (null, null);
            }

            string subjectName = certificate.IssuerName.Name;
            string keyId = null;
            string serialNumber = null;

            // find the authority key identifier.
            X509AuthorityKeyIdentifierExtension authority = X509Extensions.FindExtension<X509AuthorityKeyIdentifierExtension>(certificate);

            if (authority != null)
            {
                keyId = authority.KeyIdentifier;
                serialNumber = authority.SerialNumber;
            }

            // check in explicit list.
            if (explicitList != null)
            {
                for (int ii = 0; ii < explicitList.Count; ii++)
                {
                    X509Certificate2 issuer = await explicitList[ii].Find(false).ConfigureAwait(false);

                    if (issuer != null)
                    {
                        if (!X509Utils.IsIssuerAllowed(issuer))
                        {
                            continue;
                        }

                        if (Match(issuer, subjectName, serialNumber, keyId))
                        {
                            // can't check revocation.
                            return (new CertificateIdentifier(issuer, CertificateValidationOptions.SuppressRevocationStatusUnknown), null);
                        }
                    }
                }
            }

            // check in certificate store.
            if (certificateStore != null)
            {
                ICertificateStore store = certificateStore.OpenStore();

                try
                {
                    X509Certificate2Collection certificates = await store.Enumerate().ConfigureAwait(false);

                    for (int ii = 0; ii < certificates.Count; ii++)
                    {
                        X509Certificate2 issuer = certificates[ii];

                        if (issuer != null)
                        {
                            if (!X509Utils.IsIssuerAllowed(issuer))
                            {
                                continue;
                            }

                            if (Match(issuer, subjectName, serialNumber, keyId))
                            {
                                CertificateValidationOptions options = certificateStore.ValidationOptions;

                                // already checked revocation for file based stores. windows based stores always suppress.
                                options |= CertificateValidationOptions.SuppressRevocationStatusUnknown;

                                if (checkRecovationStatus)
                                {
                                    StatusCode status = store.IsRevoked(issuer, certificate);

                                    if (StatusCode.IsBad(status) && status != StatusCodes.BadNotSupported)
                                    {
                                        if (status == StatusCodes.BadCertificateRevocationUnknown)
                                        {
                                            if (X509Utils.IsCertificateAuthority(certificate))
                                            {
                                                status.Code = StatusCodes.BadCertificateIssuerRevocationUnknown;
                                            }

                                            if (m_rejectUnknownRevocationStatus)
                                            {
                                                serviceResult = new ServiceResultException(status);
                                            }
                                        }
                                        else
                                        {
                                            if (status == StatusCodes.BadCertificateRevoked && X509Utils.IsCertificateAuthority(certificate))
                                            {
                                                status.Code = StatusCodes.BadCertificateIssuerRevoked;
                                            }
                                            serviceResult = new ServiceResultException(status);
                                        }
                                    }
                                }

                                return (new CertificateIdentifier(certificates[ii], options), serviceResult);
                            }
                        }
                    }
                }
                finally
                {
                    store.Close();
                }
            }

            // not a trusted issuer.
            return (null, null);
        }

        /// <summary>
        /// Returns the certificate information for a trusted issuer certificate.
        /// </summary>
        private async Task<CertificateIdentifier> GetIssuer(
            X509Certificate2 certificate,
            CertificateIdentifierCollection explicitList,
            CertificateStoreIdentifier certificateStore,
            bool checkRecovationStatus)
        {
            (CertificateIdentifier result, ServiceResultException srex) =
                await GetIssuerNoException(certificate, explicitList, certificateStore, checkRecovationStatus
                ).ConfigureAwait(false);
            if (srex != null)
            {
                throw srex;
            }
            return result;
        }

        /// <summary>
        /// Throws an exception if validation fails.
        /// </summary>
        /// <param name="certificates">The certificates to be checked.</param>
        /// <param name="endpoint">The endpoint for domain validation.</param>
        /// <exception cref="ServiceResultException">If certificate[0] cannot be accepted</exception>
        protected virtual async Task InternalValidate(X509Certificate2Collection certificates, ConfiguredEndpoint endpoint)
        {
            X509Certificate2 certificate = certificates[0];

            // check for previously validated certificate.
            X509Certificate2 certificate2 = null;

            if (m_validatedCertificates.TryGetValue(certificate.Thumbprint, out certificate2))
            {
                if (Utils.IsEqual(certificate2.RawData, certificate.RawData))
                {
                    return;
                }
            }

            CertificateIdentifier trustedCertificate = await GetTrustedCertificate(certificate).ConfigureAwait(false);

            // get the issuers (checks the revocation lists if using directory stores).
            List<CertificateIdentifier> issuers = new List<CertificateIdentifier>();
            Dictionary<X509Certificate2, ServiceResultException> validationErrors = new Dictionary<X509Certificate2, ServiceResultException>();

            bool isIssuerTrusted = await GetIssuersNoExceptionsOnGetIssuer(certificates, issuers, validationErrors).ConfigureAwait(false);

            ServiceResult sresult = PopulateSresultWithValidationErrors(validationErrors);

            // setup policy chain
            X509ChainPolicy policy = new X509ChainPolicy();
            policy.RevocationFlag = X509RevocationFlag.EntireChain;
            policy.RevocationMode = X509RevocationMode.NoCheck;
            policy.VerificationFlags = X509VerificationFlags.NoFlag;

            foreach (CertificateIdentifier issuer in issuers)
            {
                if ((issuer.ValidationOptions & CertificateValidationOptions.SuppressRevocationStatusUnknown) != 0)
                {
                    policy.VerificationFlags |= X509VerificationFlags.IgnoreCertificateAuthorityRevocationUnknown;
                    policy.VerificationFlags |= X509VerificationFlags.IgnoreCtlSignerRevocationUnknown;
                    policy.VerificationFlags |= X509VerificationFlags.IgnoreEndRevocationUnknown;
                    policy.VerificationFlags |= X509VerificationFlags.IgnoreRootRevocationUnknown;
                }

                // we did the revocation check in the GetIssuers call. No need here.
                policy.RevocationMode = X509RevocationMode.NoCheck;
                policy.ExtraStore.Add(issuer.Certificate);
            }

            // build chain.
            using (X509Chain chain = new X509Chain())
            {
                chain.ChainPolicy = policy;
                chain.Build(certificate);

                // check the chain results.
                CertificateIdentifier target = trustedCertificate;

                if (target == null)
                {
                    target = new CertificateIdentifier(certificate);
                }

                for (int ii = 0; ii < chain.ChainElements.Count; ii++)
                {
                    X509ChainElement element = chain.ChainElements[ii];

                    CertificateIdentifier issuer = null;

                    if (ii < issuers.Count)
<<<<<<< HEAD
                    {
                        issuer = issuers[ii];
                    }

                    // check for chain status errors.
                    if (element.ChainElementStatus.Length > 0)
                    {
=======
                    {
                        issuer = issuers[ii];
                    }

                    // check for chain status errors.
                    if (element.ChainElementStatus.Length > 0)
                    {
>>>>>>> 64a02909
                        foreach (X509ChainStatus status in element.ChainElementStatus)
                        {
                            ServiceResult result = CheckChainStatus(status, target, issuer, (ii != 0));
                            if (ServiceResult.IsBad(result))
                            {
                                sresult = new ServiceResult(result, sresult);
                            }
                        }
                    }

                    if (issuer != null)
                    {
                        target = issuer;
                    }
                }
            }

            // check whether the chain is complete (if there is a chain)
            bool issuedByCA = !X509Utils.CompareDistinguishedName(certificate.Subject, certificate.Issuer);
            bool chainIncomplete = false;
            if (issuers.Count > 0)
            {
                var rootCertificate = issuers[issuers.Count - 1].Certificate;
                if (!X509Utils.CompareDistinguishedName(rootCertificate.Subject, rootCertificate.Issuer))
                {
                    chainIncomplete = true;
                }
            }
            else
            {
                if (issuedByCA)
                {
                    // no issuer found at all
                    chainIncomplete = true;
                }
            }

            // check if certificate issuer is trusted.
            if (issuedByCA && !isIssuerTrusted && trustedCertificate == null)
            {
                var message = "Certificate Issuer is not trusted.";
                sresult = new ServiceResult(StatusCodes.BadCertificateUntrusted,
                    null, null, message, null, sresult);
            }

            // check if certificate is trusted.
            if (trustedCertificate == null && !isIssuerTrusted)
            {
                if (m_applicationCertificate == null || !Utils.IsEqual(m_applicationCertificate.RawData, certificate.RawData))
                {
                    var message = "Certificate is not trusted.";
                    sresult = new ServiceResult(StatusCodes.BadCertificateUntrusted,
                    null, null, message, null, sresult);
                }
            }

            if (endpoint != null && !FindDomain(certificate, endpoint))
            {
                string message = Utils.Format(
                    "The domain '{0}' is not listed in the server certificate.",
                    endpoint.EndpointUrl.DnsSafeHost);
                sresult = new ServiceResult(StatusCodes.BadCertificateHostNameInvalid,
                    null, null, message, null, sresult
                    );
            }

            // check if certificate is valid for use as app/sw or user cert
            X509KeyUsageFlags certificateKeyUsage = X509Utils.GetKeyUsage(certificate);

            if ((certificateKeyUsage & X509KeyUsageFlags.DataEncipherment) == 0)
            {
                sresult = new ServiceResult(StatusCodes.BadCertificateUseNotAllowed,
                    null, null, "Usage of certificate is not allowed.", null, sresult);
            }

            // check if minimum requirements are met
            if (m_rejectSHA1SignedCertificates && IsSHA1SignatureAlgorithm(certificate.SignatureAlgorithm))
            {
                sresult = new ServiceResult(StatusCodes.BadCertificatePolicyCheckFailed,
                    null, null, "SHA1 signed certificates are not trusted.", null, sresult);
            }

            int keySize = X509Utils.GetRSAPublicKeySize(certificate);
            if (keySize < m_minimumCertificateKeySize)
            {
                sresult = new ServiceResult(StatusCodes.BadCertificatePolicyCheckFailed,
                    null, null,
                    $"Certificate doesn't meet minimum key length requirement. ({keySize}<{m_minimumCertificateKeySize})",
                    null, sresult);
            }

            if (issuedByCA && chainIncomplete)
            {
                var message = "Certificate chain validation incomplete.";
                sresult = new ServiceResult(StatusCodes.BadCertificateChainIncomplete,
                    null, null, message, null, sresult);
            }

            if (sresult != null)
            {
                throw new ServiceResultException(sresult);
            }
        }

        private ServiceResult PopulateSresultWithValidationErrors(Dictionary<X509Certificate2, ServiceResultException> validationErrors)
        {
            Dictionary<X509Certificate2, ServiceResultException> p1List = new Dictionary<X509Certificate2, ServiceResultException>();
            Dictionary<X509Certificate2, ServiceResultException> p2List = new Dictionary<X509Certificate2, ServiceResultException>();
            Dictionary<X509Certificate2, ServiceResultException> p3List = new Dictionary<X509Certificate2, ServiceResultException>();

            ServiceResult sresult = null;

            foreach (KeyValuePair<X509Certificate2, ServiceResultException> kvp in validationErrors)
            {
                if (kvp.Value != null)
                {
                    if (kvp.Value.StatusCode == StatusCodes.BadCertificateRevoked)
                    {
                        p1List[kvp.Key] = kvp.Value;
                    }
                    else if (kvp.Value.StatusCode == StatusCodes.BadCertificateIssuerRevoked)
                    {
                        p2List[kvp.Key] = kvp.Value;
                    }
                    else if (kvp.Value.StatusCode == StatusCodes.BadCertificateRevocationUnknown)
                    {
                        p3List[kvp.Key] = kvp.Value;
                    }
                    else if (kvp.Value.StatusCode == StatusCodes.BadCertificateIssuerRevocationUnknown)
                    {
                        //p4List[kvp.Key] = kvp.Value;
                        var message = CertificateMessage("Certificate issuer revocation list not found.", kvp.Key);
                        sresult = new ServiceResult(StatusCodes.BadCertificateIssuerRevocationUnknown,
                            null, null, message, null, sresult);
                    }
                    else
                    {
                        if (StatusCode.IsBad(kvp.Value.StatusCode))
                        {
                            var message = CertificateMessage("Unknown error while trying to determine the revocation status.", kvp.Key);
                            sresult = new ServiceResult(kvp.Value.StatusCode,
                                null, null, message, null, sresult);
                        }
                    }
                }
            }

            if (p3List.Count > 0)
            {
                foreach (KeyValuePair<X509Certificate2, ServiceResultException> kvp in p3List)
                {
                    var message = CertificateMessage("Certificate revocation list not found.", kvp.Key);
                    sresult = new ServiceResult(StatusCodes.BadCertificateRevocationUnknown,
                        null, null, message, null, sresult);
                }
            }
            if (p2List.Count > 0)
            {
                foreach (KeyValuePair<X509Certificate2, ServiceResultException> kvp in p2List)
                {
                    var message = CertificateMessage("Certificate issuer is revoked.", kvp.Key);
                    sresult = new ServiceResult(StatusCodes.BadCertificateIssuerRevoked,
                        null, null, message, null, sresult);
                }
            }
            if (p1List.Count > 0)
            {
                foreach (KeyValuePair<X509Certificate2, ServiceResultException> kvp in p1List)
                {
                    var message = CertificateMessage("Certificate is revoked.", kvp.Key);
                    sresult = new ServiceResult(StatusCodes.BadCertificateRevoked,
                        null, null, message, null, sresult);
                }
            }

            return sresult;
        }

        /// <summary>
        /// Returns an object that can be used with a UA channel.
        /// </summary>
        [System.Diagnostics.CodeAnalysis.SuppressMessage("Microsoft.Design", "CA1024:UsePropertiesWhereAppropriate")]
        public ICertificateValidator GetChannelValidator()
        {
            return this;
        }

        /// <summary>
        /// Validate domains in a server certificate against endpoint used to connect a session.
        /// </summary>
        /// <param name="serverCertificate">The server certificate returned by a session connect.</param>
        /// <param name="endpoint">The endpoint used to connect to a server.</param>
        public void ValidateDomains(X509Certificate2 serverCertificate, ConfiguredEndpoint endpoint)
        {
            X509Certificate2 certificate2;
            if (m_validatedCertificates.TryGetValue(serverCertificate.Thumbprint, out certificate2))
            {
                if (Utils.IsEqual(certificate2.RawData, serverCertificate.RawData))
                {
                    return;
                }
            }

            bool domainFound = FindDomain(serverCertificate, endpoint);

            if (!domainFound)
            {
                bool accept = false;
                string message = Utils.Format(
                    "The domain '{0}' is not listed in the server certificate.",
                    endpoint.EndpointUrl.DnsSafeHost);
                var serviceResult = new ServiceResultException(StatusCodes.BadCertificateHostNameInvalid, message);
                if (m_CertificateValidation != null)
                {
                    var args = new CertificateValidationEventArgs(new ServiceResult(serviceResult), serverCertificate);
                    m_CertificateValidation(this, args);
                    accept = args.Accept || args.AcceptAll;
                }
                // throw if rejected.
                if (!accept)
                {
                    // write the invalid certificate to rejected store if specified.
                    Utils.LogCertificate(LogLevel.Error, "Certificate rejected. Reason={1}.",
                        serverCertificate, serviceResult != null ? serviceResult.ToString() : "Unknown Error");
                    SaveCertificate(serverCertificate);

                    throw serviceResult;
                }
            }
        }
        #endregion

        #region Private Methods
        /// <summary>
        /// Returns an error if the chain status indicates a fatal error.
        /// </summary>
        [System.Diagnostics.CodeAnalysis.SuppressMessage("Microsoft.Maintainability", "CA1502:AvoidExcessiveComplexity")]
        private static ServiceResult CheckChainStatus(X509ChainStatus status, CertificateIdentifier id, CertificateIdentifier issuer, bool isIssuer)
        {
            switch (status.Status)
            {
                case X509ChainStatusFlags.NotValidForUsage:
                {
                    return ServiceResult.Create(
                        (isIssuer) ? StatusCodes.BadCertificateUseNotAllowed : StatusCodes.BadCertificateIssuerUseNotAllowed,
                        "Certificate may not be used as an application instance certificate. {0}: {1}",
                        status.Status,
                        status.StatusInformation);
                }

                case X509ChainStatusFlags.NoError:
                case X509ChainStatusFlags.OfflineRevocation:
                case X509ChainStatusFlags.InvalidBasicConstraints:
                {
                    break;
                }

                case X509ChainStatusFlags.PartialChain:
                case X509ChainStatusFlags.UntrustedRoot:
                {
                    // self signed cert signature validation 
                    // .NET Core ChainStatus returns NotSignatureValid only on Windows, 
                    // so we have to do the extra cert signature check on all platforms
                    if (issuer == null && id.Certificate != null &&
                        X509Utils.CompareDistinguishedName(id.Certificate.Subject, id.Certificate.Issuer))
                    {
                        if (!IsSignatureValid(id.Certificate))
                        {
                            goto case X509ChainStatusFlags.NotSignatureValid;
                        }
                        break;
                    }

                    return ServiceResult.Create(
                        StatusCodes.BadCertificateChainIncomplete,
                        "Certificate chain validation failed. {0}: {1}",
                        status.Status,
                        status.StatusInformation);
                }

                case X509ChainStatusFlags.RevocationStatusUnknown:
                {
                    if (issuer != null)
                    {
                        if ((issuer.ValidationOptions & CertificateValidationOptions.SuppressRevocationStatusUnknown) != 0)
                        {
                            Utils.LogWarning(Utils.TraceMasks.Security, 
                                "Error suppressed: {0}: {1}", 
                                status.Status, status.StatusInformation);
                            break;
                        }
                    }

                    // check for meaning less errors for self-signed certificates.
                    if (id.Certificate != null && X509Utils.CompareDistinguishedName(id.Certificate.Subject, id.Certificate.Subject))
                    {
                        break;
                    }

                    return ServiceResult.Create(
                        (isIssuer) ? StatusCodes.BadCertificateIssuerRevocationUnknown : StatusCodes.BadCertificateRevocationUnknown,
                        "Certificate revocation status cannot be verified. {0}: {1}",
                        status.Status,
                        status.StatusInformation);
                }

                case X509ChainStatusFlags.Revoked:
                {
                    return ServiceResult.Create(
                        (isIssuer) ? StatusCodes.BadCertificateIssuerRevoked : StatusCodes.BadCertificateRevoked,
                        "Certificate has been revoked. {0}: {1}",
                        status.Status,
                        status.StatusInformation);
                }

                case X509ChainStatusFlags.NotTimeNested:
                {
                    if (id != null && ((id.ValidationOptions & CertificateValidationOptions.SuppressCertificateExpired) != 0))
                    {
                        Utils.LogWarning(Utils.TraceMasks.Security, 
                            "Error suppressed: {0}: {1}", 
                            status.Status, status.StatusInformation);
                        break;
                    }

                    return ServiceResult.Create(
                        StatusCodes.BadCertificateIssuerTimeInvalid,
                        "Issuer Certificate has expired or is not yet valid. {0}: {1}",
                        status.Status,
                        status.StatusInformation);
                }

                case X509ChainStatusFlags.NotTimeValid:
                {
                    if (id != null && ((id.ValidationOptions & CertificateValidationOptions.SuppressCertificateExpired) != 0))
                    {
                        Utils.LogWarning(Utils.TraceMasks.Security, 
                            "Error suppressed: {0}: {1}", 
                            status.Status, status.StatusInformation);
                        break;
                    }

                    return ServiceResult.Create(
                        (isIssuer) ? StatusCodes.BadCertificateIssuerTimeInvalid : StatusCodes.BadCertificateTimeInvalid,
                        "Certificate has expired or is not yet valid. {0}: {1}",
                        status.Status,
                        status.StatusInformation);
                }

                case X509ChainStatusFlags.NotSignatureValid:
                default:
                {
                    return ServiceResult.Create(
                        StatusCodes.BadCertificateInvalid,
                        "Certificate validation failed. {0}: {1}",
                        status.Status,
                        status.StatusInformation);
                }
            }

            return null;
        }
        /// <summary>
        /// Returns if a certificate is signed with a SHA1 algorithm.
        /// </summary>
        private static bool IsSHA1SignatureAlgorithm(Oid oid)
        {
            return oid.Value == "1.3.14.3.2.29" ||     // sha1RSA
                oid.Value == "1.2.840.10040.4.3" ||    // sha1DSA
                oid.Value == "1.2.840.10045.4.1" ||    // sha1ECDSA
                oid.Value == "1.2.840.113549.1.1.5" || // sha1RSA
                oid.Value == "1.3.14.3.2.13" ||        // sha1DSA
                oid.Value == "1.3.14.3.2.27";          // dsaSHA1
        }

        /// <summary>
        /// Returns a certificate information message.
        /// </summary>
        private string CertificateMessage(string error, X509Certificate2 certificate)
        {
            var message = new StringBuilder()
                .AppendLine(error)
                .AppendFormat("Subject: {0}", certificate.Subject)
                .AppendLine();
            if (!string.Equals(certificate.Subject, certificate.Issuer, StringComparison.Ordinal))
            {
                message.AppendFormat("Issuer: {0}", certificate.Issuer)
                .AppendLine();
            }
            return message.ToString();
        }

        /// <summary>
        /// Returns if a self signed certificate is properly signed.
        /// </summary>
        private static bool IsSignatureValid(X509Certificate2 cert)
        {
            return X509Utils.VerifySelfSigned(cert);
        }

        /// <summary>
        /// The list of suppressible status codes.
        /// </summary>
        private static readonly ReadOnlyList<StatusCode> m_suppressibleStatusCodes =
            new ReadOnlyList<StatusCode>(
                new List<StatusCode>
                {
                    StatusCodes.BadCertificateHostNameInvalid,
                    StatusCodes.BadCertificateIssuerRevocationUnknown,
                    StatusCodes.BadCertificateChainIncomplete,
                    StatusCodes.BadCertificateIssuerTimeInvalid,
                    StatusCodes.BadCertificateIssuerUseNotAllowed,
                    StatusCodes.BadCertificateRevocationUnknown,
                    StatusCodes.BadCertificateTimeInvalid,
                    StatusCodes.BadCertificatePolicyCheckFailed,
                    StatusCodes.BadCertificateUseNotAllowed,
                    StatusCodes.BadCertificateUntrusted
                });

        /// <summary>
        /// Find the domain in a certificate in the
        /// endpoint that was used to connect a session.
        /// </summary>
        /// <param name="serverCertificate">The server certificate which is tested for domain names.</param>
        /// <param name="endpoint">The endpoint which was used to connect.</param>
        /// <returns>True if domain was found.</returns>
        private bool FindDomain(X509Certificate2 serverCertificate, ConfiguredEndpoint endpoint)
        {
            bool domainFound = false;

            // check the certificate domains.
            IList<string> domains = X509Utils.GetDomainsFromCertficate(serverCertificate);

            if (domains != null && domains.Count > 0)
            {
                string hostname;
                string dnsHostName = hostname = endpoint.EndpointUrl.DnsSafeHost;
                bool isLocalHost = false;
                if (endpoint.EndpointUrl.HostNameType == UriHostNameType.Dns)
                {
                    if (String.Equals(dnsHostName, "localhost", StringComparison.InvariantCultureIgnoreCase))
                    {
                        isLocalHost = true;
                    }
                    else
                    {   // strip domain names from hostname
                        hostname = dnsHostName.Split('.')[0];
                    }
                }
                else
                {   // dnsHostname is a IPv4 or IPv6 address
                    // normalize ip addresses, cert parser returns normalized addresses
                    hostname = Utils.NormalizedIPAddress(dnsHostName);
                    if (hostname == "127.0.0.1" || hostname == "::1")
                    {
                        isLocalHost = true;
                    }
                }

                if (isLocalHost)
                {
                    dnsHostName = Utils.GetFullQualifiedDomainName();
                    hostname = Utils.GetHostName();
                }

                for (int ii = 0; ii < domains.Count; ii++)
                {
                    if (String.Equals(hostname, domains[ii], StringComparison.OrdinalIgnoreCase) ||
                        String.Equals(dnsHostName, domains[ii], StringComparison.OrdinalIgnoreCase))
                    {
                        domainFound = true;
                        break;
                    }
                }
            }
            return domainFound;
        }
        #endregion

        #region Private Enum
        /// <summary>
        /// Flag to protect setting by application
        /// from a modification by a SecurityConfiguration.
        /// </summary>
        [Flags]
        private enum ProtectFlags
        {
            AutoAcceptUntrustedCertificates = 1,
            RejectSHA1SignedCertificates = 2,
            RejectUnknownRevocationStatus = 4,
            MinimumCertificateKeySize = 8
        };
        #endregion

        #region Private Fields
        private object m_lock = new object();
        private object m_callbackLock = new object();
        private Dictionary<string, X509Certificate2> m_validatedCertificates;
        private CertificateStoreIdentifier m_trustedCertificateStore;
        private CertificateIdentifierCollection m_trustedCertificateList;
        private CertificateStoreIdentifier m_issuerCertificateStore;
        private CertificateIdentifierCollection m_issuerCertificateList;
        private CertificateStoreIdentifier m_rejectedCertificateStore;
        private event CertificateValidationEventHandler m_CertificateValidation;
        private event CertificateUpdateEventHandler m_CertificateUpdate;
        private X509Certificate2 m_applicationCertificate;
        private ProtectFlags m_protectFlags;
        private bool m_autoAcceptUntrustedCertificates;
        private bool m_rejectSHA1SignedCertificates;
        private bool m_rejectUnknownRevocationStatus;
        private ushort m_minimumCertificateKeySize;
        #endregion
    }

    #region CertificateValidationEventArgs Class
    /// <summary>
    /// The event arguments provided when a certificate validation error occurs.
    /// </summary>
    public class CertificateValidationEventArgs : EventArgs
    {
        #region Constructors
        /// <summary>
        /// Creates a new instance.
        /// </summary>
        internal CertificateValidationEventArgs(ServiceResult error, X509Certificate2 certificate)
        {
            m_error = error;
            m_certificate = certificate;
        }
        #endregion

        #region Public Properties
        /// <summary>
        /// The error that occurred.
        /// </summary>
        public ServiceResult Error => m_error;

        /// <summary>
        /// The certificate.
        /// </summary>
        public X509Certificate2 Certificate => m_certificate;

        /// <summary>
        /// Whether the current error reported for
        /// a certificate should be accepted and suppressed.
        /// </summary>
        public bool Accept
        {
            get => m_accept;
            set => m_accept = value;
        }

        /// <summary>
        /// Whether all the errors reported for
        /// a certificate should be accepted and suppressed.
        /// </summary>
        public bool AcceptAll
        {
            get => m_acceptAll;
            set => m_acceptAll = value;
        }
        #endregion

        #region Private Fields
        private ServiceResult m_error;
        private X509Certificate2 m_certificate;
        private bool m_accept;
        private bool m_acceptAll;
        #endregion
    }

    /// <summary>
    /// Used to handled certificate validation errors.
    /// </summary>
    public delegate void CertificateValidationEventHandler(CertificateValidator sender, CertificateValidationEventArgs e);
    #endregion

    #region CertificateUpdateEventArgs Class
    /// <summary>
    /// The event arguments provided when a certificate validation error occurs.
    /// </summary>
    public class CertificateUpdateEventArgs : EventArgs
    {
        #region Constructors
        /// <summary>
        /// Creates a new instance.
        /// </summary>
        internal CertificateUpdateEventArgs(
            SecurityConfiguration configuration,
            ICertificateValidator validator)
        {
            SecurityConfiguration = configuration;
            CertificateValidator = validator;
        }
        #endregion

        #region Public Properties
        /// <summary>
        /// The new security configuration.
        /// </summary>
        public SecurityConfiguration SecurityConfiguration { get; private set; }
        /// <summary>
        /// The new certificate validator.
        /// </summary>
        public ICertificateValidator CertificateValidator { get; private set; }

        #endregion
    }

    /// <summary>
    /// Used to handle certificate update events.
    /// </summary>
    public delegate void CertificateUpdateEventHandler(CertificateValidator sender, CertificateUpdateEventArgs e);

    #endregion

}<|MERGE_RESOLUTION|>--- conflicted
+++ resolved
@@ -938,7 +938,6 @@
                     CertificateIdentifier issuer = null;
 
                     if (ii < issuers.Count)
-<<<<<<< HEAD
                     {
                         issuer = issuers[ii];
                     }
@@ -946,15 +945,6 @@
                     // check for chain status errors.
                     if (element.ChainElementStatus.Length > 0)
                     {
-=======
-                    {
-                        issuer = issuers[ii];
-                    }
-
-                    // check for chain status errors.
-                    if (element.ChainElementStatus.Length > 0)
-                    {
->>>>>>> 64a02909
                         foreach (X509ChainStatus status in element.ChainElementStatus)
                         {
                             ServiceResult result = CheckChainStatus(status, target, issuer, (ii != 0));
