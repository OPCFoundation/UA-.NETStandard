/* Copyright (c) 1996-2022 The OPC Foundation. All rights reserved.
   The source code in this file is covered under a dual-license scenario:
     - RCL: for OPC Foundation Corporate Members in good-standing
     - GPL V2: everybody else
   RCL license terms accompanied with this source code. See http://opcfoundation.org/License/RCL/1.00/
   GNU General Public License as published by the Free Software Foundation;
   version 2 of the License are accompanied with this source code. See http://opcfoundation.org/License/GPLv2
   This source code is distributed in the hope that it will be useful,
   but WITHOUT ANY WARRANTY; without even the implied warranty of
   MERCHANTABILITY or FITNESS FOR A PARTICULAR PURPOSE.
*/

using System;
using System.CodeDom;
using System.Collections.Generic;
using System.IO;
using System.Linq;
using System.Runtime.InteropServices;
using System.Security.Cryptography.X509Certificates;
using System.Text;
using System.Threading.Tasks;
using Opc.Ua.Redaction;
using Opc.Ua.Security.Certificates;

namespace Opc.Ua
{
    /// <summary>
    /// Provides access to a simple file based certificate store.
    /// </summary>
    public class DirectoryCertificateStore : ICertificateStore
    {
        /// <summary>
        /// the sub directories and extensions used in a directory store
        /// </summary>
        private const string kCertsPath = "certs";
        private const string kPrivateKeyPath = "private";
        private const string kCrlPath = "crl";
        private const string kCertExtension = ".der";
        private const string kCrlExtension = ".crl";
        private const string kPemExtension = ".pem";
        private const string kPfxExtension = ".pfx";
        private const string kCertSearchString = "*.der";
        private const string kPemCertSearchString = "*.pem";

        #region Constructors
        /// <summary>
        /// Initializes a store for a directory path.
        /// </summary>
        public DirectoryCertificateStore() : this(false)
        {
        }

        /// <summary>
        /// Initializes a store with a directory path.
        /// </summary>
        public DirectoryCertificateStore(bool noSubDirs)
        {
            m_noSubDirs = noSubDirs;
            m_certificates = new Dictionary<string, Entry>();
        }
        #endregion

        #region IDisposable Members
        /// <summary>
        /// May be called by the application to clean up resources.
        /// </summary>
        public void Dispose()
        {
            Dispose(true);
            GC.SuppressFinalize(this);
        }

        /// <summary>
        /// Cleans up all resources held by the object.
        /// </summary>
        protected virtual void Dispose(bool disposing)
        {
            // clean up managed resources.
            if (disposing)
            {
                lock (m_lock)
                {
                    ClearCertificates();
                    m_lastDirectoryCheck = DateTime.MinValue;
                }
            }
            Close();
        }
        #endregion

        #region Public Properties
        /// <summary>
        /// The directory containing the certificate store.
        /// </summary>
        public DirectoryInfo Directory
        {
            get { return m_directory; }
        }
        #endregion

        #region ICertificateStore Members
        /// <inheritdoc/>
        public void Open(string location, bool noPrivateKeys = false)
        {
            lock (m_lock)
            {
                string trimmedLocation = Utils.ReplaceSpecialFolderNames(location);
                DirectoryInfo directory = !string.IsNullOrEmpty(trimmedLocation) ? new DirectoryInfo(trimmedLocation) : null;
                if (directory == null ||
                    m_directory?.FullName.Equals(directory.FullName, StringComparison.Ordinal) != true ||
                    NoPrivateKeys != noPrivateKeys)
                {
                    NoPrivateKeys = noPrivateKeys;
                    StorePath = location;
                    m_directory = directory;
                    if (m_noSubDirs || m_directory == null)
                    {
                        m_certificateSubdir = m_directory;
                        m_crlSubdir = m_directory;
                        m_privateKeySubdir = !noPrivateKeys ? m_directory : null;
                    }
                    else
                    {
                        m_certificateSubdir = new DirectoryInfo(Path.Combine(m_directory.FullName, kCertsPath));
                        m_crlSubdir = new DirectoryInfo(Path.Combine(m_directory.FullName, kCrlPath));
                        m_privateKeySubdir = !noPrivateKeys ? new DirectoryInfo(Path.Combine(m_directory.FullName, kPrivateKeyPath)) : null;
                    }

                    // force load
                    ClearCertificates();
                    m_lastDirectoryCheck = DateTime.MinValue;
                }
            }
        }

        /// <inheritdoc/>
        public void Close()
        {
            // intentionally keep information cached, dispose frees up resources
        }

        /// <inheritdoc/>
        public string StoreType => CertificateStoreType.Directory;

        /// <inheritdoc/>
        public string StorePath { get; private set; }

        /// <inheritdoc/>
        public bool NoPrivateKeys { get; private set; }

        /// <inheritdoc/>
        [Obsolete("Use EnumerateAsync instead.")]
        public Task<X509Certificate2Collection> Enumerate()
        {
            return EnumerateAsync();
        }

        /// <inheritdoc/>
        public Task<X509Certificate2Collection> EnumerateAsync()
        {
            lock (m_lock)
            {
                IDictionary<string, Entry> certificatesInStore = Load(null);
                var certificates = new X509Certificate2Collection();

                foreach (Entry entry in certificatesInStore.Values)
                {
                    if (entry.CertificateWithPrivateKey != null)
                    {
                        certificates.Add(entry.CertificateWithPrivateKey);
                    }
                    else if (entry.Certificate != null)
                    {
                        certificates.Add(entry.Certificate);
                    }
                }

                return Task.FromResult(certificates);
            }
        }

        /// <inheritdoc/>
        [Obsolete("Use AddAsync instead.")]
        public Task Add(X509Certificate2 certificate, string password = null)
        {
<<<<<<< HEAD
            if (certificate == null)
            {
                throw new ArgumentNullException(nameof(certificate));
            }
=======
            return AddAsync(certificate, password);
        }

        /// <inheritdoc/>
        public Task AddAsync(X509Certificate2 certificate, string password = null)
        {
            if (certificate == null) throw new ArgumentNullException(nameof(certificate));
>>>>>>> 751d614d

            lock (m_lock)
            {
                byte[] data = null;

                // check for certificate file.
                Entry entry = Find(certificate.Thumbprint);

                if (entry != null)
                {
                    throw new ArgumentException("A certificate with the same thumbprint is already in the store.");
                }

                bool writePrivateKey = !NoPrivateKeys && certificate.HasPrivateKey;
                if (writePrivateKey)
                {
                    string passcode = password ?? string.Empty;
                    data = certificate.Export(X509ContentType.Pkcs12, passcode);
                }
                else
                {
                    data = certificate.RawData;
                }

                // build file name.
                string fileName = GetFileName(certificate);

                // write the private and public key.
                WriteFile(data, fileName, writePrivateKey);

                if (writePrivateKey)
                {
                    WriteFile(certificate.RawData, fileName, false);
                }

                m_lastDirectoryCheck = DateTime.MinValue;
            }

            return Task.CompletedTask;
        }

        /// <inheritdoc/>
        [Obsolete("Use AddRejectedAsync instead.")]
        public Task AddRejected(X509Certificate2Collection certificates, int maxCertificates)
        {
<<<<<<< HEAD
            if (certificates == null)
            {
                throw new ArgumentNullException(nameof(certificates));
            }
=======
            return AddRejectedAsync(certificates, maxCertificates);
        }

        /// <inheritdoc/>
        public Task AddRejectedAsync(X509Certificate2Collection certificates, int maxCertificates)
        {
            if (certificates == null) throw new ArgumentNullException(nameof(certificates));
>>>>>>> 751d614d

            var deleteEntryList = new List<Entry>();
            lock (m_lock)
            {
                // sync cache if necessary.
                Load(null);

                DateTime now = DateTime.UtcNow;
                int entries = 0;
                foreach (X509Certificate2 certificate in certificates)
                {
                    // limit the number of certificates added per call.
                    if (maxCertificates != 0 && entries >= maxCertificates)
                    {
                        break;
                    }

                    if (m_certificates.TryGetValue(certificate.Thumbprint, out Entry entry))
                    {
                        entry.LastWriteTimeUtc = now;
                    }
                    else
                    {
                        // build file name.
                        string fileName = GetFileName(certificate);

                        // store is created if it does not exist
                        FileInfo fileInfo = WriteFile(certificate.RawData, fileName, false, true);

                        // add entry
                        entry = new Entry {
                            Certificate = certificate,
                            CertificateFile = fileInfo,
                            PrivateKeyFile = null,
                            CertificateWithPrivateKey = null,
                            LastWriteTimeUtc = now
                        };

                        m_certificates[certificate.Thumbprint] = entry;
                    }

                    entries++;
                }

                entries = 0;
                foreach (Entry entry in m_certificates.Values.OrderByDescending(e => e.LastWriteTimeUtc))
                {
                    if (++entries > maxCertificates)
                    {
                        m_certificates.Remove(entry.Certificate.Thumbprint);
                        deleteEntryList.Add(entry);
                    }
                }
            }

            bool reload = false;
            foreach (Entry entry in deleteEntryList)
            {
                try
                {
                    // try to delete
                    entry.CertificateFile.Delete();
                }
                catch (IOException)
                {
                    // file to delete may still be in use, force reload
                    reload = true;
                }
            }

            lock (m_lock)
            {
                m_lastDirectoryCheck = reload ? DateTime.MinValue : DateTime.UtcNow;
            }

            return Task.CompletedTask;
        }

        /// <inheritdoc/>
        [Obsolete("Use DeleteAsync instead.")]
        public Task<bool> Delete(string thumbprint)
        {
            return DeleteAsync(thumbprint);
        }

        /// <inheritdoc/>
        public async Task<bool> DeleteAsync(string thumbprint)
        {
            const int kRetries = 5;
            const int kRetryDelay = 100;

            int retry = kRetries;
            bool found = false;

            do
            {
                lock (m_lock)
                {
                    Entry entry = Find(thumbprint);
                    try
                    {
                        if (entry != null)
                        {
                            // private key for PEM certificates is handled separately
                            if (entry.PrivateKeyFile != null && entry.PrivateKeyFile.Exists && entry.CertificateFile?.Extension != kPemExtension)
                            {
                                entry.PrivateKeyFile.Delete();
                                found = true;
                            }

                            if (entry.CertificateFile != null && entry.CertificateFile.Exists)
                            {
                                // if the certificate is a PEM file, remove the public key from it
                                if (entry.CertificateFile.Extension.Equals(kPemExtension, StringComparison.OrdinalIgnoreCase))
                                {
                                    if (PEMWriter.TryRemovePublicKeyFromPEM(entry.Certificate.Thumbprint, File.ReadAllBytes(entry.CertificateFile.FullName), out byte[] newContent))
                                    {
                                        var writer = new BinaryWriter(entry.CertificateFile.Open(FileMode.OpenOrCreate, FileAccess.Write));
                                        try
                                        {
                                            writer.Write(newContent);
                                        }
                                        finally
                                        {
                                            writer.Flush();
                                            writer.Dispose();
                                        }
                                        if (PEMReader.ImportPublicKeysFromPEM(newContent).Count == 0)
                                        {
                                            entry.CertificateFile.Delete();
                                            if (entry.PrivateKeyFile != null && entry.PrivateKeyFile.Exists)
                                            {
                                                entry.PrivateKeyFile.Delete();
                                            }
                                        }
                                        found = true;
                                    }
                                    // if no valid PEM content is found, delete the certificate file
                                    else
                                    {
                                        entry.CertificateFile.Delete();
                                        found = true;
                                    }
                                }
                                // no PEM file, just delete the certificate file
                                else
                                {
                                    entry.CertificateFile.Delete();
                                    found = true;
                                }
                            }
                        }
                        retry = 0;
                    }
                    catch (IOException)
                    {
                        // file to delete may still be in use, retry
                        Utils.LogWarning("Failed to delete cert [{0}], retry.", thumbprint);
                        retry--;
                    }

                    if (found)
                    {
                        m_lastDirectoryCheck = DateTime.MinValue;
                    }
                }

                if (retry > 0)
                {
                    await Task.Delay(kRetryDelay).ConfigureAwait(false);
                }
            } while (retry > 0);

            return found;
        }

        /// <inheritdoc/>
        [Obsolete("Use FindByThumbprintAsync instead.")]
        public Task<X509Certificate2Collection> FindByThumbprint(string thumbprint)
        {
            return FindByThumbprintAsync(thumbprint);
        }

        /// <inheritdoc/>
        public Task<X509Certificate2Collection> FindByThumbprintAsync(string thumbprint)
        {
            var certificates = new X509Certificate2Collection();

            lock (m_lock)
            {
                Entry entry = Find(thumbprint);

                if (entry != null)
                {
                    if (entry.CertificateWithPrivateKey != null)
                    {
                        certificates.Add(entry.CertificateWithPrivateKey);
                    }
                    else
                    {
                        certificates.Add(entry.Certificate);
                    }
                }

                return Task.FromResult(certificates);
            }
        }

        /// <summary>
        /// Returns the path to the public key file.
        /// </summary>
        /// <param name="thumbprint">The thumbprint of the certificate.</param>
        /// <returns>The path.</returns>
        public string GetPublicKeyFilePath(string thumbprint)
        {
            Entry entry = Find(thumbprint);

            if (entry == null)
            {
                return null;
            }

            if (entry.CertificateFile == null || !entry.CertificateFile.Exists)
            {
                return null;
            }

            return entry.CertificateFile.FullName;
        }

        /// <summary>
        /// Returns the path to the private key file.
        /// </summary>
        /// <param name="thumbprint">The thumbprint of the certificate.</param>
        /// <returns>The path.</returns>
        public string GetPrivateKeyFilePath(string thumbprint)
        {
            Entry entry = Find(thumbprint);

            if (entry == null)
            {
                return null;
            }

            if (entry.PrivateKeyFile == null || !entry.PrivateKeyFile.Exists)
            {
                return null;
            }

            return entry.PrivateKeyFile.FullName;
        }

        /// <inheritdoc/>
        public bool SupportsLoadPrivateKey => true;

        /// <inheritdoc/>
        [Obsolete("Use LoadPrivateKeyAsync instead.")]
        public Task<X509Certificate2> LoadPrivateKey(string thumbprint, string subjectName, string applicationUri, NodeId certificateType, string password)
        {
            return LoadPrivateKeyAsync(thumbprint, subjectName, applicationUri, certificateType, password);
        }

        /// <summary>
        /// Loads the private key from a PFX file in the certificate store.
        /// </summary>
        public async Task<X509Certificate2> LoadPrivateKeyAsync(string thumbprint, string subjectName, string applicationUri, NodeId certificateType, string password)
        {
            if (NoPrivateKeys || m_privateKeySubdir == null ||
                m_certificateSubdir == null || !m_certificateSubdir.Exists)
            {
                return null;
            }

            if (string.IsNullOrEmpty(thumbprint) && string.IsNullOrEmpty(subjectName) && string.IsNullOrEmpty(applicationUri))
            {
                return null;
            }

            const int retryDelay = 100;
            int retryCounter = 3;
            while (retryCounter-- > 0)
            {
                bool certificateFound = false;
                Exception importException = null;
                IEnumerable<FileInfo> files = m_certificateSubdir.GetFiles(kCertSearchString)
                    .Concat(m_certificateSubdir.GetFiles(kPemCertSearchString));

                foreach (FileInfo file in files)
                {
                    try
                    {
                        var certificatesInFile = new X509Certificate2Collection();
                        if (file.Extension.Equals(kPemExtension, StringComparison.OrdinalIgnoreCase))
                        {
                            certificatesInFile = PEMReader.ImportPublicKeysFromPEM(File.ReadAllBytes(file.FullName));
                        }
                        else
                        {
                            certificatesInFile.Add(X509CertificateLoader.LoadCertificateFromFile(file.FullName));
                        }

                        foreach (X509Certificate2 cert in certificatesInFile)
                        {
                            X509Certificate2 certificate = cert;

                            if (!string.IsNullOrEmpty(thumbprint) &&
                                !string.Equals(certificate.Thumbprint, thumbprint, StringComparison.OrdinalIgnoreCase))
                            {
                                continue;
                            }

                            if (!string.IsNullOrEmpty(subjectName) && !X509Utils.CompareDistinguishedName(subjectName, certificate.Subject))
                            {
                                if (subjectName.Contains('=', StringComparison.Ordinal))
                                {
                                    continue;
                                }

                                if (!X509Utils.ParseDistinguishedName(certificate.Subject).Any(s => s.Equals("CN=" + subjectName, StringComparison.Ordinal)))
                                {
                                    continue;
                                }
                            }

                            if (!string.IsNullOrEmpty(applicationUri) && !string.Equals(X509Utils.GetApplicationUriFromCertificate(certificate), applicationUri, StringComparison.OrdinalIgnoreCase))
                            {
                                continue;
                            }

                            if (!CertificateIdentifier.ValidateCertificateType(certificate, certificateType))
                            {
                                continue;
                            }

                            string fileRoot = file.Name[..^file.Extension.Length];

                            StringBuilder filePath = new StringBuilder()
                                .Append(m_privateKeySubdir.FullName)
                                .Append(Path.DirectorySeparatorChar)
                                .Append(fileRoot);

                            // By default keys are not persisted
                            X509KeyStorageFlags defaultStorageSet = X509KeyStorageFlags.Exportable;
#if NETSTANDARD2_1_OR_GREATER || NET472_OR_GREATER || NET5_0_OR_GREATER
                            if (!RuntimeInformation.IsOSPlatform(OSPlatform.OSX))
                            {
                                defaultStorageSet |= X509KeyStorageFlags.EphemeralKeySet;
                            }
#endif

                            X509KeyStorageFlags[] storageFlags = {
                        defaultStorageSet | X509KeyStorageFlags.MachineKeySet,
                        defaultStorageSet | X509KeyStorageFlags.UserKeySet
                    };

                            var privateKeyFilePfx = new FileInfo(filePath + kPfxExtension);
                            var privateKeyFilePem = new FileInfo(filePath + kPemExtension);
                            password ??= string.Empty;
                            if (privateKeyFilePfx.Exists)
                            {
                                certificateFound = true;
                                foreach (X509KeyStorageFlags flag in storageFlags)
                                {
                                    try
                                    {
                                        certificate = X509CertificateLoader.LoadPkcs12FromFile(
                                                privateKeyFilePfx.FullName,
                                                password,
                                                flag);
                                        if (X509Utils.VerifyKeyPair(certificate, certificate, true))
                                        {
                                            Utils.LogInfo(Utils.TraceMasks.Security, "Imported the PFX private key for [{0}].", certificate.Thumbprint);
                                            return certificate;
                                        }
                                    }
                                    catch (Exception ex)
                                    {
                                        importException = ex;
                                        certificate?.Dispose();
                                    }
                                }
                            }
                            // if PFX file doesn't exist, check for PEM file.
                            else if (privateKeyFilePem.Exists)
                            {
                                certificateFound = true;
                                try
                                {
                                    byte[] pemDataBlob = File.ReadAllBytes(privateKeyFilePem.FullName);
                                    certificate = CertificateFactory.CreateCertificateWithPEMPrivateKey(certificate, pemDataBlob, password);
                                    if (X509Utils.VerifyKeyPair(certificate, certificate, true))
                                    {
                                        Utils.LogInfo(Utils.TraceMasks.Security, "Imported the PEM private key for [{0}].", certificate.Thumbprint);
                                        return certificate;
                                    }
                                }
                                catch (Exception exception)
                                {
                                    certificate?.Dispose();
                                    importException = exception;
                                }
                            }
                            else if (file.Extension.Equals(kPemExtension, StringComparison.OrdinalIgnoreCase) && PEMReader.ContainsPrivateKey(File.ReadAllBytes(file.FullName)))
                            {
                                certificateFound = true;
                                try
                                {
                                    byte[] pemDataBlob = File.ReadAllBytes(file.FullName);
                                    certificate = CertificateFactory.CreateCertificateWithPEMPrivateKey(certificate, pemDataBlob, password);
                                    if (X509Utils.VerifyKeyPair(certificate, certificate, true))
                                    {
                                        Utils.LogInfo(Utils.TraceMasks.Security, "Imported the PEM private key for [{0}].", certificate.Thumbprint);
                                        return certificate;
                                    }
                                }
                                catch (Exception exception)
                                {
                                    certificate?.Dispose();
                                    importException = exception;
                                }
                            }
                            else
                            {
                                Utils.LogError(Utils.TraceMasks.Security, "A private key for the certificate with thumbprint [{0}] does not exist.", certificate.Thumbprint);
                                continue;
                            }
                        }
                    }
                    catch (Exception e)
                    {
                        Utils.LogError(e, "Could not load private key for certificate {0}", subjectName);
                    }
                }

                // found a certificate, but some error occurred
                if (certificateFound)
                {
                    Utils.LogError(Utils.TraceMasks.Security, "The private key for the certificate with subject {0} failed to import.", Redact.Create(subjectName));
                    if (importException != null)
                    {
                        Utils.LogError(importException, "Certificate import failed.");
                    }
                }
                else
                {
                    if (!string.IsNullOrEmpty(thumbprint))
                    {
                        Utils.LogError(Utils.TraceMasks.Security, "A Private key for the certificate with thumbpint {0} was not found.", thumbprint);
                    }
                    // if no private key was found, no need to retry
                    break;
                }

                // retry within a few ms
                if (retryCounter > 0)
                {
                    Utils.LogInfo(Utils.TraceMasks.Security, "Retry to import private key after {0} ms.", retryDelay);
                    await Task.Delay(retryDelay).ConfigureAwait(false);
                }
            }

            return null;
        }

        /// <inheritdoc/>
        [Obsolete("Use IsRevokedAsync instead.")]
        public Task<StatusCode> IsRevoked(X509Certificate2 issuer, X509Certificate2 certificate)
        {
            return IsRevokedAsync(issuer, certificate);
        }

        /// <inheritdoc/>
        public Task<StatusCode> IsRevokedAsync(X509Certificate2 issuer, X509Certificate2 certificate)
        {
            if (issuer == null)
            {
                throw new ArgumentNullException(nameof(issuer));
            }

            if (certificate == null)
            {
                throw new ArgumentNullException(nameof(certificate));
            }

            // check for CRL.
            if (m_crlSubdir.Exists)
            {
                bool crlExpired = true;

                foreach (FileInfo file in m_crlSubdir.GetFiles("*" + kCrlExtension))
                {
                    X509CRL crl = null;

                    try
                    {
                        crl = new X509CRL(file.FullName);
                    }
                    catch (Exception e)
                    {
                        Utils.LogError(e, "Failed to parse CRL {0} in store {1}.", file.FullName, StorePath);
                        continue;
                    }

                    if (!X509Utils.CompareDistinguishedName(crl.IssuerName, issuer.SubjectName))
                    {
                        continue;
                    }

                    if (!crl.VerifySignature(issuer, false))
                    {
                        continue;
                    }

                    if (crl.IsRevoked(certificate))
                    {
                        return Task.FromResult((StatusCode)StatusCodes.BadCertificateRevoked);
                    }

                    if (crl.ThisUpdate <= DateTime.UtcNow && (crl.NextUpdate == DateTime.MinValue || crl.NextUpdate >= DateTime.UtcNow))
                    {
                        crlExpired = false;
                    }
                }

                // certificate is fine.
                if (!crlExpired)
                {
                    return Task.FromResult((StatusCode)StatusCodes.Good);
                }
            }

            // can't find a valid CRL.
            return Task.FromResult((StatusCode)StatusCodes.BadCertificateRevocationUnknown);
        }

        /// <inheritdoc/>
        public bool SupportsCRLs { get { return true; } }

        /// <inheritdoc/>
        [Obsolete("Use EnumerateCRLsAsync instead.")]
        public Task<X509CRLCollection> EnumerateCRLs()
        {
            return EnumerateCRLsAsync();
        }

        /// <inheritdoc/>
        public Task<X509CRLCollection> EnumerateCRLsAsync()
        {
            var crls = new X509CRLCollection();

            // check for CRL.
            m_crlSubdir.Refresh();
            if (m_crlSubdir.Exists)
            {
                foreach (FileInfo file in m_crlSubdir.GetFiles("*" + kCrlExtension))
                {
                    try
                    {
                        var crl = new X509CRL(file.FullName);
                        crls.Add(crl);
                    }
                    catch (Exception e)
                    {
                        Utils.LogError(e, "Failed to parse CRL {0} in store {1}.", file.FullName, StorePath);
                    }
                }
            }

            return Task.FromResult(crls);
        }

        /// <inheritdoc/>
        [Obsolete("Use EnumerateCRLsAsync instead.")]
        public Task<X509CRLCollection> EnumerateCRLs(X509Certificate2 issuer, bool validateUpdateTime = true)
        {
            return EnumerateCRLsAsync(issuer, validateUpdateTime);
        }

        /// <inheritdoc/>
        public async Task<X509CRLCollection> EnumerateCRLsAsync(X509Certificate2 issuer, bool validateUpdateTime = true)
        {
            if (issuer == null)
            {
                throw new ArgumentNullException(nameof(issuer));
            }

            var crls = new X509CRLCollection();
            foreach (X509CRL crl in await EnumerateCRLsAsync().ConfigureAwait(false))
            {
                if (!X509Utils.CompareDistinguishedName(crl.IssuerName, issuer.SubjectName))
                {
                    continue;
                }

                if (!crl.VerifySignature(issuer, false))
                {
                    continue;
                }

                if (!validateUpdateTime ||
                    (crl.ThisUpdate <= DateTime.UtcNow && (crl.NextUpdate == DateTime.MinValue || crl.NextUpdate >= DateTime.UtcNow)))
                {
                    crls.Add(crl);
                }
            }

            return crls;
        }

        /// <inheritdoc/>
        [Obsolete("Use AddCRLAsync instead.")]
        public Task AddCRL(X509CRL crl)
        {
            return AddCRLAsync(crl);
        }

        /// <inheritdoc/>
        public async Task AddCRLAsync(X509CRL crl)
        {
            if (crl == null)
            {
                throw new ArgumentNullException(nameof(crl));
            }

            X509Certificate2 issuer = null;
<<<<<<< HEAD
            X509Certificate2Collection certificates = await Enumerate().ConfigureAwait(false);
=======
            X509Certificate2Collection certificates = null;
            certificates = await EnumerateAsync().ConfigureAwait(false);
>>>>>>> 751d614d
            foreach (X509Certificate2 certificate in certificates)
            {
                if (X509Utils.CompareDistinguishedName(certificate.SubjectName, crl.IssuerName) && crl.VerifySignature(certificate, false))
                {
                    issuer = certificate;
                    break;
                }
            }

            if (issuer == null)
            {
                throw new ServiceResultException(StatusCodes.BadCertificateInvalid, "Could not find issuer of the CRL.");
            }

            var builder = new StringBuilder();
            builder.Append(m_crlSubdir.FullName).Append(Path.DirectorySeparatorChar);
            builder.Append(GetFileName(issuer)).Append(kCrlExtension);

            var fileInfo = new FileInfo(builder.ToString());

            if (!fileInfo.Directory.Exists)
            {
                fileInfo.Directory.Create();
            }

            File.WriteAllBytes(fileInfo.FullName, crl.RawData);
        }

        /// <inheritdoc/>
        [Obsolete("Use DeleteCRLAsync instead.")]
        public Task<bool> DeleteCRL(X509CRL crl)
        {
            return DeleteCRLAsync(crl);
        }

        /// <inheritdoc/>
        public Task<bool> DeleteCRLAsync(X509CRL crl)
        {
            if (crl == null)
            {
                throw new ArgumentNullException(nameof(crl));
            }

            m_crlSubdir.Refresh();
            if (m_crlSubdir.Exists)
            {
                foreach (FileInfo fileInfo in m_crlSubdir.GetFiles("*" + kCrlExtension))
                {
                    if (fileInfo.Length == crl.RawData.Length)
                    {
                        byte[] bytes = File.ReadAllBytes(fileInfo.FullName);

                        if (Utils.IsEqual(bytes, crl.RawData))
                        {
                            fileInfo.Delete();
                            return Task.FromResult(true);
                        }
                    }
                }
            }

            return Task.FromResult(false);
        }
        #endregion

        #region Private Methods
        /// <summary>
        /// Reads the current contents of the directory from disk.
        /// </summary>
        private IDictionary<string, Entry> Load(string thumbprint)
        {
            lock (m_lock)
            {
                DateTime now = DateTime.UtcNow;

                // refresh the directories.
                m_certificateSubdir?.Refresh();

                if (!NoPrivateKeys)
                {
                    m_privateKeySubdir?.Refresh();
                }

                // check if store exists.
                if (m_certificateSubdir?.Exists != true)
                {
                    ClearCertificates();
                    return m_certificates;
                }

                // check if cache is still good.
                if ((m_certificateSubdir.LastWriteTimeUtc < m_lastDirectoryCheck) &&
                    (NoPrivateKeys || m_privateKeySubdir == null || !m_privateKeySubdir.Exists ||
                    m_privateKeySubdir.LastWriteTimeUtc < m_lastDirectoryCheck))
                {
                    return m_certificates;
                }

                ClearCertificates();
                m_lastDirectoryCheck = now;
                bool incompleteSearch = false;

                IEnumerable<FileInfo> files = m_certificateSubdir.GetFiles(kCertSearchString)
                    .Concat(m_certificateSubdir.GetFiles(kPemCertSearchString));

                foreach (FileInfo file in files)
                {
                    try
                    {
                        var certificatesInFile = new X509Certificate2Collection();
                        if (file.Extension.Equals(kPemExtension, StringComparison.OrdinalIgnoreCase))
                        {
                            certificatesInFile = PEMReader.ImportPublicKeysFromPEM(File.ReadAllBytes(file.FullName));
                        }
                        else
                        {
                            certificatesInFile.Add(X509CertificateLoader.LoadCertificateFromFile(file.FullName));
                        }

                        foreach (X509Certificate2 certificate in certificatesInFile)
                        {
                            var entry = new Entry {
                                Certificate = certificate,
                                CertificateFile = file,
                                PrivateKeyFile = null,
                                CertificateWithPrivateKey = null,
                                LastWriteTimeUtc = file.LastWriteTimeUtc
                            };

                            if (!NoPrivateKeys)
                            {
                                string fileRoot = file.Name[..(entry.CertificateFile.Name.Length - entry.CertificateFile.Extension.Length)];

                                StringBuilder filePath = new StringBuilder()
                                    .Append(m_privateKeySubdir.FullName)
                                    .Append(Path.DirectorySeparatorChar)
                                    .Append(fileRoot);

                                // check for PFX file.
                                entry.PrivateKeyFile = new FileInfo(filePath + kPfxExtension);

                                // note: only obtain the filenames for delete, loading the private keys
                                // without authorization causes false negatives (LogErrors)
                                if (!entry.PrivateKeyFile.Exists)
                                {
                                    // check for PEM file.
                                    entry.PrivateKeyFile = new FileInfo(filePath + kPemExtension);

                                    if (!entry.PrivateKeyFile.Exists)
                                    {
                                        entry.PrivateKeyFile = null;
                                    }
                                }
                            }

                            m_certificates[entry.Certificate.Thumbprint] = entry;

                            if (!string.IsNullOrEmpty(thumbprint) &&
                                thumbprint.Equals(entry.Certificate.Thumbprint, StringComparison.OrdinalIgnoreCase))
                            {
                                incompleteSearch = true;
                                break;
                            }
                        }
                    }
                    catch (Exception e)
                    {
                        Utils.LogError(e, "Could not load certificate from file: {0}", file.FullName);
                    }
                }

                if (incompleteSearch)
                {
                    m_lastDirectoryCheck = DateTime.MinValue;
                }

                return m_certificates;
            }
        }

        /// <summary>
        /// Finds the public key for the certificate.
        /// </summary>
        private Entry Find(string thumbprint)
        {
            IDictionary<string, Entry> certificates = Load(thumbprint);

            Entry entry = null;

            if (!string.IsNullOrEmpty(thumbprint) && !certificates.TryGetValue(thumbprint, out entry))
            {
                return null;
            }

            return entry;
        }

        /// <summary>
        /// Clear the certificate cache.
        /// </summary>
        private void ClearCertificates()
        {
            m_certificates.Clear();
        }

        /// <summary>
        /// Returns the file name to use for the certificate.
        /// </summary>
        private static string GetFileName(X509Certificate2 certificate)
        {
            // build file name.
            string commonName = certificate.FriendlyName;

            List<string> names = X509Utils.ParseDistinguishedName(certificate.Subject);

            for (int ii = 0; ii < names.Count; ii++)
            {
                if (names[ii].StartsWith("CN=", StringComparison.Ordinal))
                {
                    commonName = names[ii][3..].Trim();
                    break;
                }
            }

            var fileName = new StringBuilder();

            // remove any special characters.
            for (int ii = 0; ii < commonName.Length; ii++)
            {
                char ch = commonName[ii];

                if ("<>:\"/\\|?*".Contains(ch))
                {
                    ch = '+';
                }

                fileName.Append(ch);
            }

            string signatureQualifier = X509Utils.GetECDsaQualifier(certificate);
            if (!string.IsNullOrEmpty(signatureQualifier))
            {
                fileName.Append(" [");
                fileName.Append(signatureQualifier);
                fileName.Append(']');
            }

            fileName.Append(" [");
            fileName.Append(certificate.Thumbprint);
            fileName.Append(']');

            return fileName.ToString();
        }

        /// <summary>
        /// Writes the data to a file.
        /// </summary>
        private FileInfo WriteFile(byte[] data, string fileName, bool includePrivateKey, bool allowOverride = false)
        {
            var filePath = new StringBuilder();

            if (!m_directory.Exists)
            {
                m_directory.Create();
            }

            if (includePrivateKey)
            {
                if (m_privateKeySubdir == null)
                {
                    // nothing to do
                    return null;
                }
                filePath.Append(m_privateKeySubdir.FullName);
            }
            else
            {
                filePath.Append(m_certificateSubdir.FullName);
            }

            filePath.Append(Path.DirectorySeparatorChar);
            filePath.Append(fileName);

            if (includePrivateKey)
            {
                filePath.Append(kPfxExtension);
            }
            else
            {
                filePath.Append(kCertExtension);
            }

            // create the directory.
            var fileInfo = new FileInfo(filePath.ToString());
            if (!fileInfo.Directory.Exists)
            {
                fileInfo.Directory.Create();
            }

            // write file.
            FileMode fileMode = allowOverride ? FileMode.OpenOrCreate : FileMode.Create;
            var writer = new BinaryWriter(fileInfo.Open(fileMode, FileAccess.Write));
            try
            {
                writer.Write(data);
            }
            finally
            {
                writer.Flush();
                writer.Dispose();
            }

            m_certificateSubdir.Refresh();
            m_privateKeySubdir?.Refresh();

            return fileInfo;
        }
        #endregion

        #region Private Class
        private class Entry
        {
            public FileInfo CertificateFile;
            public X509Certificate2 Certificate;
            public FileInfo PrivateKeyFile;
            public X509Certificate2 CertificateWithPrivateKey;
            public DateTime LastWriteTimeUtc;
        }
        #endregion

        #region Private Fields
        private readonly object m_lock = new object();
        private readonly bool m_noSubDirs;
        private DirectoryInfo m_directory;
        private DirectoryInfo m_certificateSubdir;
        private DirectoryInfo m_crlSubdir;
        private DirectoryInfo m_privateKeySubdir;
        private readonly Dictionary<string, Entry> m_certificates;
        private DateTime m_lastDirectoryCheck;
        #endregion
    }
}<|MERGE_RESOLUTION|>--- conflicted
+++ resolved
@@ -183,20 +183,16 @@
         [Obsolete("Use AddAsync instead.")]
         public Task Add(X509Certificate2 certificate, string password = null)
         {
-<<<<<<< HEAD
+            return AddAsync(certificate, password);
+        }
+
+        /// <inheritdoc/>
+        public Task AddAsync(X509Certificate2 certificate, string password = null)
+        {
             if (certificate == null)
             {
                 throw new ArgumentNullException(nameof(certificate));
             }
-=======
-            return AddAsync(certificate, password);
-        }
-
-        /// <inheritdoc/>
-        public Task AddAsync(X509Certificate2 certificate, string password = null)
-        {
-            if (certificate == null) throw new ArgumentNullException(nameof(certificate));
->>>>>>> 751d614d
 
             lock (m_lock)
             {
@@ -242,20 +238,16 @@
         [Obsolete("Use AddRejectedAsync instead.")]
         public Task AddRejected(X509Certificate2Collection certificates, int maxCertificates)
         {
-<<<<<<< HEAD
+            return AddRejectedAsync(certificates, maxCertificates);
+        }
+
+        /// <inheritdoc/>
+        public Task AddRejectedAsync(X509Certificate2Collection certificates, int maxCertificates)
+        {
             if (certificates == null)
             {
                 throw new ArgumentNullException(nameof(certificates));
             }
-=======
-            return AddRejectedAsync(certificates, maxCertificates);
-        }
-
-        /// <inheritdoc/>
-        public Task AddRejectedAsync(X509Certificate2Collection certificates, int maxCertificates)
-        {
-            if (certificates == null) throw new ArgumentNullException(nameof(certificates));
->>>>>>> 751d614d
 
             var deleteEntryList = new List<Entry>();
             lock (m_lock)
@@ -881,12 +873,7 @@
             }
 
             X509Certificate2 issuer = null;
-<<<<<<< HEAD
-            X509Certificate2Collection certificates = await Enumerate().ConfigureAwait(false);
-=======
-            X509Certificate2Collection certificates = null;
-            certificates = await EnumerateAsync().ConfigureAwait(false);
->>>>>>> 751d614d
+            X509Certificate2Collection certificates = await EnumerateAsync().ConfigureAwait(false);
             foreach (X509Certificate2 certificate in certificates)
             {
                 if (X509Utils.CompareDistinguishedName(certificate.SubjectName, crl.IssuerName) && crl.VerifySignature(certificate, false))
