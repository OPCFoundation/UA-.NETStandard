/* Copyright (c) 1996-2022 The OPC Foundation. All rights reserved.
   The source code in this file is covered under a dual-license scenario:
     - RCL: for OPC Foundation Corporate Members in good-standing
     - GPL V2: everybody else
   RCL license terms accompanied with this source code. See http://opcfoundation.org/License/RCL/1.00/
   GNU General Public License as published by the Free Software Foundation;
   version 2 of the License are accompanied with this source code. See http://opcfoundation.org/License/GPLv2
   This source code is distributed in the hope that it will be useful,
   but WITHOUT ANY WARRANTY; without even the implied warranty of
   MERCHANTABILITY or FITNESS FOR A PARTICULAR PURPOSE.
*/

using System;
using System.Collections.Generic;
using System.IO;
using System.Linq;
using System.Runtime.InteropServices;
using System.Security.Cryptography.X509Certificates;
using System.Text;
using System.Threading.Tasks;
using Opc.Ua.Security.Certificates;
using Opc.Ua.Redaction;

namespace Opc.Ua
{
    /// <summary>
    /// Provides access to a simple file based certificate store.
    /// </summary>
    public class DirectoryCertificateStore : ICertificateStore
    {
        // the sub directories and extensions used in a directory store
        private const string kCertsPath = "certs";
        private const string kPrivateKeyPath = "private";
        private const string kCrlPath = "crl";
        private const string kCertExtension = ".der";
        private const string kCrlExtension = ".crl";
        private const string kPemExtension = ".pem";
        private const string kPfxExtension = ".pfx";
        private const string kCertSearchString = "*.der";

        #region Constructors
        /// <summary>
        /// Initializes a store for a directory path.
        /// </summary>
        public DirectoryCertificateStore() : this(false)
        {
        }

        /// <summary>
        /// Initializes a store with a directory path.
        /// </summary>
        public DirectoryCertificateStore(bool noSubDirs)
        {
            m_noSubDirs = noSubDirs;
            m_certificates = new Dictionary<string, Entry>();
        }
        #endregion

        #region IDisposable Members
        /// <summary>
        /// May be called by the application to clean up resources.
        /// </summary>
        public void Dispose()
        {
            Dispose(true);
        }

        /// <summary>
        /// Cleans up all resources held by the object.
        /// </summary>
        protected virtual void Dispose(bool disposing)
        {
            // clean up managed resources.
            if (disposing)
            {
                lock (m_lock)
                {
                    ClearCertificates();
                    m_lastDirectoryCheck = DateTime.MinValue;
                }
            }
            Close();
        }
        #endregion

        #region Public Properties
        /// <summary>
        /// The directory containing the certificate store.
        /// </summary>
        public DirectoryInfo Directory
        {
            get { return m_directory; }
        }
        #endregion

        #region ICertificateStore Members
        /// <inheritdoc/>
        public void Open(string location, bool noPrivateKeys = false)
        {
            lock (m_lock)
            {
                string trimmedLocation = Utils.ReplaceSpecialFolderNames(location);
                var directory = !string.IsNullOrEmpty(trimmedLocation) ? new DirectoryInfo(trimmedLocation) : null;
                if (directory == null ||
                    m_directory?.FullName.Equals(directory.FullName, StringComparison.Ordinal) != true ||
                    NoPrivateKeys != noPrivateKeys)
                {
                    NoPrivateKeys = noPrivateKeys;
                    StorePath = location;
                    m_directory = directory;
                    if (m_noSubDirs || m_directory == null)
                    {
                        m_certificateSubdir = m_directory;
                        m_crlSubdir = m_directory;
                        m_privateKeySubdir = !noPrivateKeys ? m_directory : null;
                    }
                    else
                    {
                        m_certificateSubdir = new DirectoryInfo(Path.Combine(m_directory.FullName, kCertsPath));
                        m_crlSubdir = new DirectoryInfo(Path.Combine(m_directory.FullName, kCrlPath));
                        m_privateKeySubdir = !noPrivateKeys ? new DirectoryInfo(Path.Combine(m_directory.FullName, kPrivateKeyPath)) : null;
                    }

                    // force load
                    ClearCertificates();
                    m_lastDirectoryCheck = DateTime.MinValue;
                }
            }
        }

        /// <inheritdoc/>
        public void Close()
        {
            // intentionally keep information cached, dispose frees up resources
        }

        /// <inheritdoc/>
        public string StoreType => CertificateStoreType.Directory;

        /// <inheritdoc/>
        public string StorePath { get; private set; }

        /// <inheritdoc/>
        public bool NoPrivateKeys { get; private set; }

        /// <inheritdoc/>
        public Task<X509Certificate2Collection> Enumerate()
        {
            lock (m_lock)
            {
                IDictionary<string, Entry> certificatesInStore = Load(null);
                var certificates = new X509Certificate2Collection();

                foreach (Entry entry in certificatesInStore.Values)
                {
                    if (entry.CertificateWithPrivateKey != null)
                    {
                        certificates.Add(entry.CertificateWithPrivateKey);
                    }
                    else if (entry.Certificate != null)
                    {
                        certificates.Add(entry.Certificate);
                    }
                }

                return Task.FromResult(certificates);
            }
        }

        /// <inheritdoc/>
        public Task Add(X509Certificate2 certificate, string password = null)
        {
            if (certificate == null) throw new ArgumentNullException(nameof(certificate));

            lock (m_lock)
            {
                byte[] data = null;

                // check for certificate file.
                Entry entry = Find(certificate.Thumbprint);

                if (entry != null)
                {
                    throw new ArgumentException("A certificate with the same thumbprint is already in the store.");
                }

                bool writePrivateKey = !NoPrivateKeys && certificate.HasPrivateKey;
                if (writePrivateKey)
                {
                    string passcode = password ?? string.Empty;
                    data = certificate.Export(X509ContentType.Pkcs12, passcode);
                }
                else
                {
                    data = certificate.RawData;
                }

                // build file name.
                string fileName = GetFileName(certificate);

                // write the private and public key.
                WriteFile(data, fileName, writePrivateKey);

                if (writePrivateKey)
                {
                    WriteFile(certificate.RawData, fileName, false);
                }

                m_lastDirectoryCheck = DateTime.MinValue;
            }

            return Task.CompletedTask;
        }

        /// <inheritdoc/>
        public Task AddRejected(X509Certificate2Collection certificates, int maxCertificates)
        {
            if (certificates == null) throw new ArgumentNullException(nameof(certificates));

            var deleteEntryList = new List<Entry>();
            lock (m_lock)
            {
                // sync cache if necessary. 
                Load(null);

                DateTime now = DateTime.UtcNow;
                int entries = 0;
                foreach (var certificate in certificates)
                {
                    // limit the number of certificates added per call.
                    if (maxCertificates != 0 && entries >= maxCertificates)
                    {
                        break;
                    }

                    if (m_certificates.TryGetValue(certificate.Thumbprint, out Entry entry))
                    {
                        entry.LastWriteTimeUtc = now;
                    }
                    else
                    {
                        // build file name.
                        string fileName = GetFileName(certificate);

                        // store is created if it does not exist
                        var fileInfo = WriteFile(certificate.RawData, fileName, false, true);

                        // add entry
                        entry = new Entry {
                            Certificate = certificate,
                            CertificateFile = fileInfo,
                            PrivateKeyFile = null,
                            CertificateWithPrivateKey = null,
                            LastWriteTimeUtc = now
                        };

                        m_certificates[certificate.Thumbprint] = entry;
                    }

                    entries++;
                }

                entries = 0;
                foreach (Entry entry in m_certificates.Values.OrderByDescending(e => e.LastWriteTimeUtc))
                {
                    if (++entries > maxCertificates)
                    {
                        m_certificates.Remove(entry.Certificate.Thumbprint);
                        deleteEntryList.Add(entry);
                    }
                }
            }

            bool reload = false;
            foreach (var entry in deleteEntryList)
            {
                try
                {
                    // try to delete 
                    entry.CertificateFile.Delete();
                }
                catch (IOException)
                {
                    // file to delete may still be in use, force reload
                    reload = true;
                }
            }

            lock (m_lock)
            {
                m_lastDirectoryCheck = reload ? DateTime.MinValue : DateTime.UtcNow;
            }

            return Task.CompletedTask;
        }

        /// <inheritdoc/>
        public async Task<bool> Delete(string thumbprint)
        {
            const int kRetries = 5;
            const int kRetryDelay = 100;

            int retry = kRetries;
            bool found = false;

            do
            {
                lock (m_lock)
                {
                    Entry entry = Find(thumbprint);
                    try
                    {
                        if (entry != null)
                        {
                            if (entry.PrivateKeyFile != null && entry.PrivateKeyFile.Exists)
                            {
                                entry.PrivateKeyFile.Delete();
                                found = true;
                            }

                            if (entry.CertificateFile != null && entry.CertificateFile.Exists)
                            {
                                entry.CertificateFile.Delete();
                                found = true;
                            }
                        }
                        retry = 0;
                    }
                    catch (IOException)
                    {
                        // file to delete may still be in use, retry
                        Utils.LogWarning("Failed to delete cert [{0}], retry.", thumbprint);
                        retry--;
                    }

                    if (found)
                    {
                        m_lastDirectoryCheck = DateTime.MinValue;
                    }
                }

                if (retry > 0)
                {
                    await Task.Delay(kRetryDelay).ConfigureAwait(false);
                }

            } while (retry > 0);

            return found;
        }

        /// <inheritdoc/>
        public Task<X509Certificate2Collection> FindByThumbprint(string thumbprint)
        {
            var certificates = new X509Certificate2Collection();

            lock (m_lock)
            {
                Entry entry = Find(thumbprint);

                if (entry != null)
                {
                    if (entry.CertificateWithPrivateKey != null)
                    {
                        certificates.Add(entry.CertificateWithPrivateKey);
                    }
                    else
                    {
                        certificates.Add(entry.Certificate);
                    }
                }

                return Task.FromResult(certificates);
            }
        }

        /// <summary>
        /// Returns the path to the public key file.
        /// </summary>
        /// <param name="thumbprint">The thumbprint of the certificate.</param>
        /// <returns>The path.</returns>
        public string GetPublicKeyFilePath(string thumbprint)
        {
            Entry entry = Find(thumbprint);

            if (entry == null)
            {
                return null;
            }

            if (entry.CertificateFile == null || !entry.CertificateFile.Exists)
            {
                return null;
            }

            return entry.CertificateFile.FullName;
        }

        /// <summary>
        /// Returns the path to the private key file.
        /// </summary>
        /// <param name="thumbprint">The thumbprint of the certificate.</param>
        /// <returns>The path.</returns>
        public string GetPrivateKeyFilePath(string thumbprint)
        {
            Entry entry = Find(thumbprint);

            if (entry == null)
            {
                return null;
            }

            if (entry.PrivateKeyFile == null || !entry.PrivateKeyFile.Exists)
            {
                return null;
            }

            return entry.PrivateKeyFile.FullName;
        }

        /// <inheritdoc/>
        public bool SupportsLoadPrivateKey => true;

        /// <summary>
        /// Loads the private key certificate with RSA signature from a PFX file in the certificate store.
        /// </summary>
        [Obsolete("Method is deprecated. Use only for RSA certificates, the replacing LoadPrivateKey with certificateType parameter should be used.")]
        public Task<X509Certificate2> LoadPrivateKey(string thumbprint, string subjectName, string password)
        {
            return LoadPrivateKey(thumbprint, subjectName, null, password);
        }

        /// <summary>
        /// Loads the private key from a PFX file in the certificate store.
        /// </summary>
        public async Task<X509Certificate2> LoadPrivateKey(string thumbprint, string subjectName, NodeId certificateType, string password)
        {
            if (NoPrivateKeys || m_privateKeySubdir == null ||
                m_certificateSubdir == null || !m_certificateSubdir.Exists)
            {
                return null;
            }

            if (string.IsNullOrEmpty(thumbprint) && string.IsNullOrEmpty(subjectName))
            {
                return null;
            }

            // on some platforms, specifically in virtualized environments,
            // reloading a previously created and saved private key may fail on the first attempt.
            const int retryDelay = 100;
            int retryCounter = 3;
            while (retryCounter-- > 0)
            {
                bool certificateFound = false;
                Exception importException = null;
                foreach (FileInfo file in m_certificateSubdir.GetFiles("*" + kCertExtension))
                {
                    try
                    {
                        var certificate = X509CertificateLoader.LoadCertificateFromFile(file.FullName);

                        if (!String.IsNullOrEmpty(thumbprint))
                        {
                            if (!string.Equals(certificate.Thumbprint, thumbprint, StringComparison.OrdinalIgnoreCase))
                            {
                                continue;
                            }
                        }

                        if (!String.IsNullOrEmpty(subjectName))
                        {
                            if (!X509Utils.CompareDistinguishedName(subjectName, certificate.Subject))
                            {
                                if (subjectName.Contains('='))
                                {
                                    continue;
                                }

                                if (!X509Utils.ParseDistinguishedName(certificate.Subject).Any(s => s.Equals("CN=" + subjectName, StringComparison.Ordinal)))
                                {
                                    continue;
                                }
                            }
                        }

                        if (!CertificateIdentifier.ValidateCertificateType(certificate, certificateType))
                        {
                            continue;
                        }

                        string fileRoot = file.Name.Substring(0, file.Name.Length - file.Extension.Length);

                        StringBuilder filePath = new StringBuilder()
                            .Append(m_privateKeySubdir.FullName)
                            .Append(Path.DirectorySeparatorChar)
                            .Append(fileRoot);

                        // By default keys are not persisted
                        X509KeyStorageFlags defaultStorageSet = X509KeyStorageFlags.Exportable;
#if NETSTANDARD2_1_OR_GREATER || NET472_OR_GREATER || NET5_0_OR_GREATER
                        if (!RuntimeInformation.IsOSPlatform(OSPlatform.OSX))
                        {
                            defaultStorageSet |= X509KeyStorageFlags.EphemeralKeySet;
                        }
#endif

                        X509KeyStorageFlags[] storageFlags = {
                            defaultStorageSet | X509KeyStorageFlags.MachineKeySet,
                            defaultStorageSet | X509KeyStorageFlags.UserKeySet
                        };

                        var privateKeyFilePfx = new FileInfo(filePath + kPfxExtension);
                        var privateKeyFilePem = new FileInfo(filePath + kPemExtension);
                        password = password ?? String.Empty;
                        if (privateKeyFilePfx.Exists)
                        {
                            certificateFound = true;
                            foreach (X509KeyStorageFlags flag in storageFlags)
                            {
                                try
                                {
                                    certificate = X509CertificateLoader.LoadPkcs12FromFile(
                                        privateKeyFilePfx.FullName,
                                        password,
                                        flag);
<<<<<<< HEAD
                                    if (X509Utils.VerifyKeyPair(certificate, certificate, true))
=======

                                    if (X509Utils.VerifyRSAKeyPair(certificate, certificate, true))
>>>>>>> 67a0df19
                                    {
                                        Utils.LogInfo(Utils.TraceMasks.Security, "Imported the PFX private key for [{0}].", certificate.Thumbprint);
                                        return certificate;
                                    }
                                }
                                catch (Exception ex)
                                {
                                    importException = ex;
                                    certificate?.Dispose();
                                }
                            }
                        }
                        // if PFX file doesn't exist, check for PEM file.
                        else if (privateKeyFilePem.Exists)
                        {
                            certificateFound = true;
                            try
                            {
                                byte[] pemDataBlob = File.ReadAllBytes(privateKeyFilePem.FullName);
                                certificate = CertificateFactory.CreateCertificateWithPEMPrivateKey(certificate, pemDataBlob, password);
                                if (X509Utils.VerifyKeyPair(certificate, certificate, true))
                                {
                                    Utils.LogInfo(Utils.TraceMasks.Security, "Imported the PEM private key for [{0}].", certificate.Thumbprint);
                                    return certificate;
                                }
                            }
                            catch (Exception exception)
                            {
                                certificate?.Dispose();
                                importException = exception;
                            }
                        }
                        else
                        {
                            Utils.LogError(Utils.TraceMasks.Security, "A private key for the certificate with thumbprint [{0}] does not exist.", certificate.Thumbprint);
                            continue;
                        }
                    }
                    catch (Exception e)
                    {
                        Utils.LogError(e, "Could not load private key for certificate {0}", subjectName);
                    }
                }

                // found a certificate, but some error occurred
                if (certificateFound)
                {
                    Utils.LogError(Utils.TraceMasks.Security, "The private key for the certificate with subject {0} failed to import.", Redact.Create(subjectName));
                    if (importException != null)
                    {
                        Utils.LogError(importException, "Certificate import failed.");
                    }
                }
                else
                {
                    if (!String.IsNullOrEmpty(thumbprint))
                    {
                        Utils.LogError(Utils.TraceMasks.Security, "A Private key for the certificate with thumbpint {0} was not found.", thumbprint);
                    }
                    // if no private key was found, no need to retry
                    break;
                }

                // retry within a few ms
                if (retryCounter > 0)
                {
                    Utils.LogInfo(Utils.TraceMasks.Security, "Retry to import private key after {0} ms.", retryDelay);
                    await Task.Delay(retryDelay).ConfigureAwait(false);
                }
            }

            return null;
        }

        /// <inheritdoc/>
        public Task<StatusCode> IsRevoked(X509Certificate2 issuer, X509Certificate2 certificate)
        {
            if (issuer == null)
            {
                throw new ArgumentNullException(nameof(issuer));
            }

            if (certificate == null)
            {
                throw new ArgumentNullException(nameof(certificate));
            }

            // check for CRL.
            if (m_crlSubdir.Exists)
            {
                bool crlExpired = true;

                foreach (FileInfo file in m_crlSubdir.GetFiles("*" + kCrlExtension))
                {
                    X509CRL crl = null;

                    try
                    {
                        crl = new X509CRL(file.FullName);
                    }
                    catch (Exception e)
                    {
                        Utils.LogError(e, "Failed to parse CRL {0} in store {1}.", file.FullName, StorePath);
                        continue;
                    }

                    if (!X509Utils.CompareDistinguishedName(crl.IssuerName, issuer.SubjectName))
                    {
                        continue;
                    }

                    if (!crl.VerifySignature(issuer, false))
                    {
                        continue;
                    }

                    if (crl.IsRevoked(certificate))
                    {
                        return Task.FromResult((StatusCode)StatusCodes.BadCertificateRevoked);
                    }

                    if (crl.ThisUpdate <= DateTime.UtcNow && (crl.NextUpdate == DateTime.MinValue || crl.NextUpdate >= DateTime.UtcNow))
                    {
                        crlExpired = false;
                    }
                }

                // certificate is fine.
                if (!crlExpired)
                {
                    return Task.FromResult((StatusCode)StatusCodes.Good);
                }
            }

            // can't find a valid CRL.
            return Task.FromResult((StatusCode)StatusCodes.BadCertificateRevocationUnknown);
        }

        /// <inheritdoc/>
        public bool SupportsCRLs { get { return true; } }

        /// <inheritdoc/>
        public Task<X509CRLCollection> EnumerateCRLs()
        {
            var crls = new X509CRLCollection();

            // check for CRL.
            m_crlSubdir.Refresh();
            if (m_crlSubdir.Exists)
            {
                foreach (FileInfo file in m_crlSubdir.GetFiles("*" + kCrlExtension))
                {
                    try
                    {
                        var crl = new X509CRL(file.FullName);
                        crls.Add(crl);
                    }
                    catch (Exception e)
                    {
                        Utils.LogError(e, "Failed to parse CRL {0} in store {1}.", file.FullName, StorePath);
                    }

                }
            }

            return Task.FromResult(crls);
        }

        /// <inheritdoc/>
        public async Task<X509CRLCollection> EnumerateCRLs(X509Certificate2 issuer, bool validateUpdateTime = true)
        {
            if (issuer == null)
            {
                throw new ArgumentNullException(nameof(issuer));
            }

            var crls = new X509CRLCollection();
            foreach (X509CRL crl in await EnumerateCRLs().ConfigureAwait(false))
            {
                if (!X509Utils.CompareDistinguishedName(crl.IssuerName, issuer.SubjectName))
                {
                    continue;
                }

                if (!crl.VerifySignature(issuer, false))
                {
                    continue;
                }

                if (!validateUpdateTime ||
                    crl.ThisUpdate <= DateTime.UtcNow && (crl.NextUpdate == DateTime.MinValue || crl.NextUpdate >= DateTime.UtcNow))
                {
                    crls.Add(crl);
                }
            }

            return crls;
        }

        /// <inheritdoc/>
        public async Task AddCRL(X509CRL crl)
        {
            if (crl == null)
            {
                throw new ArgumentNullException(nameof(crl));
            }

            X509Certificate2 issuer = null;
            X509Certificate2Collection certificates = null;
            certificates = await Enumerate().ConfigureAwait(false);
            foreach (X509Certificate2 certificate in certificates)
            {
                if (X509Utils.CompareDistinguishedName(certificate.SubjectName, crl.IssuerName))
                {
                    if (crl.VerifySignature(certificate, false))
                    {
                        issuer = certificate;
                        break;
                    }
                }
            }

            if (issuer == null)
            {
                throw new ServiceResultException(StatusCodes.BadCertificateInvalid, "Could not find issuer of the CRL.");
            }

            var builder = new StringBuilder();
            builder.Append(m_crlSubdir.FullName).Append(Path.DirectorySeparatorChar);
            builder.Append(GetFileName(issuer)).Append(kCrlExtension);

            var fileInfo = new FileInfo(builder.ToString());

            if (!fileInfo.Directory.Exists)
            {
                fileInfo.Directory.Create();
            }

            File.WriteAllBytes(fileInfo.FullName, crl.RawData);
        }

        /// <inheritdoc/>
        public Task<bool> DeleteCRL(X509CRL crl)
        {
            if (crl == null)
            {
                throw new ArgumentNullException(nameof(crl));
            }

            m_crlSubdir.Refresh();
            if (m_crlSubdir.Exists)
            {
                foreach (FileInfo fileInfo in m_crlSubdir.GetFiles("*" + kCrlExtension))
                {
                    if (fileInfo.Length == crl.RawData.Length)
                    {
                        byte[] bytes = File.ReadAllBytes(fileInfo.FullName);

                        if (Utils.IsEqual(bytes, crl.RawData))
                        {
                            fileInfo.Delete();
                            return Task.FromResult(true);
                        }
                    }
                }
            }

            return Task.FromResult(false);
        }
        #endregion

        #region Private Methods
        /// <summary>
        /// Reads the current contents of the directory from disk.
        /// </summary>
        private IDictionary<string, Entry> Load(string thumbprint)
        {
            lock (m_lock)
            {
                DateTime now = DateTime.UtcNow;

                // refresh the directories.
                m_certificateSubdir?.Refresh();

                if (!NoPrivateKeys)
                {
                    m_privateKeySubdir?.Refresh();
                }

                // check if store exists.
                if (m_certificateSubdir?.Exists != true)
                {
                    ClearCertificates();
                    return m_certificates;
                }

                // check if cache is still good.
                if ((m_certificateSubdir.LastWriteTimeUtc < m_lastDirectoryCheck) &&
                    (NoPrivateKeys || m_privateKeySubdir == null || !m_privateKeySubdir.Exists ||
                    m_privateKeySubdir.LastWriteTimeUtc < m_lastDirectoryCheck))
                {
                    return m_certificates;
                }

                ClearCertificates();
                m_lastDirectoryCheck = now;
                bool incompleteSearch = false;

                // check for public keys.
                foreach (FileInfo file in m_certificateSubdir.GetFiles(kCertSearchString))
                {
                    try
                    {
                        var entry = new Entry {
                            Certificate = X509CertificateLoader.LoadCertificateFromFile(file.FullName),
                            CertificateFile = file,
                            PrivateKeyFile = null,
                            CertificateWithPrivateKey = null,
                            LastWriteTimeUtc = file.LastWriteTimeUtc
                        };

                        if (!NoPrivateKeys)
                        {
                            string fileRoot = file.Name.Substring(0, entry.CertificateFile.Name.Length - entry.CertificateFile.Extension.Length);

                            var filePath = new StringBuilder()
                                .Append(m_privateKeySubdir.FullName)
                                .Append(Path.DirectorySeparatorChar)
                                .Append(fileRoot);

                            // check for PFX file.
                            entry.PrivateKeyFile = new FileInfo(filePath.ToString() + kPfxExtension);

                            // note: only obtain the filenames for delete, loading the private keys
                            // without authorization causes false negatives (LogErrors)
                            if (!entry.PrivateKeyFile.Exists)
                            {
                                // check for PEM file.
                                entry.PrivateKeyFile = new FileInfo(filePath.ToString() + kPemExtension);

                                if (!entry.PrivateKeyFile.Exists)
                                {
                                    entry.PrivateKeyFile = null;
                                }
                            }
                        }

                        m_certificates[entry.Certificate.Thumbprint] = entry;

                        if (!String.IsNullOrEmpty(thumbprint) &&
                            thumbprint.Equals(entry.Certificate.Thumbprint, StringComparison.OrdinalIgnoreCase))
                        {
                            incompleteSearch = true;
                            break;
                        }
                    }
                    catch (Exception e)
                    {
                        Utils.LogError(e, "Could not load certificate from file: {0}", file.FullName);
                    }
                }

                if (incompleteSearch)
                {
                    m_lastDirectoryCheck = DateTime.MinValue;
                }

                return m_certificates;
            }
        }

        /// <summary>
        /// Finds the public key for the certificate.
        /// </summary>
        private Entry Find(string thumbprint)
        {
            IDictionary<string, Entry> certificates = Load(thumbprint);

            Entry entry = null;

            if (!String.IsNullOrEmpty(thumbprint))
            {
                if (!certificates.TryGetValue(thumbprint, out entry))
                {
                    return null;
                }
            }

            return entry;
        }

        /// <summary>
        /// Clear the certificate cache.
        /// </summary>
        private void ClearCertificates()
        {
            m_certificates.Clear();
        }

        /// <summary>
        /// Returns the file name to use for the certificate.
        /// </summary>
        private static string GetFileName(X509Certificate2 certificate)
        {
            // build file name.
            string commonName = certificate.FriendlyName;

            List<string> names = X509Utils.ParseDistinguishedName(certificate.Subject);

            for (int ii = 0; ii < names.Count; ii++)
            {
                if (names[ii].StartsWith("CN=", StringComparison.Ordinal))
                {
                    commonName = names[ii].Substring(3).Trim();
                    break;
                }
            }

            var fileName = new StringBuilder();

            // remove any special characters.
            for (int ii = 0; ii < commonName.Length; ii++)
            {
                char ch = commonName[ii];

                if ("<>:\"/\\|?*".IndexOf(ch) != -1)
                {
                    ch = '+';
                }

                fileName.Append(ch);
            }

            var signatureQualifier = X509Utils.GetECDsaQualifier(certificate);
            if (!string.IsNullOrEmpty(signatureQualifier))
            {
                fileName.Append(" [");
                fileName.Append(signatureQualifier);
                fileName.Append(']');
            }

            fileName.Append(" [");
            fileName.Append(certificate.Thumbprint);
            fileName.Append(']');

            return fileName.ToString();
        }

        /// <summary>
        /// Writes the data to a file.
        /// </summary>
        private FileInfo WriteFile(byte[] data, string fileName, bool includePrivateKey, bool allowOverride = false)
        {
            var filePath = new StringBuilder();

            if (!m_directory.Exists)
            {
                m_directory.Create();
            }

            if (includePrivateKey)
            {
                if (m_privateKeySubdir == null)
                {
                    // nothing to do
                    return null;
                }
                filePath.Append(m_privateKeySubdir.FullName);
            }
            else
            {
                filePath.Append(m_certificateSubdir.FullName);
            }

            filePath.Append(Path.DirectorySeparatorChar);
            filePath.Append(fileName);

            if (includePrivateKey)
            {
                filePath.Append(kPfxExtension);
            }
            else
            {
                filePath.Append(kCertExtension);
            }

            // create the directory.
            var fileInfo = new FileInfo(filePath.ToString());
            if (!fileInfo.Directory.Exists)
            {
                fileInfo.Directory.Create();
            }

            // write file.
            var fileMode = allowOverride ? FileMode.OpenOrCreate : FileMode.Create;
            var writer = new BinaryWriter(fileInfo.Open(fileMode, FileAccess.Write));
            try
            {
                writer.Write(data);
            }
            finally
            {
                writer.Flush();
                writer.Dispose();
            }

            m_certificateSubdir.Refresh();
            m_privateKeySubdir?.Refresh();

            return fileInfo;
        }
        #endregion

        #region Private Class
        private class Entry
        {
            public FileInfo CertificateFile;
            public X509Certificate2 Certificate;
            public FileInfo PrivateKeyFile;
            public X509Certificate2 CertificateWithPrivateKey;
            public DateTime LastWriteTimeUtc;
        }
        #endregion

        #region Private Fields
        private readonly object m_lock = new object();
        private bool m_noSubDirs;
        private DirectoryInfo m_directory;
        private DirectoryInfo m_certificateSubdir;
        private DirectoryInfo m_crlSubdir;
        private DirectoryInfo m_privateKeySubdir;
        private Dictionary<string, Entry> m_certificates;
        private DateTime m_lastDirectoryCheck;
        #endregion
    }
}<|MERGE_RESOLUTION|>--- conflicted
+++ resolved
@@ -524,12 +524,7 @@
                                         privateKeyFilePfx.FullName,
                                         password,
                                         flag);
-<<<<<<< HEAD
                                     if (X509Utils.VerifyKeyPair(certificate, certificate, true))
-=======
-
-                                    if (X509Utils.VerifyRSAKeyPair(certificate, certificate, true))
->>>>>>> 67a0df19
                                     {
                                         Utils.LogInfo(Utils.TraceMasks.Security, "Imported the PFX private key for [{0}].", certificate.Thumbprint);
                                         return certificate;
