--- conflicted
+++ resolved
@@ -802,13 +802,8 @@
                     {
                         m_logger.LogError(
                             Utils.TraceMasks.Security,
-<<<<<<< HEAD
-                            "A Private key for the certificate with thumbprint {Thumbprint} was not found.",
-                            thumbprint);
-=======
                             "The private key for the certificate with thumbprint [{Thumbprint}] failed to import.",
                             thumbprint ?? "Unknown");
->>>>>>> d619d82a
                     }
                 }
                 else
