/* Copyright (c) 1996-2020 The OPC Foundation. All rights reserved.
   The source code in this file is covered under a dual-license scenario:
     - RCL: for OPC Foundation members in good-standing
     - GPL V2: everybody else
   RCL license terms accompanied with this source code. See http://opcfoundation.org/License/RCL/1.00/
   GNU General Public License as published by the Free Software Foundation;
   version 2 of the License are accompanied with this source code. See http://opcfoundation.org/License/GPLv2
   This source code is distributed in the hope that it will be useful,
   but WITHOUT ANY WARRANTY; without even the implied warranty of
   MERCHANTABILITY or FITNESS FOR A PARTICULAR PURPOSE.
*/

using System;
using System.Collections.Generic;
using System.IO;

namespace Opc.Ua
{
    /// <summary>
    /// Describes a certificate store.
    /// </summary>
    public partial class CertificateStoreIdentifier : IFormattable
    {
        /// <summary>
        /// Creates a new object that is a copy of the current instance.
        /// </summary>
        public new object MemberwiseClone()
        {
            return base.MemberwiseClone();
        }

        #region IFormattable Members
        /// <summary>
        /// Formats the value of the current instance using the specified format.
        /// </summary>
        /// <param name="format">The <see cref="T:System.String"/> specifying the format to use.
        /// -or-
        /// null to use the default format defined for the type of the <see cref="T:System.IFormattable"/> implementation.</param>
        /// <param name="formatProvider">The <see cref="T:System.IFormatProvider"/> to use to format the value.
        /// -or-
        /// null to obtain the numeric format information from the current locale setting of the operating system.</param>
        /// <returns>
        /// A <see cref="T:System.String"/> containing the value of the current instance in the specified format.
        /// </returns>
        public string ToString(string format, IFormatProvider formatProvider)
        {
            if (!String.IsNullOrEmpty(format))
            {
                throw new FormatException();
            }

            return ToString();
        }
        #endregion

        #region Overridden Methods
        /// <summary>
        /// Returns a <see cref="T:System.String"/> that represents the current <see cref="T:System.Object"/>.
        /// </summary>
        /// <returns>
        /// A <see cref="T:System.String"/> that represents the current <see cref="T:System.Object"/>.
        /// </returns>
        public override string ToString()
        {
            if (String.IsNullOrEmpty(this.StoreType))
            {
                return Utils.Format("{0}", this.StorePath);
            }

            return Utils.Format("[{0}]{1}", this.StoreType, this.StorePath);
        }
        #endregion

        #region Public Properties
        /// <summary>
        /// The path to the default PKI Root.
        /// </summary>
#if NETFRAMEWORK
        public static readonly string DefaultPKIRoot = Path.Combine("%CommonApplicationData%", "OPC Foundation", "pki");
#else
        public static readonly string DefaultPKIRoot = Path.Combine("%LocalApplicationData%","OPC Foundation","pki");
#endif

        /// <summary>
        /// The path to the current user X509Store.
        /// </summary>
        public static readonly string CurrentUser = "CurrentUser\\";

        /// <summary>
        /// The path to the local machine X509Store.
        /// </summary>
        public static readonly string LocalMachine = "LocalMachine\\";

        /// <summary>
        /// Options that can be used to suppress certificate validation errors.
        /// </summary>
        public CertificateValidationOptions ValidationOptions
        {
            get { return m_validationOptions; }
            set { m_validationOptions = value; }
        }
        #endregion

        #region Public Methods
        /// <summary>
        /// Detects the type of store represented by the path.
        /// </summary>
        public static string DetermineStoreType(string storePath)
        {
            if (String.IsNullOrEmpty(storePath))
            {
                return CertificateStoreType.Directory;
            }

            if (storePath.StartsWith(LocalMachine, StringComparison.OrdinalIgnoreCase))
            {
                return CertificateStoreType.X509Store;
            }

            if (storePath.StartsWith(CurrentUser, StringComparison.OrdinalIgnoreCase))
            {
                return CertificateStoreType.X509Store;
            }

            foreach (string storeTypeName in CertificateStoreType.RegisteredStoreTypeNames)
            {
                ICertificateStoreType storeType = CertificateStoreType.GetCertificateStoreTypeByName(storeTypeName);
                if (storeType.SupportsStorePath(storePath))
                {
                    return storeTypeName;
                }
            }

            return CertificateStoreType.Directory;
        }

        /// <summary>
        /// Returns an object that can be used to access the store.
        /// </summary>
        public static ICertificateStore CreateStore(string storeTypeName)
        {
            ICertificateStore store = null;

            if (String.IsNullOrEmpty(storeTypeName))
            {
                return new CertificateIdentifierCollection();
            }

            switch (storeTypeName)
            {
                case CertificateStoreType.X509Store:
                {
                    store = new X509CertificateStore();
                    break;
                }
                case CertificateStoreType.Directory:
                {
                    store = new DirectoryCertificateStore();
                    break;
                }
                default:
                {
                    ICertificateStoreType storeType = CertificateStoreType.GetCertificateStoreTypeByName(storeTypeName);
                    if (storeType != null)
                    {
                        store = storeType.CreateStore();
                        break;
                    }
                    throw new ArgumentException($"Invalid store type name: {storeType}", nameof(storeType));
                }
            }
            return store;
        }

        /// <summary>
        /// Returns an object that can be used to access the store.
        /// </summary>
        public ICertificateStore OpenStore()
        {
            ICertificateStore store = CreateStore(this.StoreType);
            store.Open(this.StorePath);
            return store;
        }

        /// <summary>
        /// Opens the store.
        /// </summary>
        /// <param name="path">The path.</param>
        /// <returns>The store.</returns>
        public static ICertificateStore OpenStore(string path)
        {
            ICertificateStore store = CertificateStoreIdentifier.CreateStore(CertificateStoreIdentifier.DetermineStoreType(path));
            store.Open(path);
            return store;
        }
        #endregion
    }

    #region CertificateStoreType Class
    /// <summary>
    /// The type of certificate store.
    /// </summary>
    public static class CertificateStoreType
    {
        static CertificateStoreType()
        {
            s_registeredStoreTypes = new Dictionary<string, ICertificateStoreType>();
        }

        #region public methods
        /// <summary>
        /// Registers a new certificate store type that con be specified in config files.
        /// </summary>
        /// <param name="storeTypeName">The name of the store type.</param>
        /// <param name="storeType"></param>
        public static void RegisterCertificateStoreType(string storeTypeName, ICertificateStoreType storeType)
        {
            s_registeredStoreTypes.Add(storeTypeName, storeType);
        }
        #endregion public methods

        #region internal methods
        internal static ICertificateStoreType GetCertificateStoreTypeByName(string storeTypeName)
        {
            ICertificateStoreType result;
            s_registeredStoreTypes.TryGetValue(storeTypeName, out result);
            return result;
        }

<<<<<<< HEAD
        internal static IReadOnlyCollection<string> ResisteredStoreTypeNames => s_registeredStoreTypes.Keys;
=======
        internal static IReadOnlyCollection<string> RegisteredStoreTypeNames => s_registeredStoreTypes.Keys;
>>>>>>> 677d43fb
        #endregion internal methods

        #region data members
        /// <summary>
        /// A windows certificate store.
        /// </summary>
        public const string X509Store = "X509Store";

        /// <summary>
        /// A directory certificate store.
        /// </summary>
        public const string Directory = "Directory";
<<<<<<< HEAD
=======

        private static readonly Dictionary<string, ICertificateStoreType> s_registeredStoreTypes;
>>>>>>> 677d43fb
        #endregion data members

        #region Static Members
        private static readonly Dictionary<string, ICertificateStoreType> s_registeredStoreTypes;
        #endregion
    }
    #endregion
}<|MERGE_RESOLUTION|>--- conflicted
+++ resolved
@@ -227,11 +227,7 @@
             return result;
         }
 
-<<<<<<< HEAD
-        internal static IReadOnlyCollection<string> ResisteredStoreTypeNames => s_registeredStoreTypes.Keys;
-=======
         internal static IReadOnlyCollection<string> RegisteredStoreTypeNames => s_registeredStoreTypes.Keys;
->>>>>>> 677d43fb
         #endregion internal methods
 
         #region data members
@@ -244,11 +240,6 @@
         /// A directory certificate store.
         /// </summary>
         public const string Directory = "Directory";
-<<<<<<< HEAD
-=======
-
-        private static readonly Dictionary<string, ICertificateStoreType> s_registeredStoreTypes;
->>>>>>> 677d43fb
         #endregion data members
 
         #region Static Members
