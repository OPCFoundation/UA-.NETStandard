/* Copyright (c) 1996-2022 The OPC Foundation. All rights reserved.
   The source code in this file is covered under a dual-license scenario:
     - RCL: for OPC Foundation Corporate Members in good-standing
     - GPL V2: everybody else
   RCL license terms accompanied with this source code. See http://opcfoundation.org/License/RCL/1.00/
   GNU General Public License as published by the Free Software Foundation;
   version 2 of the License are accompanied with this source code. See http://opcfoundation.org/License/GPLv2
   This source code is distributed in the hope that it will be useful,
   but WITHOUT ANY WARRANTY; without even the implied warranty of
   MERCHANTABILITY or FITNESS FOR A PARTICULAR PURPOSE.
*/

using System;
using System.Collections.Generic;
using System.Security.Cryptography;
using System.Security.Cryptography.X509Certificates;
using System.Text;
using System.Threading.Tasks;
using Opc.Ua.Security.Certificates;

#nullable enable

namespace Opc.Ua
{
    /// <summary>
    /// The identifier for an X509 certificate.
    /// </summary>
    public partial class CertificateIdentifier : IFormattable
    {
        #region IFormattable Members
        /// <summary>
        /// Formats the value of the current instance using the specified format.
        /// </summary>
        /// <param name="format">The <see cref="String"/> specifying the format to use.
        /// -or-
        /// null to use the default format defined for the type of the <see cref="IFormattable"/> implementation.</param>
        /// <param name="formatProvider">The <see cref="IFormatProvider"/> to use to format the value.
        /// -or-
        /// null to obtain the numeric format information from the current locale setting of the operating system.</param>
        /// <returns>
        /// A <see cref="String"/> containing the value of the current instance in the specified format.
        /// </returns>
        public string ToString(string? format, IFormatProvider? formatProvider)
        {
            if (format != null) throw new FormatException(Utils.Format("Invalid format string: '{0}'.", format));
            return ToString();
        }
        #endregion

        #region Overridden Methods
        /// <summary>
        /// Returns a <see cref="String"/> that represents the current <see cref="Object"/>.
        /// </summary>
        /// <returns>
        /// A <see cref="String"/> that represents the current <see cref="Object"/>.
        /// </returns>
        public override string ToString()
        {
            if (m_certificate != null)
            {
                return GetDisplayName(m_certificate);
            }

            if (m_subjectName != null)
            {
                return m_subjectName;
            }

            return m_thumbprint ?? "";
        }

        /// <summary>
        /// Returns true if the objects are equal.
        /// </summary>
        public override bool Equals(object? obj)
        {
            if (Object.ReferenceEquals(this, obj))
            {
                return true;
            }

            if (!(obj is CertificateIdentifier id))
            {
                return false;
            }

            if (m_certificate != null && id.m_certificate != null)
            {
                return m_certificate.Thumbprint == id.m_certificate.Thumbprint;
            }

            if (Thumbprint == id.Thumbprint)
            {
                return true;
            }

            if (m_storeLocation != id.m_storeLocation)
            {
                return false;
            }

            if (m_storeName != id.m_storeName)
            {
                return false;
            }

            if (SubjectName != id.SubjectName)
            {
                return false;
            }

            if (CertificateType != id.CertificateType)
            {
                return false;
            }

            return true;
        }

        /// <summary>
        /// Returns a suitable hash code.
        /// </summary>
        /// <returns></returns>
        public override int GetHashCode()
        {
            return HashCode.Combine(Thumbprint, m_storeLocation, m_storeName, SubjectName, CertificateType);
        }
        #endregion

        #region Public Properties
        /// <summary>
        /// Gets or sets the validation options.
        /// </summary>
        /// <value>
        /// The validation options that can be used to suppress certificate validation errors.
        /// </value>
        public CertificateValidationOptions ValidationOptions
        {
            get { return m_validationOptions; }
            set { m_validationOptions = value; }
        }

        /// <summary>
        /// Gets or sets the actual certificate.
        /// </summary>
        /// <value>The X509 certificate used by this instance.</value>
        public X509Certificate2? Certificate
        {
            get { return m_certificate; }
            set
            {
                m_certificate = value;
                if (m_certificate != null)
                {
                    m_certificateType = GetCertificateType(m_certificate);
                }
            }
        }
        #endregion

        #region Public Methods
        /// <summary>
        /// Finds a certificate in a store.
        /// </summary>
        public Task<X509Certificate2?> Find(string? applicationUri = null)
        {
            return Find(false, applicationUri);
        }

        /// <summary>
        /// Loads the private key for the certificate with an optional password.
        /// </summary>
        public Task<X509Certificate2?> LoadPrivateKey(string? password, string? applicationUri = null)
            => LoadPrivateKeyEx(password != null ? new CertificatePasswordProvider(password) : null, applicationUri);

        /// <summary>
        /// Loads the private key for the certificate with an optional password provider.
        /// </summary>
        public async Task<X509Certificate2?> LoadPrivateKeyEx(ICertificatePasswordProvider? passwordProvider, string? applicationUri = null)
        {
            if (this.StoreType != CertificateStoreType.X509Store)
            {
                var certificateStoreIdentifier = new CertificateStoreIdentifier(this.StorePath, this.StoreType, false);
                using (ICertificateStore? store = certificateStoreIdentifier.OpenStore())
                {
                    if (store?.SupportsLoadPrivateKey == true)
                    {
                        string? password = passwordProvider?.GetPassword(this);
                        m_certificate = await store.LoadPrivateKey(this.Thumbprint, this.SubjectName, null, this.CertificateType, password).ConfigureAwait(false);

                        //find certificate by applicationUri instead of subjectName, as the subjectName could have changed after a certificate update
                        if (m_certificate == null && !string.IsNullOrEmpty(applicationUri))
                        {
                            m_certificate = await store.LoadPrivateKey(this.Thumbprint, null, applicationUri, this.CertificateType, password).ConfigureAwait(false);
                        }

                        return m_certificate;
                    }
                }
                return null;
            }
            return await Find(true).ConfigureAwait(false);
        }

        /// <summary>
        /// Finds a certificate in a store.
        /// </summary>
        /// <remarks>The certificate type is used to match the signature and public key type.</remarks>
        /// <param name="needPrivateKey">if set to <c>true</c> the returned certificate must contain the private key.</param>
        /// <param name="applicationUri">the application uri in the extensions of the certificate.</param>
        /// <returns>An instance of the <see cref="X509Certificate2"/> that is embedded by this instance or find it in 
        /// the selected store pointed out by the <see cref="StorePath"/> using selected <see cref="SubjectName"/> or if specified applicationUri.</returns>
        public async Task<X509Certificate2?> Find(bool needPrivateKey, string? applicationUri = null)
        {
            X509Certificate2? certificate = null;

            // check if the entire certificate has been specified.
            if (m_certificate != null && (!needPrivateKey || m_certificate.HasPrivateKey))
            {
                certificate = m_certificate;
            }
            else
            {
                // open store.
                var certificateStoreIdentifier = new CertificateStoreIdentifier(StorePath, false);
                using (ICertificateStore? store = certificateStoreIdentifier.OpenStore())
                {
                    if (store == null)
                    {
                        return null;
                    }

                    X509Certificate2Collection collection = await store.Enumerate().ConfigureAwait(false);

                    certificate = Find(collection, m_thumbprint, m_subjectName, applicationUri, m_certificateType, needPrivateKey);

                    if (certificate != null)
                    {
                        if (needPrivateKey && store.SupportsLoadPrivateKey)
                        {
                            var message = new StringBuilder();
                            message.AppendLine("Loaded a certificate with private key from store {0}.");
                            message.AppendLine("Ensure to call LoadPrivateKeyEx with password provider before calling Find(true).");
                            Utils.LogWarning(message.ToString(), StoreType);
                        }

                        m_certificate = certificate;
                    }
                }
            }

            // use the single instance in the certificate cache.
            if (needPrivateKey)
            {
                certificate = m_certificate = CertificateFactory.Load(certificate, true);
            }

            return certificate;
        }

        /// <summary>
        /// Returns a display name for a certificate.
        /// </summary>
        /// <param name="certificate">The certificate.</param>
        /// <returns>
        /// A string containg FriendlyName of the <see cref="X509Certificate2"/> or created using Subject of 
        /// the <see cref="X509Certificate2"/>.
        /// </returns>
        private static string GetDisplayName(X509Certificate2 certificate)
        {
            if (!String.IsNullOrEmpty(certificate.FriendlyName))
            {
                return certificate.FriendlyName;
            }

            string name = certificate.Subject;

            // find the common name delimiter.
            int index = name.IndexOf("CN", StringComparison.Ordinal);

            if (index == -1)
            {
                return name;
            }

            StringBuilder buffer = new StringBuilder(name.Length);

            // skip characters until finding the '=' character
            for (int ii = index + 2; ii < name.Length; ii++)
            {
                if (name[ii] == '=')
                {
                    index = ii + 1;
                    break;
                }
            }

            // skip whitespace.
            for (int ii = index; ii < name.Length; ii++)
            {
                if (!Char.IsWhiteSpace(name[ii]))
                {
                    index = ii;
                    break;
                }
            }

            // read the common until finding a ','.
            for (int ii = index; ii < name.Length; ii++)
            {
                if (name[ii] == ',')
                {
                    break;
                }

                buffer.Append(name[ii]);
            }

            return buffer.ToString();
        }

        /// <summary>
        /// Finds a certificate in the specified collection.
        /// </summary>
        /// <param name="collection">The collection.</param>
        /// <param name="thumbprint">The thumbprint of the certificate.</param>
        /// <param name="subjectName">Subject name of the certificate.</param>
        /// <param name="applicationUri">ApplicationUri in the SubjectAltNameExtension of the certificate.</param>
        /// <param name="certificateType">The certificate type.</param>
        /// <param name="needPrivateKey">if set to <c>true</c> [need private key].</param>
        /// <returns></returns>
        public static X509Certificate2? Find(
            X509Certificate2Collection collection,
            string? thumbprint,
            string? subjectName,
            string? applicationUri,
            NodeId? certificateType,
            bool needPrivateKey)
        {
            // find by thumbprint.
            if (!string.IsNullOrEmpty(thumbprint))
            {
                collection = collection.Find(X509FindType.FindByThumbprint, thumbprint, false);

                foreach (X509Certificate2 certificate in collection)
                {
                    if (!needPrivateKey || certificate.HasPrivateKey)
                    {
                        if (String.IsNullOrEmpty(subjectName))
                        {
                            return certificate;
                        }

                        List<string> subjectName2 = X509Utils.ParseDistinguishedName(subjectName);

                        if (X509Utils.CompareDistinguishedName(certificate, subjectName2))
                        {
                            return certificate;
                        }
                    }
                }

                return null;
            }
            // find by subject name.
            if (!string.IsNullOrEmpty(subjectName))
            {
                List<string> subjectName2 = X509Utils.ParseDistinguishedName(subjectName);

                foreach (X509Certificate2 certificate in collection)
                {
                    if (ValidateCertificateType(certificate, certificateType) &&
                        X509Utils.CompareDistinguishedName(certificate, subjectName2))
                    {
                        if (!needPrivateKey || certificate.HasPrivateKey)
                        {
                            return certificate;
                        }
                    }
                }

                collection = collection.Find(X509FindType.FindBySubjectName, subjectName, false);

                foreach (X509Certificate2 certificate in collection)
                {
                    if (ValidateCertificateType(certificate, certificateType) &&
                        (!needPrivateKey || certificate.HasPrivateKey))
                    {
                        return certificate;
                    }
                }
            }

            //find by application uri
            if (!string.IsNullOrEmpty(applicationUri))
            {
                foreach (X509Certificate2 certificate in collection)
                {
                    if (applicationUri == X509Utils.GetApplicationUriFromCertificate(certificate) &&
                    ValidateCertificateType(certificate, certificateType) &&
                    (!needPrivateKey || certificate.HasPrivateKey))
                    {
                        return certificate;
                    }
                }
            }

            // certificate not found.
            return null;
        }

        /// <summary>
        /// Creates a DER blob from a certificate with zero or more supporting certificates.
        /// </summary>
        /// <param name="certificates">The certificates list to be returned as raw data.</param>
        /// <returns>
        /// A DER blob containing zero or more certificates.
        /// </returns>
        /// <exception cref="CryptographicException">If the <paramref name="certificates"/> is null or empty.</exception>
        [Obsolete("Use Utils.CreateCertificateChainBlob instead")]
        public static byte[] CreateBlob(IList<X509Certificate2> certificates)
        {
            if (certificates == null || certificates.Count == 0)
            {
                throw new CryptographicException("Primary certificate has not been provided.");
            }

            // copy the primary certificate.
            X509Certificate2 certificate = certificates[0];
            byte[] blobData = certificate.RawData;

            // check for any supporting certificates.
            if (certificates.Count > 1)
            {
                List<byte[]> additionalData = new List<byte[]>(certificates.Count - 1);
                int length = blobData.Length;

                for (int ii = 1; ii < certificates.Count; ii++)
                {
                    byte[] bytes = certificates[ii].RawData;
                    length += bytes.Length;
                    additionalData.Add(bytes);
                }

                // append the supporting certificates to the raw data.
                byte[] rawData = new byte[length];
                Array.Copy(blobData, rawData, blobData.Length);

                length = blobData.Length;

                for (int ii = 0; ii < additionalData.Count; ii++)
                {
                    byte[] bytes = additionalData[ii];
                    Array.Copy(bytes, 0, rawData, length, bytes.Length);
                    length += bytes.Length;
                }

                blobData = rawData;
            }

            return blobData;
        }

        /// <summary>
        /// Parses a blob with a list of DER encoded certificates.
        /// </summary>
        /// <param name="encodedData">The encoded data.</param>
        /// <returns>
        /// An object of <see cref="X509Certificate2Collection"/> containing <see cref="X509Certificate2"/>
        /// certificates created from a buffer with DER encoded certificate
        /// </returns>
        /// <remarks>
        /// Any supporting certificates found in the buffer are processed as well.
        /// </remarks>
        [Obsolete("Use Utils.ParseCertificateChainBlob instead")]
        public static X509Certificate2Collection ParseBlob(byte[] encodedData)
        {
            if (!IsValidCertificateBlob(encodedData))
            {
                throw new CryptographicException("Primary certificate in blob is not valid.");
            }

            X509Certificate2Collection collection = new X509Certificate2Collection();
            X509Certificate2 certificate = CertificateFactory.Create(encodedData, true);
            collection.Add(certificate);

            byte[] rawData = encodedData;
            byte[] data = certificate.RawData;

            int processedBytes = data.Length;

            if (encodedData.Length < processedBytes)
            {
                byte[] buffer = new byte[encodedData.Length - processedBytes];

                do
                {
                    Array.Copy(encodedData, processedBytes, buffer, 0, encodedData.Length - processedBytes);

                    if (!IsValidCertificateBlob(buffer))
                    {
                        throw new CryptographicException("Supporting certificate in blob is not valid.");
                    }

                    X509Certificate2 issuerCertificate = CertificateFactory.Create(buffer, true);
                    collection.Add(issuerCertificate);
                    data = issuerCertificate.RawData;
                    processedBytes += data.Length;
                }
                while (processedBytes < encodedData.Length);
            }

            return collection;
        }

        /// <summary>
        /// Returns an object to access the store containing the certificate.
        /// </summary>
        /// <remarks>
        /// Opens a store which contains public and private keys.
        /// </remarks>
        /// <returns>A disposable instance of the <see cref="ICertificateStore"/>.</returns>
        public ICertificateStore OpenStore()
        {
            ICertificateStore store = CertificateStoreIdentifier.CreateStore(this.StoreType);
            if (this.StorePath != null)
            {
                store.Open(this.StorePath, false);
            }
            return store;
        }

        /// <summary>
        /// Retrieves the minimum accepted key size given the security configuration
        /// </summary>
        /// <param name="securityConfiguration"></param>
        /// <returns></returns>
        public ushort GetMinKeySize(SecurityConfiguration securityConfiguration)
        {
            if (CertificateType == ObjectTypeIds.RsaMinApplicationCertificateType ||
                 CertificateType == ObjectTypeIds.RsaSha256ApplicationCertificateType ||
                 securityConfiguration.IsDeprecatedConfiguration) // Deprecated configurations are implicitly RSA
            {
                return securityConfiguration.MinimumCertificateKeySize;
            }
            else
            {
                // non RSA
                return 0;
            }
        }


        /// <summary>
        /// Get the OPC UA CertificateType.
        /// </summary>
        /// <param name="certificate">The certificate with a signature.</param>
        public static NodeId GetCertificateType(X509Certificate2 certificate)
        {
            switch (certificate.SignatureAlgorithm.Value)
            {
                case Oids.ECDsaWithSha1:
                case Oids.ECDsaWithSha384:
                case Oids.ECDsaWithSha256:
                case Oids.ECDsaWithSha512:
                    return EccUtils.GetEccCertificateTypeId(certificate);

                case Oids.RsaPkcs1Sha256:
                case Oids.RsaPkcs1Sha384:
                case Oids.RsaPkcs1Sha512:
                    return ObjectTypeIds.RsaSha256ApplicationCertificateType;
                case Oids.RsaPkcs1Sha1:
                    return ObjectTypeIds.RsaMinApplicationCertificateType;
            }
            return NodeId.Null;
        }

        /// <summary>
        /// Validate if the certificate matches the CertificateType.
        /// </summary>
        /// <param name="certificate">The certificate with a signature.</param>
        /// <param name="certificateType">The NodeId of the certificate type.</param>
        public static bool ValidateCertificateType(X509Certificate2 certificate, NodeId? certificateType)
        {
            if (certificateType == null)
            {
<<<<<<< HEAD
                return false;
=======
                return true;
>>>>>>> d540baf1
            }
            switch (certificate.SignatureAlgorithm.Value)
            {
                case Oids.ECDsaWithSha1:
                case Oids.ECDsaWithSha384:
                case Oids.ECDsaWithSha256:
                case Oids.ECDsaWithSha512:
                    var certType = EccUtils.GetEccCertificateTypeId(certificate);
                    if (certType.IsNullNodeId)
                    {
                        return false;
                    }
                    else if (certType == certificateType)
                    {
                        return true;
                    }


                    // not needed: An end entity Certificate shall use P-256.
                    // http://opcfoundation.org/UA/SecurityPolicy#ECC_nistP256
                    //if (certType == ObjectTypeIds.EccNistP384ApplicationCertificateType &&
                    //    certificateType == ObjectTypeIds.EccNistP256ApplicationCertificateType)
                    //{
                    //    return true;
                    //}

                    // not needed: An end entity Certificate shall use P256r1.
                    // http://opcfoundation.org/UA/SecurityPolicy#ECC_brainpoolP256r1
                    //if (certType == ObjectTypeIds.EccBrainpoolP384r1ApplicationCertificateType &&
                    //    certificateType == ObjectTypeIds.EccBrainpoolP256r1ApplicationCertificateType)
                    //{
                    //    return true;
                    //}

                    break;

                default:
                    // TODO: check SHA1/key size
                    if (certificateType == null ||
                        certificateType == ObjectTypeIds.RsaSha256ApplicationCertificateType ||
                        certificateType == ObjectTypeIds.RsaMinApplicationCertificateType ||
                        certificateType == ObjectTypeIds.ApplicationCertificateType)
                    {
                        return true;
                    }
                    break;
            }
            return false;
        }

        /// <summary>
        /// Map a security policy to a list of supported certificate types.
        /// </summary>
        /// <param name="securityPolicy"></param>
        public static IList<NodeId> MapSecurityPolicyToCertificateTypes(string securityPolicy)
        {
            var result = new List<NodeId>();
            switch (securityPolicy)
            {
                case SecurityPolicies.Basic128Rsa15:
                case SecurityPolicies.Basic256:
                    result.Add(ObjectTypeIds.RsaMinApplicationCertificateType);
                    goto case SecurityPolicies.Basic256Sha256;
                case SecurityPolicies.Basic256Sha256:
                case SecurityPolicies.Aes128_Sha256_RsaOaep:
                case SecurityPolicies.Aes256_Sha256_RsaPss:
                    result.Add(ObjectTypeIds.RsaSha256ApplicationCertificateType);
                    break;
                case SecurityPolicies.ECC_nistP256:
                    result.Add(ObjectTypeIds.EccNistP256ApplicationCertificateType);
                    goto case SecurityPolicies.ECC_nistP384;
                case SecurityPolicies.ECC_nistP384:
                    result.Add(ObjectTypeIds.EccNistP384ApplicationCertificateType);
                    break;
                case SecurityPolicies.ECC_brainpoolP256r1:
                    result.Add(ObjectTypeIds.EccBrainpoolP256r1ApplicationCertificateType);
                    goto case SecurityPolicies.ECC_brainpoolP384r1;
                case SecurityPolicies.ECC_brainpoolP384r1:
                    result.Add(ObjectTypeIds.EccBrainpoolP384r1ApplicationCertificateType);
                    break;
                case SecurityPolicies.ECC_curve25519:
                    result.Add(ObjectTypeIds.EccCurve25519ApplicationCertificateType);
                    break;
                case SecurityPolicies.ECC_curve448:
                    result.Add(ObjectTypeIds.EccCurve448ApplicationCertificateType);
                    break;
                case SecurityPolicies.Https:
                    result.Add(ObjectTypeIds.HttpsCertificateType);
                    break;
                default:
                    break;
            }
            return result;
        }


        /// <summary>
        /// Disposes and deletes the reference to the certificate.
        /// </summary>
        public void DisposeCertificate()
        {
            var certificate = m_certificate;
            m_certificate = null;
            Utils.SilentDispose(certificate);
        }
        #endregion

        #region Private Members
        /// <summary>
        /// The tags of the supported certificate types.
        /// </summary>
        private static Dictionary<uint, string> m_supportedCertificateTypes = new Dictionary<uint, string>() {
            { ObjectTypes.EccNistP256ApplicationCertificateType, "NistP256"},
            { ObjectTypes.EccNistP384ApplicationCertificateType, "NistP384"},
            { ObjectTypes.EccBrainpoolP256r1ApplicationCertificateType, "BrainpoolP256r1"},
            { ObjectTypes.EccBrainpoolP384r1ApplicationCertificateType, "BrainpoolP384r1"},
            { ObjectTypes.EccCurve25519ApplicationCertificateType, "Curve25519"},
            { ObjectTypes.EccCurve448ApplicationCertificateType, "Curve448"},
            { ObjectTypes.RsaSha256ApplicationCertificateType, "RsaSha256"},
            { ObjectTypes.RsaMinApplicationCertificateType, "RsaMin"},
            { ObjectTypes.ApplicationCertificateType, "Rsa"},
        };
        #endregion

        #region Private Methods
        /// <summary>
        /// Checks if the certificate data represents a valid X509v3 certificate header.
        /// </summary>
        /// <param name="rawData">The raw data of a <see cref="X509Certificate2"/> object.</param>
        /// <returns>
        /// 	<c>true</c> if <paramref name="rawData"/> is a valid certificate BLOB; otherwise, <c>false</c>.
        /// </returns>
        private static bool IsValidCertificateBlob(byte[] rawData)
        {
            // check for header.
            if (rawData == null || rawData.Length < 4)
            {
                return false;
            }

            // check for ASN.1 header.
            if (rawData[0] != 0x30)
            {
                return false;
            }

            // extract length.
            int length;
            byte octet = rawData[1];

            // check for short for encoding.
            if ((octet & 0x80) == 0)
            {
                length = octet & 0x7F;

                if (2 + length < rawData.Length)
                {
                    return false;
                }

                return true;
            }

            // extract number of bytes for the length.
            int lengthBytes = octet & 0x7F;

            if (rawData.Length <= 2 + lengthBytes)
            {
                return false;
            }

            // check for unexpected negative number.
            if ((rawData[2] & 0x80) != 0)
            {
                return false;
            }

            // extract length.
            length = rawData[2];

            for (int ii = 0; ii < lengthBytes - 1; ii++)
            {
                length <<= 8;
                length |= rawData[ii + 3];
            }

            if (2 + lengthBytes + length > rawData.Length)
            {
                return false;
            }

            // potentially valid.
            return true;
        }

        /// <summary>
        /// The tags of the supported certificate types used to encode the NodeId coressponding to existing value.
        /// </summary>
        // TODO: remove if not used
        private static string? EncodeCertificateType(NodeId? certificateType)
        {
            if (certificateType == null)
            {
                return null;
            }

            foreach (KeyValuePair<uint, string> supportedCertificateType in m_supportedCertificateTypes)
            {
                if (supportedCertificateType.Key == (uint)certificateType.Identifier)
                {
                    return supportedCertificateType.Value;
                }
            }

            return null;
        }

        /// <summary>
        /// The tags of the supported certificate types used to decode the NodeId coressponding to existing value.
        /// </summary>
        // TODO: remove if not used
        private static NodeId? DecodeCertificateType(string? certificateType)
        {
            if (certificateType == null)
            {
                return null;
            }

            foreach (var supportedCertificateType in m_supportedCertificateTypes)
            {
                if (supportedCertificateType.Value == certificateType)
                {
                    return new NodeId(supportedCertificateType.Key);
                }
            }

            return null;
        }
        #endregion
    }

    #region CertificateIdentifierCollection Class
    /// <summary>
    /// A collection of CertificateIdentifier objects.
    /// </summary>
    public partial class CertificateIdentifierCollection : ICertificateStore, ICloneable
    {

        #region ICloneable
        /// <inheritdoc/>
        public virtual object Clone()
        {
            return this.MemberwiseClone();
        }

        /// <summary>
        /// Creates a new object that is a copy of the current instance.
        /// </summary>
        /// <returns>
        /// A new object that is a copy of this instance.
        /// </returns>
        public new object MemberwiseClone()
        {
            CertificateIdentifierCollection collection = new CertificateIdentifierCollection();

            for (int ii = 0; ii < this.Count; ii++)
            {
                collection.Add((CertificateIdentifier)Utils.Clone(this[ii]));
            }

            return collection;
        }
        #endregion

        #region IDisposable Members
        /// <summary>
        /// Frees any unmanaged resources.
        /// </summary>
        public void Dispose()
        {
            Dispose(true);
            GC.SuppressFinalize(this);
        }

        /// <summary>
        /// An overrideable version of the Dispose.
        /// </summary>
        protected virtual void Dispose(bool disposing)
        {
            if (disposing)
            {
                // nothing to do.
            }
        }
        #endregion

        #region ICertificateStore Members
        /// <inheritdoc/>
        /// <remarks>
        /// The certificate identifier store ignores the location.
        /// </remarks>
        public void Open(string location, bool noPrivateKeys)
        {
            // nothing to do.
        }

        /// <inheritdoc/>
        public void Close()
        {
            // nothing to do.
        }

        /// <inheritdoc/>
        public string StoreType => string.Empty;

        /// <inheritdoc/>
        public string StorePath => string.Empty;

        /// <inheritdoc/>
        public bool NoPrivateKeys => true;

        /// <inheritdoc/>
        public async Task<X509Certificate2Collection> Enumerate()
        {
            X509Certificate2Collection collection = new X509Certificate2Collection();

            for (int ii = 0; ii < this.Count; ii++)
            {
                X509Certificate2? certificate = await this[ii].Find(false).ConfigureAwait(false);

                if (certificate != null)
                {
                    collection.Add(certificate);
                }
            }

            return collection;
        }

        /// <inheritdoc/>
        public async Task Add(X509Certificate2 certificate, string? password = null)
        {
            if (certificate == null) throw new ArgumentNullException(nameof(certificate));

            for (int ii = 0; ii < this.Count; ii++)
            {
                X509Certificate2? current = await this[ii].Find(false).ConfigureAwait(false);

                if (current != null && current.Thumbprint == certificate.Thumbprint)
                {
                    throw ServiceResultException.Create(
                        StatusCodes.BadEntryExists,
                        "A certificate with the specified thumbprint already exists. Subject={0}, Thumbprint={1}",
                        certificate.SubjectName,
                        certificate.Thumbprint);
                }
            }

            this.Add(new CertificateIdentifier(certificate));
        }

        /// <inheritdoc/>
        public async Task<bool> Delete(string? thumbprint)
        {
            if (String.IsNullOrEmpty(thumbprint))
            {
                return false;
            }

            for (int ii = 0; ii < this.Count; ii++)
            {
                X509Certificate2? certificate = await this[ii].Find(false).ConfigureAwait(false);

                if (certificate != null && certificate.Thumbprint == thumbprint)
                {
                    this.RemoveAt(ii);
                    return true;
                }
            }

            return false;
        }

        /// <inheritdoc/>
        public async Task<X509Certificate2Collection> FindByThumbprint(string thumbprint)
        {
            if (string.IsNullOrEmpty(thumbprint))
            {
                return new X509Certificate2Collection();
            }

            for (int ii = 0; ii < this.Count; ii++)
            {
                X509Certificate2? certificate = await this[ii].Find(false).ConfigureAwait(false);

                if (certificate != null && certificate.Thumbprint == thumbprint)
                {
                    return new X509Certificate2Collection { certificate };
                }
            }

            return new X509Certificate2Collection();
        }

        /// <inheritdoc/>
        public bool SupportsLoadPrivateKey => false;

        /// <inheritdoc/>
        public Task<X509Certificate2?> LoadPrivateKey(string? thumbprint, string? subjectName, string? password)
        {
            return Task.FromResult<X509Certificate2?>(null);
        }

        /// <inheritdoc/>
        public Task<X509Certificate2?> LoadPrivateKey(string? thumbprint, string? subjectName, string? applicationUri, NodeId? certificateType, string? password)
        {
            return Task.FromResult<X509Certificate2?>(null);
        }

        /// <inheritdoc/>
        public bool SupportsCRLs => false;

        /// <inheritdoc/>
        public Task<StatusCode> IsRevoked(X509Certificate2 issuer, X509Certificate2 certificate)
        {
            return Task.FromResult((StatusCode)StatusCodes.BadNotSupported);
        }

        /// <inheritdoc/>
        public Task<X509CRLCollection> EnumerateCRLs()
        {
            return Task.FromResult(new X509CRLCollection());
        }

        /// <inheritdoc/>
        public Task<X509CRLCollection> EnumerateCRLs(X509Certificate2 issuer, bool validateUpdateTime = true)
        {
            return Task.FromResult(new X509CRLCollection());
        }

        /// <inheritdoc/>
        public Task AddCRL(X509CRL crl)
        {
            throw new ServiceResultException(StatusCodes.BadNotSupported);
        }

        /// <inheritdoc/>
        public Task<bool> DeleteCRL(X509CRL crl)
        {
            throw new ServiceResultException(StatusCodes.BadNotSupported);
        }

        /// <inheritdoc/>
        public Task AddRejected(X509Certificate2Collection certificates, int maxCertificates)
        {
            return Task.CompletedTask;
        }
        #endregion
    }
    #endregion

    #region CertificateValidationOptions Class
    /// <summary>
    /// Options that can be used to suppress certificate validation errors.
    /// </summary>
    [Flags]
    public enum CertificateValidationOptions
    {
        /// <summary>
        /// Use the default options.
        /// </summary>
        Default = 0x0,

        /// <summary>
        /// Ignore expired certificates.
        /// </summary>
        SuppressCertificateExpired = 0x1,

        /// <summary>
        /// Ignore mismatches between the URL and the DNS names in the certificate.
        /// </summary>
        SuppressHostNameInvalid = 0x2,

        /// <summary>
        /// Ignore errors when it is not possible to check the revocation status for a certificate.
        /// </summary>
        SuppressRevocationStatusUnknown = 0x8,

        /// <summary>
        /// Attempt to check the revocation status online.
        /// </summary>
        CheckRevocationStatusOnline = 0x10,

        /// <summary>
        /// Attempt to check the revocation status offline.
        /// </summary>
        CheckRevocationStatusOffine = 0x20,

        /// <summary>
        /// Never trust the certificate.
        /// </summary>
        TreatAsInvalid = 0x40
    }
    #endregion
}<|MERGE_RESOLUTION|>--- conflicted
+++ resolved
@@ -580,15 +580,11 @@
         /// </summary>
         /// <param name="certificate">The certificate with a signature.</param>
         /// <param name="certificateType">The NodeId of the certificate type.</param>
-        public static bool ValidateCertificateType(X509Certificate2 certificate, NodeId? certificateType)
+        public static bool ValidateCertificateType(X509Certificate2 certificate, NodeId certificateType)
         {
             if (certificateType == null)
             {
-<<<<<<< HEAD
-                return false;
-=======
                 return true;
->>>>>>> d540baf1
             }
             switch (certificate.SignatureAlgorithm.Value)
             {
