/* Copyright (c) 1996-2022 The OPC Foundation. All rights reserved.
   The source code in this file is covered under a dual-license scenario:
     - RCL: for OPC Foundation Corporate Members in good-standing
     - GPL V2: everybody else
   RCL license terms accompanied with this source code. See http://opcfoundation.org/License/RCL/1.00/
   GNU General Public License as published by the Free Software Foundation;
   version 2 of the License are accompanied with this source code. See http://opcfoundation.org/License/GPLv2
   This source code is distributed in the hope that it will be useful,
   but WITHOUT ANY WARRANTY; without even the implied warranty of
   MERCHANTABILITY or FITNESS FOR A PARTICULAR PURPOSE.
*/

using System;
using Opc.Ua.Bindings;

namespace Opc.Ua
{
    /// <summary>
    /// Reverse Connect Client Host.
    /// </summary>
    public class ReverseConnectHost
    {
        #region Constructors
        /// <summary>
        /// Creates a new reverse listener host for a client.
        /// </summary>
        public void CreateListener(
            Uri url,
            ConnectionWaitingHandlerAsync OnConnectionWaiting,
            EventHandler<ConnectionStatusEventArgs> OnConnectionStatusChanged
            )
        {
            if (url == null) throw new ArgumentNullException(nameof(url));

            var listener = TransportBindings.Listeners.GetListener(url.Scheme);
            if (listener == null)
            {
                throw ServiceResultException.Create(
                    StatusCodes.BadProtocolVersionUnsupported,
                    "Unsupported transport profile for scheme {0}.", url.Scheme);
            }

            m_listener = listener;
            Url = url;
            m_onConnectionWaiting = OnConnectionWaiting;
            m_onConnectionStatusChanged = OnConnectionStatusChanged;
        }
        #endregion

        #region Public Methods
        /// <summary>
        /// The Url which is used by the transport listener.
        /// </summary>
        public Uri Url { get; private set; }

        /// <summary>
        /// Opens a reverse listener host.
        /// </summary>
        public void Open()
        {
            // create the UA listener.
            try
            {
                var settings = new TransportListenerSettings {
                    Descriptions = null,
                    Configuration = null,
                    CertificateValidator = null,
                    NamespaceUris = null,
                    Factory = null,
<<<<<<< HEAD
                    ReverseConnectListener = true
=======
                    ServerCertificate = null,
                    ServerCertificateChain = null,
                    ReverseConnectListener = true,
                    MaxChannelCount = 0,
>>>>>>> 91ef7536
                };

                Utils.LogInfo("Open reverse connect listener for {0}.", Url);

                m_listener.Open(
                   Url,
                   settings,
                   null
                   );

                m_listener.ConnectionWaiting += m_onConnectionWaiting;
                m_listener.ConnectionStatusChanged += m_onConnectionStatusChanged;
            }
            catch (Exception e)
            {
                Utils.LogError(e, "Could not open listener for {0}.", Url);
                throw;
            }
        }

        /// <summary>
        /// Close the reverse connect listener.
        /// </summary>
        public void Close()
        {
            m_listener.ConnectionWaiting -= m_onConnectionWaiting;
            m_listener.ConnectionStatusChanged -= m_onConnectionStatusChanged;
            m_listener.Close();
        }
        #endregion

        #region Private Fields
        private ITransportListener m_listener;
        private ConnectionWaitingHandlerAsync m_onConnectionWaiting;
        private EventHandler<ConnectionStatusEventArgs> m_onConnectionStatusChanged;
        #endregion
    }
}<|MERGE_RESOLUTION|>--- conflicted
+++ resolved
@@ -67,14 +67,8 @@
                     CertificateValidator = null,
                     NamespaceUris = null,
                     Factory = null,
-<<<<<<< HEAD
-                    ReverseConnectListener = true
-=======
-                    ServerCertificate = null,
-                    ServerCertificateChain = null,
                     ReverseConnectListener = true,
                     MaxChannelCount = 0,
->>>>>>> 91ef7536
                 };
 
                 Utils.LogInfo("Open reverse connect listener for {0}.", Url);
