/* Copyright (c) 1996-2022 The OPC Foundation. All rights reserved.
   The source code in this file is covered under a dual-license scenario:
     - RCL: for OPC Foundation Corporate Members in good-standing
     - GPL V2: everybody else
   RCL license terms accompanied with this source code. See http://opcfoundation.org/License/RCL/1.00/
   GNU General Public License as published by the Free Software Foundation;
   version 2 of the License are accompanied with this source code. See http://opcfoundation.org/License/GPLv2
   This source code is distributed in the hope that it will be useful,
   but WITHOUT ANY WARRANTY; without even the implied warranty of
   MERCHANTABILITY or FITNESS FOR A PARTICULAR PURPOSE.
*/

using System;
using System.Collections.Generic;
using System.Runtime.Serialization;
using System.Security.Cryptography.X509Certificates;

namespace Opc.Ua
<<<<<<< HEAD
{    
	/// <summary>
	/// The description of a value to read.
	/// </summary>
    public abstract partial class HistoryUpdateDetails
=======
{
    /// <summary>
    /// The description of a value to read.
    /// </summary>
    public partial class HistoryUpdateDetails
>>>>>>> 764a57dc
    {
        #region Supporting Properties and Methods
        /// <summary>
        /// The identifier for the Node being updated.
        /// </summary>
        public abstract NodeId NodeId
        {
            get;
            set;
        }

        /// <summary>
        /// A handle assigned to the item during processing.
        /// </summary>
        public object Handle
        {
            get { return m_handle; }
            set { m_handle = value; }
        }

        /// <summary>
        /// Whether the value has been processed.
        /// </summary>
        public bool Processed
        {
            get { return m_processed; }
            set { m_processed = value; }
        }

        /// <summary>
        /// Validates a HistoryUpdateDetails parameter.
        /// </summary>
        public static ServiceResult Validate(HistoryUpdateDetails valueId)
        {
            // check for null structure.
            if (valueId == null)
            {
                return StatusCodes.BadStructureMissing;
            }

            // null node ids are always invalid.
            if (NodeId.IsNull(valueId.NodeId))
            {
                return StatusCodes.BadNodeIdInvalid;
            }

            // passed basic validation.
            return null;
        }
        #endregion

        #region Private Fields
        private object m_handle;
        private bool m_processed;
        #endregion
    }
}<|MERGE_RESOLUTION|>--- conflicted
+++ resolved
@@ -16,19 +16,11 @@
 using System.Security.Cryptography.X509Certificates;
 
 namespace Opc.Ua
-<<<<<<< HEAD
-{    
-	/// <summary>
-	/// The description of a value to read.
-	/// </summary>
-    public abstract partial class HistoryUpdateDetails
-=======
 {
     /// <summary>
     /// The description of a value to read.
     /// </summary>
     public partial class HistoryUpdateDetails
->>>>>>> 764a57dc
     {
         #region Supporting Properties and Methods
         /// <summary>
