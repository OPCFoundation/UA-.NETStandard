--- conflicted
+++ resolved
@@ -407,16 +407,8 @@
         /// <remarks>Calls GetType() on the current instance and passes that to the DataContractSerializer.</remarks>
         public void SaveToFile(string filePath)
         {
-<<<<<<< HEAD
-            XmlWriterSettings settings = new XmlWriterSettings() {
-                Encoding = Encoding.UTF8,
-                Indent = true,
-                CloseOutput = true
-            };
-=======
             XmlWriterSettings settings = Utils.DefaultXmlWriterSettings();
             settings.CloseOutput = true;
->>>>>>> eda38cb6
 
             using (Stream ostrm = File.Open(filePath, FileMode.Create, FileAccess.ReadWrite))
             using (XmlWriter writer = XmlDictionaryWriter.Create(ostrm, settings))
