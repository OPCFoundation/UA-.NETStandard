/* Copyright (c) 1996-2022 The OPC Foundation. All rights reserved.
   The source code in this file is covered under a dual-license scenario:
     - RCL: for OPC Foundation Corporate Members in good-standing
     - GPL V2: everybody else
   RCL license terms accompanied with this source code. See http://opcfoundation.org/License/RCL/1.00/
   GNU General Public License as published by the Free Software Foundation;
   version 2 of the License are accompanied with this source code. See http://opcfoundation.org/License/GPLv2
   This source code is distributed in the hope that it will be useful,
   but WITHOUT ANY WARRANTY; without even the implied warranty of
   MERCHANTABILITY or FITNESS FOR A PARTICULAR PURPOSE.
*/

using System;
using System.Collections.Generic;
using System.Security.Cryptography.X509Certificates;
// TODO remove dependency on TcpServerChannel
using Opc.Ua.Bindings;

namespace Opc.Ua
{
    /// <summary>
	/// A base class for UA endpoints.
	/// </summary>
    public abstract class EndpointBase : IEndpointBase, ITransportListenerCallback
    {
        #region Constructors
        /// <summary>
        /// Initializes the object when it is created by the WCF framework.
        /// </summary>
        protected EndpointBase()
        {
            SupportedServices = new Dictionary<ExpandedNodeId, ServiceDefinition>();

            try
            {
                m_host = GetHostForContext();
                m_server = GetServerForContext();

                MessageContext = m_server.MessageContext;

                EndpointDescription = GetEndpointDescription();
            }
            catch (Exception e)
            {
                ServerError = new ServiceResult(e);
                EndpointDescription = null;

                m_host = null;
                m_server = null;
            }
        }

        /// <summary>
        /// Initializes the when it is created directly.
        /// </summary>
        /// <param name="host">The host.</param>
        protected EndpointBase(IServiceHostBase host)
        {
            if (host == null) throw new ArgumentNullException(nameof(host));

            m_host = host;
            m_server = host.Server;

            SupportedServices = new Dictionary<ExpandedNodeId, ServiceDefinition>();
        }

        /// <summary>
        /// Initializes the endpoint with a server instead of a host.
        /// </summary>
        protected EndpointBase(ServerBase server)
        {
            if (server == null) throw new ArgumentNullException(nameof(server));

            m_host = null;
            m_server = server;

            SupportedServices = new Dictionary<ExpandedNodeId, ServiceDefinition>();
        }
        #endregion

        #region ITransportListenerCallback Members
        /// <summary>
        /// Begins processing a request received via a binary encoded channel.
        /// </summary>
        /// <param name="channeId">A unique identifier for the secure channel which is the source of the request.</param>
        /// <param name="endpointDescription">The description of the endpoint which the secure channel is using.</param>
        /// <param name="request">The incoming request.</param>
        /// <param name="callback">The callback.</param>
        /// <param name="callbackData">The callback data.</param>
        /// <returns>
        /// The result which must be passed to the EndProcessRequest method.
        /// </returns>
        /// <seealso cref="EndProcessRequest"/>
        /// <seealso cref="ITransportListener"/>
        public IAsyncResult BeginProcessRequest(
            string channeId,
            EndpointDescription endpointDescription,
            IServiceRequest request,
            AsyncCallback callback,
            object callbackData)
        {
            if (channeId == null) throw new ArgumentNullException(nameof(channeId));
            if (request == null) throw new ArgumentNullException(nameof(request));

            // create operation.
            ProcessRequestAsyncResult result = new ProcessRequestAsyncResult(this, callback, callbackData, 0);

            SecureChannelContext context = new SecureChannelContext(
                channeId,
                endpointDescription,
                RequestEncoding.Binary);

            // begin invoke service.
            return result.BeginProcessRequest(context, request);
        }

        /// <summary>
        /// Ends processing a request received via a binary encoded channel.
        /// </summary>
        /// <param name="result">The result returned by the BeginProcessRequest method.</param>
        /// <returns>
        /// The response to return over the secure channel.
        /// </returns>
        /// <seealso cref="BeginProcessRequest"/>
        public IServiceResponse EndProcessRequest(IAsyncResult result)
        {
            return ProcessRequestAsyncResult.WaitForComplete(result, false);
        }
        #endregion

        // TODO: refactor callbacks
        #region IAuditEventCallback Members
<<<<<<< HEAD
        /// <summary>
        /// Report the open secure channel audit event
        /// </summary>
        /// <param name="channel">The <see cref="TcpServerChannel"/> that processes the open secure channel request.</param>
        /// <param name="request">The incoming <see cref="OpenSecureChannelRequest"/></param>
        /// <param name="clientCertificate">The client certificate.</param>
        /// <param name="exception">The exception resulted from the open secure channel request.</param>
        public void ReportAuditOpenSecureChannelEvent(
            TcpServerChannel channel,
=======
        /// <inheritdoc/>
        public void ReportAuditOpenSecureChannelEvent(
            string globalChannelId,
            EndpointDescription endpointDescription,
>>>>>>> 885a61ba
            OpenSecureChannelRequest request,
            X509Certificate2 clientCertificate,
            Exception exception)
        {
            // trigger the reporting of AuditOpenSecureChannelEventType
            ServerForContext?.ReportAuditOpenSecureChannelEvent(globalChannelId, endpointDescription, request, clientCertificate, exception);
        }

<<<<<<< HEAD
        /// <summary>
        /// Report the close secure channel audit event
        /// </summary>
        /// <param name="channel"></param>
        /// <param name="exception">The exception resulted from the open secure channel request.</param>
        public void ReportAuditCloseSecureChannelEvent(
            TcpServerChannel channel,
=======
        /// <inheritdoc/>
        public void ReportAuditCloseSecureChannelEvent(
            string globalChannelId,
>>>>>>> 885a61ba
            Exception exception)
        {
            // trigger the reporting of close AuditChannelEventType
            ServerForContext?.ReportAuditCloseSecureChannelEvent(globalChannelId, exception);
        }

        /// <inheritdoc/>
        public void ReportAuditCertificateEvent(X509Certificate2 clientCertificate, Exception exception)
        {
            // trigger the reporting of OpenSecureChannelAuditEvent
            ServerForContext?.ReportAuditCertificateEvent(clientCertificate, exception);
        }
        #endregion

        #region Public Methods
        /// <summary>
        /// Dispatches an incoming binary encoded request.
        /// </summary>
        /// <param name="incoming">Incoming request.</param>
        public virtual IServiceResponse ProcessRequest(IServiceRequest incoming)
        {
            try
            {
                SetRequestContext(RequestEncoding.Binary);

                ServiceDefinition service = null;

                // find service.
                if (!SupportedServices.TryGetValue(incoming.TypeId, out service))
                {
                    throw new ServiceResultException(StatusCodes.BadServiceUnsupported, Utils.Format("'{0}' is an unrecognized service identifier.", incoming.TypeId));
                }

                // invoke service.
                return service.Invoke(incoming);
            }
            catch (Exception e)
            {
                // create fault.
                return CreateFault(incoming, e);
            }
        }
        #endregion

        #region IEndpointBase Members
#if OPCUA_USE_SYNCHRONOUS_ENDPOINTS
        /// <summary>
        /// Dispatches an incoming binary encoded request.
        /// </summary>
        /// <param name="request">Request.</param>
        /// <returns>Invoke service response message.</returns>
        public virtual InvokeServiceResponseMessage InvokeService(InvokeServiceMessage request)
        {          
            IServiceRequest decodedRequest = null;
            IServiceResponse  response = null;          
            
            // create context for request and reply.
            ServiceMessageContext context = MessageContext;
            
            try
            {
                // check for null.
                if (request == null || request.InvokeServiceRequest == null)
                {
                    throw new ServiceResultException(StatusCodes.BadDecodingError, Utils.Format("Null message cannot be processed."));
                }
                
                // decoding incoming message.
                decodedRequest = BinaryDecoder.DecodeMessage(request.InvokeServiceRequest, null, context) as IServiceRequest;

                // invoke service.
                response = ProcessRequest(decodedRequest);
                
                // encode response.
                InvokeServiceResponseMessage outgoing = new InvokeServiceResponseMessage();
                outgoing.InvokeServiceResponse = BinaryEncoder.EncodeMessage(response, context);
                return outgoing;
            }
            catch (Exception e)
            {
                // create fault.
                ServiceFault fault = CreateFault(decodedRequest, e);
                
                // encode fault response.
                if (context == null)
                {
                    context = new ServiceMessageContext();
                }

                InvokeServiceResponseMessage outgoing = new InvokeServiceResponseMessage();
                outgoing.InvokeServiceResponse = BinaryEncoder.EncodeMessage(fault, context);
                return outgoing;
            }
        }
#else
        /// <summary>
        /// Dispatches an incoming binary encoded request.
        /// </summary>
        public virtual IAsyncResult BeginInvokeService(InvokeServiceMessage message, AsyncCallback callack, object callbackData)
        {
            try
            {
                // check for bad data.
                if (message == null)
                {
                    throw new ServiceResultException(StatusCodes.BadInvalidArgument);
                }

                // set the request context.
                SetRequestContext(RequestEncoding.Binary);

                // create handler.
                ProcessRequestAsyncResult result = new ProcessRequestAsyncResult(this, callack, callbackData, 0);
                return result.BeginProcessRequest(SecureChannelContext.Current, message.InvokeServiceRequest);
            }
            catch (Exception e)
            {
                throw CreateSoapFault(null, e);
            }
        }

        /// <summary>
        /// Dispatches an incoming binary encoded request.
        /// </summary>
        /// <param name="ar">The async result.</param>
        public virtual InvokeServiceResponseMessage EndInvokeService(IAsyncResult ar)
        {
            try
            {
                // wait for the response.
                IServiceResponse response = ProcessRequestAsyncResult.WaitForComplete(ar, false);

                // encode the response.
                InvokeServiceResponseMessage outgoing = new InvokeServiceResponseMessage();
                outgoing.InvokeServiceResponse = BinaryEncoder.EncodeMessage(response, MessageContext);
                return outgoing;
            }
            catch (Exception e)
            {
                // create fault.
                ServiceFault fault = CreateFault(ProcessRequestAsyncResult.GetRequest(ar), e);

                // encode the fault as a response.
                InvokeServiceResponseMessage outgoing = new InvokeServiceResponseMessage();
                outgoing.InvokeServiceResponse = BinaryEncoder.EncodeMessage(fault, MessageContext);
                return outgoing;
            }
        }
#endif

        /// <summary>
        /// Returns the host associated with the current context.
        /// </summary>
        /// <value>The host associated with the current context.</value>
        protected IServiceHostBase HostForContext
        {
            get
            {
                if (m_host == null)
                {
                    m_host = GetHostForContext();
                }

                return m_host;
            }
        }

        /// <summary>
        /// Returns the host associated with the current context.
        /// </summary>
        /// <returns>The host associated with the current context.</returns>
        [System.Diagnostics.CodeAnalysis.SuppressMessage("Microsoft.Design", "CA1024:UsePropertiesWhereAppropriate")]
        protected static IServiceHostBase GetHostForContext()
        {
            throw new ServiceResultException(StatusCodes.BadInternalError, "The endpoint is not associated with a host that supports IServerHostBase.");
        }

        /// <summary>
        /// Gets the server object from the operation context.
        /// </summary>
        /// <value>The server object from the operation context.</value>
        [System.Diagnostics.CodeAnalysis.SuppressMessage("Microsoft.Naming", "CA1721:PropertyNamesShouldNotMatchGetMethods")]
        protected IServerBase ServerForContext
        {
            get
            {
                if (m_server == null)
                {
                    m_server = GetServerForContext();
                }

                return m_server;
            }
        }

        /// <summary>
        /// Gets the server object from the operation context.
        /// </summary>
        /// <returns>The server object from the operation context.</returns>
        [System.Diagnostics.CodeAnalysis.SuppressMessage("Microsoft.Design", "CA1024:UsePropertiesWhereAppropriate")]
        protected IServerBase GetServerForContext()
        {
            // get the server associated with the host.
            IServerBase server = HostForContext.Server;

            if (server == null)
            {
                throw new ServiceResultException(StatusCodes.BadInternalError, "The endpoint is not associated with a server instance.");
            }

            // check the server status.
            if (ServiceResult.IsBad(server.ServerError))
            {
                throw new ServiceResultException(server.ServerError);
            }

            return server;
        }
        #endregion

        #region Protected Methods
        /// <summary>
        /// Find the endpoint description for the endpoint.
        /// </summary>
        protected EndpointDescription GetEndpointDescription()
        {
            return null;
        }

        /// <summary>
        /// Finds the service identified by the request type.
        /// </summary>
        protected ServiceDefinition FindService(ExpandedNodeId requestTypeId)
        {
            ServiceDefinition service = null;

            if (!SupportedServices.TryGetValue(requestTypeId, out service))
            {
                throw ServiceResultException.Create(
                    StatusCodes.BadServiceUnsupported,
                    "'{0}' is an unrecognized service identifier.",
                    requestTypeId);
            }

            return service;
        }

        /// <summary>
        /// Creates a fault message.
        /// </summary>
        /// <param name="request">The request.</param>
        /// <param name="exception">The exception.</param>
        /// <returns>A fault message.</returns>
        protected static ServiceFault CreateFault(IServiceRequest request, Exception exception)
        {
            DiagnosticsMasks diagnosticsMask = DiagnosticsMasks.ServiceNoInnerStatus;

            ServiceFault fault = new ServiceFault();

            if (request != null)
            {
                fault.ResponseHeader.Timestamp = DateTime.UtcNow;
                fault.ResponseHeader.RequestHandle = request.RequestHeader.RequestHandle;

                if (request.RequestHeader != null)
                {
                    diagnosticsMask = (DiagnosticsMasks)request.RequestHeader.ReturnDiagnostics;
                }
            }

            ServiceResult result = null;

            ServiceResultException sre = exception as ServiceResultException;

            if (sre != null)
            {
                result = new ServiceResult(sre);
                Utils.LogWarning("SERVER - Service Fault Occurred. Reason={0}", result.StatusCode);
                if (sre.StatusCode == StatusCodes.BadUnexpectedError)
                {
                    Utils.LogWarning(Utils.TraceMasks.StackTrace, sre, sre.ToString());
                }
            }
            else
            {
                result = new ServiceResult(exception, StatusCodes.BadUnexpectedError);
                Utils.LogError(exception, "SERVER - Unexpected Service Fault: {0}", exception.Message);
            }

            fault.ResponseHeader.ServiceResult = result.Code;

            StringTable stringTable = new StringTable();

            fault.ResponseHeader.ServiceDiagnostics = new DiagnosticInfo(
                result,
                diagnosticsMask,
                true,
                stringTable);

            fault.ResponseHeader.StringTable = stringTable.ToArray();

            return fault;
        }

        /// <summary>
        /// Creates a fault message.
        /// </summary>
        /// <param name="request">The request.</param>
        /// <param name="exception">The exception.</param>
        /// <returns>A fault message.</returns>
        protected static Exception CreateSoapFault(IServiceRequest request, Exception exception)
        {
            ServiceFault fault = CreateFault(request, exception);

            // get the error from the header.
            ServiceResult error = fault.ResponseHeader.ServiceResult;

            if (error == null)
            {
                error = ServiceResult.Create(StatusCodes.BadUnexpectedError, "An unknown error occurred.");
            }

            // construct the fault code and fault reason.
            string codeName = StatusCodes.GetBrowseName(error.Code);

            return new ServiceResultException((uint)error.StatusCode, codeName, exception);
        }

        /// <summary>
        /// Returns the message context used by the server associated with the endpoint.
        /// </summary>
        /// <value>The message context.</value>
        protected IServiceMessageContext MessageContext
        {
            get { return m_messageContext; }
            set { m_messageContext = value; }
        }

        /// <summary>
        /// Returns the description for the endpoint
        /// </summary>
        /// <value>The endpoint description.</value>
        protected EndpointDescription EndpointDescription
        {
            get { return m_endpointDescription; }
            set { m_endpointDescription = value; }
        }

        /// <summary>
        /// Returns the error of the server.
        /// </summary>
        /// <value>The server error.</value>
        protected ServiceResult ServerError
        {
            get { return m_serverError; }
            set { m_serverError = value; }
        }

        /// <summary>
        /// The types of services known to the server.
        /// </summary>
        protected Dictionary<ExpandedNodeId, ServiceDefinition> SupportedServices
        {
            get { return m_supportedServices; }
            set { m_supportedServices = value; }
        }

        /// <summary>
        /// Sets the request context for the thread.
        /// </summary>
        /// <param name="encoding">The encoding.</param>
        protected void SetRequestContext(RequestEncoding encoding)
        {
        }

        /// <summary>
        /// Called when a new request is received by the endpoint.
        /// </summary>
        /// <param name="request">The request.</param>
        protected virtual void OnRequestReceived(IServiceRequest request)
        {
        }

        /// <summary>
        /// Called when a response sent via the endpoint.
        /// </summary>
        /// <param name="response">The response.</param>
        protected virtual void OnResponseSent(IServiceResponse response)
        {
        }

        /// <summary>
        /// Called when a response fault sent via the endpoint.
        /// </summary>
        /// <param name="fault">The fault.</param>
        protected virtual void OnResponseFaultSent(Exception fault)
        {
        }
        #endregion

        #region ServiceDefinition Class
        /// <summary>
        /// Stores the definition of a service supported by the server.
        /// </summary>
        protected class ServiceDefinition
        {
            /// <summary>
            /// Initializes the object with its request type and implementation.
            /// </summary>
            /// <param name="requestType">Type of the request.</param>
            /// <param name="invokeMethod">The invoke method.</param>
            public ServiceDefinition(
                Type requestType,
                InvokeServiceEventHandler invokeMethod)
            {
                m_requestType = requestType;
                m_InvokeService = invokeMethod;
            }

            /// <summary>
            /// The system type of the request object.
            /// </summary>
            /// <value>The type of the request.</value>
            public Type RequestType
            {
                get { return m_requestType; }
            }

            /// <summary>
            /// The system type of the request object.
            /// </summary>
            /// <value>The type of the response.</value>
            public Type ResponseType
            {
                get { return m_requestType; }
            }

            /// <summary>
            /// Processes the request.
            /// </summary>
            /// <param name="request">The request.</param>
            /// <returns></returns>
            public IServiceResponse Invoke(IServiceRequest request)
            {
                if (m_InvokeService != null)
                {
                    return m_InvokeService(request);
                }

                return null;
            }

            #region Private Fields
            private Type m_requestType;
            private InvokeServiceEventHandler m_InvokeService;
            #endregion
        }

        /// <summary>
        /// A delegate used to dispatch incoming service requests.
        /// </summary>
        protected delegate IServiceResponse InvokeServiceEventHandler(IServiceRequest request);
        #endregion

        #region ProcessRequestAsyncResult Class
        /// <summary>
        /// An AsyncResult object when handling an asynchronous request.
        /// </summary>
        protected class ProcessRequestAsyncResult : AsyncResultBase, IEndpointIncomingRequest
        {
            #region Constructors
            /// <summary>
            /// Initializes a new instance of the <see cref="ProcessRequestAsyncResult"/> class.
            /// </summary>
            /// <param name="endpoint">The endpoint being called.</param>
            /// <param name="callback">The callback to use when the operation completes.</param>
            /// <param name="callbackData">The callback data.</param>
            /// <param name="timeout">The timeout in milliseconds</param>
            public ProcessRequestAsyncResult(
                EndpointBase endpoint,
                AsyncCallback callback,
                object callbackData,
                int timeout)
            :
                base(callback, callbackData, timeout)
            {
                m_endpoint = endpoint;
            }
            #endregion

            #region IEndpointIncomingRequest Members
            /// <summary>
            /// Gets the request.
            /// </summary>
            /// <value>The request.</value>
            public IServiceRequest Request
            {
                get { return m_request; }
            }

            /// <summary>
            /// Gets the secure channel context associated with the request.
            /// </summary>
            /// <value>The secure channel context.</value>
            public SecureChannelContext SecureChannelContext
            {
                get { return m_context; }
            }

            /// <summary>
            /// Gets or sets the call data associated with the request.
            /// </summary>
            /// <value>The call data.</value>
            public object Calldata
            {
                get { return m_calldata; }
                set { m_calldata = value; }
            }

            /// <summary>
            /// Used to call the default synchronous handler.
            /// </summary>
            /// <remarks>
            /// This method may block the current thread so the caller must not call in the
            /// thread that calls IServerBase.ScheduleIncomingRequest().
            /// This method always traps any exceptions and reports them to the client as a fault.
            /// </remarks>
            public void CallSynchronously()
            {
                OnProcessRequest(null);
            }

            /// <summary>
            /// Used to indicate that the asynchronous operation has completed.
            /// </summary>
            /// <param name="response">The response. May be null if an error is provided.</param>
            /// <param name="error"></param>
            public void OperationCompleted(IServiceResponse response, ServiceResult error)
            {
                // save response and/or error.
                m_error = null;
                m_response = response;

                if (ServiceResult.IsBad(error))
                {
                    m_error = new ServiceResultException(error);
                    m_response = SaveExceptionAsResponse(m_error);
                }

                // operation completed.
                OperationCompleted();
            }
            #endregion

            #region Public Members
            /// <summary>
            /// Begins processing an incoming request.
            /// </summary>
            /// <param name="context">The security context for the request</param>
            /// <param name="requestData">The request data.</param>
            /// <returns>
            /// The result object that is used to call the EndProcessRequest method.
            /// </returns>
            public IAsyncResult BeginProcessRequest(
                SecureChannelContext context,
                byte[] requestData)
            {
                m_context = context;

                try
                {
                    // decoding incoming message.
                    m_request = BinaryDecoder.DecodeMessage(requestData, null, m_endpoint.MessageContext) as IServiceRequest;

                    // find service.
                    m_service = m_endpoint.FindService(m_request.TypeId);

                    if (m_service == null)
                    {
                        throw ServiceResultException.Create(StatusCodes.BadServiceUnsupported, "'{0}' is an unrecognized service type.", m_request.TypeId);
                    }

                    // queue request.
                    m_endpoint.ServerForContext.ScheduleIncomingRequest(this);
                }
                catch (Exception e)
                {
                    m_error = e;
                    m_response = SaveExceptionAsResponse(e);

                    // operation completed.
                    OperationCompleted();
                }

                return this;
            }

            /// <summary>
            /// Begins processing an incoming request.
            /// </summary>
            /// <param name="context">The security context for the request</param>
            /// <param name="request">The request.</param>
            /// <returns>The result object that is used to call the EndProcessRequest method.</returns>
            public IAsyncResult BeginProcessRequest(
                SecureChannelContext context,
                IServiceRequest request)
            {
                m_context = context;
                m_request = request;

                try
                {
                    // find service.
                    m_service = m_endpoint.FindService(m_request.TypeId);

                    if (m_service == null)
                    {
                        throw ServiceResultException.Create(StatusCodes.BadServiceUnsupported, "'{0}' is an unrecognized service type.", m_request.TypeId);
                    }

                    // queue request.
                    m_endpoint.ServerForContext.ScheduleIncomingRequest(this);
                }
                catch (Exception e)
                {
                    m_error = e;
                    m_response = SaveExceptionAsResponse(e);

                    // operation completed.
                    OperationCompleted();
                }

                return this;
            }

            /// <summary>
            /// Checks for a valid IAsyncResult object and waits for the operation to complete.
            /// </summary>
            /// <param name="ar">The IAsyncResult object for the operation.</param>
            /// <param name="throwOnError">if set to <c>true</c> an exception is thrown if an error occurred.</param>
            /// <returns>The response.</returns>
            public static IServiceResponse WaitForComplete(IAsyncResult ar, bool throwOnError)
            {
                ProcessRequestAsyncResult result = ar as ProcessRequestAsyncResult;

                if (result == null)
                {
                    throw new ArgumentException("End called with an invalid IAsyncResult object.", nameof(ar));
                }

                if (result.m_response == null)
                {
                    if (!result.WaitForComplete())
                    {
                        throw new TimeoutException();
                    }
                }

                if (throwOnError && result.m_error != null)
                {
                    throw new ServiceResultException(result.m_error, StatusCodes.BadInternalError);
                }

                return result.m_response;
            }

            /// <summary>
            /// Checks for a valid IAsyncResult object and returns the original request object.
            /// </summary>
            /// <param name="ar">The IAsyncResult object for the operation.</param>
            /// <returns>The request object if available; otherwise null.</returns>
            public static IServiceRequest GetRequest(IAsyncResult ar)
            {
                ProcessRequestAsyncResult result = ar as ProcessRequestAsyncResult;

                if (result != null)
                {
                    return result.m_request;
                }

                return null;
            }
            #endregion

            #region Private Members
            /// <summary>
            /// Saves an exception as response.
            /// </summary>
            /// <param name="e">The exception.</param>
            private IServiceResponse SaveExceptionAsResponse(Exception e)
            {
                try
                {
                    return EndpointBase.CreateFault(m_request, e);
                }
                catch (Exception e2)
                {
                    return EndpointBase.CreateFault(null, e2);
                }
            }

            /// <summary>
            /// Processes the request.
            /// </summary>
            private void OnProcessRequest(object state)
            {
                try
                {
                    // set the context.
                    SecureChannelContext.Current = m_context;

                    // call the service.
                    m_response = m_service.Invoke(m_request);
                }
                catch (Exception e)
                {
                    // save any error.
                    m_error = e;
                    m_response = SaveExceptionAsResponse(e);
                }

                // report completion.
                OperationCompleted();
            }
            #endregion     

            #region Private Fields
            private EndpointBase m_endpoint;
            private SecureChannelContext m_context;
            private IServiceRequest m_request;
            private IServiceResponse m_response;
            private ServiceDefinition m_service;
            private Exception m_error;
            private object m_calldata;
            #endregion
        }
        #endregion

        #region Private Fields
        private ServiceResult m_serverError;
        private IServiceMessageContext m_messageContext;
        private EndpointDescription m_endpointDescription;
        private Dictionary<ExpandedNodeId, ServiceDefinition> m_supportedServices;
        private IServiceHostBase m_host;
        private IServerBase m_server;
        private string g_ImplementationString = "Opc.Ua.EndpointBase UA Service " + Utils.GetAssemblySoftwareVersion();
        #endregion
    }
}<|MERGE_RESOLUTION|>--- conflicted
+++ resolved
@@ -128,24 +128,11 @@
         }
         #endregion
 
-        // TODO: refactor callbacks
         #region IAuditEventCallback Members
-<<<<<<< HEAD
-        /// <summary>
-        /// Report the open secure channel audit event
-        /// </summary>
-        /// <param name="channel">The <see cref="TcpServerChannel"/> that processes the open secure channel request.</param>
-        /// <param name="request">The incoming <see cref="OpenSecureChannelRequest"/></param>
-        /// <param name="clientCertificate">The client certificate.</param>
-        /// <param name="exception">The exception resulted from the open secure channel request.</param>
-        public void ReportAuditOpenSecureChannelEvent(
-            TcpServerChannel channel,
-=======
         /// <inheritdoc/>
         public void ReportAuditOpenSecureChannelEvent(
             string globalChannelId,
             EndpointDescription endpointDescription,
->>>>>>> 885a61ba
             OpenSecureChannelRequest request,
             X509Certificate2 clientCertificate,
             Exception exception)
@@ -154,19 +141,9 @@
             ServerForContext?.ReportAuditOpenSecureChannelEvent(globalChannelId, endpointDescription, request, clientCertificate, exception);
         }
 
-<<<<<<< HEAD
-        /// <summary>
-        /// Report the close secure channel audit event
-        /// </summary>
-        /// <param name="channel"></param>
-        /// <param name="exception">The exception resulted from the open secure channel request.</param>
-        public void ReportAuditCloseSecureChannelEvent(
-            TcpServerChannel channel,
-=======
         /// <inheritdoc/>
         public void ReportAuditCloseSecureChannelEvent(
             string globalChannelId,
->>>>>>> 885a61ba
             Exception exception)
         {
             // trigger the reporting of close AuditChannelEventType
