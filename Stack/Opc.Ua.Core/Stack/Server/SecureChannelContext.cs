/* Copyright (c) 1996-2022 The OPC Foundation. All rights reserved.
   The source code in this file is covered under a dual-license scenario:
     - RCL: for OPC Foundation Corporate Members in good-standing
     - GPL V2: everybody else
   RCL license terms accompanied with this source code. See http://opcfoundation.org/License/RCL/1.00/
   GNU General Public License as published by the Free Software Foundation;
   version 2 of the License are accompanied with this source code. See http://opcfoundation.org/License/GPLv2
   This source code is distributed in the hope that it will be useful,
   but WITHOUT ANY WARRANTY; without even the implied warranty of
   MERCHANTABILITY or FITNESS FOR A PARTICULAR PURPOSE.
*/

using System.Threading;

namespace Opc.Ua
{
    /// <summary>
    /// Stores context information for the current secure channel.
    /// </summary>
    public class SecureChannelContext
    {
        /// <summary>
        /// Initializes a new instance with the specified property values.
        /// </summary>
        /// <param name="secureChannelId">The secure channel identifier.</param>
        /// <param name="endpointDescription">The endpoint description.</param>
        /// <param name="messageEncoding">The message encoding.</param>
        public SecureChannelContext(
            string secureChannelId,
            EndpointDescription endpointDescription,
            RequestEncoding messageEncoding
        )
        {
            SecureChannelId = secureChannelId;
            EndpointDescription = endpointDescription;
            MessageEncoding = messageEncoding;
        }

        /// <summary>
        /// Initializes a new instance with the context for the current thread.
        /// </summary>
        protected SecureChannelContext()
        {
            SecureChannelContext context = Current;

            if (context != null)
            {
                SecureChannelId = context.SecureChannelId;
                EndpointDescription = context.EndpointDescription;
                MessageEncoding = context.MessageEncoding;
            }
        }

        /// <summary>
        /// TThe unique identifier for the secure channel.
        /// </summary>
        /// <value>The secure channel identifier.</value>
        public string SecureChannelId { get; }

        /// <summary>
        /// The description of the endpoint used with the channel.
        /// </summary>
        /// <value>The endpoint description.</value>
        public EndpointDescription EndpointDescription { get; }

        /// <summary>
        /// The encoding used with the channel.
        /// </summary>
        /// <value>The message encoding.</value>
        public RequestEncoding MessageEncoding { get; }

        /// <summary>
        /// The active secure channel for the thread.
        /// </summary>
        /// <value>The current secure channel context.</value>
        public static SecureChannelContext Current
        {
            get => s_dataslot.Value;
            set => s_dataslot.Value = value;
        }

<<<<<<< HEAD
        private static readonly ThreadLocal<SecureChannelContext> s_dataslot = new();
=======
        #region Private Fields
        private string m_secureChannelId;
        private EndpointDescription m_endpointDescription;
        private RequestEncoding m_messageEncoding;
        private static AsyncLocal<SecureChannelContext> s_Dataslot = new AsyncLocal<SecureChannelContext>();
        #endregion
>>>>>>> 62aa1fa0
    }

    /// <summary>
    /// The message encoding used with a request.
    /// </summary>
    public enum RequestEncoding
    {
        /// <summary>
        /// The request used the UA binary encoding.
        /// </summary>
        Binary,

        /// <summary>
        /// The request used the UA XML encoding.
        /// </summary>
        Xml,

        /// <summary>
        /// The request used the UA JSON encoding.
        /// </summary>
        Json
    }
}<|MERGE_RESOLUTION|>--- conflicted
+++ resolved
@@ -79,16 +79,7 @@
             set => s_dataslot.Value = value;
         }
 
-<<<<<<< HEAD
-        private static readonly ThreadLocal<SecureChannelContext> s_dataslot = new();
-=======
-        #region Private Fields
-        private string m_secureChannelId;
-        private EndpointDescription m_endpointDescription;
-        private RequestEncoding m_messageEncoding;
-        private static AsyncLocal<SecureChannelContext> s_Dataslot = new AsyncLocal<SecureChannelContext>();
-        #endregion
->>>>>>> 62aa1fa0
+        private static readonly AsyncLocal<SecureChannelContext> s_dataslot = new AsyncLocal<SecureChannelContext>();
     }
 
     /// <summary>
