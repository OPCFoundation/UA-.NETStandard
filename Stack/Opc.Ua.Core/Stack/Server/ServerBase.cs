/* Copyright (c) 1996-2022 The OPC Foundation. All rights reserved.
   The source code in this file is covered under a dual-license scenario:
     - RCL: for OPC Foundation Corporate Members in good-standing
     - GPL V2: everybody else
   RCL license terms accompanied with this source code. See http://opcfoundation.org/License/RCL/1.00/
   GNU General Public License as published by the Free Software Foundation;
   version 2 of the License are accompanied with this source code. See http://opcfoundation.org/License/GPLv2
   This source code is distributed in the hope that it will be useful,
   but WITHOUT ANY WARRANTY; without even the implied warranty of
   MERCHANTABILITY or FITNESS FOR A PARTICULAR PURPOSE.
*/

// use a thread scheduler with dedicated worker threads
//#define THREAD_SCHEDULER

using System;
using System.Collections.Generic;
using System.Globalization;
using System.Linq;
using System.Net;
using System.Net.Sockets;
using System.Security.Cryptography.X509Certificates;
using System.Text;
using System.Threading;
using Opc.Ua.Bindings;
using Opc.Ua.Security.Certificates;
using System.Threading.Tasks;
using System.Collections.Concurrent;

namespace Opc.Ua
{
    /// <summary>
    /// A base class for a UA server implementation.
    /// </summary>
    public class ServerBase : IServerBase
    {
        /// <summary>
        /// Initializes object with default values.
        /// </summary>
        public ServerBase()
        {
            m_messageContext = new ServiceMessageContext();
            m_serverError = new ServiceResult(StatusCodes.BadServerHalted);
            ServiceHosts = [];
            TransportListeners = [];
            Endpoints = null;
            m_requestQueue = new RequestQueue(this, 10, 100, 1000);
            m_userTokenPolicyId = 0;
        }

        /// <summary>
        /// Frees any unmanaged resources.
        /// </summary>
        public void Dispose()
        {
            Dispose(true);
            GC.SuppressFinalize(this);
        }

        /// <summary>
        /// An overrideable version of the Dispose.
        /// </summary>
        protected virtual void Dispose(bool disposing)
        {
            if (disposing)
            {
                // dispose any listeners.
                if (TransportListeners != null)
                {
                    for (int ii = 0; ii < TransportListeners.Count; ii++)
                    {
                        Utils.SilentDispose(TransportListeners[ii]);
                    }

                    TransportListeners.Clear();
                }

                // dispose any hosts.
                if (ServiceHosts != null)
                {
                    for (int ii = 0; ii < ServiceHosts.Count; ii++)
                    {
                        Utils.SilentDispose(ServiceHosts[ii]);
                    }

                    ServiceHosts.Clear();
                }

                Utils.SilentDispose(m_requestQueue);
            }
        }

        /// <summary>
        /// The message context to use with the service.
        /// </summary>
        /// <value>The message context that stores context information associated with a UA
        /// server that is used during message processing.
        /// </value>
        public IServiceMessageContext MessageContext
        {
            get => (IServiceMessageContext)m_messageContext;
            set => Interlocked.Exchange(ref m_messageContext, value);
        }

        /// <summary>
        /// An error condition that describes why the server if not running (null if no error exists).
        /// </summary>
        /// <value>The object that combines the status code and diagnostic info structures.</value>
        public ServiceResult ServerError
        {
            get => (ServiceResult)m_serverError;
            set => Interlocked.Exchange(ref m_serverError, value);
        }

        /// <summary>
        /// Returns the endpoints supported by the server.
        /// </summary>
        /// <returns>Returns a collection of EndpointDescription.</returns>
        public virtual EndpointDescriptionCollection GetEndpoints()
        {
            ReadOnlyList<EndpointDescription> endpoints = Endpoints;

            if (endpoints != null)
            {
                return [.. endpoints];
            }

            return [];
        }

        /// <summary>
        /// Schedules an incoming request.
        /// </summary>
        /// <param name="request">The request.</param>
        public virtual void ScheduleIncomingRequest(IEndpointIncomingRequest request)
        {
            m_requestQueue.ScheduleIncomingRequest(request);
        }

        /// <summary>
        /// Trys to get the secure channel id for an AuthenticationToken.
        /// The ChannelId is known to the sessions of the Server.
        /// Each session has an AuthenticationToken which can be used to identify the session.
        /// </summary>
        /// <param name="authenticationToken">The AuthenticationToken from the RequestHeader</param>
        /// <param name="channelId">The Channel id</param>
        /// <returns>returns true if a channelId was found for the provided AuthenticationToken</returns>
        public virtual bool TryGetSecureChannelIdForAuthenticationToken(
            NodeId authenticationToken,
            out uint channelId)
        {
            channelId = 0;
            return false;
        }

        /// <inheritdoc/>
        public virtual void ReportAuditOpenSecureChannelEvent(
            string globalChannelId,
            EndpointDescription endpointDescription,
            OpenSecureChannelRequest request,
            X509Certificate2 clientCertificate,
            Exception exception
        )
        {
            // raise an audit open secure channel event.
        }

        /// <inheritdoc/>
        public virtual void ReportAuditCloseSecureChannelEvent(
            string globalChannelId,
            Exception exception)
        {
            // raise an audit close secure channel event.
        }

        /// <inheritdoc/>
        public virtual void ReportAuditCertificateEvent(
            X509Certificate2 clientCertificate,
            Exception exception)
        {
            // raise the audit certificate
        }

        /// <summary>
        /// Raised when the status of a monitored connection changes.
        /// </summary>
        public event EventHandler<ConnectionStatusEventArgs> ConnectionStatusChanged;

        /// <summary>
        /// Raised when a connection arrives and is waiting for a callback.
        /// </summary>
        protected virtual void OnConnectionStatusChanged(object sender, ConnectionStatusEventArgs e)
        {
            ConnectionStatusChanged?.Invoke(sender, e);
        }

        /// <summary>
        /// Creates a new connection with a client.
        /// </summary>
        /// <exception cref="ArgumentException"></exception>
        public void CreateConnection(Uri url, int timeout)
        {
            ITransportListener listener = null;

            Utils.LogInfo("Create Reverse Connection to Client at {0}.", url);

            if (TransportListeners != null)
            {
                foreach (ITransportListener ii in TransportListeners)
                {
                    if (ii.UriScheme == url.Scheme)
                    {
                        listener = ii;
                        listener.CreateReverseConnection(url, timeout);
                    }
                }
            }

            if (listener == null)
            {
                throw new ArgumentException("No suitable listener found.", nameof(url));
            }
        }

        /// <summary>
        /// Starts the server.
        /// </summary>
        /// <param name="configuration">The object that stores the configurable configuration information
        /// for a UA application</param>
        /// <param name="baseAddresses">The array of Uri elements which contains base addresses.</param>
        /// <returns>Returns a host for a UA service.</returns>
        /// <exception cref="ArgumentNullException"><paramref name="configuration"/> is <c>null</c>.</exception>
        /// <exception cref="ServiceResultException"></exception>
        public ServiceHost Start(ApplicationConfiguration configuration, params Uri[] baseAddresses)
        {
            if (configuration == null)
            {
                throw new ArgumentNullException(nameof(configuration));
            }

            // do any pre-startup processing
            OnServerStarting(configuration);

            // initialize the request queue from the configuration.
            InitializeRequestQueue(configuration);

            // create the binding factory.
            TransportListenerBindings bindingFactory = TransportBindings.Listeners;

            // initialize the server capabilities
            ServerCapabilities = configuration.ServerConfiguration.ServerCapabilities;

            // initialize the base addresses.
            InitializeBaseAddresses(configuration);

            // initialize the hosts.

            IList<ServiceHost> hosts = InitializeServiceHosts(
                configuration,
                bindingFactory,
                out ApplicationDescription serverDescription,
                out EndpointDescriptionCollection endpoints
            );

            // save discovery information.
            ServerDescription = serverDescription;
            Endpoints = new ReadOnlyList<EndpointDescription>(endpoints);

            // start the application.
            StartApplication(configuration);

            // the configuration file may specify multiple security policies or non-HTTP protocols
            // which will require multiple service hosts. the default host will be opened by WCF when
            // it is returned from this function. The others must be opened here.

            if (hosts == null || hosts.Count == 0)
            {
                throw ServiceResultException.Create(
                    StatusCodes.BadConfigurationError,
                    "The UA server does not have a default host."
                );
            }

            lock (ServiceHosts)
            {
                for (int ii = 1; ii < hosts.Count; ii++)
                {
                    hosts[ii].Open();
                    ServiceHosts.Add(hosts[ii]);
                }
            }

            return hosts[0];
        }

        /// <summary>
        /// Starts the server (called from a dedicated host process).
        /// </summary>
        /// <param name="configuration">The object that stores the configurable configuration
        /// information for a UA application.
        /// </param>
        /// <exception cref="ArgumentNullException"><paramref name="configuration"/> is <c>null</c>.</exception>
        public void Start(ApplicationConfiguration configuration)
        {
            if (configuration == null)
            {
                throw new ArgumentNullException(nameof(configuration));
            }

            // do any pre-startup processing
            OnServerStarting(configuration);

            // initialize the request queue from the configuration.
            InitializeRequestQueue(configuration);

            // create the listener factory.
            TransportListenerBindings bindingFactory = TransportBindings.Listeners;

            // initialize the server capabilities
            ServerCapabilities = configuration.ServerConfiguration.ServerCapabilities;

            // initialize the base addresses.
            InitializeBaseAddresses(configuration);

            // initialize the hosts.

            IList<ServiceHost> hosts = InitializeServiceHosts(
                configuration,
                bindingFactory,
                out ApplicationDescription serverDescription,
                out EndpointDescriptionCollection endpoints
            );

            // save discovery information.
            ServerDescription = serverDescription;
            Endpoints = new ReadOnlyList<EndpointDescription>(endpoints);

            // start the application.
            StartApplication(configuration);

            // open the hosts.
            lock (ServiceHosts)
            {
                foreach (ServiceHost serviceHost in hosts)
                {
                    serviceHost.Open();
                    ServiceHosts.Add(serviceHost);
                }
            }
        }

        /// <summary>
        /// Initializes the list of base addresses.
        /// </summary>
        protected void InitializeBaseAddresses(ApplicationConfiguration configuration)
        {
            BaseAddresses = [];

            StringCollection sourceBaseAddresses = null;
            StringCollection sourceAlternateAddresses = null;

            if (configuration.ServerConfiguration != null)
            {
                sourceBaseAddresses = configuration.ServerConfiguration.BaseAddresses;
                sourceAlternateAddresses = configuration.ServerConfiguration.AlternateBaseAddresses;
            }

            if (configuration.DiscoveryServerConfiguration != null)
            {
                sourceBaseAddresses = configuration.DiscoveryServerConfiguration.BaseAddresses;
                sourceAlternateAddresses = configuration.DiscoveryServerConfiguration
                    .AlternateBaseAddresses;
            }

            if (sourceBaseAddresses == null)
            {
                return;
            }

            foreach (string baseAddress in sourceBaseAddresses)
            {
                var address = new BaseAddress { Url = new Uri(baseAddress) };

                if (sourceAlternateAddresses != null)
                {
                    foreach (string alternateAddress in sourceAlternateAddresses)
                    {
                        var alternateUrl = new Uri(alternateAddress);

                        if (alternateUrl.Scheme == address.Url.Scheme)
                        {
                            (address.AlternateUrls ??= []).Add(alternateUrl);
                        }
                    }
                }

                switch (address.Url.Scheme)
                {
                    case Utils.UriSchemeHttps:
                    case Utils.UriSchemeOpcHttps:
                        address.ProfileUri = Profiles.HttpsBinaryTransport;
                        address.DiscoveryUrl = address.Url;
                        break;
                    case Utils.UriSchemeOpcTcp:
                        address.ProfileUri = Profiles.UaTcpTransport;
                        address.DiscoveryUrl = address.Url;
                        break;
                    case Utils.UriSchemeOpcWss:
                        address.ProfileUri = Profiles.UaWssTransport;
                        address.DiscoveryUrl = address.Url;
                        break;
                }

                BaseAddresses.Add(address);
            }
        }

        /// <summary>
        /// Returns the discovery URLs for the server.
        /// </summary>
        protected StringCollection GetDiscoveryUrls()
        {
            // build list of discovery uris.
            var discoveryUrls = new StringCollection();
            string computerName = Utils.GetHostName();

            foreach (BaseAddress baseAddress in BaseAddresses)
            {
                var builder = new UriBuilder(baseAddress.DiscoveryUrl);

                int index = builder.Host.IndexOf("localhost", StringComparison.OrdinalIgnoreCase);

                if (index == -1)
                {
                    index = builder.Host.IndexOf("{0}", StringComparison.OrdinalIgnoreCase);
                }

                if (index != -1)
                {
                    builder.Host = computerName;
                }

                discoveryUrls.Add(builder.ToString());

                if (baseAddress.AlternateUrls != null)
                {
                    foreach (Uri alternateUrl in baseAddress.AlternateUrls)
                    {
                        builder = new UriBuilder(alternateUrl);
                        discoveryUrls.Add(builder.ToString());
                    }
                }
            }

            return discoveryUrls;
        }

        /// <summary>
        /// Initializes the request queue.
        /// </summary>
        /// <param name="configuration">The configuration.</param>
        protected void InitializeRequestQueue(ApplicationConfiguration configuration)
        {
            // set suitable defaults.
            int minRequestThreadCount = 10;
            int maxRequestThreadCount = 1000;
            int maxQueuedRequestCount = 2000;

            if (configuration.ServerConfiguration != null)
            {
                minRequestThreadCount = configuration.ServerConfiguration.MinRequestThreadCount;
                maxRequestThreadCount = configuration.ServerConfiguration.MaxRequestThreadCount;
                maxQueuedRequestCount = configuration.ServerConfiguration.MaxQueuedRequestCount;
            }
            else if (configuration.DiscoveryServerConfiguration != null)
            {
                minRequestThreadCount = configuration.DiscoveryServerConfiguration
                    .MinRequestThreadCount;
                maxRequestThreadCount = configuration.DiscoveryServerConfiguration
                    .MaxRequestThreadCount;
                maxQueuedRequestCount = configuration.DiscoveryServerConfiguration
                    .MaxQueuedRequestCount;
            }

            // ensure configuration errors don't render the server inoperable.
            if (minRequestThreadCount < 1)
            {
                minRequestThreadCount = 1;
            }

            if (maxRequestThreadCount < minRequestThreadCount)
            {
                maxRequestThreadCount = minRequestThreadCount;
            }

            if (maxRequestThreadCount < 100)
            {
                maxRequestThreadCount = 100;
            }

            if (maxQueuedRequestCount < 100)
            {
                maxQueuedRequestCount = 100;
            }

<<<<<<< HEAD
            m_requestQueue?.Dispose();
=======
            if (m_requestQueue != null)
            {
                Utils.SilentDispose(m_requestQueue);
            }
>>>>>>> 62aa1fa0

            m_requestQueue = new RequestQueue(
                this,
                minRequestThreadCount,
                maxRequestThreadCount,
                maxQueuedRequestCount
            );
        }

        /// <summary>
        /// Stops the server and releases all resources.
        /// </summary>
        public virtual void Stop()
        {
            // do any pre-stop processing.
            try
            {
                OnServerStopping();
            }
            catch (Exception e)
            {
                m_serverError = new ServiceResult(e);
            }

            // close any listeners.
            List<ITransportListener> listeners = TransportListeners;

            if (listeners != null)
            {
                for (int ii = 0; ii < listeners.Count; ii++)
                {
                    try
                    {
                        listeners[ii].Close();
                    }
                    catch (Exception e)
                    {
                        Utils.LogError(
                            e,
                            "Unexpected error closing a listener. {0}",
                            listeners[ii].GetType().FullName);
                    }
                }

                listeners.Clear();
            }

            // close the hosts.
            lock (ServiceHosts)
            {
                foreach (ServiceHost host in ServiceHosts)
                {
                    if (host.State == ServiceHostState.Opened)
                    {
                        host.Abort();
                    }
                    host.Close();
                }
            }
        }

        /// <summary>
        /// Creates an instance of the service host.
        /// </summary>
        public virtual ServiceHost CreateServiceHost(ServerBase server, params Uri[] addresses)
        {
            return null;
        }

        /// <summary>
        /// Specifies if the server requires encryption; if so the server needs to send its certificate to the clients and validate the client certificates
        /// </summary>
        /// <param name="description">The description.</param>
        public static bool RequireEncryption(EndpointDescription description)
        {
            bool requireEncryption = false;

            if (description != null)
            {
                requireEncryption = description.SecurityPolicyUri != SecurityPolicies.None;

                if (!requireEncryption)
                {
                    foreach (UserTokenPolicy userTokenPolicy in description.UserIdentityTokens)
                    {
                        if (userTokenPolicy.SecurityPolicyUri != SecurityPolicies.None)
                        {
                            requireEncryption = true;
                            break;
                        }
                    }
                }
            }
            return requireEncryption;
        }

        /// <summary>
        /// Sets the Server Certificate in an Endpoint description if the description requires encryption.
        /// </summary>
        /// <param name="description">the endpoint Description to set the server certificate</param>
        /// <param name="certificateTypesProvider">The provider to get the server certificate per certificate type.</param>
        /// <param name="checkRequireEncryption">only set certificate if the endpoint does require Encryption</param>
        public static void SetServerCertificateInEndpointDescription(
            EndpointDescription description,
            CertificateTypesProvider certificateTypesProvider,
            bool checkRequireEncryption = true
        )
        {
            if (!checkRequireEncryption || RequireEncryption(description))
            {
                X509Certificate2 serverCertificate = certificateTypesProvider
                    .GetInstanceCertificate(
                        description.SecurityPolicyUri
                        );
                // check if complete chain should be sent.
                if (certificateTypesProvider.SendCertificateChain)
                {
                    description.ServerCertificate = certificateTypesProvider
                        .LoadCertificateChainRaw(serverCertificate);
                }
                else
                {
                    description.ServerCertificate = serverCertificate.RawData;
                }
            }
        }

        /// <summary>
        /// Stores information about a base address.
        /// </summary>
        protected class BaseAddress
        {
            /// <summary>
            /// The URL for the base address.
            /// </summary>
            public Uri Url { get; set; }

            /// <summary>
            /// Alternate URLs for the base address.
            /// </summary>
            public List<Uri> AlternateUrls { get; set; }

            /// <summary>
            /// The profile URL for the address.
            /// </summary>
            public string ProfileUri { get; set; }

            /// <summary>
            /// The discovery URL for the address.
            /// </summary>
            public Uri DiscoveryUrl { get; set; }
        }

        /// <summary>
        /// Gets the list of base addresses supported by the server.
        /// </summary>
        protected IList<BaseAddress> BaseAddresses { get; set; }

        /// <summary>
        /// Gets the list of endpoints supported by the server.
        /// </summary>
        protected ReadOnlyList<EndpointDescription> Endpoints { get; private set; }

        /// <summary>
        /// The object used to verify client certificates
        /// </summary>
        /// <value>The identifier for an X509 certificate.</value>
        public CertificateValidator CertificateValidator
        {
            get => (CertificateValidator)m_certificateValidator;
            private set => m_certificateValidator = value;
        }

        /// <summary>
        /// The server's application instance certificate types provider.
        /// </summary>
        /// <value>The provider for the X.509 certificates.</value>
        public CertificateTypesProvider InstanceCertificateTypesProvider { get; private set; }

        /// <summary>
        /// The non-configurable properties for the server.
        /// </summary>
        /// <value>The properties of the current server instance.</value>
        protected ServerProperties ServerProperties
        {
            get => (ServerProperties)m_serverProperties;
            private set => m_serverProperties = value;
        }

        /// <summary>
        /// The configuration for the server.
        /// </summary>
        /// <value>Object that stores the configurable configuration information for a UA application</value>
        protected ApplicationConfiguration Configuration
        {
            get => (ApplicationConfiguration)m_configuration;
            private set => m_configuration = value;
        }

        /// <summary>
        /// The application description for the server.
        /// </summary>
        /// <value>Object that contains a description for the ApplicationDescription DataType.</value>
        protected ApplicationDescription ServerDescription
        {
            get => (ApplicationDescription)m_serverDescription;
            private set => m_serverDescription = value;
        }

        /// <summary>
        /// Gets the list of service hosts used by the server instance.
        /// </summary>
        /// <value>The service hosts.</value>
        protected List<ServiceHost> ServiceHosts { get; }

        /// <summary>
        /// Gets or set the capabilities for the server.
        /// </summary>
        protected StringCollection ServerCapabilities { get; set; }

        /// <summary>
        /// Gets the list of transport listeners used by the server instance.
        /// </summary>
        /// <value>The transport listeners.</value>
        protected List<ITransportListener> TransportListeners { get; }

        /// <summary>
        /// Returns the service contract to use.
        /// </summary>
        protected virtual Type GetServiceContract()
        {
            return null;
        }

        /// <summary>
        /// Returns an instance of the endpoint to use.
        /// </summary>
        protected virtual EndpointBase GetEndpointInstance(ServerBase server)
        {
            return null;
        }

        /// <summary>
        /// Called after the application certificate update.
        /// </summary>
        protected virtual void OnCertificateUpdate(object sender, CertificateUpdateEventArgs e)
        {
            InstanceCertificateTypesProvider.Update(e.SecurityConfiguration);

            foreach (
                CertificateIdentifier certificateIdentifier in Configuration
                    .SecurityConfiguration
                    .ApplicationCertificates
            )
            {
                // preload chain
                X509Certificate2 certificate = certificateIdentifier.FindAsync(false).GetAwaiter()
                    .GetResult();
                InstanceCertificateTypesProvider.LoadCertificateChainAsync(certificate).GetAwaiter()
                    .GetResult();
            }

            //update certificate in the endpoint descriptions
            foreach (EndpointDescription endpointDescription in Endpoints)
            {
                SetServerCertificateInEndpointDescription(
                    endpointDescription,
                    InstanceCertificateTypesProvider);
            }

            foreach (ITransportListener listener in TransportListeners)
            {
                listener.CertificateUpdate(
                    e.CertificateValidator,
                    InstanceCertificateTypesProvider);
            }
        }

        /// <summary>
        /// Create the transport listener for the service host endpoint.
        /// </summary>
        /// <param name="endpointUri">The endpoint Uri.</param>
        /// <param name="endpoints">The description of the endpoints.</param>
        /// <param name="endpointConfiguration">The configuration of the endpoints.</param>
        /// <param name="listener">The transport listener.</param>
        /// <param name="certificateValidator">The certificate validator for the transport.</param>
        public virtual void CreateServiceHostEndpoint(
            Uri endpointUri,
            EndpointDescriptionCollection endpoints,
            EndpointConfiguration endpointConfiguration,
            ITransportListener listener,
            ICertificateValidator certificateValidator
        )
        {
            // create the stack listener.
            try
            {
                var settings = new TransportListenerSettings
                {
                    Descriptions = endpoints,
                    Configuration = endpointConfiguration,
                    ServerCertificateTypesProvider = InstanceCertificateTypesProvider,
                    CertificateValidator = certificateValidator,
                    NamespaceUris = MessageContext.NamespaceUris,
                    Factory = MessageContext.Factory,
                    MaxChannelCount = 0
                };

                if (m_configuration is ApplicationConfiguration applicationConfiguration)
                {
                    settings.MaxChannelCount = applicationConfiguration.ServerConfiguration
                        .MaxChannelCount;
                    if (Utils.IsUriHttpsScheme(endpointUri.AbsoluteUri))
                    {
                        settings.HttpsMutualTls = applicationConfiguration.ServerConfiguration
                            .HttpsMutualTls;
                    }
                }

                listener.Open(endpointUri, settings, GetEndpointInstance(this));

                TransportListeners.Add(listener);

                listener.ConnectionStatusChanged += OnConnectionStatusChanged;
            }
            catch (Exception e)
            {
                var message = new StringBuilder();
                message.Append("Could not load ").Append(endpointUri.Scheme)
                    .Append(" Stack Listener.");
                if (e.InnerException != null)
                {
                    message.Append(' ').Append(e.InnerException.Message);
                }
                Utils.LogError(e, message.ToString());
                throw;
            }
        }

        /// <summary>
        /// Returns the UserTokenPolicies supported by the server.
        /// </summary>
        /// <param name="configuration">The configuration.</param>
        /// <param name="description">The description.</param>
        /// <returns>
        /// Returns a collection of UserTokenPolicy objects,
        /// the return type is <seealso cref="UserTokenPolicyCollection"/> .
        /// </returns>
        public virtual UserTokenPolicyCollection GetUserTokenPolicies(
            ApplicationConfiguration configuration,
            EndpointDescription description
        )
        {
            var policies = new UserTokenPolicyCollection();

            if (
                configuration.ServerConfiguration == null ||
                configuration.ServerConfiguration.UserTokenPolicies == null
            )
            {
                return policies;
            }

            foreach (UserTokenPolicy policy in configuration.ServerConfiguration.UserTokenPolicies)
            {
                var clone = (UserTokenPolicy)policy.Clone();

                if (
                    string.IsNullOrEmpty(policy.SecurityPolicyUri) &&
                    description.SecurityMode == MessageSecurityMode.None
                )
                {
                    if (clone.TokenType == UserTokenType.Anonymous)
                    {
                        // no need for security with anonymous token
                        clone.SecurityPolicyUri = SecurityPolicies.None;
                    }
                    else
                    {
                        // ensure a security policy is specified for user tokens.
                        clone.SecurityPolicyUri = SecurityPolicies.Basic256Sha256;
                    }
                }

                // ensure each policy has a unique id within the context of the Server
                clone.PolicyId = Utils.Format("{0}", ++m_userTokenPolicyId);

                policies.Add(clone);
            }

            return policies;
        }

        /// <summary>
        /// Checks for IP address or well known hostnames that map to the computer.
        /// </summary>
        /// <param name="hostname">The hostname.</param>
        /// <returns>The hostname to use for URL filtering.</returns>
        protected string NormalizeHostname(string hostname)
        {
            string computerName = Utils.GetHostName();

            // substitute the computer name for localhost if localhost used by client.
            if (Utils.AreDomainsEqual(hostname, "localhost"))
            {
                return computerName.ToUpper(CultureInfo.InvariantCulture);
            }

            // check if client is using an ip address.
            if (IPAddress.TryParse(hostname, out IPAddress address))
            {
                if (IPAddress.IsLoopback(address))
                {
                    return computerName.ToUpper(CultureInfo.InvariantCulture);
                }

                // substitute the computer name for any local IP if an IP is used by client.
                IPAddress[] addresses = [];
                try
                {
                    addresses = Utils.GetHostAddresses(computerName);
                }
                catch (SocketException e)
                {
                    Utils.LogWarning(e, "Unable to get host addresses for hostname {0}.", hostname);
                }

                if (addresses.Length == 0)
                {
                    string fullName = Dns.GetHostName();
                    try
                    {
                        addresses = Utils.GetHostAddresses(fullName);
                    }
                    catch (SocketException e)
                    {
                        Utils.LogError(
                            e,
                            "Unable to get host addresses for DNS hostname {0}.",
                            fullName);
                    }
                }

                for (int ii = 0; ii < addresses.Length; ii++)
                {
                    if (addresses[ii].Equals(address))
                    {
                        return computerName.ToUpper(CultureInfo.InvariantCulture);
                    }
                }

                // not a localhost IP address.
                return hostname.ToUpper(CultureInfo.InvariantCulture);
            }

            // check for aliases.
            IPHostEntry entry = null;

            try
            {
                entry = Dns.GetHostEntry(computerName);
            }
            catch (SocketException e)
            {
                Utils.LogError(e, "Unable to check aliases for hostname {0}.", computerName);
            }

            if (entry != null)
            {
                for (int ii = 0; ii < entry.Aliases.Length; ii++)
                {
                    if (Utils.AreDomainsEqual(hostname, entry.Aliases[ii]))
                    {
                        return computerName.ToUpper(CultureInfo.InvariantCulture);
                    }
                }
            }

            // return normalized hostname.
            return hostname.ToUpper(CultureInfo.InvariantCulture);
        }

        /// <summary>
        /// Filters the list of addresses by profile.
        /// </summary>
        protected IList<BaseAddress> FilterByProfile(
            StringCollection profileUris,
            IList<BaseAddress> baseAddresses)
        {
            if (profileUris == null || profileUris.Count == 0)
            {
                return baseAddresses;
            }

            var filteredAddresses = new List<BaseAddress>();

            foreach (BaseAddress baseAddress in baseAddresses)
            {
                foreach (string profileUri in profileUris)
                {
                    if (baseAddress.ProfileUri == Profiles.NormalizeUri(profileUri))
                    {
                        filteredAddresses.Add(baseAddress);
                        break;
                    }
                }
            }

            return filteredAddresses;
        }

        /// <summary>
        /// Filters the list of addresses by the URL that the client provided.
        /// </summary>
        protected IList<BaseAddress> FilterByEndpointUrl(
            Uri endpointUrl,
            IList<BaseAddress> baseAddresses)
        {
            // client only gets alternate addresses that match the DNS name that it used.
            var accessibleAddresses = new List<BaseAddress>();
            foreach (BaseAddress baseAddress in baseAddresses)
            {
                if (baseAddress.Url.DnsSafeHost == endpointUrl.DnsSafeHost)
                {
                    accessibleAddresses.Add(baseAddress);
                    continue;
                }

                if (baseAddress.AlternateUrls != null)
                {
                    foreach (Uri alternateUrl in baseAddress.AlternateUrls)
                    {
                        if (alternateUrl.DnsSafeHost == endpointUrl.DnsSafeHost)
                        {
                            if (!accessibleAddresses.Any(item => item.Url == alternateUrl))
                            {
                                accessibleAddresses.Add(
                                    new BaseAddress
                                    {
                                        Url = alternateUrl,
                                        ProfileUri = baseAddress.ProfileUri,
                                        DiscoveryUrl = alternateUrl
                                    }
                                );
                            }
                            break;
                        }
                    }
                }
            }

            if (accessibleAddresses.Count != 0)
            {
                return accessibleAddresses;
            }

            // client gets all of the endpoints if it using a known variant of the hostname
            if (NormalizeHostname(endpointUrl.DnsSafeHost) == NormalizeHostname("localhost"))
            {
                return baseAddresses;
            }

            // no match on client DNS name. client gets only addresses that match the scheme.
            foreach (BaseAddress baseAddress in baseAddresses)
            {
                if (baseAddress.Url.Scheme == endpointUrl.Scheme)
                {
                    accessibleAddresses.Add(baseAddress);
                }
            }

            if (accessibleAddresses.Count != 0)
            {
                return accessibleAddresses;
            }

            return baseAddresses;
        }

        /// <summary>
        /// Returns the best discovery URL for the base address based on the URL used by the client.
        /// </summary>
        private static string GetBestDiscoveryUrl(BaseAddress baseAddress)
        {
            string url = baseAddress.Url.ToString();

            if (
                (baseAddress.ProfileUri == Profiles.HttpsBinaryTransport) &&
                Utils.IsUriHttpRelatedScheme(url) &&
                (!url.EndsWith(
                    ConfiguredEndpoint.DiscoverySuffix,
                    StringComparison.OrdinalIgnoreCase))
            )
            {
                url += ConfiguredEndpoint.DiscoverySuffix;
            }

            return url;
        }

        /// <summary>
        /// Translates the discovery URLs based on the client url and returns an updated ApplicationDescription.
        /// </summary>
        /// <param name="clientUrl">The client URL.</param>
        /// <param name="description">The application description.</param>
        /// <param name="baseAddresses">The base addresses.</param>
        /// <param name="applicationName">The localized application name.</param>
        /// <returns>A copy of the application description</returns>
        protected ApplicationDescription TranslateApplicationDescription(
            Uri clientUrl,
            ApplicationDescription description,
            IList<BaseAddress> baseAddresses,
            LocalizedText applicationName
        )
        {
            // get the discovery urls.
            var discoveryUrls = new StringCollection();

            foreach (BaseAddress baseAddress in baseAddresses)
            {
                discoveryUrls.Add(GetBestDiscoveryUrl(baseAddress));
            }

            // copy the description.
            var copy = new ApplicationDescription
            {
                ApplicationName = description.ApplicationName,
                ApplicationUri = description.ApplicationUri,
                ApplicationType = description.ApplicationType,
                ProductUri = description.ProductUri,
                GatewayServerUri = description.DiscoveryProfileUri,
                DiscoveryUrls = discoveryUrls
            };

            if (!LocalizedText.IsNullOrEmpty(applicationName))
            {
                copy.ApplicationName = applicationName;
            }

            // return the copy.
            return copy;
        }

        /// <summary>
        /// Translates the endpoint descriptions based on the client url and profiles provided.
        /// </summary>
        /// <param name="clientUrl">The client URL.</param>
        /// <param name="baseAddresses">The base addresses.</param>
        /// <param name="endpoints">The endpoints.</param>
        /// <param name="application">The application to use with the endpoints.</param>
        /// <returns>The translated list of endpoints.</returns>
        protected EndpointDescriptionCollection TranslateEndpointDescriptions(
            Uri clientUrl,
            IList<BaseAddress> baseAddresses,
            IList<EndpointDescription> endpoints,
            ApplicationDescription application
        )
        {
            var translations = new EndpointDescriptionCollection();

            bool matchPort = false;
            do
            {
                // first round with port match
                matchPort = !matchPort;

                // process endpoints
                foreach (EndpointDescription endpoint in endpoints)
                {
                    var endpointUrl = new UriBuilder(endpoint.EndpointUrl);

                    // find matching base address.
                    foreach (BaseAddress baseAddress in baseAddresses)
                    {
                        bool translateHttpsEndpoint = false;
                        if (
                            endpoint.TransportProfileUri == Profiles.HttpsBinaryTransport &&
                            baseAddress.ProfileUri == Profiles.HttpsBinaryTransport
                        )
                        {
                            translateHttpsEndpoint = true;
                        }

                        if (endpoint.TransportProfileUri != baseAddress.ProfileUri &&
                            !translateHttpsEndpoint)
                        {
                            continue;
                        }

                        if (endpointUrl.Scheme != baseAddress.Url.Scheme)
                        {
                            continue;
                        }

                        // try to match port in the first round, skip in the second round
                        if (matchPort && endpointUrl.Port != baseAddress.Url.Port)
                        {
                            continue;
                        }

                        var translation = new EndpointDescription
                        {
                            EndpointUrl = baseAddress.Url.ToString()
                        };

                        if (
                            endpointUrl.Path.StartsWith(
                                baseAddress.Url.PathAndQuery,
                                StringComparison.Ordinal) &&
                            endpointUrl.Path.Length > baseAddress.Url.PathAndQuery.Length
                        )
                        {
                            string suffix = endpointUrl.Path[baseAddress.Url.PathAndQuery.Length..];
                            translation.EndpointUrl += suffix;
                        }

                        translation.ProxyUrl = endpoint.ProxyUrl;
                        translation.SecurityLevel = endpoint.SecurityLevel;
                        translation.SecurityMode = endpoint.SecurityMode;
                        translation.SecurityPolicyUri = endpoint.SecurityPolicyUri;
                        translation.ServerCertificate = endpoint.ServerCertificate;
                        translation.TransportProfileUri = endpoint.TransportProfileUri;
                        translation.UserIdentityTokens = endpoint.UserIdentityTokens;
                        translation.Server = application;

                        if (
                            !translations.Exists(match =>
                                match.EndpointUrl
                                    .Equals(translation.EndpointUrl, StringComparison.Ordinal) &&
                                match.SecurityMode == translation.SecurityMode &&
                                match.SecurityPolicyUri.Equals(
                                    translation.SecurityPolicyUri,
                                    StringComparison.Ordinal
                                )
                            )
                        )
                        {
                            translations.Add(translation);
                        }
                    }
                }
            } while (matchPort && translations.Count == 0);

            translations.Sort(
                (ep1, ep2) => string.CompareOrdinal(ep1.EndpointUrl, ep2.EndpointUrl));

            return translations;
        }

        /// <summary>
        /// Verifies that the request header is valid.
        /// </summary>
        /// <param name="requestHeader">The object that contains description for the RequestHeader DataType.</param>
        /// <exception cref="ServiceResultException"></exception>
        protected virtual void ValidateRequest(RequestHeader requestHeader)
        {
            if (requestHeader == null)
            {
                throw new ServiceResultException(StatusCodes.BadRequestHeaderInvalid);
            }

            // mask valid diagnostic masks
            requestHeader.ReturnDiagnostics &= (uint)DiagnosticsMasks.All;
        }

        /// <summary>
        /// Creates the response header.
        /// </summary>
        /// <param name="requestHeader">The object that contains description for the RequestHeader DataType.</param>
        /// <param name="statusCode">The status code.</param>
        /// <exception cref="ServiceResultException">If statusCode is bad.</exception>
        /// <returns>Returns a description for the ResponseHeader DataType. </returns>
        protected virtual ResponseHeader CreateResponse(
            RequestHeader requestHeader,
            uint statusCode)
        {
            if (StatusCode.IsBad(statusCode))
            {
                throw new ServiceResultException(statusCode);
            }

            return new ResponseHeader
            {
                Timestamp = DateTime.UtcNow,
                RequestHandle = requestHeader.RequestHandle
            };
        }

        /// <summary>
        /// Creates the response header.
        /// </summary>
        /// <param name="requestHeader">The object that contains description for the RequestHeader DataType.</param>
        /// <param name="exception">The exception used to create DiagnosticInfo assigned to the ServiceDiagnostics.</param>
        /// <returns>Returns a description for the ResponseHeader DataType. </returns>
        protected virtual ResponseHeader CreateResponse(
            RequestHeader requestHeader,
            Exception exception)
        {
            var responseHeader = new ResponseHeader
            {
                Timestamp = DateTime.UtcNow,
                RequestHandle = requestHeader.RequestHandle
            };

            var stringTable = new StringTable();
            responseHeader.ServiceDiagnostics = new DiagnosticInfo(
                exception,
                (DiagnosticsMasks)requestHeader.ReturnDiagnostics,
                true,
                stringTable
            );
            responseHeader.StringTable = stringTable.ToArray();

            return responseHeader;
        }

        /// <summary>
        /// Creates the response header.
        /// </summary>
        /// <param name="requestHeader">The object that contains description for the RequestHeader DataType.</param>
        /// <param name="stringTable">The thread safe table of string constants.</param>
        /// <returns>Returns a description for the ResponseHeader DataType. </returns>
        protected virtual ResponseHeader CreateResponse(
            RequestHeader requestHeader,
            StringTable stringTable)
        {
            var responseHeader = new ResponseHeader
            {
                Timestamp = DateTime.UtcNow,
                RequestHandle = requestHeader.RequestHandle
            };

            responseHeader.StringTable.AddRange(stringTable.ToArray());

            return responseHeader;
        }

        /// <summary>
        /// Called when the server configuration is changed on disk.
        /// </summary>
        /// <param name="configuration">The object that stores the configurable configuration information for a UA application.</param>
        /// <remarks>
        /// Servers are free to ignore changes if it is difficult/impossible to apply them without a restart.
        /// </remarks>
        protected virtual void OnUpdateConfiguration(ApplicationConfiguration configuration)
        {
        }

        /// <summary>
        /// Called before the server starts.
        /// </summary>
        /// <param name="configuration">The object that stores the configurable configuration information for a UA application.</param>
        /// <exception cref="ServiceResultException"></exception>
        protected virtual void OnServerStarting(ApplicationConfiguration configuration)
        {
            // fetch properties and configuration.
            Configuration = configuration;
            ServerProperties = LoadServerProperties();

            // ensure at least one security policy exists.
            if (configuration.ServerConfiguration != null)
            {
                if (configuration.ServerConfiguration.SecurityPolicies.Count == 0)
                {
                    configuration.ServerConfiguration.SecurityPolicies
                        .Add(new ServerSecurityPolicy());
                }

                // ensure at least one user token policy exists.
                if (configuration.ServerConfiguration.UserTokenPolicies.Count == 0)
                {
                    var userTokenPolicy = new UserTokenPolicy
                    {
                        TokenType = UserTokenType.Anonymous
                    };
                    userTokenPolicy.PolicyId = userTokenPolicy.TokenType.ToString();

                    configuration.ServerConfiguration.UserTokenPolicies.Add(userTokenPolicy);
                }
            }

            // load the instance certificate.
            X509Certificate2 defaultInstanceCertificate = null;
            InstanceCertificateTypesProvider = new CertificateTypesProvider(configuration);
            InstanceCertificateTypesProvider.InitializeAsync().GetAwaiter().GetResult();

            foreach (ServerSecurityPolicy securityPolicy in configuration.ServerConfiguration
                .SecurityPolicies)
            {
                if (securityPolicy.SecurityMode == MessageSecurityMode.None)
                {
                    continue;
                }

                X509Certificate2 instanceCertificate =
                    InstanceCertificateTypesProvider.GetInstanceCertificate(
                        securityPolicy.SecurityPolicyUri)
                    ?? throw new ServiceResultException(
                        StatusCodes.BadConfigurationError,
                        "Server does not have an instance certificate assigned."
                    );

                if (!instanceCertificate.HasPrivateKey)
                {
                    throw new ServiceResultException(
                        StatusCodes.BadConfigurationError,
                        "Server does not have access to the private key for the instance certificate."
                    );
                }

                defaultInstanceCertificate ??= instanceCertificate;

                // preload chain
                InstanceCertificateTypesProvider
                    .LoadCertificateChainAsync(instanceCertificate)
                    .GetAwaiter()
                    .GetResult();
            }

            // use the message context from the configuration to ensure the channels are using the same one.
            ServiceMessageContext messageContext = configuration.CreateMessageContext(true);
            messageContext.NamespaceUris = new NamespaceTable();
            MessageContext = messageContext;

            // assign a unique identifier if none specified.
            if (string.IsNullOrEmpty(configuration.ApplicationUri))
            {
                X509Certificate2 instanceCertificate = InstanceCertificateTypesProvider
                    .GetInstanceCertificate(
                        configuration.ServerConfiguration.SecurityPolicies[0].SecurityPolicyUri
                        );

                configuration.ApplicationUri = X509Utils.GetApplicationUriFromCertificate(
                    instanceCertificate);

                if (string.IsNullOrEmpty(configuration.ApplicationUri))
                {
                    configuration.ApplicationUri = Utils.Format(
                        "http://{0}/{1}/{2}",
                        Utils.GetHostName(),
                        configuration.ApplicationName,
                        Guid.NewGuid()
                    );
                }
            }

            // initialize namespace table.
            MessageContext.NamespaceUris.Append(configuration.ApplicationUri);

            // assign an instance name.
            if (string.IsNullOrEmpty(configuration.ApplicationName) &&
                defaultInstanceCertificate != null)
            {
                configuration.ApplicationName = defaultInstanceCertificate.GetNameInfo(
                    X509NameType.DnsName,
                    false);
            }

            // save the certificate validator.
            CertificateValidator = configuration.CertificateValidator;
        }

        /// <summary>
        /// Creates the endpoints and creates the hosts.
        /// </summary>
        /// <param name="configuration">The object that stores the configurable configuration information for a UA application.</param>
        /// <param name="bindingFactory">The object of a class that manages a mapping between a URL scheme and a listener.</param>
        /// <param name="serverDescription">The object of the class that contains a description for the ApplicationDescription DataType.</param>
        /// <param name="endpoints">The collection of <see cref="EndpointDescription"/> objects.</param>
        /// <returns>Returns list of hosts for a UA service.</returns>
        protected virtual IList<ServiceHost> InitializeServiceHosts(
            ApplicationConfiguration configuration,
            TransportListenerBindings bindingFactory,
            out ApplicationDescription serverDescription,
            out EndpointDescriptionCollection endpoints
        )
        {
            serverDescription = null;
            endpoints = null;
            return [];
        }

        /// <summary>
        /// Starts the server application.
        /// </summary>
        /// <param name="configuration">The object that stores the configurable configuration information for a UA application.</param>
        protected virtual void StartApplication(ApplicationConfiguration configuration)
        {
            // must be defined by the subclass.
        }

        /// <summary>
        /// Called before the server stops
        /// </summary>
        protected virtual void OnServerStopping()
        {
            // may be overridden by the subclass.
        }

        /// <summary>
        /// Returns the properties for associated with the server instance.
        /// </summary>
        /// <returns>Returns the properties of the current server instance.</returns>
        protected virtual ServerProperties LoadServerProperties()
        {
            return new ServerProperties();
        }

        /// <summary>
        /// Processes the request.
        /// </summary>
        /// <param name="request">The request.</param>
        /// <param name="calldata">The calldata passed with the request.</param>
        protected virtual void ProcessRequest(IEndpointIncomingRequest request, object calldata)
        {
            request.CallSynchronously();
        }
<<<<<<< HEAD

=======

        /// <summary>
        /// Processes the request.
        /// </summary>
        /// <param name="request">The request.</param>
        /// <param name="calldata">The calldata passed with the request.</param>
        /// <param name="cancellationToken">The cancellation token.</param>
        protected virtual async Task ProcessRequestAsync(IEndpointIncomingRequest request, object calldata, CancellationToken cancellationToken = default)
        {
            await request.CallAsync(cancellationToken).ConfigureAwait(false);
        }

        #endregion

        #region RequestQueue Class
#if THREAD_SCHEDULER
>>>>>>> 62aa1fa0
        /// <summary>
        /// Manages a queue of requests.
        /// </summary>
        protected class RequestQueue : IDisposable
        {
            /// <summary>
            /// Initializes a new instance of the <see cref="RequestQueue"/> class.
            /// </summary>
            /// <param name="server">The server.</param>
            /// <param name="minThreadCount">The minimum number of threads in the pool.</param>
            /// <param name="maxThreadCount">The maximum number of threads  in the pool.</param>
            /// <param name="maxRequestCount">The maximum number of requests that will placed in the queue.</param>
            public RequestQueue(
                ServerBase server,
                int minThreadCount,
                int maxThreadCount,
                int maxRequestCount)
            {
                m_server = server;
                m_stopped = false;
                m_minThreadCount = minThreadCount;
                m_maxThreadCount = maxThreadCount;
                m_maxRequestCount = maxRequestCount;
                m_activeThreadCount = 0;
                m_queue = new Queue<IEndpointIncomingRequest>(maxRequestCount);
                m_totalThreadCount = 0;

                // adjust ThreadPool, only increase values if necessary
                ThreadPool.GetMinThreads(out minThreadCount, out int minCompletionPortThreads);
                ThreadPool.SetMinThreads(
                    Math.Max(minThreadCount, m_minThreadCount),
                    Math.Max(minCompletionPortThreads, m_minThreadCount)
                );
                ThreadPool.GetMaxThreads(out maxThreadCount, out int maxCompletionPortThreads);
                ThreadPool.SetMaxThreads(
                    Math.Max(maxThreadCount, m_maxThreadCount),
                    Math.Max(maxCompletionPortThreads, m_maxThreadCount)
                );
            }

            /// <summary>
            /// Frees any unmanaged resources.
            /// </summary>
            public void Dispose()
            {
                Dispose(true);
            }

            /// <summary>
            /// An overrideable version of the Dispose.
            /// </summary>
            protected virtual void Dispose(bool disposing)
            {
                if (disposing)
                {
                    lock (m_lock)
                    {
                        m_stopped = true;

                        Monitor.PulseAll(m_lock);

                        m_queue.Clear();
                    }
                }
            }

            /// <summary>
            /// Schedules an incoming request.
            /// </summary>
            /// <param name="request">The request.</param>
            public void ScheduleIncomingRequest(IEndpointIncomingRequest request)
            {
                int totalThreadCount;
                int activeThreadCount;

                // Queue the request. Call logger only outside lock.
                Monitor.Enter(m_lock);
                bool monitorExit = true;
                try
                {
                    // check if the server is stopped
                    if (m_stopped)
                    {
                        monitorExit = false;
                        Monitor.Exit(m_lock);
                        request.OperationCompleted(null, StatusCodes.BadServerHalted);
                        Utils.LogTrace("Server halted.");
                    }
                    // check if we're able to schedule requests.
                    else if (m_queue.Count >= m_maxRequestCount)
                    {
                        // too many operations
                        totalThreadCount = m_totalThreadCount;
                        activeThreadCount = m_activeThreadCount;
                        monitorExit = false;
                        Monitor.Exit(m_lock);

                        request.OperationCompleted(null, StatusCodes.BadServerTooBusy);

                        Utils.LogTrace(
                            "Too many operations. Total: {0} Active: {1}",
                            totalThreadCount,
                            activeThreadCount
                        );
                    }
                    else
                    {
                        m_queue.Enqueue(request);

                        // wake up an idle thread to handle the request if there is one
                        if (m_activeThreadCount < m_totalThreadCount)
                        {
                            Monitor.Pulse(m_lock);
                        }
                        // start a new thread to handle the request if none are idle and the pool is not full.
                        else if (m_totalThreadCount < m_maxThreadCount)
                        {
                            totalThreadCount = ++m_totalThreadCount;
                            activeThreadCount = ++m_activeThreadCount;
                            monitorExit = false;
                            Monitor.Exit(m_lock);

                            // new threads start in an active state
                            var thread = new Thread(OnProcessRequestQueue) { IsBackground = true };
                            thread.Start(null);

                            Utils.LogTrace(
                                "Thread created: {0:X8}. Total: {1} Active: {2}",
                                thread.ManagedThreadId,
                                totalThreadCount,
                                activeThreadCount
                            );

                            return;
                        }
                    }
                }
                finally
                {
                    if (monitorExit)
                    {
                        Monitor.Exit(m_lock);
                    }
                }
            }

<<<<<<< HEAD
#if THREAD_SCHEDULER
=======
            #region Private Methods
>>>>>>> 62aa1fa0
            /// <summary>
            /// Processes the requests in the request queue.
            /// </summary>
            private void OnProcessRequestQueue(object state)
            {
                lock (m_lock) // i.e. Monitor.Enter(m_lock)
                {
                    while (true)
                    {
                        // check if the queue is empty.
                        while (m_queue.Count == 0)
                        {
                            m_activeThreadCount--;

                            // wait for a request. end the thread if no activity.
                            if (m_stopped ||
                                (!Monitor.Wait(m_lock, 15_000) &&
                                    m_totalThreadCount > m_minThreadCount))
                            {
                                m_totalThreadCount--;
                                Utils.LogTrace(
                                    "Thread ended: {0:X8}. Total: {1} Active: {2}",
                                    Environment.CurrentManagedThreadId,
                                    m_totalThreadCount,
                                    m_activeThreadCount
                                );
                                return;
                            }

                            m_activeThreadCount++;
                        }

                        IEndpointIncomingRequest request = m_queue.Dequeue();

                        Monitor.Exit(m_lock);

                        try
                        {
                            // process the request.
                            m_server.ProcessRequest(request, state);
                        }
                        catch (Exception e)
                        {
                            Utils.LogError(e, "Unexpected error processing incoming request.");
                        }
                        finally
                        {
                            Monitor.Enter(m_lock);
                        }
                    }
                }
            }
<<<<<<< HEAD
#endif
=======
        #endregion
>>>>>>> 62aa1fa0

            private readonly ServerBase m_server;
            private bool m_stopped;
            private int m_activeThreadCount;
<<<<<<< HEAD
            private readonly int m_maxThreadCount;
            private readonly int m_minThreadCount;
            private readonly int m_maxRequestCount;
#if THREAD_SCHEDULER
            private readonly object m_lock = new();
            private readonly Queue<IEndpointIncomingRequest> m_queue;
=======
            private int m_maxThreadCount;
            private int m_minThreadCount;
            private int m_maxRequestCount;
            private readonly object m_lock = new object();
            private Queue<IEndpointIncomingRequest> m_queue;
>>>>>>> 62aa1fa0
            private int m_totalThreadCount;
        #endregion
    }
#else
        /// <summary>
        /// Asynchronously manages a queue of requests.
        /// </summary>
        protected class RequestQueue : IDisposable
        {
            /// <summary>
            /// Initializes a new instance of the <see cref="RequestQueue"/> class.
            /// </summary>
            /// <param name="server">The server.</param>
            /// <param name="minThreadCount">The minimum number of threads in the pool.</param>
            /// <param name="maxThreadCount">The maximum number of threads  in the pool.</param>
            /// <param name="maxRequestCount">The maximum number of requests that will placed in the queue.</param>
            public RequestQueue(ServerBase server, int minThreadCount, int maxThreadCount, int maxRequestCount)
            {
                m_server = server;
                m_minThreadCount = minThreadCount;
                m_maxThreadCount = maxThreadCount;
                m_maxRequestCount = maxRequestCount;
                m_queue = new ConcurrentQueue<IEndpointIncomingRequest>();
                m_queueSignal = new SemaphoreSlim(0);
                m_workers = new List<Task>();
                m_cts = new CancellationTokenSource();
                m_activeThreadCount = 0;
                m_totalThreadCount = 0;
                m_queuedRequestsCount = 0;
                m_stopped = false;

                // Start worker tasks
                for (int i = 0; i < m_minThreadCount; i++)
                {
                    m_workers.Add(Task.Run(() => WorkerLoopAsync(m_cts.Token)));
                }
            }
            /// <summary>
            /// Frees any unmanaged resources.
            /// </summary>
            public void Dispose()
            {
                Dispose(true);
                GC.SuppressFinalize(this);
            }
            /// <summary>
            /// An overrideable version of the Dispose.
            /// </summary>
            protected virtual void Dispose(bool disposing)
            {
                if (disposing)
                {
                    m_stopped = true;
                    m_cts.Cancel();

                    if (m_totalThreadCount > 0)
                    {
                        m_queueSignal.Release(m_totalThreadCount); // Unblock all workers
                    }
                    Utils.SilentDispose(m_queueSignal);
#if NETSTANDARD2_1_OR_GREATER
                    m_queue.Clear();
#endif
<<<<<<< HEAD
        }
=======
                    Utils.SilentDispose(m_cts);
                }
            }
            /// <summary>
            /// Schedules an incoming request.
            /// </summary>
            /// <param name="request">The request.</param>
            public void ScheduleIncomingRequest(IEndpointIncomingRequest request)
            {
                // check if server is stopped
                if (m_stopped)
                {
                    request.OperationCompleted(null, StatusCodes.BadServerHalted);
                    Utils.LogTrace("Server halted.");
                    return;
                }

                //check if we can accept more requests
                if (m_queuedRequestsCount >= m_maxRequestCount)
                {
                    request.OperationCompleted(null, StatusCodes.BadServerTooBusy);
                    Utils.LogTrace("Too many operations. Active: {0}", m_activeThreadCount);
                    return;
                }
                // Optionally scale up workers if needed
                if (m_totalThreadCount < m_maxThreadCount && m_activeThreadCount >= m_totalThreadCount)
                {
                    lock (m_workers)
                    {
                        m_workers.Add(Task.Run(() => WorkerLoopAsync(m_cts.Token)));
                    }
                }
                //Enqueue requests
                m_queue.Enqueue(request);
                Interlocked.Increment(ref m_queuedRequestsCount);
                m_queueSignal.Release();
            }

            /// <summary>
            /// Ran by the worker threads to process requests.
            /// </summary>
            /// <returns></returns>
            private async Task WorkerLoopAsync(CancellationToken ct)
            {
                Interlocked.Increment(ref m_totalThreadCount);
                try
                {
                    while (!ct.IsCancellationRequested)
                    {
                        // wait for a request
                        if ((!await m_queueSignal.WaitAsync(15_000, ct).ConfigureAwait(false)) && m_totalThreadCount > m_minThreadCount)
                        {
                            //end loop if no requests and we have enough threads
                            return;
                        }

                        //process request from queue
                        if (m_queue.TryDequeue(out var request))
                        {
                            try
                            {
                                Interlocked.Decrement(ref m_queuedRequestsCount);
                                Interlocked.Increment(ref m_activeThreadCount);
                                await m_server.ProcessRequestAsync(request, null, ct).ConfigureAwait(false);
                            }
                            catch (Exception ex)
                            {
                                Utils.LogError(ex, "Unexpected error processing incoming request.");
                                request.OperationCompleted(null, StatusCodes.BadInternalError);
                            }
                            finally
                            {
                                Interlocked.Decrement(ref m_activeThreadCount);
                            }
                        }
                    }
                }
                catch (OperationCanceledException)
                {
                    // Graceful shutdown
                }
                finally
                {
                    Interlocked.Decrement(ref m_totalThreadCount);
                }
            }

            #region private Fields
            private readonly ServerBase m_server;
            private readonly int m_minThreadCount;
            private readonly int m_maxThreadCount;
            private readonly int m_maxRequestCount;
            private readonly ConcurrentQueue<IEndpointIncomingRequest> m_queue;
            private readonly SemaphoreSlim m_queueSignal;
            private readonly List<Task> m_workers;
            private readonly CancellationTokenSource m_cts;
            private int m_activeThreadCount;
            private int m_totalThreadCount;
            private int m_queuedRequestsCount;
            private bool m_stopped;
            #endregion
        }
#endif
        #endregion
>>>>>>> 62aa1fa0

        private object m_messageContext;
        private object m_serverError;
        private object m_certificateValidator;
        private object m_serverProperties;
        private object m_configuration;
        private object m_serverDescription;
        private RequestQueue m_requestQueue;

        /// <summary>
        /// identifier for the UserTokenPolicy should be unique within the context of a single Server
        /// </summary>
        private int m_userTokenPolicyId;
    }
}<|MERGE_RESOLUTION|>--- conflicted
+++ resolved
@@ -503,14 +503,10 @@
                 maxQueuedRequestCount = 100;
             }
 
-<<<<<<< HEAD
-            m_requestQueue?.Dispose();
-=======
             if (m_requestQueue != null)
             {
                 Utils.SilentDispose(m_requestQueue);
             }
->>>>>>> 62aa1fa0
 
             m_requestQueue = new RequestQueue(
                 this,
@@ -1528,9 +1524,6 @@
         {
             request.CallSynchronously();
         }
-<<<<<<< HEAD
-
-=======
 
         /// <summary>
         /// Processes the request.
@@ -1543,11 +1536,7 @@
             await request.CallAsync(cancellationToken).ConfigureAwait(false);
         }
 
-        #endregion
-
-        #region RequestQueue Class
 #if THREAD_SCHEDULER
->>>>>>> 62aa1fa0
         /// <summary>
         /// Manages a queue of requests.
         /// </summary>
@@ -1694,11 +1683,6 @@
                 }
             }
 
-<<<<<<< HEAD
-#if THREAD_SCHEDULER
-=======
-            #region Private Methods
->>>>>>> 62aa1fa0
             /// <summary>
             /// Processes the requests in the request queue.
             /// </summary>
@@ -1751,31 +1735,16 @@
                     }
                 }
             }
-<<<<<<< HEAD
-#endif
-=======
-        #endregion
->>>>>>> 62aa1fa0
 
             private readonly ServerBase m_server;
             private bool m_stopped;
             private int m_activeThreadCount;
-<<<<<<< HEAD
             private readonly int m_maxThreadCount;
             private readonly int m_minThreadCount;
             private readonly int m_maxRequestCount;
-#if THREAD_SCHEDULER
             private readonly object m_lock = new();
             private readonly Queue<IEndpointIncomingRequest> m_queue;
-=======
-            private int m_maxThreadCount;
-            private int m_minThreadCount;
-            private int m_maxRequestCount;
-            private readonly object m_lock = new object();
-            private Queue<IEndpointIncomingRequest> m_queue;
->>>>>>> 62aa1fa0
             private int m_totalThreadCount;
-        #endregion
     }
 #else
         /// <summary>
@@ -1837,9 +1806,6 @@
 #if NETSTANDARD2_1_OR_GREATER
                     m_queue.Clear();
 #endif
-<<<<<<< HEAD
-        }
-=======
                     Utils.SilentDispose(m_cts);
                 }
             }
@@ -1943,8 +1909,6 @@
             #endregion
         }
 #endif
-        #endregion
->>>>>>> 62aa1fa0
 
         private object m_messageContext;
         private object m_serverError;
