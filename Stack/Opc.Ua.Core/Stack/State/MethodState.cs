--- conflicted
+++ resolved
@@ -12,16 +12,8 @@
 
 using System;
 using System.Collections.Generic;
-<<<<<<< HEAD
-=======
-using System.Text;
-using System.Xml;
-using System.IO;
-using System.Runtime.Serialization;
-using System.Reflection;
 using System.Threading;
 using System.Threading.Tasks;
->>>>>>> 62aa1fa0
 
 namespace Opc.Ua
 {
@@ -165,8 +157,6 @@
         /// Raised when the method is called.
         /// </summary>
         public GenericMethodCalledEventHandler2 OnCallMethod2;
-<<<<<<< HEAD
-=======
 
         /// <summary>
         /// Raised when the method is called.
@@ -174,8 +164,6 @@
         /// Only works if the server / node managers supports async method calls.
         /// </summary>
         public GenericMethodCalledEventHandler2Async OnCallMethod2Async;
-        #endregion
->>>>>>> 62aa1fa0
 
         /// <summary>
         /// Exports a copy of the node to a node table.
@@ -585,7 +573,12 @@
         )
         {
             // safe to access result directly as sync = true
-            return CallAsyncInternal(context, objectId, inputArguments, argumentErrors, outputArguments, sync: true).Result;
+            var syncResult = CallAsyncInternal(context, objectId, inputArguments, argumentErrors, outputArguments, sync: true);
+            if (syncResult.IsCompletedSuccessfully)
+            {
+                return syncResult.Result;
+            }
+            return syncResult.GetAwaiter().GetResult();
         }
 
         /// <summary>
@@ -890,11 +883,8 @@
         MethodState method,
         NodeId objectId,
         IList<object> inputArguments,
-<<<<<<< HEAD
         IList<object> outputArguments
     );
-=======
-        IList<object> outputArguments);
 
     /// <summary>
     /// Used to process a method call.
@@ -905,6 +895,6 @@
         NodeId objectId,
         IList<object> inputArguments,
         IList<object> outputArguments,
-        CancellationToken cancellationToken = default);
->>>>>>> 62aa1fa0
+        CancellationToken cancellationToken = default
+    );
 }