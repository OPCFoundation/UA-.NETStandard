--- conflicted
+++ resolved
@@ -4460,27 +4460,9 @@
 
             if (m_references.Remove(new NodeStateReference(referenceTypeId, isInverse, targetId)))
             {
-<<<<<<< HEAD
-                if (m_refKey.TargetId != null && m_refKey.TargetId.IdentifierText.Equals(targetId.IdentifierText, StringComparison.Ordinal))
-                {
-                    sourceRef = m_refKey as NodeStateReference;
-                    break;
-                }
-            }
-
-            if (sourceRef != null)
-            {
-                if (m_references.Remove(sourceRef))
-                {
-                    m_changeMasks |= NodeStateChangeMasks.References;
-                    OnReferenceRemoved?.Invoke(this, referenceTypeId, isInverse, targetId);
-                    return true;
-                }
-=======
                 m_changeMasks |= NodeStateChangeMasks.References;
                 OnReferenceRemoved?.Invoke(this, referenceTypeId, isInverse, targetId);
                 return true;
->>>>>>> abc0bde9
             }
 
             return false;
