--- conflicted
+++ resolved
@@ -151,35 +151,9 @@
         /// <summary>
         /// Clean up an Opening or Open channel that has been idle for too long.
         /// </summary>
-<<<<<<< HEAD
-        public void SetInactive()
-=======
         public void IdleCleanup()
->>>>>>> 3b3504a2
-        {
-            lock (DataLock)
-            {
-                State = TcpChannelState.Inactive;
-            }
-        }
-
-        /// <summary>
-        /// Set the channel Open
-        /// </summary>
-        public void SetOpen()
-        {
-            lock (DataLock)
-            {
-                State = TcpChannelState.Open;
-            }
-        }
-
-        /// <summary>
-        /// Set the channel Inactive
-        /// </summary>
-        public void Cleanup()
-        {
-            TcpChannelState state = TcpChannelState.Faulted;
+        {
+            TcpChannelState state;
 
             lock (DataLock)
             {
@@ -190,11 +164,7 @@
                 }
             }
 
-<<<<<<< HEAD
-            if (state == TcpChannelState.Inactive || state == TcpChannelState.Opening)
-=======
             if (state == TcpChannelState.Closing || state == TcpChannelState.Opening)
->>>>>>> 3b3504a2
             {
                 OnCleanup(new ServiceResult(StatusCodes.BadNoCommunication, "Channel closed due to inactivity."));
             }
