/* Copyright (c) 1996-2022 The OPC Foundation. All rights reserved.
   The source code in this file is covered under a dual-license scenario:
     - RCL: for OPC Foundation Corporate Members in good-standing
     - GPL V2: everybody else
   RCL license terms accompanied with this source code. See http://opcfoundation.org/License/RCL/1.00/
   GNU General Public License as published by the Free Software Foundation;
   version 2 of the License are accompanied with this source code. See http://opcfoundation.org/License/GPLv2
   This source code is distributed in the hope that it will be useful,
   but WITHOUT ANY WARRANTY; without even the implied warranty of
   MERCHANTABILITY or FITNESS FOR A PARTICULAR PURPOSE.
*/

using System;
using System.Collections.Generic;
using System.IO;
using System.Security.Cryptography.X509Certificates;
using System.Text;
using System.Threading;
using System.Threading.Tasks;

namespace Opc.Ua.Bindings
{
    /// <summary>
    /// Manages the client side of a UA TCP channel.
    /// </summary>
    public class UaSCUaBinaryClientChannel : UaSCUaBinaryChannel
    {
        #region Constructors
        /// <summary>
        /// Creates a channel for for a client.
        /// </summary>
        public UaSCUaBinaryClientChannel(
            string contextId,
            BufferManager bufferManager,
            IMessageSocketFactory socketFactory,
            ChannelQuotas quotas,
            X509Certificate2 clientCertificate,
            X509Certificate2Collection clientCertificateChain,
            X509Certificate2 serverCertificate,
            EndpointDescription endpoint)
        :
            base(
                contextId,
                bufferManager,
                quotas,
                serverCertificate,
                (endpoint != null) ? new EndpointDescriptionCollection(new EndpointDescription[] { endpoint }) : null,
                (endpoint != null) ? endpoint.SecurityMode : MessageSecurityMode.None,
                (endpoint != null) ? endpoint.SecurityPolicyUri : SecurityPolicies.None)
        {
            if (endpoint != null && endpoint.SecurityMode != MessageSecurityMode.None)
            {
                if (clientCertificate == null) throw new ArgumentNullException(nameof(clientCertificate));

                if (clientCertificate.RawData.Length > TcpMessageLimits.MaxCertificateSize)
                {
                    throw new ArgumentException(
                        Utils.Format("The DER encoded certificate may not be more than {0} bytes.", TcpMessageLimits.MaxCertificateSize),
                        nameof(clientCertificate));
                }

                ClientCertificate = clientCertificate;
                ClientCertificateChain = clientCertificateChain;
            }

            m_requests = new Dictionary<uint, WriteOperation>();
            m_lastRequestId = 0;
            m_ConnectCallback = new EventHandler<IMessageSocketAsyncEventArgs>(OnConnectComplete);
            m_startHandshake = new TimerCallback(OnScheduledHandshake);
            m_handshakeComplete = new AsyncCallback(OnHandshakeComplete);
            m_socketFactory = socketFactory;

            // save the endpoint.
            EndpointDescription = endpoint;
            m_url = new Uri(endpoint.EndpointUrl);
        }
        #endregion

        #region IDisposable Members
        /// <summary>
        /// An overrideable version of the Dispose.
        /// </summary>
        [System.Diagnostics.CodeAnalysis.SuppressMessage("Microsoft.Usage", "CA2213:DisposableFieldsShouldBeDisposed", MessageId = "m_handshakeTimer")]
        protected override void Dispose(bool disposing)
        {
            m_waitBetweenReconnects = Timeout.Infinite;

            if (disposing)
            {
                Utils.SilentDispose(m_handshakeTimer);
                m_handshakeTimer = null;
            }

            base.Dispose(disposing);
        }
        #endregion

        #region Public Methods
        /// <summary>
        /// Creates a connection with the server.
        /// </summary>
        public IAsyncResult BeginConnect(Uri url, int timeout, AsyncCallback callback, object state)
        {
            if (url == null) throw new ArgumentNullException(nameof(url));
            if (timeout <= 0) throw new ArgumentException("Timeout must be greater than zero.", nameof(timeout));

            lock (DataLock)
            {
                if (State != TcpChannelState.Closed)
                {
                    throw new InvalidOperationException("Channel is already connected.");
                }

                m_url = url;
                m_via = url;

                // check if configured to use a proxy.
                if (EndpointDescription != null && EndpointDescription.ProxyUrl != null)
                {
                    m_via = EndpointDescription.ProxyUrl;
                }

                // do not attempt reconnect on failure.
                m_waitBetweenReconnects = Timeout.Infinite;

                WriteOperation operation = BeginOperation(timeout, callback, state);
                m_handshakeOperation = operation;

                State = TcpChannelState.Connecting;
                if (ReverseSocket)
                {
                    if (Socket != null)
                    {
                        // send the hello message as response to the reverse hello message.
                        SendHelloMessage(operation);
                    }
                }
                else
                {
                    Socket = m_socketFactory.Create(this, BufferManager, Quotas.MaxBufferSize);
                    Socket.BeginConnect(m_via, m_ConnectCallback, operation);
                }
            }
            return m_handshakeOperation;
        }

        /// <summary>
        /// Finishes a connect operation.
        /// </summary>
        public void EndConnect(IAsyncResult result)
        {
            if (!(result is WriteOperation operation)) throw new ArgumentNullException(nameof(result));

            try
            {
                operation.End(Int32.MaxValue);
                Utils.LogInfo("CLIENTCHANNEL SOCKET CONNECTED: {0:X8}, ChannelId={1}", Socket.Handle, ChannelId);
            }
            catch (Exception e)
            {
                Shutdown(ServiceResult.Create(e, StatusCodes.BadTcpInternalError, "Fatal error during connect."));
                throw;
            }
            finally
            {
                OperationCompleted(operation);
            }
        }

        /// <summary>
        /// Finishes a connect operation.
        /// </summary>
        public async Task EndConnectAsync(IAsyncResult result, CancellationToken ct = default)
        {
            if (!(result is WriteOperation operation)) throw new ArgumentNullException(nameof(result));

            try
            {
                await operation.EndAsync(Int32.MaxValue, true, ct).ConfigureAwait(false);
                Utils.LogInfo("CLIENTCHANNEL SOCKET CONNECTED: {0:X8}, ChannelId={1}", Socket.Handle, ChannelId);
            }
            catch (Exception e)
            {
                Shutdown(ServiceResult.Create(e, StatusCodes.BadTcpInternalError, "Fatal error during connect."));
                throw;
            }
            finally
            {
                OperationCompleted(operation);
            }
        }

        /// <summary>
        /// Closes a connection with the server.
        /// </summary>
        public async Task CloseAsync(int timeout, CancellationToken ct = default)
        {
            WriteOperation operation = InternalClose(timeout);

            // wait for the close to succeed.
            if (operation != null)
            {
                try
                {
                    _ = await operation.EndAsync(timeout, true, ct).ConfigureAwait(false);
                }
                catch (ServiceResultException e)
                {
                    switch (e.StatusCode)
                    {
                        case StatusCodes.BadRequestInterrupted:
                        case StatusCodes.BadSecureChannelClosed:
                        {
                            break;
                        }

                        default:
                        {
                            Utils.LogWarning(e, "ChannelId {0}: Could not gracefully close the channel. Reason={1}", ChannelId, e.Result.StatusCode);
                            break;
                        }
                    }
                }
                catch (Exception e)
                {
                    Utils.LogError(e, "ChannelId {0}: Could not gracefully close the channel.", ChannelId);
                }
            }

            // shutdown.
            Shutdown(StatusCodes.BadConnectionClosed);
        }

        /// <summary>
        /// Closes a connection with the server.
        /// </summary>
        public void Close(int timeout)
        {
            WriteOperation operation = InternalClose(timeout);

            // wait for the close to succeed.
            if (operation != null)
            {
                try
                {
                    operation.End(timeout, false);
                }
                catch (ServiceResultException e)
                {
                    switch (e.StatusCode)
                    {
                        case StatusCodes.BadRequestInterrupted:
                        case StatusCodes.BadSecureChannelClosed:
                        {
                            break;
                        }

                        default:
                        {
                            Utils.LogWarning(e, "ChannelId {0}: Could not gracefully close the channel. Reason={1}", ChannelId, e.Result.StatusCode);
                            break;
                        }
                    }
                }
                catch (Exception e)
                {
                    Utils.LogError(e, "ChannelId {0}: Could not gracefully close the channel.", ChannelId);
                }
            }

            // shutdown.
            Shutdown(StatusCodes.BadConnectionClosed);
        }

        /// <summary>
        /// Sends a request to the server.
        /// </summary>
        public IAsyncResult BeginSendRequest(IServiceRequest request, int timeout, AsyncCallback callback, object state)
        {
            if (request == null)
            {
                throw new ArgumentNullException(nameof(request));
            }

            if (timeout <= 0)
            {
                throw new ArgumentException("Timeout must be greater than zero.", nameof(timeout));
            }

            lock (DataLock)
            {
                bool firstCall = false;
                WriteOperation operation = null;

                // check if this is the first call.
                if (State == TcpChannelState.Closed)
                {
                    if (m_queuedOperations == null)
                    {
                        firstCall = true;
                        m_queuedOperations = new List<QueuedOperation>();
                    }
                }

                // queue operations until connect completes.
                if (m_queuedOperations != null)
                {
                    operation = BeginOperation(timeout, callback, state);
                    m_queuedOperations.Add(new QueuedOperation(operation, timeout, request));

                    if (firstCall)
                    {
                        BeginConnect(m_url, timeout, OnConnectOnDemandComplete, null);
                    }

                    return operation;
                }

                if (State != TcpChannelState.Open)
                {
                    throw new ServiceResultException(StatusCodes.BadConnectionClosed);
                }

                Utils.LogTrace("ChannelId {0}: BeginSendRequest()", ChannelId);

                if (m_reconnecting)
                {
                    throw ServiceResultException.Create(StatusCodes.BadRequestInterrupted, "Attempting to reconnect to the server.");
                }

                // send request.
                operation = BeginOperation(timeout, callback, state);
                SendRequest(operation, timeout, request);
                return operation;
            }
        }

        /// <summary>
        /// Returns the response to a previously sent request.
        /// </summary>
        public IServiceResponse EndSendRequest(IAsyncResult result)
        {
            if (!(result is WriteOperation operation))
            {
                throw new ArgumentNullException(nameof(result));
            }

            try
            {
                operation.End(Int32.MaxValue);
            }
            finally
            {
                OperationCompleted(operation);
            }

            return operation.MessageBody as IServiceResponse;
        }

        /// <summary>
        /// Returns the response to a previously sent request.
        /// </summary>
        public async Task<IServiceResponse> EndSendRequestAsync(IAsyncResult result, CancellationToken ct)
        {
            if (!(result is WriteOperation operation))
            {
                throw new ArgumentNullException(nameof(result));
            }

            try
            {
                await operation.EndAsync(Int32.MaxValue, true, ct).ConfigureAwait(false);
            }
            finally
            {
                OperationCompleted(operation);
            }

            return operation.MessageBody as IServiceResponse;
        }
        #endregion

        #region Connect/Reconnect Sequence
        /// <summary>
        /// Sends a Hello message.
        /// </summary>
        private void SendHelloMessage(WriteOperation operation)
        {
            Utils.LogTrace("ChannelId {0}: SendHelloMessage()", ChannelId);

            byte[] buffer = BufferManager.TakeBuffer(SendBufferSize, "SendHelloMessage");

            try
            {
                MemoryStream ostrm = new MemoryStream(buffer, 0, SendBufferSize);
                using (BinaryEncoder encoder = new BinaryEncoder(ostrm, Quotas.MessageContext, false))
                {
                    encoder.WriteUInt32(null, TcpMessageType.Hello);
                    encoder.WriteUInt32(null, 0);
                    encoder.WriteUInt32(null, 0); // ProtocolVersion
                    encoder.WriteUInt32(null, (uint)ReceiveBufferSize);
                    encoder.WriteUInt32(null, (uint)SendBufferSize);
                    encoder.WriteUInt32(null, (uint)MaxResponseMessageSize);
                    encoder.WriteUInt32(null, (uint)MaxResponseChunkCount);

                    byte[] endpointUrl = Encoding.UTF8.GetBytes(m_url.ToString());

                    if (endpointUrl.Length > TcpMessageLimits.MaxEndpointUrlLength)
                    {
                        byte[] truncatedUrl = new byte[TcpMessageLimits.MaxEndpointUrlLength];
                        Array.Copy(endpointUrl, truncatedUrl, TcpMessageLimits.MaxEndpointUrlLength);
                        endpointUrl = truncatedUrl;
                    }

                    encoder.WriteByteString(null, endpointUrl);

                    int size = encoder.Close();
                    UpdateMessageSize(buffer, 0, size);

                    BeginWriteMessage(new ArraySegment<byte>(buffer, 0, size), operation);
                    buffer = null;
                }
            }
            finally
            {
                if (buffer != null)
                {
                    BufferManager.ReturnBuffer(buffer, "SendHelloMessage");
                }
            }
        }

        /// <summary>
        /// Processes an Acknowledge message.
        /// </summary>
        [System.Diagnostics.CodeAnalysis.SuppressMessage("Microsoft.Performance", "CA1804:RemoveUnusedLocals", MessageId = "protocolVersion")]
        private bool ProcessAcknowledgeMessage(ArraySegment<byte> messageChunk)
        {
            Utils.LogTrace("ChannelId {0}: ProcessAcknowledgeMessage()", ChannelId);

            // check state.
            if (State != TcpChannelState.Connecting)
            {
                ForceReconnect(ServiceResult.Create(StatusCodes.BadTcpMessageTypeInvalid, "Server sent an unexpected acknowledge message."));
                return false;
            }

            // check if operation was abandoned.
            if (m_handshakeOperation == null)
            {
                return false;
            }

            // read buffer sizes.
            MemoryStream istrm = new MemoryStream(messageChunk.Array, messageChunk.Offset, messageChunk.Count);
            BinaryDecoder decoder = new BinaryDecoder(istrm, Quotas.MessageContext);

            istrm.Seek(TcpMessageLimits.MessageTypeAndSize, SeekOrigin.Current);

            try
            {
                uint protocolVersion = decoder.ReadUInt32(null);
                SendBufferSize = (int)decoder.ReadUInt32(null);
                ReceiveBufferSize = (int)decoder.ReadUInt32(null);
                int maxMessageSize = (int)decoder.ReadUInt32(null);
                int maxChunkCount = (int)decoder.ReadUInt32(null);

                // update the max message size.
                if (maxMessageSize > 0 && maxMessageSize < MaxRequestMessageSize)
                {
                    MaxRequestMessageSize = (int)maxMessageSize;
                }

                if (MaxRequestMessageSize < SendBufferSize)
                {
                    MaxRequestMessageSize = SendBufferSize;
                }

                // update the max chunk count.
                MaxRequestChunkCount = CalculateChunkCount(MaxRequestMessageSize, SendBufferSize);
                if (maxChunkCount > 0 && maxChunkCount < MaxRequestChunkCount)
                {
                    MaxRequestChunkCount = (int)maxChunkCount;
                }
            }
            finally
            {
                decoder.Close();
            }

            // valdiate buffer sizes.
            if (ReceiveBufferSize < TcpMessageLimits.MinBufferSize)
            {
                m_handshakeOperation.Fault(StatusCodes.BadTcpNotEnoughResources, "Server receive buffer size is too small ({0} bytes).", ReceiveBufferSize);
                return false;
            }

            if (SendBufferSize < TcpMessageLimits.MinBufferSize)
            {
                m_handshakeOperation.Fault(StatusCodes.BadTcpNotEnoughResources, "Server send buffer size is too small ({0} bytes).", SendBufferSize);
                return false;
            }

            // ready to open the channel.
            State = TcpChannelState.Opening;

            try
            {
                // check if reconnecting after a socket failure.
                if (CurrentToken != null)
                {
                    SendOpenSecureChannelRequest(true);
                    return false;
                }

                // open a new connection.
                SendOpenSecureChannelRequest(false);
            }
            catch (Exception e)
            {
                m_handshakeOperation.Fault(e, StatusCodes.BadTcpInternalError, "Could not send an Open Secure Channel request.");
            }

            return false;
        }

        /// <summary>
        /// Sends an OpenSecureChannel request.
        /// </summary>
        private void SendOpenSecureChannelRequest(bool renew)
        {
            // create a new token.
            ChannelToken token = CreateToken();
            token.ClientNonce = CreateNonce(ClientCertificate);

            // construct the request.
            OpenSecureChannelRequest request = new OpenSecureChannelRequest();
            request.RequestHeader.Timestamp = DateTime.UtcNow;

            request.RequestType = (renew) ? SecurityTokenRequestType.Renew : SecurityTokenRequestType.Issue;
            request.SecurityMode = SecurityMode;
            request.ClientNonce = token.ClientNonce;
            request.RequestedLifetime = (uint)Quotas.SecurityTokenLifetime;

            // encode the request.
            byte[] buffer = BinaryEncoder.EncodeMessage(request, Quotas.MessageContext);

            // write the asymmetric message.
            BufferCollection chunksToSend = WriteAsymmetricMessage(
                TcpMessageType.Open,
                m_handshakeOperation.RequestId,
                ClientCertificate,
                ClientCertificateChain,
                ServerCertificate,
                new ArraySegment<byte>(buffer, 0, buffer.Length));

            // save token.
            m_requestedToken = token;

            // write the message to the server.
            try
            {
                BeginWriteMessage(chunksToSend, m_handshakeOperation);
                chunksToSend = null;
            }
            finally
            {
                if (chunksToSend != null)
                {
                    chunksToSend.Release(BufferManager, "SendOpenSecureChannelRequest");
                }
            }
        }

        /// <summary>
        /// Processes an OpenSecureChannel response message.
        /// </summary>
        private bool ProcessOpenSecureChannelResponse(uint messageType, ArraySegment<byte> messageChunk)
        {
            Utils.LogTrace("ChannelId {0}: ProcessOpenSecureChannelResponse()", ChannelId);

            // validate the channel state.            
            if (State != TcpChannelState.Opening && State != TcpChannelState.Open)
            {
                ForceReconnect(ServiceResult.Create(StatusCodes.BadTcpMessageTypeInvalid, "Server sent an unexpected OpenSecureChannel response."));
                return false;
            }

            // check if operation was abandoned.
            if (m_handshakeOperation == null)
            {
                return false;
            }

            // parse the security header.
            uint channelId = 0;
            X509Certificate2 serverCertificate = null;
            uint requestId = 0;
            uint sequenceNumber = 0;

            ArraySegment<byte> messageBody;

            try
            {
                messageBody = ReadAsymmetricMessage(
                    messageChunk,
                    ClientCertificate,
                    out channelId,
                    out serverCertificate,
                    out requestId,
                    out sequenceNumber);
            }
            catch (Exception e)
            {
                ForceReconnect(ServiceResult.Create(e, StatusCodes.BadSecurityChecksFailed, "Could not verify security on OpenSecureChannel response."));
                return false;
            }

            BufferCollection chunksToProcess = null;

            try
            {
                // verify server certificate.
                CompareCertificates(ServerCertificate, serverCertificate, true);

                // verify sequence number.
                ResetSequenceNumber(sequenceNumber);

                // check if it is necessary to wait for more chunks.
                if (!TcpMessageType.IsFinal(messageType))
                {
                    SaveIntermediateChunk(requestId, messageBody, false);
                    return false;
                }

                // get the chunks to process.
                chunksToProcess = GetSavedChunks(requestId, messageBody, false);

                // read message body.

                if (!(ParseResponse(chunksToProcess) is OpenSecureChannelResponse response))
                {
                    throw ServiceResultException.Create(StatusCodes.BadTypeMismatch, "Server did not return a valid OpenSecureChannelResponse.");
                }

                // the client needs to use the creation time assigned when it sent 
                // the request and ignores the creation time in the response because
                // the server and client clocks may not be synchronized.

                // update token.
                m_requestedToken.TokenId = response.SecurityToken.TokenId;
                m_requestedToken.Lifetime = (int)response.SecurityToken.RevisedLifetime;
                m_requestedToken.ServerNonce = response.ServerNonce;

<<<<<<< HEAD
                if (!ValidateNonce(ServerCertificate, response.ServerNonce))
                {
                    throw new ServiceResultException(StatusCodes.BadNonceInvalid);
                }

                string implementation = String.Format(g_ImplementationString, m_socketFactory.Implementation);
=======
                string implementation = Utils.Format(g_ImplementationString, m_socketFactory.Implementation);
>>>>>>> 2b9d8f9d

                // log security information.
                if (State == TcpChannelState.Opening)
                {
                    Opc.Ua.Security.Audit.SecureChannelCreated(
                        implementation,
                        this.m_url.ToString(),
                        Utils.Format("{0}", channelId),
                        this.EndpointDescription,
                        this.ClientCertificate,
                        serverCertificate,
                        BinaryEncodingSupport.Required);
                }
                else
                {
                    Opc.Ua.Security.Audit.SecureChannelRenewed(
                        implementation,
                        Utils.Format("{0}", channelId));
                }

                ChannelId = m_requestedToken.ChannelId = channelId;
                ActivateToken(m_requestedToken);
                m_requestedToken = null;

                // ready to send requests.
                State = TcpChannelState.Open;
                m_reconnecting = false;

                // enable reconnects. DO NOT USE! 
                // m_waitBetweenReconnects = TcpMessageLimits.MinTimeBetweenReconnects;
                m_waitBetweenReconnects = Timeout.Infinite;

                // schedule reconnect before token expires.
                ScheduleTokenRenewal(CurrentToken);

                // connect finally complete.
                m_handshakeOperation.Complete(0);
            }
            catch (Exception e)
            {
                m_handshakeOperation.Fault(e, StatusCodes.BadTcpInternalError, "Could not process OpenSecureChannelResponse.");
            }
            finally
            {
                if (chunksToProcess != null)
                {
                    chunksToProcess.Release(BufferManager, "ProcessOpenSecureChannelResponse");
                }
            }

            return false;
        }

        /// <summary>
        /// Closes the channel in case the message limits have been exceeded
        /// </summary>
        protected override void DoMessageLimitsExceeded()
        {
            base.DoMessageLimitsExceeded();
            Shutdown(new ServiceResult(StatusCodes.BadResponseTooLarge));
        }

        #endregion

        #region Event Handlers
        /// <summary>
        /// Handles a socket error.
        /// </summary>
        protected override void HandleSocketError(ServiceResult result)
        {
            ForceReconnect(result);
        }

        /// <summary>
        /// Called when a write operation completes.
        /// </summary>
        protected override void HandleWriteComplete(BufferCollection buffers, object state, int bytesWritten, ServiceResult result)
        {
            lock (DataLock)
            {
                if (state is WriteOperation operation)
                {
                    if (ServiceResult.IsBad(result))
                    {
                        operation.Fault(new ServiceResult(StatusCodes.BadSecurityChecksFailed, result));
                    }
                }
            }

            base.HandleWriteComplete(buffers, state, bytesWritten, result);
        }

        /// <summary>
        /// Processes an incoming message.
        /// </summary>
        /// <returns>True if the function takes ownership of the buffer.</returns>
        protected override bool HandleIncomingMessage(uint messageType, ArraySegment<byte> messageChunk)
        {
            lock (DataLock)
            {
                // process a response.
                if (TcpMessageType.IsType(messageType, TcpMessageType.Message))
                {
                    //Utils.LogTrace("ChannelId {0}: ProcessResponseMessage", ChannelId);
                    return ProcessResponseMessage(messageType, messageChunk);
                }

                // check for acknowledge.
                else if (messageType == TcpMessageType.Acknowledge)
                {
                    //Utils.LogTrace("ChannelId {0}: ProcessAcknowledgeMessage", ChannelId);
                    return ProcessAcknowledgeMessage(messageChunk);
                }

                // check for error.
                else if (messageType == TcpMessageType.Error)
                {
                    //Utils.LogTrace("ChannelId {0}: ProcessErrorMessage", ChannelId);
                    return ProcessErrorMessage(messageType, messageChunk);
                }

                // process open secure channel repsonse.
                else if (TcpMessageType.IsType(messageType, TcpMessageType.Open))
                {
                    //Utils.LogTrace("ChannelId {0}: ProcessOpenSecureChannelResponse", ChannelId);
                    return ProcessOpenSecureChannelResponse(messageType, messageChunk);
                }

                // process a response to a close request.
                else if (TcpMessageType.IsType(messageType, TcpMessageType.Close))
                {
                    //Utils.LogTrace("ChannelId {0}: ProcessResponseMessage (close)", ChannelId);
                    return ProcessResponseMessage(messageType, messageChunk);
                }

                // invalid message type - must close socket and reconnect.
                ForceReconnect(ServiceResult.Create(StatusCodes.BadTcpMessageTypeInvalid, "The client does not recognize the message type: {0:X8}.", messageType));
                return false;
            }
        }

        /// <summary>
        /// Called when the socket is connected.
        /// </summary>
        private void OnConnectComplete(object sender, IMessageSocketAsyncEventArgs e)
        {
            WriteOperation operation = (WriteOperation)e.UserToken;

            // dual stack ConnectAsync may call in with null UserToken if 
            // one connection attempt timed out but the other succeeded
            if (operation == null)
            {
                return;
            }

            if (e.IsSocketError)
            {
                operation.Fault(StatusCodes.BadNotConnected);
                return;
            }

            lock (DataLock)
            {
                try
                {
                    // check for closed socket.
                    if (Socket == null)
                    {
                        operation.Fault(StatusCodes.BadSecureChannelClosed);
                        return;
                    }

                    // start reading messages.
                    Socket.ReadNextMessage();

                    // send the hello message.
                    SendHelloMessage(operation);
                }
                catch (Exception ex)
                {
                    ServiceResult fault = ServiceResult.Create(
                        ex,
                        StatusCodes.BadTcpInternalError,
                        "An unexpected error occurred while connecting to the server.");

                    operation.Fault(fault);
                }
            }
        }

        /// <summary>
        /// Called when it is time to do a handshake.
        /// </summary>
        private void OnScheduledHandshake(object state)
        {
            try
            {
                Utils.LogInfo("ChannelId {0}: Scheduled Handshake Starting: TokenId={1}", ChannelId, CurrentToken?.TokenId);

                lock (DataLock)
                {
                    // check if renewing a token.
                    ChannelToken token = state as ChannelToken;

                    if (token == CurrentToken)
                    {
                        Utils.LogInfo("ChannelId {0}: Attempting Renew Token Now: TokenId={1}", ChannelId, token?.TokenId);

                        // do nothing if not connected.
                        if (State != TcpChannelState.Open)
                        {
                            return;
                        }

                        // begin the operation.
                        m_handshakeOperation = BeginOperation(Int32.MaxValue, m_handshakeComplete, token);

                        // send the request.
                        SendOpenSecureChannelRequest(true);
                        return;
                    }

                    // must be reconnecting - check if successfully reconnected.
                    if (!m_reconnecting)
                    {
                        return;
                    }

                    Utils.LogInfo("ChannelId {0}: Attempting Reconnect Now.", ChannelId);

                    // cancel any previous attempt.
                    if (m_handshakeOperation != null)
                    {
                        m_handshakeOperation.Fault(StatusCodes.BadTimeout);
                        m_handshakeOperation = null;
                    }

                    // close the socket and reconnect.
                    State = TcpChannelState.Closed;

                    if (Socket != null)
                    {
                        Utils.LogInfo("ChannelId {0}: CLIENTCHANNEL SOCKET CLOSED: {1:X8}", ChannelId, Socket.Handle);
                        Socket.Close();
                        Socket = null;
                    }

                    if (!ReverseSocket)
                    {
                        // create an operation.
                        m_handshakeOperation = BeginOperation(Int32.MaxValue, m_handshakeComplete, null);

                        State = TcpChannelState.Connecting;
                        Socket = m_socketFactory.Create(this, BufferManager, Quotas.MaxBufferSize);
                        Socket.BeginConnect(m_via, m_ConnectCallback, m_handshakeOperation);
                    }
                }
            }
            catch (Exception e)
            {
                Utils.LogError("ChannelId {0}: Reconnect Failed {1}.", ChannelId, e.Message);
                ForceReconnect(ServiceResult.Create(e, StatusCodes.BadUnexpectedError, "Unexpected error reconnecting or renewing a token."));
            }
        }

        /// <summary>
        /// Called when a token is renewed.
        /// </summary>
        private void OnHandshakeComplete(IAsyncResult result)
        {
            lock (DataLock)
            {
                try
                {
                    if (m_handshakeOperation == null)
                    {
                        return;
                    }

                    Utils.LogTrace("ChannelId {0}: OnHandshakeComplete", ChannelId);

                    m_handshakeOperation.End(Int32.MaxValue);
                    m_handshakeOperation = null;
                    m_reconnecting = false;
                }
                catch (Exception e)
                {
                    Utils.LogError(e, "ChannelId {0}: Handshake Failed {1}", ChannelId, e.Message);

                    m_handshakeOperation = null;
                    m_reconnecting = false;

                    ServiceResult error = ServiceResult.Create(e, StatusCodes.BadUnexpectedError, "Unexpected error reconnecting or renewing a token.");

                    // check for expired channel or token.
                    if (error.Code == StatusCodes.BadTcpSecureChannelUnknown || error.Code == StatusCodes.BadSecurityChecksFailed)
                    {
                        Utils.LogError("ChannelId {0}: Cannot Recover Channel", ChannelId);
                        Shutdown(error);
                        return;
                    }

                    ForceReconnect(ServiceResult.Create(e, StatusCodes.BadUnexpectedError, "Unexpected error reconnecting or renewing a token."));
                }
            }
        }

        /// <summary>
        /// Sends a request to the server.
        /// </summary>
        private void SendRequest(WriteOperation operation, int timeout, IServiceRequest request)
        {
            bool success = false;
            BufferCollection buffers = null;

            try
            {
                // check for valid token.
                ChannelToken token = CurrentToken;

                if (token == null)
                {
                    throw new ServiceResultException(StatusCodes.BadSecureChannelClosed);
                }

                // must return an error to the client if limits are exceeded.
                bool limitsExceeded = false;

                buffers = WriteSymmetricMessage(
                    TcpMessageType.Message,
                    operation.RequestId,
                    token,
                    request,
                    true,
                    out limitsExceeded);

                BeginWriteMessage(buffers, operation);
                buffers = null;
                success = true;

                if (limitsExceeded)
                {
                    throw new ServiceResultException(StatusCodes.BadRequestTooLarge);
                }
            }
            catch (Exception e)
            {
                operation.Fault(e, StatusCodes.BadRequestInterrupted, "Could not send request to server.");
            }
            finally
            {
                if (buffers != null)
                {
                    buffers.Release(BufferManager, "SendRequest");
                }

                if (!success)
                {
                    OperationCompleted(operation);
                }
            }
        }
        #endregion

        #region Private Methods
        /// <summary>
        /// Parses the response return from the server.
        /// </summary>
        private IServiceResponse ParseResponse(BufferCollection chunksToProcess)
        {
            if (!(BinaryDecoder.DecodeMessage(new ArraySegmentStream(chunksToProcess), null, Quotas.MessageContext) is IServiceResponse response))
            {
                throw ServiceResultException.Create(StatusCodes.BadStructureMissing, "Could not parse response body.");
            }
            return response;
        }

        /// <summary>
        /// Cancels all pending requests and closes the channel.
        /// </summary>
        private void Shutdown(ServiceResult reason)
        {
            if (State == TcpChannelState.Closed)
            {
                return;
            }

            lock (DataLock)
            {
                // channel may already be closed
                if (State == TcpChannelState.Closed)
                {
                    return;
                }

                // clear an unprocessed chunks.
                SaveIntermediateChunk(0, new ArraySegment<byte>(), false);

                // halt any scheduled tasks.
                if (m_handshakeTimer != null)
                {
                    m_handshakeTimer.Dispose();
                    m_handshakeTimer = null;
                }

                // halt any existing handshake.
                if (m_handshakeOperation != null && !m_handshakeOperation.IsCompleted)
                {
                    m_handshakeOperation.Fault(reason);
                }

                // cancel all requests.
                List<WriteOperation> operations = new List<WriteOperation>(m_requests.Values);

                foreach (WriteOperation operation in operations)
                {
                    operation.Fault(new ServiceResult(StatusCodes.BadSecureChannelClosed, reason));
                }

                m_requests.Clear();

                uint channelId = ChannelId;

                // close the socket.
                State = TcpChannelState.Closed;

                // dispose of the tokens.
                ChannelId = 0;
                DiscardTokens();

                // clear the handshake state.
                m_handshakeOperation = null;
                m_requestedToken = null;
                m_reconnecting = false;

                if (Socket != null)
                {
                    Utils.LogInfo("ChannelId {0}: CLIENTCHANNEL SOCKET CLOSED: {1:X8}", channelId, Socket.Handle);
                    Socket.Close();
                    Socket = null;
                }

                // set the state.       
                ChannelStateChanged(TcpChannelState.Closed, reason);
            }
        }

        /// <summary>
        /// Closes the channel and attempts to reconnect.
        /// </summary>
        private void ForceReconnect(ServiceResult reason)
        {
            lock (DataLock)
            {
                // check if reconnect already started.
                if (m_reconnecting)
                {
                    return;
                }

                // check if reconnects are disabled.
                if (State == TcpChannelState.Closing || m_waitBetweenReconnects == Timeout.Infinite)
                {
                    Shutdown(reason);
                    return;
                }

                Utils.LogWarning("ChannelId {0}: Force reconnect reason={1}", Id, reason);

                // cancel all requests.
                List<WriteOperation> operations = new List<WriteOperation>(m_requests.Values);

                foreach (WriteOperation operation in operations)
                {
                    operation.Fault(new ServiceResult(StatusCodes.BadSecureChannelClosed, reason));
                }

                m_requests.Clear();

                // halt any existing handshake.
                if (m_handshakeOperation != null && !m_handshakeOperation.IsCompleted)
                {
                    m_handshakeOperation.Fault(reason);
                    return;
                }

                // clear an unprocessed chunks.
                SaveIntermediateChunk(0, new ArraySegment<byte>(), false);

                // halt any scheduled tasks.
                if (m_handshakeTimer != null)
                {
                    m_handshakeTimer.Dispose();
                    m_handshakeTimer = null;
                }

                // clear the handshake state.
                m_handshakeOperation = null;
                m_requestedToken = null;
                m_reconnecting = true;

                // close the socket.
                State = TcpChannelState.Faulted;

                // schedule a reconnect.
                Utils.LogInfo("ChannelId {0}: Attempting Reconnect in {1} ms. Reason: {2}", ChannelId, m_waitBetweenReconnects, reason.ToLongString());
                m_handshakeTimer = new Timer(m_startHandshake, null, m_waitBetweenReconnects, Timeout.Infinite);

                // set next reconnect period.
                m_waitBetweenReconnects *= 2;

                if (m_waitBetweenReconnects <= TcpMessageLimits.MinTimeBetweenReconnects)
                {
                    m_waitBetweenReconnects = TcpMessageLimits.MinTimeBetweenReconnects + 1000;
                }

                if (m_waitBetweenReconnects > TcpMessageLimits.MaxTimeBetweenReconnects)
                {
                    m_waitBetweenReconnects = TcpMessageLimits.MaxTimeBetweenReconnects;
                }

                ChannelStateChanged(TcpChannelState.Faulted, reason);
            }
        }

        /// <summary>
        /// Schedules the renewal of a token.
        /// </summary>
        private void ScheduleTokenRenewal(ChannelToken token)
        {
            // can't renew if not connected.
            if (State != TcpChannelState.Open)
            {
                return;
            }

            // cancel any outstanding renew operations.
            if (m_handshakeTimer != null)
            {
                m_handshakeTimer.Dispose();
                m_handshakeTimer = null;
            }

            // calculate renewal timing based on token lifetime.
            DateTime expiryTime = token.CreatedAt.AddMilliseconds(token.Lifetime);

            double timeToRenewal = ((expiryTime.Ticks - DateTime.UtcNow.Ticks) / TimeSpan.TicksPerMillisecond) * TcpMessageLimits.TokenRenewalPeriod;

            if (timeToRenewal < 0)
            {
                timeToRenewal = 0;
            }

            Utils.LogInfo("ChannelId {0}: Token Expiry {1}, renewal scheduled in {2} ms.", ChannelId, expiryTime, (int)timeToRenewal);

            m_handshakeTimer = new Timer(m_startHandshake, token, (int)timeToRenewal, Timeout.Infinite);
        }

        /// <summary>
        /// Creates a object to manage the state of an asynchronous operation. 
        /// </summary>
        private WriteOperation BeginOperation(int timeout, AsyncCallback callback, object state)
        {
            WriteOperation operation = new WriteOperation(timeout, callback, state);
            operation.RequestId = Utils.IncrementIdentifier(ref m_lastRequestId);
            m_requests.Add(operation.RequestId, operation);
            return operation;
        }

        /// <summary>
        /// Cleans up after an asychronous operation completes.
        /// </summary>
        private void OperationCompleted(WriteOperation operation)
        {
            if (operation == null)
            {
                return;
            }

            lock (DataLock)
            {
                if (m_handshakeOperation == operation)
                {
                    m_handshakeOperation = null;
                }

                m_requests.Remove(operation.RequestId);
            }
        }

        /// <summary>
        /// Stores the state of a operation that was queued while waiting for the channel to connect.
        /// </summary>
        private struct QueuedOperation
        {
            public QueuedOperation(WriteOperation operation, int timeout, IServiceRequest request)
            {
                Operation = operation;
                Timeout = timeout;
                Request = request;
            }

            public WriteOperation Operation;
            public int Timeout;
            public IServiceRequest Request;
        }


        /// <summary>
        /// Called when the connect operation completes.
        /// </summary>
        /// <param name="state">The state.</param>
        private void OnConnectOnDemandComplete(object state)
        {
            lock (DataLock)
            {
                WriteOperation operation = (WriteOperation)state;

                for (int ii = 0; ii < m_queuedOperations.Count; ii++)
                {
                    QueuedOperation request = m_queuedOperations[ii];

                    // have to check for error on connect.
                    if (ii == 0)
                    {
                        try
                        {
                            operation.End(request.Timeout);
                        }
                        catch (Exception e)
                        {
                            request.Operation.Fault(e, StatusCodes.BadNoCommunication, "Error establishing a connection: " + e.Message);
                            break;
                        }
                    }

                    if (this.CurrentToken == null)
                    {
                        request.Operation.Fault(StatusCodes.BadConnectionClosed, "Could not send request because connection is closed.");
                    }

                    try
                    {
                        SendRequest(request.Operation, request.Timeout, request.Request);
                    }
                    catch (Exception e)
                    {
                        request.Operation.Fault(e, StatusCodes.BadCommunicationError, "Could not send request.");
                    }
                }

                m_queuedOperations = null;
            }
        }

        private WriteOperation InternalClose(int timeout)
        {
            WriteOperation operation = null;
            lock (DataLock)
            {
                // nothing to do if the connection is already closed.
                if (State == TcpChannelState.Closed)
                {
                    return null;
                }

                // check if a handshake is in progress.
                if (m_handshakeOperation != null && !m_handshakeOperation.IsCompleted)
                {
                    m_handshakeOperation.Fault(ServiceResult.Create(StatusCodes.BadConnectionClosed, "Channel was closed by the user."));
                }

                Utils.LogTrace("ChannelId {0}: Close", ChannelId);

                // attempt a graceful shutdown.
                if (State == TcpChannelState.Open)
                {
                    State = TcpChannelState.Closing;
                    operation = BeginOperation(timeout, null, null);
                    SendCloseSecureChannelRequest(operation);
                }
            }

            return operation;
        }
        #endregion

        #region Message Processing
        /// <summary>
        /// Processes an Error message received over the socket.
        /// </summary>
        protected bool ProcessErrorMessage(uint messageType, ArraySegment<byte> messageChunk)
        {
            // read request buffer sizes.            
            MemoryStream istrm = new MemoryStream(messageChunk.Array, messageChunk.Offset, messageChunk.Count, false);
            BinaryDecoder decoder = new BinaryDecoder(istrm, Quotas.MessageContext);

            istrm.Seek(TcpMessageLimits.MessageTypeAndSize, SeekOrigin.Current);

            try
            {
                ServiceResult error = ReadErrorMessageBody(decoder);

                Utils.LogTrace("ChannelId {0}: ProcessErrorMessage({1})", ChannelId, error);

                // check if a handshake is in progress
                if (m_handshakeOperation != null)
                {
                    m_handshakeOperation.Fault(error);
                    return false;
                }

                // handle the fatal error.
                ForceReconnect(error);
                return false;
            }
            finally
            {
                decoder.Close();
            }
        }

        /// <summary>
        /// Sends an CloseSecureChannel request message.
        /// </summary>
        private void SendCloseSecureChannelRequest(WriteOperation operation)
        {
            Utils.LogTrace("ChannelId {0}: SendCloseSecureChannelRequest()", ChannelId);

            // supress reconnects if an error occurs.
            m_waitBetweenReconnects = Timeout.Infinite;

            // check for valid token.
            ChannelToken currentToken = CurrentToken;

            if (currentToken == null)
            {
                throw new ServiceResultException(StatusCodes.BadSecureChannelClosed);
            }

            CloseSecureChannelRequest request = new CloseSecureChannelRequest();
            request.RequestHeader.Timestamp = DateTime.UtcNow;

            // limits should never be exceeded sending a close message.
            bool limitsExceeded = false;

            // construct the message.
            BufferCollection buffers = WriteSymmetricMessage(
                TcpMessageType.Close,
                operation.RequestId,
                currentToken,
                request,
                true,
                out limitsExceeded);

            // send the message.
            try
            {
                BeginWriteMessage(buffers, operation);
                buffers = null;
            }
            finally
            {
                if (buffers != null)
                {
                    buffers.Release(BufferManager, "SendCloseSecureChannelRequest");
                }
            }
        }

        /// <summary>
        /// Processes a response message.
        /// </summary>
        private bool ProcessResponseMessage(uint messageType, ArraySegment<byte> messageChunk)
        {
            Utils.LogTrace("ChannelId {0}: ProcessResponseMessage()", ChannelId);

            // validate security on the message.
            ChannelToken token = null;
            uint requestId = 0;
            uint sequenceNumber = 0;

            ArraySegment<byte> messageBody;

            try
            {
                messageBody = ReadSymmetricMessage(messageChunk, false, out token, out requestId, out sequenceNumber);
            }
            catch (Exception e)
            {
                ForceReconnect(ServiceResult.Create(e, StatusCodes.BadSecurityChecksFailed, "Could not verify security on response."));
                return false;
            }

            // check if operation is still available.
            WriteOperation operation = null;

            if (!m_requests.TryGetValue(requestId, out operation))
            {
                return false;
            }

            BufferCollection chunksToProcess = null;

            // check for replay attacks.
            if (!VerifySequenceNumber(sequenceNumber, "ProcessResponseMessage"))
            {
                throw new ServiceResultException(StatusCodes.BadSequenceNumberInvalid);
            }

            try
            {
                // check for an abort.
                if (TcpMessageType.IsAbort(messageType))
                {
                    // get the chunks to process.
                    chunksToProcess = GetSavedChunks(requestId, messageBody, false);

                    // decoder reason.
                    MemoryStream istrm = new MemoryStream(messageBody.Array, messageBody.Offset, messageBody.Count, false);
                    BinaryDecoder decoder = new BinaryDecoder(istrm, Quotas.MessageContext);
                    ServiceResult error = ReadErrorMessageBody(decoder);
                    decoder.Close();

                    // report a fault.
                    operation.Fault(true, error);
                    return true;
                }

                // check if it is necessary to wait for more chunks.
                if (!TcpMessageType.IsFinal(messageType))
                {
                    SaveIntermediateChunk(requestId, messageBody, false);
                    return true;
                }

                // get the chunks to process.
                chunksToProcess = GetSavedChunks(requestId, messageBody, false);

                // get response.
                operation.MessageBody = ParseResponse(chunksToProcess);

                if (operation.MessageBody == null)
                {
                    operation.Fault(true, StatusCodes.BadStructureMissing, "Could not parse response body.");
                    return true;
                }

                // is complete.
                operation.Complete(true, 0);
                return true;
            }
            catch (Exception e)
            {
                // log a callstack to get a hint on where the decoder failed.
                Utils.LogError(e, "Unexpected error processing response.");
                operation.Fault(true, e, StatusCodes.BadUnknownResponse, "Unexpected error processing response.");
                return true;
            }
            finally
            {
                if (chunksToProcess != null)
                {
                    chunksToProcess.Release(BufferManager, "ProcessResponseMessage");
                }
            }
        }
        #endregion

        #region Private Fields
        private Uri m_url;
        private Uri m_via;
        private long m_lastRequestId;
        private Dictionary<uint, WriteOperation> m_requests;
        private WriteOperation m_handshakeOperation;
        private ChannelToken m_requestedToken;
        private Timer m_handshakeTimer;
        private bool m_reconnecting;
        private int m_waitBetweenReconnects;
        private EventHandler<IMessageSocketAsyncEventArgs> m_ConnectCallback;
        private IMessageSocketFactory m_socketFactory;
        private TimerCallback m_startHandshake;
        private AsyncCallback m_handshakeComplete;
        private List<QueuedOperation> m_queuedOperations;
        private readonly string g_ImplementationString = "UA.NETStandard ClientChannel {0} " + Utils.GetAssemblyBuildNumber();
        #endregion
    }
}<|MERGE_RESOLUTION|>--- conflicted
+++ resolved
@@ -652,16 +652,12 @@
                 m_requestedToken.Lifetime = (int)response.SecurityToken.RevisedLifetime;
                 m_requestedToken.ServerNonce = response.ServerNonce;
 
-<<<<<<< HEAD
                 if (!ValidateNonce(ServerCertificate, response.ServerNonce))
                 {
                     throw new ServiceResultException(StatusCodes.BadNonceInvalid);
                 }
 
                 string implementation = String.Format(g_ImplementationString, m_socketFactory.Implementation);
-=======
-                string implementation = Utils.Format(g_ImplementationString, m_socketFactory.Implementation);
->>>>>>> 2b9d8f9d
 
                 // log security information.
                 if (State == TcpChannelState.Opening)
