--- conflicted
+++ resolved
@@ -137,13 +137,15 @@
 
             m_activeClients.AddOrUpdate(ipAddress,
                 // If client is new , create a new entry
-                key => new ActiveClient {
+                key => new ActiveClient
+                {
                     LastActionTicks = currentTicks,
                     ActiveActionCount = 1,
                     BlockedUntilTicks = 0
                 },
                 // If the client exists, update its entry
-                (key, existingEntry) => {
+                (key, existingEntry) =>
+                {
                     // If IP currently blocked simply do nothing
                     if (IsBlockedTicks(existingEntry.BlockedUntilTicks, currentTicks))
                     {
@@ -359,7 +361,8 @@
 
             // initialize the quotas.
             m_quotas = new ChannelQuotas();
-            var messageContext = new ServiceMessageContext() {
+            var messageContext = new ServiceMessageContext()
+            {
                 NamespaceUris = settings.NamespaceUris,
                 ServerUris = new StringTable(),
                 Factory = settings.Factory
@@ -805,37 +808,33 @@
                             Utils.SilentDispose(e.AcceptSocket);
                         }
 
-                    // check if the accept socket has been created.
-                    if (serveChannel && e.AcceptSocket != null && e.SocketError == SocketError.Success)
-                    {
-                        try
+                        // check if the accept socket has been created.
+                        if (serveChannel && e.AcceptSocket != null && e.SocketError == SocketError.Success)
                         {
-<<<<<<< HEAD
-                            if (m_reverseConnectListener)
-=======
                             channel = null;
                             try
->>>>>>> 67a0df19
                             {
-                                // create the channel to manage incoming reverse connections.
-                                channel = new TcpReverseConnectChannel(
-                                    m_listenerId,
-                                    this,
-                                    m_bufferManager,
-                                    m_quotas,
-                                    m_descriptions);
-                            }
-                            else
-                            {
-                                // create the channel to manage incoming connections.
-                                channel = new TcpServerChannel(
-                                    m_listenerId,
-                                    this,
-                                    m_bufferManager,
-                                    m_quotas,
-                                    m_serverCertificateTypesProvider,
-                                    m_descriptions);
-                            }
+                                if (m_reverseConnectListener)
+                                {
+                                    // create the channel to manage incoming reverse connections.
+                                    channel = new TcpReverseConnectChannel(
+                                        m_listenerId,
+                                        this,
+                                        m_bufferManager,
+                                        m_quotas,
+                                        m_descriptions);
+                                }
+                                else
+                                {
+                                    // create the channel to manage incoming connections.
+                                    channel = new TcpServerChannel(
+                                        m_listenerId,
+                                        this,
+                                        m_bufferManager,
+                                        m_quotas,
+                                        m_serverCertificateTypesProvider,
+                                        m_descriptions);
+                                }
 
                                 if (m_callback != null)
                                 {
