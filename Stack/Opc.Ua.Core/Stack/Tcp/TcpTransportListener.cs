/* Copyright (c) 1996-2022 The OPC Foundation. All rights reserved.
   The source code in this file is covered under a dual-license scenario:
     - RCL: for OPC Foundation Corporate Members in good-standing
     - GPL V2: everybody else
   RCL license terms accompanied with this source code. See http://opcfoundation.org/License/RCL/1.00/
   GNU General Public License as published by the Free Software Foundation;
   version 2 of the License are accompanied with this source code. See http://opcfoundation.org/License/GPLv2
   This source code is distributed in the hope that it will be useful,
   but WITHOUT ANY WARRANTY; without even the implied warranty of
   MERCHANTABILITY or FITNESS FOR A PARTICULAR PURPOSE.
*/

using System;
using System.Collections.Concurrent;
using System.Collections.Generic;
using System.Linq;
using System.Net;
using System.Net.Sockets;
using System.Security.Cryptography.X509Certificates;
using System.Threading;
using System.Threading.Tasks;

namespace Opc.Ua.Bindings
{
    /// <summary>
    /// Creates a new TcpTransportListener with ITransportListener interface.
    /// </summary>
    public class TcpTransportListenerFactory : TcpServiceHost
    {
        /// <inheritdoc/>
        public override string UriScheme => Utils.UriSchemeOpcTcp;

        /// <inheritdoc/>
        public override ITransportListener Create()
        {
            return new TcpTransportListener();
        }
    }

    /// <summary>
    /// Manages the transport for a UA TCP server.
    /// </summary>
    public class TcpTransportListener : ITransportListener, ITcpChannelListener
    {
        // The limit of queued connections for the listener socket..
        const int kSocketBacklog = 10;

        #region IDisposable Members
        /// <summary>
        /// Frees any unmanaged resources.
        /// </summary>
        public void Dispose()
        {
            Dispose(true);
        }

        /// <summary>
        /// An overrideable version of the Dispose.
        /// </summary>
        [System.Diagnostics.CodeAnalysis.SuppressMessage("Microsoft.Usage", "CA2213:DisposableFieldsShouldBeDisposed", MessageId = "m_simulator")]
        protected virtual void Dispose(bool disposing)
        {
            if (disposing)
            {
                lock (m_lock)
                {
                    if (m_inactivityDetectionTimer != null)
                    {
                        Utils.SilentDispose(m_inactivityDetectionTimer);
                        m_inactivityDetectionTimer = null;
                    }

                    if (m_listeningSocket != null)
                    {
                        Utils.SilentDispose(m_listeningSocket);
                        m_listeningSocket = null;
                    }

                    if (m_listeningSocketIPv6 != null)
                    {
                        Utils.SilentDispose(m_listeningSocketIPv6);
                        m_listeningSocketIPv6 = null;
                    }

                    if (m_channels != null)
                    {
                        var channels = m_channels.ToArray();
                        m_channels.Clear();
                        m_channels = null;
                        foreach (var channelKeyValue in channels)
                        {
                            Utils.SilentDispose(channelKeyValue.Value);
                        }
                    }
                }
            }
        }
        #endregion

        #region ITransportListener Members
        /// <summary>
        /// The URI scheme handled by the listener.
        /// </summary>
        public string UriScheme => Utils.UriSchemeOpcTcp;

        /// <summary>
        /// The Id of the transport listener.
        /// </summary>
        public string ListenerId => m_listenerId;

        /// <summary>
        /// Opens the listener and starts accepting connection.
        /// </summary>
        /// <param name="baseAddress">The base address.</param>
        /// <param name="settings">The settings to use when creating the listener.</param>
        /// <param name="callback">The callback to use when requests arrive via the channel.</param>
        /// <exception cref="ArgumentNullException">Thrown if any parameter is null.</exception>
        /// <exception cref="ServiceResultException">Thrown if any communication error occurs.</exception>
        public void Open(
            Uri baseAddress,
            TransportListenerSettings settings,
            ITransportListenerCallback callback)
        {
            // assign a unique guid to the listener.
            m_listenerId = Guid.NewGuid().ToString();

            m_uri = baseAddress;
            m_descriptions = settings.Descriptions;
            EndpointConfiguration configuration = settings.Configuration;

            // initialize the quotas.
            m_quotas = new ChannelQuotas();
            var messageContext = new ServiceMessageContext() {
                NamespaceUris = settings.NamespaceUris,
                ServerUris = new StringTable(),
                Factory = settings.Factory
            };

            if (configuration != null)
            {
                m_inactivityDetectPeriod = configuration.ChannelLifetime / 2;
                m_quotas.MaxBufferSize = configuration.MaxBufferSize;
                m_quotas.MaxMessageSize = TcpMessageLimits.AlignRoundMaxMessageSize(configuration.MaxMessageSize);
                m_quotas.ChannelLifetime = configuration.ChannelLifetime;
                m_quotas.SecurityTokenLifetime = configuration.SecurityTokenLifetime;
                messageContext.MaxArrayLength = configuration.MaxArrayLength;
                messageContext.MaxByteStringLength = configuration.MaxByteStringLength;
                messageContext.MaxMessageSize = TcpMessageLimits.AlignRoundMaxMessageSize(configuration.MaxMessageSize);
                messageContext.MaxStringLength = configuration.MaxStringLength;
                messageContext.MaxEncodingNestingLevels = configuration.MaxEncodingNestingLevels;
                messageContext.MaxDecoderRecoveries = configuration.MaxDecoderRecoveries;
            }
            m_quotas.MessageContext = messageContext;

            m_quotas.CertificateValidator = settings.CertificateValidator;

            // save the server certificate.
            m_serverCertificateTypesProvider = settings.ServerCertificateTypesProvider;

            m_bufferManager = new BufferManager("Server", m_quotas.MaxBufferSize);
            m_channels = new ConcurrentDictionary<uint, TcpListenerChannel>();
            m_reverseConnectListener = settings.ReverseConnectListener;
            m_maxChannelCount = settings.MaxChannelCount;

            // save the callback to the server.
            m_callback = callback;

            // start the listener.
            Start();
        }

        /// <summary>
        /// Closes the listener and stops accepting connection.
        /// </summary>
        /// <exception cref="ServiceResultException">Thrown if any communication error occurs.</exception>
        public void Close()
        {
            Stop();
        }

        /// <inheritdoc/>
        public void UpdateChannelLastActiveTime(string globalChannelId)
        {
            try
            {
                var channelIdString = globalChannelId.Substring(ListenerId.Length + 1);
                var channelId = Convert.ToUInt32(channelIdString);

                TcpListenerChannel channel = null;
                if (channelId > 0 &&
                    m_channels?.TryGetValue(channelId, out channel) == true)
                {
                    channel?.UpdateLastActiveTime();
                }
            }
            catch
            {
                // ignore errors for calls with invalid channel id
            }
        }
        #endregion

        #region ITcpChannelListener
        /// <summary>
        /// Gets the URL for the listener's endpoint.
        /// </summary>
        /// <value>The URL for the listener's endpoint.</value>
        public Uri EndpointUrl => m_uri;

        /// <summary>
        /// Binds a new socket to an existing channel.
        /// </summary>
        public bool ReconnectToExistingChannel(
            IMessageSocket socket,
            uint requestId,
            uint sequenceNumber,
            uint channelId,
            X509Certificate2 clientCertificate,
            ChannelToken token,
            OpenSecureChannelRequest request)
        {
            TcpListenerChannel channel = null;

            lock (m_lock)
            {
                if (m_channels?.TryGetValue(channelId, out channel) != true)
                {
                    throw ServiceResultException.Create(StatusCodes.BadTcpSecureChannelUnknown, "Could not find secure channel referenced in the OpenSecureChannel request.");
                }
            }

            channel.Reconnect(socket, requestId, sequenceNumber, clientCertificate, token, request);

            Utils.LogInfo("ChannelId {0}: reconnected", channelId);
            return true;
        }

        /// <summary>
        /// Called when a channel closes.
        /// </summary>
        public void ChannelClosed(uint channelId)
        {
            if (m_channels?.TryRemove(channelId, out _) == true)
            {
                Utils.LogInfo("ChannelId {0}: closed", channelId);
            }
            else
            {
                Utils.LogInfo("ChannelId {0}: closed, but channel was not found", channelId);
            }
        }

        /// <summary>
        /// Raised when a new connection is waiting for a client.
        /// </summary>
        public event ConnectionWaitingHandlerAsync ConnectionWaiting;

        /// <summary>
        /// Raised when a monitored connection's status changed.
        /// </summary>
        public event EventHandler<ConnectionStatusEventArgs> ConnectionStatusChanged;

        /// <inheritdoc/>
        public void CreateReverseConnection(Uri url, int timeout)
        {
            TcpServerChannel channel = new TcpServerChannel(
                m_listenerId,
                this,
                m_bufferManager,
                m_quotas,
                m_serverCertificateTypesProvider,
                m_descriptions);

            uint channelId = GetNextChannelId();
            channel.StatusChanged += Channel_StatusChanged;
            channel.BeginReverseConnect(channelId, url, OnReverseHelloComplete, channel, Math.Min(timeout, m_quotas.ChannelLifetime));
        }

        private void Channel_StatusChanged(TcpServerChannel channel, ServiceResult status, bool closed)
        {
            ConnectionStatusChanged?.Invoke(this, new ConnectionStatusEventArgs(channel.ReverseConnectionUrl, status, closed));
        }

        /// <summary>
        /// Indicate that the reverse hello connection attempt completed.
        /// </summary>
        /// <remarks>
        /// The server tried to connect to a client using a reverse hello message.
        /// </remarks>
        private void OnReverseHelloComplete(IAsyncResult result)
        {
            var channel = (TcpServerChannel)result.AsyncState;
            try
            {
                channel.EndReverseConnect(result);

                if (!m_channels.TryAdd(channel.Id, channel))
                {
                    throw new ServiceResultException(StatusCodes.BadInternalError);
                }

                if (m_callback != null)
                {
                    channel.SetRequestReceivedCallback(new TcpChannelRequestEventHandler(OnRequestReceived));
                    channel.SetReportOpenSecureChannelAuditCallback(new ReportAuditOpenSecureChannelEventHandler(OnReportAuditOpenSecureChannelEvent));
                    channel.SetReportCloseSecureChannelAuditCallback(new ReportAuditCloseSecureChannelEventHandler(OnReportAuditCloseSecureChannelEvent));
                    channel.SetReportCertificateAuditCallback(new ReportAuditCertificateEventHandler(OnReportAuditCertificateEvent));
                }
            }
            catch (Exception e)
            {
                ConnectionStatusChanged?.Invoke(this, new ConnectionStatusEventArgs(channel.ReverseConnectionUrl, new ServiceResult(e), true));
            }
        }
        #endregion

        #region Public Methods
        /// <summary>
        /// Starts listening at the specified port.
        /// </summary>
        public void Start()
        {
            lock (m_lock)
            {
                // ensure a valid port.
                int port = m_uri.Port;

                if (port <= 0 || port > UInt16.MaxValue)
                {
                    port = Utils.UaTcpDefaultPort;
                }

                bool bindToSpecifiedAddress = true;
                UriHostNameType hostType = Uri.CheckHostName(m_uri.Host);
                if (hostType == UriHostNameType.Dns || hostType == UriHostNameType.Unknown || hostType == UriHostNameType.Basic)
                {
                    bindToSpecifiedAddress = false;
                }

                IPAddress ipAddress = IPAddress.Any;
                if (bindToSpecifiedAddress)
                {
                    ipAddress = IPAddress.Parse(m_uri.Host);
                }

                // create IPv4 or IPv6 socket.
                try
                {
                    IPEndPoint endpoint = new IPEndPoint(ipAddress, port);
                    m_listeningSocket = new Socket(endpoint.AddressFamily, SocketType.Stream, ProtocolType.Tcp);
                    SocketAsyncEventArgs args = new SocketAsyncEventArgs();
                    args.Completed += OnAccept;
                    args.UserToken = m_listeningSocket;
                    m_listeningSocket.Bind(endpoint);
                    m_listeningSocket.Listen(kSocketBacklog);

                    m_inactivityDetectionTimer = new Timer(DetectInactiveChannels,
                        null,
                        m_inactivityDetectPeriod,
                        m_inactivityDetectPeriod);

                    if (!m_listeningSocket.AcceptAsync(args))
                    {
                        OnAccept(null, args);
                    }
                }
                catch (Exception ex)
                {
                    // no IPv4 support.
                    if (m_listeningSocket != null)
                    {
                        m_listeningSocket.Dispose();
                        m_listeningSocket = null;
                    }
                    Utils.LogWarning("Failed to create IPv4 listening socket: {0}", ex.Message);
                }

                if (ipAddress == IPAddress.Any)
                {
                    // create IPv6 socket
                    try
                    {
                        IPEndPoint endpointIPv6 = new IPEndPoint(IPAddress.IPv6Any, port);
                        m_listeningSocketIPv6 = new Socket(endpointIPv6.AddressFamily, SocketType.Stream, ProtocolType.Tcp);
                        SocketAsyncEventArgs args = new SocketAsyncEventArgs();
                        args.Completed += OnAccept;
                        args.UserToken = m_listeningSocketIPv6;
                        m_listeningSocketIPv6.Bind(endpointIPv6);
                        m_listeningSocketIPv6.Listen(Int32.MaxValue);
                        if (!m_listeningSocketIPv6.AcceptAsync(args))
                        {
                            OnAccept(null, args);
                        }
                    }
                    catch (Exception ex)
                    {
                        // no IPv6 support
                        if (m_listeningSocketIPv6 != null)
                        {
                            m_listeningSocketIPv6.Dispose();
                            m_listeningSocketIPv6 = null;
                        }
                        Utils.LogWarning("Failed to create IPv6 listening socket: {0}", ex.Message);
                    }
                }
                if (m_listeningSocketIPv6 == null && m_listeningSocket == null)
                {
                    throw ServiceResultException.Create(
                        StatusCodes.BadNoCommunication,
                        "Failed to establish tcp listener sockets for Ipv4 and IPv6.");
                }
            }
        }

        /// <summary>
        /// Stops listening.
        /// </summary>
        public void Stop()
        {
            lock (m_lock)
            {
                ConnectionWaiting = null;
                ConnectionStatusChanged = null;

                if (m_listeningSocket != null)
                {
                    m_listeningSocket.Dispose();
                    m_listeningSocket = null;
                }

                if (m_listeningSocketIPv6 != null)
                {
                    m_listeningSocketIPv6.Dispose();
                    m_listeningSocketIPv6 = null;
                }
            }
        }

        /// <summary>
        /// Transfers the channel to a waiting connection.
        /// </summary>
        /// <returns>TRUE if the channel should be kept open; FALSE otherwise.</returns>
        public async Task<bool> TransferListenerChannel(
            uint channelId,
            string serverUri,
            Uri endpointUrl)
        {
            bool accepted = false;
            TcpListenerChannel channel = null;

            // remove it so it does not get cleaned up as an inactive connection.
            if (m_channels?.TryRemove(channelId, out channel) != true)
            {
                throw ServiceResultException.Create(StatusCodes.BadTcpSecureChannelUnknown, "Could not find secure channel request.");
            }

            // notify the application.
            if (ConnectionWaiting != null)
            {
                var args = new TcpConnectionWaitingEventArgs(serverUri, endpointUrl, channel.Socket);
                await ConnectionWaiting(this, args).ConfigureAwait(false);
                accepted = args.Accepted;
            }

            if (!accepted)
            {
                // add back in for other connection attempt.
                m_channels?.TryAdd(channelId, channel);
            }

            return accepted;
        }

        /// <summary>
        /// Called when a UpdateCertificate event occured.
        /// </summary>
        public void CertificateUpdate(
            ICertificateValidator validator,
            CertificateTypesProvider certificateTypesProvider
            )
        {
            m_quotas.CertificateValidator = validator;
            m_serverCertificateTypesProvider = certificateTypesProvider;
            foreach (var description in m_descriptions)
            {
                // TODO: why only if SERVERCERT != null
                if (description.ServerCertificate != null)
                {
                    X509Certificate2 serverCertificate = certificateTypesProvider.GetInstanceCertificate(description.SecurityPolicyUri);
                    if (certificateTypesProvider.SendCertificateChain)
                    {
                        byte[] serverCertificateChainRaw = certificateTypesProvider.LoadCertificateChainRawAsync(serverCertificate).Result;
                        description.ServerCertificate = serverCertificateChainRaw;
                    }
                    else
                    {
                        description.ServerCertificate = serverCertificate.RawData;
                    }
                }
            }
        }
        #endregion

        #region Socket Event Handler
        /// <summary>
        /// Handles a new connection.
        /// </summary>
        private void OnAccept(object sender, SocketAsyncEventArgs e)
        {
            TcpListenerChannel channel = null;
            bool repeatAccept = false;
            do
            {
                repeatAccept = false;
                lock (m_lock)
                {
                    if (!(e.UserToken is Socket listeningSocket))
                    {
                        Utils.LogError("OnAccept: Listensocket was null.");
                        e.Dispose();
                        return;
                    }

                    var channels = m_channels;
                    if (channels != null)
                    {
                        // TODO: .Count is flagged as hotpath, implement separate counter
                        int channelCount = channels.Count;
                        bool serveChannel = !(m_maxChannelCount > 0 && m_maxChannelCount < channelCount);
                        if (!serveChannel)
                        {
                            Utils.LogError("OnAccept: Maximum number of channels {0} reached, serving channels is stopped until number is lower or equal than {1} ",
                                channelCount, m_maxChannelCount);
                            Utils.SilentDispose(e.AcceptSocket);
                        }

                        // check if the accept socket has been created.
                        if (serveChannel && e.AcceptSocket != null && e.SocketError == SocketError.Success)
                        {
                            try
                            {
                                if (m_reverseConnectListener)
                                {
                                    // create the channel to manage incoming reverse connections.
                                    channel = new TcpReverseConnectChannel(
                                        m_listenerId,
                                        this,
                                        m_bufferManager,
                                        m_quotas,
                                        m_descriptions);
                                }
                                else
                                {
                                    // create the channel to manage incoming connections.
                                    channel = new TcpServerChannel(
                                        m_listenerId,
                                        this,
                                        m_bufferManager,
                                        m_quotas,
                                        m_serverCertificate,
                                        m_serverCertificateChain,
                                        m_descriptions);
                                }

                                if (m_callback != null)
                                {
                                    channel.SetRequestReceivedCallback(new TcpChannelRequestEventHandler(OnRequestReceived));
                                    channel.SetReportOpenSecureChannelAuditCallback(new ReportAuditOpenSecureChannelEventHandler(OnReportAuditOpenSecureChannelEvent));
                                    channel.SetReportCloseSecureChannelAuditCallback(new ReportAuditCloseSecureChannelEventHandler(OnReportAuditCloseSecureChannelEvent));
                                    channel.SetReportCertificateAuditCallback(new ReportAuditCertificateEventHandler(OnReportAuditCertificateEvent));
                                }

                                uint channelId;
                                do
                                {
                                    // get channel id
                                    channelId = GetNextChannelId();

                                    // save the channel for shutdown and reconnects.
                                    // retry to get a channel id if it is already in use.
                                } while (!channels.TryAdd(channelId, channel));

                                // start accepting messages on the channel.
                                channel.Attach(channelId, e.AcceptSocket);
                            }
                            catch (Exception ex)
                            {
<<<<<<< HEAD
                                // create the channel to manage incoming connections.
                                channel = new TcpServerChannel(
                                    m_listenerId,
                                    this,
                                    m_bufferManager,
                                    m_quotas,
                                    m_serverCertificateTypesProvider,
                                    m_descriptions);
=======
                                Utils.LogError(ex, "Unexpected error accepting a new connection.");
>>>>>>> cf2e7881
                            }
                        }
                    }

                    e.Dispose();

                    if (e.SocketError != SocketError.OperationAborted)
                    {
                        // go back and wait for the next connection.
                        try
                        {
                            e = new SocketAsyncEventArgs();
                            e.Completed += OnAccept;
                            e.UserToken = listeningSocket;
                            if (!listeningSocket.AcceptAsync(e))
                            {
                                repeatAccept = true;
                            }
                        }
                        catch (Exception ex)
                        {
                            Utils.LogError(ex, "Unexpected error listening for a new connection.");
                        }
                    }
                }
            } while (repeatAccept);
        }

        /// <summary>
        /// The inactive timer callback which detects stale channels.
        /// </summary>
        /// <param name="state"></param>
        private void DetectInactiveChannels(object state = null)
        {
            var channels = new List<TcpListenerChannel>();

            bool cleanup = false;
            foreach (var chEntry in m_channels)
            {
                if (chEntry.Value.ElapsedSinceLastActiveTime > m_quotas.ChannelLifetime)
                {
                    channels.Add(chEntry.Value);
                    cleanup = true;
                }
            }

            if (cleanup)
            {
                Utils.LogInfo("TCPLISTENER: {0} channels scheduled for IdleCleanup.", channels.Count);
                foreach (var channel in channels)
                {
                    channel.IdleCleanup();
                }
                Utils.LogInfo("TCPLISTENER: {0} channels finished IdleCleanup.", channels.Count);
            }
        }
        #endregion

        #region Public Fields
        /// <summary>
        /// The maximum number of secure channels
        /// </summary>
        public int MaxChannelCount => m_maxChannelCount;
        #endregion

        #region Private Methods
        /// <summary>
        /// Handles requests arriving from a channel.
        /// </summary>
        private void OnRequestReceived(TcpListenerChannel channel, uint requestId, IServiceRequest request)
        {
            try
            {
                if (m_callback != null)
                {
                    IAsyncResult result = m_callback.BeginProcessRequest(
                        channel.GlobalChannelId,
                        channel.EndpointDescription,
                        request,
                        OnProcessRequestComplete,
                        new object[] { channel, requestId, request });
                }
            }
            catch (Exception e)
            {
                Utils.LogError(e, "TCPLISTENER - Unexpected error processing request.");
            }
        }

        /// <summary>
        /// Callback for reporting the open secure channel audit event
        /// </summary>
        private void OnReportAuditOpenSecureChannelEvent(TcpServerChannel channel, OpenSecureChannelRequest request, X509Certificate2 clientCertificate, Exception exception)
        {
            try
            {
                if (m_callback != null)
                {
                    m_callback.ReportAuditOpenSecureChannelEvent(channel.GlobalChannelId, channel.EndpointDescription, request, clientCertificate, exception);
                }
            }
            catch (Exception e)
            {
                Utils.LogError(e, "TCPLISTENER - Unexpected error sending OpenSecureChannel Audit event.");
            }
        }

        /// <summary>
        /// Callback for reporting the close secure channel audit event
        /// </summary>
        private void OnReportAuditCloseSecureChannelEvent(TcpServerChannel channel, Exception exception)
        {
            try
            {
                if (m_callback != null)
                {
                    m_callback.ReportAuditCloseSecureChannelEvent(channel.GlobalChannelId, exception);
                }
            }
            catch (Exception e)
            {
                Utils.LogError(e, "TCPLISTENER - Unexpected error sending CloseSecureChannel Audit event.");
            }
        }

        /// <summary>
        /// Callback for reporting the certificate audit events
        /// </summary>
        private void OnReportAuditCertificateEvent(X509Certificate2 clientCertificate, Exception exception)
        {
            try
            {
                if (m_callback != null)
                {
                    m_callback.ReportAuditCertificateEvent(clientCertificate, exception);
                }
            }
            catch (Exception e)
            {
                Utils.LogError(e, "TCPLISTENER - Unexpected error sending Certificate Audit event.");
            }
        }

        private void OnProcessRequestComplete(IAsyncResult result)
        {
            try
            {
                object[] args = (object[])result.AsyncState;

                if (m_callback != null)
                {
                    TcpServerChannel channel = (TcpServerChannel)args[0];
                    IServiceResponse response = m_callback.EndProcessRequest(result);
                    channel.SendResponse((uint)args[1], response);
                }
            }
            catch (Exception e)
            {
                Utils.LogError(e, "TCPLISTENER - Unexpected error sending result.");
            }
        }

        /// <summary>
        /// Get the next channel id. Handles overflow.
        /// </summary>
        private uint GetNextChannelId()
        {
            // wraps at Int32.MaxValue back to 1
            return (uint)Utils.IncrementIdentifier(ref m_lastChannelId);
        }

        /// <summary>
        /// Sets the URI for the listener.
        /// </summary>
        private void SetUri(Uri baseAddress, string relativeAddress)
        {
            if (baseAddress == null) throw new ArgumentNullException(nameof(baseAddress));

            // validate uri.
            if (!baseAddress.IsAbsoluteUri)
            {
                throw new ArgumentException("Base address must be an absolute URI.", nameof(baseAddress));
            }

            if (!String.Equals(baseAddress.Scheme, Utils.UriSchemeOpcTcp, StringComparison.OrdinalIgnoreCase))
            {
                throw new ArgumentException($"Invalid URI scheme: {baseAddress.Scheme}.", nameof(baseAddress));
            }

            m_uri = baseAddress;

            // append the relative path to the base address.
            if (!String.IsNullOrEmpty(relativeAddress))
            {
                if (!baseAddress.AbsolutePath.EndsWith("/", StringComparison.Ordinal))
                {
                    UriBuilder uriBuilder = new UriBuilder(baseAddress);
                    uriBuilder.Path = uriBuilder.Path + "/";
                    baseAddress = uriBuilder.Uri;
                }

                m_uri = new Uri(baseAddress, relativeAddress);
            }
        }
        #endregion

        #region Private Fields
        private readonly object m_lock = new object();
        private string m_listenerId;
        private Uri m_uri;
        private EndpointDescriptionCollection m_descriptions;
        private BufferManager m_bufferManager;
        private ChannelQuotas m_quotas;
<<<<<<< HEAD
        private CertificateTypesProvider m_serverCertificateTypesProvider;
        private uint m_lastChannelId;
=======
        private X509Certificate2 m_serverCertificate;
        private X509Certificate2Collection m_serverCertificateChain;
        private int m_lastChannelId;
>>>>>>> cf2e7881
        private Socket m_listeningSocket;
        private Socket m_listeningSocketIPv6;
        private ConcurrentDictionary<uint, TcpListenerChannel> m_channels;
        private ITransportListenerCallback m_callback;
        private bool m_reverseConnectListener;
        private int m_inactivityDetectPeriod;
        private Timer m_inactivityDetectionTimer;
        private int m_maxChannelCount;
        #endregion
    }

    /// <summary>
    /// The Tcp specific arguments passed to the ConnectionWaiting event. 
    /// </summary>
    public class TcpConnectionWaitingEventArgs : ConnectionWaitingEventArgs
    {
        internal TcpConnectionWaitingEventArgs(string serverUrl, Uri endpointUrl, IMessageSocket socket)
            : base(serverUrl, endpointUrl)
        {
            Socket = socket;
        }

        /// <inheritdoc/>
        public override object Handle => Socket;

        /// <inheritdoc/>
        internal IMessageSocket Socket { get; }
    }
}<|MERGE_RESOLUTION|>--- conflicted
+++ resolved
@@ -534,58 +534,23 @@
                             Utils.SilentDispose(e.AcceptSocket);
                         }
 
-                        // check if the accept socket has been created.
-                        if (serveChannel && e.AcceptSocket != null && e.SocketError == SocketError.Success)
+                    // check if the accept socket has been created.
+                    if (serveChannel && e.AcceptSocket != null && e.SocketError == SocketError.Success)
+                    {
+                        try
                         {
-                            try
+                            if (m_reverseConnectListener)
                             {
-                                if (m_reverseConnectListener)
-                                {
-                                    // create the channel to manage incoming reverse connections.
-                                    channel = new TcpReverseConnectChannel(
-                                        m_listenerId,
-                                        this,
-                                        m_bufferManager,
-                                        m_quotas,
-                                        m_descriptions);
-                                }
-                                else
-                                {
-                                    // create the channel to manage incoming connections.
-                                    channel = new TcpServerChannel(
-                                        m_listenerId,
-                                        this,
-                                        m_bufferManager,
-                                        m_quotas,
-                                        m_serverCertificate,
-                                        m_serverCertificateChain,
-                                        m_descriptions);
-                                }
-
-                                if (m_callback != null)
-                                {
-                                    channel.SetRequestReceivedCallback(new TcpChannelRequestEventHandler(OnRequestReceived));
-                                    channel.SetReportOpenSecureChannelAuditCallback(new ReportAuditOpenSecureChannelEventHandler(OnReportAuditOpenSecureChannelEvent));
-                                    channel.SetReportCloseSecureChannelAuditCallback(new ReportAuditCloseSecureChannelEventHandler(OnReportAuditCloseSecureChannelEvent));
-                                    channel.SetReportCertificateAuditCallback(new ReportAuditCertificateEventHandler(OnReportAuditCertificateEvent));
-                                }
-
-                                uint channelId;
-                                do
-                                {
-                                    // get channel id
-                                    channelId = GetNextChannelId();
-
-                                    // save the channel for shutdown and reconnects.
-                                    // retry to get a channel id if it is already in use.
-                                } while (!channels.TryAdd(channelId, channel));
-
-                                // start accepting messages on the channel.
-                                channel.Attach(channelId, e.AcceptSocket);
+                                // create the channel to manage incoming reverse connections.
+                                channel = new TcpReverseConnectChannel(
+                                    m_listenerId,
+                                    this,
+                                    m_bufferManager,
+                                    m_quotas,
+                                    m_descriptions);
                             }
-                            catch (Exception ex)
+                            else
                             {
-<<<<<<< HEAD
                                 // create the channel to manage incoming connections.
                                 channel = new TcpServerChannel(
                                     m_listenerId,
@@ -594,9 +559,32 @@
                                     m_quotas,
                                     m_serverCertificateTypesProvider,
                                     m_descriptions);
-=======
+                            }
+
+                                if (m_callback != null)
+                                {
+                                    channel.SetRequestReceivedCallback(new TcpChannelRequestEventHandler(OnRequestReceived));
+                                    channel.SetReportOpenSecureChannelAuditCallback(new ReportAuditOpenSecureChannelEventHandler(OnReportAuditOpenSecureChannelEvent));
+                                    channel.SetReportCloseSecureChannelAuditCallback(new ReportAuditCloseSecureChannelEventHandler(OnReportAuditCloseSecureChannelEvent));
+                                    channel.SetReportCertificateAuditCallback(new ReportAuditCertificateEventHandler(OnReportAuditCertificateEvent));
+                                }
+
+                                uint channelId;
+                                do
+                                {
+                                    // get channel id
+                                    channelId = GetNextChannelId();
+
+                                    // save the channel for shutdown and reconnects.
+                                    // retry to get a channel id if it is already in use.
+                                } while (!channels.TryAdd(channelId, channel));
+
+                                // start accepting messages on the channel.
+                                channel.Attach(channelId, e.AcceptSocket);
+                            }
+                            catch (Exception ex)
+                            {
                                 Utils.LogError(ex, "Unexpected error accepting a new connection.");
->>>>>>> cf2e7881
                             }
                         }
                     }
@@ -810,14 +798,8 @@
         private EndpointDescriptionCollection m_descriptions;
         private BufferManager m_bufferManager;
         private ChannelQuotas m_quotas;
-<<<<<<< HEAD
         private CertificateTypesProvider m_serverCertificateTypesProvider;
-        private uint m_lastChannelId;
-=======
-        private X509Certificate2 m_serverCertificate;
-        private X509Certificate2Collection m_serverCertificateChain;
         private int m_lastChannelId;
->>>>>>> cf2e7881
         private Socket m_listeningSocket;
         private Socket m_listeningSocketIPv6;
         private ConcurrentDictionary<uint, TcpListenerChannel> m_channels;
