--- conflicted
+++ resolved
@@ -64,6 +64,12 @@
             {
                 lock (m_lock)
                 {
+                    if (m_inactivityDetectionTimer != null)
+                    {
+                        Utils.SilentDispose(m_inactivityDetectionTimer);
+                        m_inactivityDetectionTimer = null;
+                    }
+
                     if (m_listeningSocket != null)
                     {
                         Utils.SilentDispose(m_listeningSocket);
@@ -130,7 +136,7 @@
 
             if (configuration != null)
             {
-                m_inactivityDetectPeriod = configuration.ChannelLifetime / 2; 
+                m_inactivityDetectPeriod = configuration.ChannelLifetime / 2;
                 m_quotas.MaxBufferSize = configuration.MaxBufferSize;
                 m_quotas.MaxMessageSize = configuration.MaxMessageSize;
                 m_quotas.ChannelLifetime = configuration.ChannelLifetime;
@@ -139,7 +145,6 @@
                 messageContext.MaxByteStringLength = configuration.MaxByteStringLength;
                 messageContext.MaxMessageSize = configuration.MaxMessageSize;
                 messageContext.MaxStringLength = configuration.MaxStringLength;
-                MaxChannelCount = configuration.MaxChannelCount;
             }
             m_quotas.MessageContext = messageContext;
 
@@ -152,6 +157,7 @@
             m_bufferManager = new BufferManager("Server", m_quotas.MaxBufferSize);
             m_channels = new Dictionary<uint, TcpListenerChannel>();
             m_reverseConnectListener = settings.ReverseConnectListener;
+            m_maxChannelCount = settings.MaxChannelCount;
 
             // save the callback to the server.
             m_callback = callback;
@@ -168,76 +174,12 @@
         {
             Stop();
         }
-<<<<<<< HEAD
-        
-        /// <summary>
-        /// Handle Session Close
-        /// </summary>
-        /// <param name="channelId"></param>
-        public void HandleSessionClose(string channelId)
-=======
 
         /// <inheritdoc/>
         public void UpdateChannelLastActiveTime(string globalChannelId)
->>>>>>> 3b3504a2
         {
             try
             {
-<<<<<<< HEAD
-                uint decValue = m_sessionsPerChannel.AddOrUpdate(channelId,
-                    _ => throw new InvalidOperationException("Attempted to decrement non existing channelId"),
-                    (key, value) => value > 0 ? value - 1 : 0);
-
-                TcpListenerChannel foundChannel = null;
-                lock (m_lock)
-                {
-                    foundChannel = m_channels.First(kv => kv.Value.GlobalChannelId == channelId).Value ?? null;
-                }
-                if (foundChannel != null && decValue == 0)
-                {
-                    foundChannel.SetInactive();
-                }
-            }
-        }
-
-        /// <summary>
-        /// Handle Session Create
-        /// </summary>
-        /// <param name="channelId"></param>
-        public void HandleSessionCreate(string channelId)
-        {
-            m_sessionsPerChannel.AddOrUpdate(channelId, 1, (key, actualValue) => actualValue + 1);
-
-            // Since the State of the channel might have been Inactive ensure the channel State is Open
-            TcpListenerChannel foundChannel = null;
-            lock (m_lock)
-            {
-                foundChannel = m_channels.First(kv => kv.Value.GlobalChannelId == channelId).Value ?? null;
-            }
-            if (foundChannel != null)
-            {
-                foundChannel.SetOpen();
-            }
-        }
-
-        /// <summary>
-        /// Handle Session Activate
-        /// </summary>
-        /// <param name="channelId"></param>
-        public void HandleSessionActivate(string channelId)
-        {
-            m_sessionsPerChannel.AddOrUpdate(channelId, 1, (key, actualValue) => actualValue == 0 ? 1 : actualValue);
-
-            // Since the State of the channel might have been Inactive ensure the channel State is Open
-            TcpListenerChannel foundChannel = null;
-            lock (m_lock)
-            {
-                foundChannel = m_channels.First(kv => kv.Value.GlobalChannelId == channelId).Value ?? null;
-            }
-            if (foundChannel != null)
-            {
-                foundChannel.SetOpen();
-=======
                 var channelIdString = globalChannelId.Substring(ListenerId.Length + 1);
                 var channelId = Convert.ToUInt32(channelIdString);
 
@@ -250,7 +192,6 @@
             catch
             {
                 // ignore errors for calls with invalid channel id
->>>>>>> 3b3504a2
             }
         }
         #endregion
@@ -297,10 +238,7 @@
         {
             lock (m_lock)
             {
-                if (m_channels != null)
-                {
-                    m_channels.Remove(channelId);
-                }
+                m_channels?.Remove(channelId);
             }
 
             Utils.LogInfo("ChannelId {0}: closed", channelId);
@@ -469,28 +407,6 @@
         }
 
         /// <summary>
-<<<<<<< HEAD
-        /// The callback timer which detects stale channels
-        /// </summary>
-        /// <param name="state"></param>
-        private void DetectInactiveChannels(object state = null)
-        {
-            int tickCount = HiResClock.TickCount;
-            lock(m_lock)
-            {
-                foreach (var chEntry in m_channels)
-                {
-                    if (tickCount - chEntry.Value.LastActiveTime > m_quotas.ChannelLifetime)
-                    {
-                        chEntry.Value.Cleanup();
-                    }
-                }
-            }
-        }
-
-        /// <summary>
-=======
->>>>>>> 3b3504a2
         /// Stops listening.
         /// </summary>
         public void Stop()
@@ -600,12 +516,13 @@
                 repeatAccept = false;
                 lock (m_lock)
                 {
-                    if (MaxChannelCount < m_channels.Count)
+                    if (m_maxChannelCount > 0 && m_maxChannelCount < m_channels.Count)
                     {
                         Utils.LogError("OnAccept: Maximum number of channels {0} reached", m_channels.Count);
                         e.Dispose();
                         return;
                     }
+
                     if (!(e.UserToken is Socket listeningSocket))
                     {
                         Utils.LogError("OnAccept: Listensocket was null.");
@@ -726,18 +643,7 @@
         /// <summary>
         /// The maximum number of secure channels
         /// </summary>
-        public int MaxChannelCount
-        {
-            get
-            {
-                return m_maxChannelCount;
-            }
-
-            set
-            {
-                m_maxChannelCount = value;
-            }
-        }
+        public int MaxChannelCount => m_maxChannelCount;
         #endregion
 
         #region Private Methods
@@ -847,7 +753,7 @@
                 do
                 {
                     uint nextChannelId = ++m_lastChannelId;
-                    if (!m_channels.ContainsKey(nextChannelId))
+                    if (nextChannelId != 0 && !m_channels.ContainsKey(nextChannelId))
                     {
                         return nextChannelId;
                     }
@@ -910,15 +816,6 @@
         private Timer m_inactivityDetectionTimer;
         private int m_maxChannelCount;
         #endregion
-<<<<<<< HEAD
-
-        #region Private Constants
-
-        int kSocketBacklog = 10;
-
-        #endregion
-=======
->>>>>>> 3b3504a2
     }
 
     /// <summary>
