--- conflicted
+++ resolved
@@ -896,16 +896,10 @@
         {
 
             // Communication is active on the channel
-<<<<<<< HEAD
-            UpdateLastCommTime();
-            
-=======
             UpdateLastActiveTime();
 
->>>>>>> 3b3504a2
             // validate the channel state.
-            // Inactive state is allowed pass-through since a new session might be opened/activated on the channel
-            if (State != TcpChannelState.Open && State != TcpChannelState.Inactive)
+            if (State != TcpChannelState.Open)
             {
                 ForceChannelFault(StatusCodes.BadTcpMessageTypeInvalid, "Client sent an unexpected request message.");
                 return false;
