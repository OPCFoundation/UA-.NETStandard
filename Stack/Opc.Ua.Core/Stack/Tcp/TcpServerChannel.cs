--- conflicted
+++ resolved
@@ -553,16 +553,6 @@
                     SaveIntermediateChunk(requestId, messageBody, true);
                     return false;
                 }
-<<<<<<< HEAD
-
-                // create a new token.
-                ChannelToken token = CreateToken();
-
-                token.TokenId = GetNewTokenId();
-                token.ServerNonce = CreateNonce(ServerCertificate);
-
-=======
->>>>>>> 313aa2a2
                 // get the chunks to process.
                 chunksToProcess = GetSavedChunks(requestId, messageBody, true);
 
@@ -586,7 +576,7 @@
                 ChannelToken token = CreateToken();
 
                 token.TokenId = GetNewTokenId();
-                token.ServerNonce = CreateNonce();
+                token.ServerNonce = CreateNonce(ServerCertificate);
                 // check the client nonce.
                 token.ClientNonce = request.ClientNonce;
 
