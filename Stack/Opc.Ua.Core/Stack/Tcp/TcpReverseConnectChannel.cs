/* Copyright (c) 1996-2022 The OPC Foundation. All rights reserved.
   The source code in this file is covered under a dual-license scenario:
     - RCL: for OPC Foundation Corporate Members in good-standing
     - GPL V2: everybody else
   RCL license terms accompanied with this source code. See http://opcfoundation.org/License/RCL/1.00/
   GNU General Public License as published by the Free Software Foundation;
   version 2 of the License are accompanied with this source code. See http://opcfoundation.org/License/GPLv2
   This source code is distributed in the hope that it will be useful,
   but WITHOUT ANY WARRANTY; without even the implied warranty of
   MERCHANTABILITY or FITNESS FOR A PARTICULAR PURPOSE.
*/

using System;
using System.IO;
using System.Threading.Tasks;

namespace Opc.Ua.Bindings
{
    /// <summary>
    /// Manages the reverse connect client UA TCP channel.
    /// </summary>
    public class TcpReverseConnectChannel : TcpListenerChannel
    {
        #region Constructors
        /// <summary>
        /// Attaches the object to an existing socket.
        /// </summary>
        public TcpReverseConnectChannel(
            string contextId,
            ITcpChannelListener listener,
            BufferManager bufferManager,
            ChannelQuotas quotas,
            EndpointDescriptionCollection endpoints)
        :
            base(contextId, listener, bufferManager, quotas, null, null, endpoints)
        {
        }
        #endregion

        #region Public Methods
        /// <summary>
        /// The channel name used in trace output.
        /// </summary>
        public override string ChannelName => "TCPREVERSECONNECTCHANNEL";
        #endregion

        #region Socket Event Handlers
        /// <summary>
        /// Processes an incoming message.
        /// </summary>
        /// <returns>True if the implementor takes ownership of the buffer.</returns>
        protected override bool HandleIncomingMessage(uint messageType, ArraySegment<byte> messageChunk)
        {
            lock (DataLock)
            {
                SetResponseRequired(true);

                try
                {
                    // check for reverse hello.
                    if (messageType == TcpMessageType.ReverseHello)
                    {
                        Utils.LogInfo("ChannelId {0}: ProcessReverseHelloMessage", ChannelId);
                        return ProcessReverseHelloMessage(messageType, messageChunk);
                    }

                    // invalid message type - must close socket and reconnect.
                    ForceChannelFault(
                        StatusCodes.BadTcpMessageTypeInvalid,
                        "The reverse connect handler does not recognize the message type: {0:X8}.",
                        messageType);

                    return false;
                }
                finally
                {
                    SetResponseRequired(false);
                }
            }
        }
        #endregion

        #region Connect/Reconnect Sequence
        /// <summary>
        /// Processes a ReverseHello message from the server.
        /// </summary>
        private bool ProcessReverseHelloMessage(uint messageType, ArraySegment<byte> messageChunk)
        {
            // validate the channel state.            
            if (State != TcpChannelState.Connecting)
            {
                ForceChannelFault(StatusCodes.BadTcpMessageTypeInvalid, "Client sent an unexpected ReverseHello message.");
                return false;
            }

            try
            {
                using (var decoder = new BinaryDecoder(messageChunk, Quotas.MessageContext))
                {
                    ReadAndVerifyMessageTypeAndSize(decoder, TcpMessageType.ReverseHello, messageChunk.Count);

                    // read peer information.
                    string serverUri = decoder.ReadString(null);
                    string endpointUrlString = decoder.ReadString(null);
                    Uri endpointUri = new Uri(endpointUrlString);

                    State = TcpChannelState.Connecting;

                    Task t = Task.Run(async () => {
                        try
                        {
                            if (false == await Listener.TransferListenerChannel(Id, serverUri, endpointUri).ConfigureAwait(false))
                            {
                                SetResponseRequired(true);
                                ForceChannelFault(StatusCodes.BadTcpMessageTypeInvalid, "The reverse connection was rejected by the client.");
                            }
                            else
                            {
                                // Socket is now owned by client, don't clean up
                                CleanupTimer();
                            }
                        }
<<<<<<< HEAD
                        catch (Exception)
                        {
                            SetResponseRequired(true);
                            ForceChannelFault(StatusCodes.BadInternalError, "Internal error approving the reverse connection.");
                        }
                    });
                }
=======
                    }
                    catch (Exception)
                    {
                        SetResponseRequired(true);
                        ForceChannelFault(StatusCodes.BadInternalError, "Internal error approving the reverse connection.");
                    }
                });
>>>>>>> 60689c94
            }
            catch (Exception e)
            {
                ForceChannelFault(e, StatusCodes.BadTcpInternalError, "Unexpected error while processing a ReverseHello message.");
            }

            return false;
        }
        #endregion
    }
}<|MERGE_RESOLUTION|>--- conflicted
+++ resolved
@@ -106,29 +106,14 @@
 
                     State = TcpChannelState.Connecting;
 
-                    Task t = Task.Run(async () => {
-                        try
-                        {
-                            if (false == await Listener.TransferListenerChannel(Id, serverUri, endpointUri).ConfigureAwait(false))
-                            {
-                                SetResponseRequired(true);
-                                ForceChannelFault(StatusCodes.BadTcpMessageTypeInvalid, "The reverse connection was rejected by the client.");
-                            }
-                            else
-                            {
-                                // Socket is now owned by client, don't clean up
-                                CleanupTimer();
-                            }
-                        }
-<<<<<<< HEAD
-                        catch (Exception)
+                Task t = Task.Run(async () => {
+                    try
+                    {
+                        if (false == await Listener.TransferListenerChannel(Id, serverUri, endpointUri).ConfigureAwait(false))
                         {
                             SetResponseRequired(true);
-                            ForceChannelFault(StatusCodes.BadInternalError, "Internal error approving the reverse connection.");
+                            ForceChannelFault(StatusCodes.BadTcpMessageTypeInvalid, "The reverse connection was rejected by the client.");
                         }
-                    });
-                }
-=======
                     }
                     catch (Exception)
                     {
@@ -136,7 +121,6 @@
                         ForceChannelFault(StatusCodes.BadInternalError, "Internal error approving the reverse connection.");
                     }
                 });
->>>>>>> 60689c94
             }
             catch (Exception e)
             {
