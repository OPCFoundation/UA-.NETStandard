--- conflicted
+++ resolved
@@ -109,11 +109,7 @@
                     var t = Task.Run(async () => {
                         try
                         {
-<<<<<<< HEAD
-                            if (!await Listener.TransferListenerChannel(Id, serverUri, endpointUri).ConfigureAwait(false))
-=======
                             if (false == await Listener.TransferListenerChannelAsync(Id, serverUri, endpointUri).ConfigureAwait(false))
->>>>>>> 1cce7686
                             {
                                 SetResponseRequired(true);
                                 ForceChannelFault(StatusCodes.BadTcpMessageTypeInvalid, "The reverse connection was rejected by the client.");
