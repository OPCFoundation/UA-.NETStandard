--- conflicted
+++ resolved
@@ -77,12 +77,8 @@
 
             OnTokenActivated?.Invoke(token, m_previousToken);
 
-<<<<<<< HEAD
-            Utils.LogInfo("ChannelId {0}: Token #{1} activated. CreatedAt={2:HH:mm:ss.fff}. Lifetime={3}.", Id, token.TokenId, token.CreatedAt, token.Lifetime);
-=======
             Utils.LogInfo("ChannelId {0}: Token #{1} activated. CreatedAt={2:HH:mm:ss.fff}-{3}. Lifetime={4}.",
                 Id, token.TokenId, token.CreatedAt, token.CreatedAtTickCount, token.Lifetime);
->>>>>>> 67a0df19
         }
 
         /// <summary>
@@ -105,11 +101,8 @@
             m_previousToken = null;
             Utils.SilentDispose(m_currentToken);
             m_currentToken = null;
-<<<<<<< HEAD
-=======
             Utils.SilentDispose(m_renewedToken);
             m_renewedToken = null;
->>>>>>> 67a0df19
 
             OnTokenActivated?.Invoke(null, null);
         }
@@ -119,10 +112,7 @@
         /// <summary>
         /// Indicates that an explicit signature is not present.
         /// </summary>        
-        private bool UseAuthenticatedEncryption
-        {
-            get; set;
-        }
+        private bool AuthenticatedEncryption => m_authenticatedEncryption;
 
         /// <summary>
         /// The byte length of the MAC (a.k.a signature) attached to each message.
@@ -139,7 +129,7 @@
         /// </summary>
         protected void CalculateSymmetricKeySizes()
         {
-            UseAuthenticatedEncryption = false;
+            m_authenticatedEncryption = false;
 
             switch (SecurityPolicyUri)
             {
@@ -201,7 +191,7 @@
                 case SecurityPolicies.ECC_curve25519:
                 case SecurityPolicies.ECC_curve448:
                 {
-                    UseAuthenticatedEncryption = true;
+                    m_authenticatedEncryption = true;
                     m_hmacHashSize = 16;
                     m_signatureKeySize = 32;
                     m_encryptionKeySize = 32;
@@ -230,6 +220,7 @@
                 }
             }
         }
+
         private void DeriveKeysWithPSHA(HashAlgorithmName algorithmName, byte[] secret, byte[] seed, ChannelToken token, bool isServer)
         {
             int length = m_signatureKeySize + m_encryptionKeySize + m_encryptionBlockSize;
@@ -289,14 +280,6 @@
                 token.ClientInitializationVector = iv;
             }
         }
-
-        static readonly byte[] s_HkdfClientLabel = new UTF8Encoding().GetBytes("opcua-client");
-        static readonly byte[] s_HkdfServerLabel = new UTF8Encoding().GetBytes("opcua-server");
-        static readonly byte[] s_HkdfAes128SignOnlyKeyLength = BitConverter.GetBytes((ushort)32);
-        static readonly byte[] s_HkdfAes256SignOnlyKeyLength = BitConverter.GetBytes((ushort)48);
-        static readonly byte[] s_HkdfAes128SignAndEncryptKeyLength = BitConverter.GetBytes((ushort)64);
-        static readonly byte[] s_HkdfAes256SignAndEncryptKeyLength = BitConverter.GetBytes((ushort)96);
-        static readonly byte[] s_HkdfChaCha20Poly1305KeyLength = BitConverter.GetBytes((ushort)76);
 #endif
 
         /// <summary>
@@ -311,19 +294,12 @@
                 return;
             }
 
-<<<<<<< HEAD
             byte[] serverSecret = token.ServerNonce;
             byte[] clientSecret = token.ClientNonce;
+
             HashAlgorithmName algorithmName = HashAlgorithmName.SHA256;
-
             switch (SecurityPolicyUri)
             {
-                default:
-                {
-                    DeriveKeysWithPSHA(algorithmName, serverSecret, clientSecret, token, false);
-                    DeriveKeysWithPSHA(algorithmName, clientSecret, serverSecret, token, true);
-                    break;
-                }
 #if ECC_SUPPORT
                 case SecurityPolicies.ECC_nistP256:
                 case SecurityPolicies.ECC_brainpoolP256r1:
@@ -333,11 +309,13 @@
                     var serverSalt = Utils.Append(length, s_HkdfServerLabel, serverSecret, clientSecret);
                     var clientSalt = Utils.Append(length, s_HkdfClientLabel, clientSecret, serverSecret);
 
+#if DEBUG
                     Utils.LogTrace("Length={0}", Utils.ToHexString(length));
                     Utils.LogTrace("ClientSecret={0}", Utils.ToHexString(clientSecret));
                     Utils.LogTrace("ServerSecret={0}", Utils.ToHexString(clientSecret));
                     Utils.LogTrace("ServerSalt={0}", Utils.ToHexString(serverSalt));
                     Utils.LogTrace("ClientSalt={0}", Utils.ToHexString(clientSalt));
+#endif
 
                     DeriveKeysWithHKDF(algorithmName, serverSalt, token, true);
                     DeriveKeysWithHKDF(algorithmName, clientSalt, token, false);
@@ -352,11 +330,13 @@
                     var serverSalt = Utils.Append(length, s_HkdfServerLabel, serverSecret, clientSecret);
                     var clientSalt = Utils.Append(length, s_HkdfClientLabel, clientSecret, serverSecret);
 
+#if DEBUG
                     Utils.LogTrace("Length={0}", Utils.ToHexString(length));
                     Utils.LogTrace("ClientSecret={0}", Utils.ToHexString(clientSecret));
                     Utils.LogTrace("ServerSecret={0}", Utils.ToHexString(clientSecret));
                     Utils.LogTrace("ServerSalt={0}", Utils.ToHexString(serverSalt));
                     Utils.LogTrace("ClientSalt={0}", Utils.ToHexString(clientSalt));
+#endif
 
                     DeriveKeysWithHKDF(algorithmName, serverSalt, token, true);
                     DeriveKeysWithHKDF(algorithmName, clientSalt, token, false);
@@ -371,57 +351,29 @@
                     var serverSalt = Utils.Append(length, s_HkdfServerLabel, serverSecret, clientSecret);
                     var clientSalt = Utils.Append(length, s_HkdfClientLabel, clientSecret, serverSecret);
 
+#if DEBUG
                     Utils.LogTrace("Length={0}", Utils.ToHexString(length));
                     Utils.LogTrace("ClientSecret={0}", Utils.ToHexString(clientSecret));
                     Utils.LogTrace("ServerSecret={0}", Utils.ToHexString(clientSecret));
                     Utils.LogTrace("ServerSalt={0}", Utils.ToHexString(serverSalt));
                     Utils.LogTrace("ClientSalt={0}", Utils.ToHexString(clientSalt));
+#endif
 
                     DeriveKeysWithHKDF(algorithmName, serverSalt, token, true);
                     DeriveKeysWithHKDF(algorithmName, clientSalt, token, false);
                     break;
                 }
 #endif
+
                 case SecurityPolicies.Basic128Rsa15:
                 case SecurityPolicies.Basic256:
-                {
                     algorithmName = HashAlgorithmName.SHA1;
+                    goto default;
+
+                default:
                     DeriveKeysWithPSHA(algorithmName, serverSecret, clientSecret, token, false);
                     DeriveKeysWithPSHA(algorithmName, clientSecret, serverSecret, token, true);
                     break;
-=======
-            bool useSHA256 = SecurityPolicyUri != SecurityPolicies.Basic128Rsa15 && SecurityPolicyUri != SecurityPolicies.Basic256;
-
-            if (useSHA256)
-            {
-                using (HMACSHA256 hmac = new HMACSHA256(token.ServerNonce))
-                {
-                    token.ClientSigningKey = Utils.PSHA256(hmac, null, token.ClientNonce, 0, m_signatureKeySize);
-                    token.ClientEncryptingKey = Utils.PSHA256(hmac, null, token.ClientNonce, m_signatureKeySize, m_encryptionKeySize);
-                    token.ClientInitializationVector = Utils.PSHA256(hmac, null, token.ClientNonce, m_signatureKeySize + m_encryptionKeySize, m_encryptionBlockSize);
-                }
-                using (HMACSHA256 hmac = new HMACSHA256(token.ClientNonce))
-                {
-                    token.ServerSigningKey = Utils.PSHA256(hmac, null, token.ServerNonce, 0, m_signatureKeySize);
-                    token.ServerEncryptingKey = Utils.PSHA256(hmac, null, token.ServerNonce, m_signatureKeySize, m_encryptionKeySize);
-                    token.ServerInitializationVector = Utils.PSHA256(hmac, null, token.ServerNonce, m_signatureKeySize + m_encryptionKeySize, m_encryptionBlockSize);
-                }
-            }
-            else
-            {
-                using (HMACSHA1 hmac = new HMACSHA1(token.ServerNonce))
-                {
-                    token.ClientSigningKey = Utils.PSHA1(hmac, null, token.ClientNonce, 0, m_signatureKeySize);
-                    token.ClientEncryptingKey = Utils.PSHA1(hmac, null, token.ClientNonce, m_signatureKeySize, m_encryptionKeySize);
-                    token.ClientInitializationVector = Utils.PSHA1(hmac, null, token.ClientNonce, m_signatureKeySize + m_encryptionKeySize, m_encryptionBlockSize);
-                }
-                using (HMACSHA1 hmac = new HMACSHA1(token.ClientNonce))
-                {
-                    token.ServerSigningKey = Utils.PSHA1(hmac, null, token.ServerNonce, 0, m_signatureKeySize);
-                    token.ServerEncryptingKey = Utils.PSHA1(hmac, null, token.ServerNonce, m_signatureKeySize, m_encryptionKeySize);
-                    token.ServerInitializationVector = Utils.PSHA1(hmac, null, token.ServerNonce, m_signatureKeySize + m_encryptionKeySize, m_encryptionBlockSize);
->>>>>>> 67a0df19
-                }
             }
 
             switch (SecurityPolicyUri)
@@ -436,71 +388,7 @@
                 case SecurityPolicies.ECC_brainpoolP256r1:
                 case SecurityPolicies.ECC_brainpoolP384r1:
                 {
-<<<<<<< HEAD
                     // create encryptors. 
-                    SymmetricAlgorithm AesCbcEncryptorProvider = Aes.Create();
-                    AesCbcEncryptorProvider.Mode = CipherMode.CBC;
-                    AesCbcEncryptorProvider.Padding = PaddingMode.None;
-                    AesCbcEncryptorProvider.Key = token.ClientEncryptingKey;
-                    AesCbcEncryptorProvider.IV = token.ClientInitializationVector;
-                    token.ClientEncryptor = AesCbcEncryptorProvider;
-
-                    SymmetricAlgorithm AesCbcDecryptorProvider = Aes.Create();
-                    AesCbcDecryptorProvider.Mode = CipherMode.CBC;
-                    AesCbcDecryptorProvider.Padding = PaddingMode.None;
-                    AesCbcDecryptorProvider.Key = token.ServerEncryptingKey;
-                    AesCbcDecryptorProvider.IV = token.ServerInitializationVector;
-                    token.ServerEncryptor = AesCbcDecryptorProvider;
-                    break;
-                }
-
-                case SecurityPolicies.ECC_curve25519:
-                case SecurityPolicies.ECC_curve448:
-                {
-                    break;
-                }
-
-                default:
-                case SecurityPolicies.None:
-                {
-                    break;
-                }
-            }
-
-            switch (SecurityPolicyUri)
-            {
-                case SecurityPolicies.Basic128Rsa15:
-                case SecurityPolicies.Basic256:
-                {
-                    token.ServerHmac = new HMACSHA1(token.ServerSigningKey);
-                    token.ClientHmac = new HMACSHA1(token.ClientSigningKey);
-                    break;
-                }
-
-                case SecurityPolicies.Basic256Sha256:
-                case SecurityPolicies.Aes128_Sha256_RsaOaep:
-                case SecurityPolicies.Aes256_Sha256_RsaPss:
-                case SecurityPolicies.ECC_nistP256:
-                case SecurityPolicies.ECC_brainpoolP256r1:
-                {
-                    token.ServerHmac = new HMACSHA256(token.ServerSigningKey);
-                    token.ClientHmac = new HMACSHA256(token.ClientSigningKey);
-                    break;
-                }
-
-                case SecurityPolicies.ECC_nistP384:
-                case SecurityPolicies.ECC_brainpoolP384r1:
-                {
-                    token.ServerHmac = new HMACSHA384(token.ServerSigningKey);
-                    token.ClientHmac = new HMACSHA384(token.ClientSigningKey);
-                    break;
-                }
-
-                case SecurityPolicies.ECC_curve25519:
-                case SecurityPolicies.ECC_curve448:
-                {
-=======
-                    // create encryptors.
                     SymmetricAlgorithm aesCbcEncryptorProvider = Aes.Create();
                     aesCbcEncryptorProvider.Mode = CipherMode.CBC;
                     aesCbcEncryptorProvider.Padding = PaddingMode.None;
@@ -514,20 +402,12 @@
                     aesCbcDecryptorProvider.Key = token.ServerEncryptingKey;
                     aesCbcDecryptorProvider.IV = token.ServerInitializationVector;
                     token.ServerEncryptor = aesCbcDecryptorProvider;
-
-                    // create HMACs. Must be disposed after use.
-                    if (useSHA256)
-                    {
-                        // SHA256
-                        token.ServerHmac = new HMACSHA256(token.ServerSigningKey);
-                        token.ClientHmac = new HMACSHA256(token.ClientSigningKey);
-                    }
-                    else
-                    {   // SHA1
-                        token.ServerHmac = new HMACSHA1(token.ServerSigningKey);
-                        token.ClientHmac = new HMACSHA1(token.ClientSigningKey);
-                    }
->>>>>>> 67a0df19
+                    break;
+                }
+
+                case SecurityPolicies.ECC_curve25519:
+                case SecurityPolicies.ECC_curve448:
+                {
                     break;
                 }
 
@@ -538,19 +418,59 @@
                 }
             }
 
-
+            switch (SecurityPolicyUri)
+            {
+                case SecurityPolicies.Basic128Rsa15:
+                case SecurityPolicies.Basic256:
+                {
+                    token.ServerHmac = new HMACSHA1(token.ServerSigningKey);
+                    token.ClientHmac = new HMACSHA1(token.ClientSigningKey);
+                    break;
+                }
+
+                case SecurityPolicies.Basic256Sha256:
+                case SecurityPolicies.Aes128_Sha256_RsaOaep:
+                case SecurityPolicies.Aes256_Sha256_RsaPss:
+                case SecurityPolicies.ECC_nistP256:
+                case SecurityPolicies.ECC_brainpoolP256r1:
+                {
+                    token.ServerHmac = new HMACSHA256(token.ServerSigningKey);
+                    token.ClientHmac = new HMACSHA256(token.ClientSigningKey);
+                    break;
+                }
+
+                case SecurityPolicies.ECC_nistP384:
+                case SecurityPolicies.ECC_brainpoolP384r1:
+                {
+                    token.ServerHmac = new HMACSHA384(token.ServerSigningKey);
+                    token.ClientHmac = new HMACSHA384(token.ClientSigningKey);
+                    break;
+                }
+
+                case SecurityPolicies.ECC_curve25519:
+                case SecurityPolicies.ECC_curve448:
+                {
+                    break;
+                }
+
+                default:
+                case SecurityPolicies.None:
+                {
+                    break;
+                }
+            }
         }
 
         /// <summary>
         /// Secures the message using the security token.
         /// </summary>
         protected BufferCollection WriteSymmetricMessage(
-            uint messageType,
-            uint requestId,
-            ChannelToken token,
-            object messageBody,
-            bool isRequest,
-            out bool limitsExceeded)
+                    uint messageType,
+                    uint requestId,
+                    ChannelToken token,
+                    object messageBody,
+                    bool isRequest,
+                    out bool limitsExceeded)
         {
             limitsExceeded = false;
             bool success = false;
@@ -566,7 +486,7 @@
                 int headerSize = TcpMessageLimits.SymmetricHeaderSize + TcpMessageLimits.SequenceHeaderSize;
 
                 // no padding byte.
-                if (UseAuthenticatedEncryption)
+                if (AuthenticatedEncryption)
                 {
                     maxPayloadSize++;
                 }
@@ -672,7 +592,7 @@
                         // calculate the padding.
                         int padding = 0;
 
-                        if (SecurityMode == MessageSecurityMode.SignAndEncrypt && !UseAuthenticatedEncryption)
+                        if (SecurityMode == MessageSecurityMode.SignAndEncrypt && !AuthenticatedEncryption)
                         {
                             // reserve one byte for the padding size.
                             count++;
@@ -705,7 +625,7 @@
                         messageSize += chunkToProcess.Count;
 
                         // write padding.
-                        if (SecurityMode == MessageSecurityMode.SignAndEncrypt && !UseAuthenticatedEncryption)
+                        if (SecurityMode == MessageSecurityMode.SignAndEncrypt && !AuthenticatedEncryption)
                         {
 #if NETSTANDARD2_1_OR_GREATER || NET6_0_OR_GREATER
                             if (padding > 1)
@@ -727,7 +647,7 @@
                         // calculate and write signature.
                         if (SecurityMode != MessageSecurityMode.None)
                         {
-                            if (UseAuthenticatedEncryption)
+                            if (AuthenticatedEncryption)
                             {
                                 strm.Seek(SymmetricSignatureSize, SeekOrigin.Current);
                             }
@@ -742,8 +662,8 @@
                             }
                         }
 
-                        if ((SecurityMode == MessageSecurityMode.SignAndEncrypt && !UseAuthenticatedEncryption) ||
-                            (SecurityMode != MessageSecurityMode.None && UseAuthenticatedEncryption))
+                        if ((SecurityMode == MessageSecurityMode.SignAndEncrypt && !AuthenticatedEncryption) ||
+                            (SecurityMode != MessageSecurityMode.None && AuthenticatedEncryption))
                         {
                             // encrypt the data.
                             ArraySegment<byte> dataToEncrypt = new ArraySegment<byte>(chunkToProcess.Array, TcpMessageLimits.SymmetricHeaderSize, encoder.Position - TcpMessageLimits.SymmetricHeaderSize);
@@ -947,18 +867,66 @@
                 case SecurityPolicies.Basic128Rsa15:
                 case SecurityPolicies.Basic256:
                 case SecurityPolicies.Basic256Sha256:
+                case SecurityPolicies.Aes128_Sha256_RsaOaep:
+                case SecurityPolicies.Aes256_Sha256_RsaPss:
+                case SecurityPolicies.ECC_nistP256:
                 case SecurityPolicies.ECC_nistP384:
                 case SecurityPolicies.ECC_brainpoolP256r1:
                 case SecurityPolicies.ECC_brainpoolP384r1:
+                {
+                    return SymmetricVerify(token, signature, dataToVerify, useClientKeys);
+                }
+                default:
+                {
+                    return false;
+                }
+            }
+        }
+
+        /// <summary>
+        /// Decrypts the data in a buffer using symmetric encryption.
+        /// </summary>
+        protected void Encrypt(ChannelToken token, ArraySegment<byte> dataToEncrypt, bool useClientKeys)
+        {
+            switch (SecurityPolicyUri)
+            {
+                case SecurityPolicies.None:
+                {
+                    break;
+                }
+
+                case SecurityPolicies.Basic256:
+                case SecurityPolicies.Basic256Sha256:
+                case SecurityPolicies.Basic128Rsa15:
                 case SecurityPolicies.Aes128_Sha256_RsaOaep:
                 case SecurityPolicies.Aes256_Sha256_RsaPss:
                 case SecurityPolicies.ECC_nistP256:
-                {
-                    return SymmetricVerify(token, signature, dataToVerify, useClientKeys);
-                }
+                case SecurityPolicies.ECC_nistP384:
+                case SecurityPolicies.ECC_brainpoolP256r1:
+                case SecurityPolicies.ECC_brainpoolP384r1:
+                {
+                    SymmetricEncrypt(token, dataToEncrypt, useClientKeys);
+                    break;
+                }
+
+#if CURVE25519
+                case SecurityPolicies.ECC_curve25519:
+                case SecurityPolicies.ECC_curve448:
+                {
+                    if (SecurityMode == MessageSecurityMode.SignAndEncrypt)
+                    {
+                        // narowing conversion can safely be done on m_localSequenceNumber
+                        SymmetricEncryptWithChaCha20Poly1305(token, (uint)m_localSequenceNumber, dataToEncrypt, useClientKeys);
+                        break;
+                    }
+                    // narowing conversion can safely be done on m_localSequenceNumber
+                    SymmetricSignWithPoly1305(token, (uint)m_localSequenceNumber, dataToEncrypt, useClientKeys);
+                    break;
+                }
+#endif
                 default:
                 {
-                    return false;
+                    throw new NotSupportedException(SecurityPolicyUri);
                 }
             }
         }
@@ -966,7 +934,7 @@
         /// <summary>
         /// Decrypts the data in a buffer using symmetric encryption.
         /// </summary>
-        protected void Encrypt(ChannelToken token, ArraySegment<byte> dataToEncrypt, bool useClientKeys)
+        protected void Decrypt(ChannelToken token, ArraySegment<byte> dataToDecrypt, bool useClientKeys)
         {
             switch (SecurityPolicyUri)
             {
@@ -985,57 +953,10 @@
                 case SecurityPolicies.Aes128_Sha256_RsaOaep:
                 case SecurityPolicies.Aes256_Sha256_RsaPss:
                 {
-                    SymmetricEncrypt(token, dataToEncrypt, useClientKeys);
-                    break;
-                }
-#if CURVE25519
-                case SecurityPolicies.ECC_curve25519:
-                case SecurityPolicies.ECC_curve448:
-                {
-                    if (SecurityMode == MessageSecurityMode.SignAndEncrypt)
-                    {
-                        // narowing conversion can safely be done on m_localSequenceNumber
-                        SymmetricEncryptWithChaCha20Poly1305(token, (uint)m_localSequenceNumber, dataToEncrypt, useClientKeys);
-                        break;
-                    }
-                    // narowing conversion can safely be done on m_localSequenceNumber
-                    SymmetricSignWithPoly1305(token, (uint)m_localSequenceNumber, dataToEncrypt, useClientKeys);
-                    break;
-                }
-#endif
-                //case SecurityPolicies.Aes128_Gcm256_RsaOaep:
-                default:
-                {
-                    throw new NotSupportedException(SecurityPolicyUri);
-                }
-            }
-        }
-
-        /// <summary>
-        /// Decrypts the data in a buffer using symmetric encryption.
-        /// </summary>
-        protected void Decrypt(ChannelToken token, ArraySegment<byte> dataToDecrypt, bool useClientKeys)
-        {
-            switch (SecurityPolicyUri)
-            {
-                case SecurityPolicies.None:
-                {
-                    break;
-                }
-
-                case SecurityPolicies.Basic256:
-                case SecurityPolicies.Basic256Sha256:
-                case SecurityPolicies.Basic128Rsa15:
-                case SecurityPolicies.ECC_nistP256:
-                case SecurityPolicies.ECC_nistP384:
-                case SecurityPolicies.ECC_brainpoolP256r1:
-                case SecurityPolicies.ECC_brainpoolP384r1:
-                case SecurityPolicies.Aes128_Sha256_RsaOaep:
-                case SecurityPolicies.Aes256_Sha256_RsaPss:
-                {
                     SymmetricDecrypt(token, dataToDecrypt, useClientKeys);
                     break;
                 }
+
 #if CURVE25519
                 case SecurityPolicies.ECC_curve25519:
                 case SecurityPolicies.ECC_curve448:
@@ -1050,7 +971,7 @@
                     break;
                 }
 #endif
-                //case SecurityPolicies.Aes128_Gcm256_RsaOaep:
+
                 default:
                 {
                     throw new NotSupportedException(SecurityPolicyUri);
@@ -1223,18 +1144,6 @@
 
                 decryptor.TransformBlock(blockToDecrypt, start, count, blockToDecrypt, start);
             }
-        }
-
-        private static void ApplyChaCha20Poly1305Mask(ChannelToken token, uint lastSequenceNumber, byte[] iv)
-        {
-            iv[0] ^= (byte)((token.TokenId & 0x000000FF));
-            iv[1] ^= (byte)((token.TokenId & 0x0000FF00) >> 8);
-            iv[2] ^= (byte)((token.TokenId & 0x00FF0000) >> 16);
-            iv[3] ^= (byte)((token.TokenId & 0xFF000000) >> 24);
-            iv[4] ^= (byte)((lastSequenceNumber & 0x000000FF));
-            iv[5] ^= (byte)((lastSequenceNumber & 0x0000FF00) >> 8);
-            iv[6] ^= (byte)((lastSequenceNumber & 0x00FF0000) >> 16);
-            iv[7] ^= (byte)((lastSequenceNumber & 0xFF000000) >> 24);
         }
 
 #if CURVE25519
@@ -1481,7 +1390,29 @@
                 }
             }
         }
+
+        private static void ApplyChaCha20Poly1305Mask(ChannelToken token, uint lastSequenceNumber, byte[] iv)
+        {
+            iv[0] ^= (byte)((token.TokenId & 0x000000FF));
+            iv[1] ^= (byte)((token.TokenId & 0x0000FF00) >> 8);
+            iv[2] ^= (byte)((token.TokenId & 0x00FF0000) >> 16);
+            iv[3] ^= (byte)((token.TokenId & 0xFF000000) >> 24);
+            iv[4] ^= (byte)((lastSequenceNumber & 0x000000FF));
+            iv[5] ^= (byte)((lastSequenceNumber & 0x0000FF00) >> 8);
+            iv[6] ^= (byte)((lastSequenceNumber & 0x00FF0000) >> 16);
+            iv[7] ^= (byte)((lastSequenceNumber & 0xFF000000) >> 24);
+        }
 #endif
+        #endregion
+
+        #region Private Static Fields
+        private static readonly byte[] s_HkdfClientLabel = new UTF8Encoding().GetBytes("opcua-client");
+        private static readonly byte[] s_HkdfServerLabel = new UTF8Encoding().GetBytes("opcua-server");
+        private static readonly byte[] s_HkdfAes128SignOnlyKeyLength = BitConverter.GetBytes((ushort)32);
+        private static readonly byte[] s_HkdfAes256SignOnlyKeyLength = BitConverter.GetBytes((ushort)48);
+        private static readonly byte[] s_HkdfAes128SignAndEncryptKeyLength = BitConverter.GetBytes((ushort)64);
+        private static readonly byte[] s_HkdfAes256SignAndEncryptKeyLength = BitConverter.GetBytes((ushort)96);
+        private static readonly byte[] s_HkdfChaCha20Poly1305KeyLength = BitConverter.GetBytes((ushort)76);
         #endregion
 
         #region Private Fields
@@ -1492,6 +1423,7 @@
         private int m_signatureKeySize;
         private int m_encryptionKeySize;
         private int m_encryptionBlockSize;
+        private bool m_authenticatedEncryption;
         #endregion
     }
 }