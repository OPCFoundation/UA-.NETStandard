--- conflicted
+++ resolved
@@ -740,19 +740,6 @@
                     token = PreviousToken;
                 }
 
-<<<<<<< HEAD
-            if ((SecurityMode == MessageSecurityMode.SignAndEncrypt && !UseAuthenticatedEncryption) ||
-                (SecurityMode != MessageSecurityMode.None && UseAuthenticatedEncryption))
-            {
-                // decrypt the message.
-                Decrypt(token, new ArraySegment<byte>(buffer.Array, buffer.Offset + headerSize, buffer.Count - headerSize), isRequest);
-            }
-
-            if (SecurityMode != MessageSecurityMode.None && !UseAuthenticatedEncryption)
-            {
-                // extract signature.
-                byte[] signature = new byte[SymmetricSignatureSize];
-=======
                 // check if token has expired.
                 if (token.Expired)
                 {
@@ -762,7 +749,6 @@
                 }
 
                 int headerSize = decoder.Position;
->>>>>>> 91ef7536
 
                 if (SecurityMode == MessageSecurityMode.SignAndEncrypt)
                 {
@@ -780,13 +766,6 @@
                         signature[ii] = buffer.Array[buffer.Offset + buffer.Count - SymmetricSignatureSize + ii];
                     }
 
-<<<<<<< HEAD
-            if (SecurityMode == MessageSecurityMode.SignAndEncrypt && !UseAuthenticatedEncryption)
-            {
-                // verify padding.
-                int paddingStart = buffer.Offset + buffer.Count - SymmetricSignatureSize - 1;
-                paddingCount = buffer.Array[paddingStart];
-=======
                     // verify the signature.
                     if (!Verify(token, signature, new ArraySegment<byte>(buffer.Array, buffer.Offset, buffer.Count - SymmetricSignatureSize), isRequest))
                     {
@@ -796,7 +775,6 @@
                 }
 
                 int paddingCount = 0;
->>>>>>> 91ef7536
 
                 if (SecurityMode == MessageSecurityMode.SignAndEncrypt)
                 {
