--- conflicted
+++ resolved
@@ -303,11 +303,7 @@
             }
             if (channel != null)
             {
-<<<<<<< HEAD
-                await channel.CloseAsync(1000, ct).ConfigureAwait(false);
-=======
                 await channel.CloseAsync(kChannelCloseDefault, ct).ConfigureAwait(false);
->>>>>>> 8d1a3666
             }
         }
 
