/* Copyright (c) 1996-2022 The OPC Foundation. All rights reserved.
   The source code in this file is covered under a dual-license scenario:
     - RCL: for OPC Foundation Corporate Members in good-standing
     - GPL V2: everybody else
   RCL license terms accompanied with this source code. See http://opcfoundation.org/License/RCL/1.00/
   GNU General Public License as published by the Free Software Foundation;
   version 2 of the License are accompanied with this source code. See http://opcfoundation.org/License/GPLv2
   This source code is distributed in the hope that it will be useful,
   but WITHOUT ANY WARRANTY; without even the implied warranty of
   MERCHANTABILITY or FITNESS FOR A PARTICULAR PURPOSE.
*/

using System;
using System.Security.Cryptography.X509Certificates;
using System.Text;
using System.Threading;
using System.Threading.Tasks;

namespace Opc.Ua.Bindings
{
    /// <summary>
    /// Manages the server side of a UA TCP channel.
    /// </summary>
    public partial class UaSCUaBinaryChannel : IMessageSink, IDisposable
    {
        #region Constructors

        /// <summary>
        /// Attaches the object to an existing socket.
        /// </summary>
        public UaSCUaBinaryChannel(
            string contextId,
            BufferManager bufferManager,
            ChannelQuotas quotas,
            X509Certificate2 serverCertificate,
            EndpointDescriptionCollection endpoints,
            MessageSecurityMode securityMode,
            string securityPolicyUri)
        :
            this(contextId, bufferManager, quotas, serverCertificate, null, endpoints, securityMode, securityPolicyUri)
        { }

        /// <summary>
        /// Attaches the object to an existing socket.
        /// </summary>
        public UaSCUaBinaryChannel(
            string contextId,
            BufferManager bufferManager,
            ChannelQuotas quotas,
            X509Certificate2 serverCertificate,
            X509Certificate2Collection serverCertificateChain,
            EndpointDescriptionCollection endpoints,
            MessageSecurityMode securityMode,
            string securityPolicyUri)
        {
            if (bufferManager == null) throw new ArgumentNullException(nameof(bufferManager));
            if (quotas == null) throw new ArgumentNullException(nameof(quotas));

            // create a unique contex if none provided.
            m_contextId = contextId;

            if (String.IsNullOrEmpty(m_contextId))
            {
                m_contextId = Guid.NewGuid().ToString();
            }

            // secuirty turned off if message security mode is set to none.
            if (securityMode == MessageSecurityMode.None)
            {
                securityPolicyUri = SecurityPolicies.None;
            }

            if (securityMode != MessageSecurityMode.None)
            {
                if (serverCertificate == null) throw new ArgumentNullException(nameof(serverCertificate));

                if (serverCertificate.RawData.Length > TcpMessageLimits.MaxCertificateSize)
                {
                    throw new ArgumentException(
                        Utils.Format("The DER encoded certificate may not be more than {0} bytes.", TcpMessageLimits.MaxCertificateSize),
                            nameof(serverCertificate));
                }
            }

            if (new UTF8Encoding().GetByteCount(securityPolicyUri) > TcpMessageLimits.MaxSecurityPolicyUriSize)
            {
                throw new ArgumentException(
                    Utils.Format("UTF-8 form of the security policy URI may not be more than {0} bytes.", TcpMessageLimits.MaxSecurityPolicyUriSize),
                        nameof(securityPolicyUri));
            }

            m_bufferManager = bufferManager;
            m_quotas = quotas;
            m_serverCertificate = serverCertificate;
            m_serverCertificateChain = serverCertificateChain;
            m_endpoints = endpoints;
            m_securityMode = securityMode;
            m_securityPolicyUri = securityPolicyUri;
            m_discoveryOnly = false;
            m_uninitialized = true;

            m_state = TcpChannelState.Closed;
            m_receiveBufferSize = quotas.MaxBufferSize;
            m_sendBufferSize = quotas.MaxBufferSize;
            m_activeWriteRequests = 0;

            if (m_receiveBufferSize < TcpMessageLimits.MinBufferSize)
            {
                m_receiveBufferSize = TcpMessageLimits.MinBufferSize;
            }

            if (m_receiveBufferSize > TcpMessageLimits.MaxBufferSize)
            {
                m_receiveBufferSize = TcpMessageLimits.MaxBufferSize;
            }

            if (m_sendBufferSize < TcpMessageLimits.MinBufferSize)
            {
                m_sendBufferSize = TcpMessageLimits.MinBufferSize;
            }

            if (m_sendBufferSize > TcpMessageLimits.MaxBufferSize)
            {
                m_sendBufferSize = TcpMessageLimits.MaxBufferSize;
            }

            m_maxRequestMessageSize = quotas.MaxMessageSize;
            m_maxResponseMessageSize = quotas.MaxMessageSize;

            m_maxRequestChunkCount = CalculateChunkCount(m_maxRequestMessageSize, TcpMessageLimits.MinBufferSize);
            m_maxResponseChunkCount = CalculateChunkCount(m_maxResponseMessageSize, TcpMessageLimits.MinBufferSize);

            CalculateSymmetricKeySizes();
        }
        #endregion

        #region IDisposable Members
        /// <summary>
        /// Frees any unmanaged resources.
        /// </summary>
        public void Dispose()
        {
            Dispose(true);
        }

        /// <summary>
        /// An overrideable version of the Dispose.
        /// </summary>
        protected virtual void Dispose(bool disposing)
        {
            if (disposing)
            {
                // nothing to do.
            }
        }
        #endregion

        #region Public Methods
        /// <summary>
        /// The identifier assigned to the channel by the server.
        /// </summary>
        public uint Id
        {
            get
            {
                lock (m_lock)
                {
                    return m_channelId;
                }
            }
        }

        /// <summary>
        /// The globally unique identifier assigned to the channel by the server.
        /// </summary>
        public string GlobalChannelId
        {
            get
            {
                lock (m_lock)
                {
                    return m_globalChannelId;
                }
            }
        }

        /// <summary>
        /// Raised when the state of the channel changes.
        /// </summary>
        public void SetStateChangedCallback(TcpChannelStateEventHandler callback)
        {
            lock (m_lock)
            {
                m_StateChanged = callback;
            }
        }
        #endregion

        #region Channel State Functions
        /// <summary>
        /// Reports that the channel state has changed (in another thread).
        /// </summary>
        protected void ChannelStateChanged(TcpChannelState state, ServiceResult reason)
        {
            if (m_StateChanged != null)
            {
                Task.Run(() => {
                    m_StateChanged?.Invoke(this, state, reason);
                });
            }
        }

        /// <summary>
        /// Returns a new sequence number.
        /// </summary>
        protected uint GetNewSequenceNumber()
        {
            return Utils.IncrementIdentifier(ref m_sequenceNumber);
        }

        /// <summary>
        /// Resets the sequence number after a connect.
        /// </summary>
        protected void ResetSequenceNumber(uint sequenceNumber)
        {
            m_remoteSequenceNumber = sequenceNumber;
        }

        /// <summary>
        /// Checks if the sequence number is valid.
        /// </summary>
        protected bool VerifySequenceNumber(uint sequenceNumber, string context)
        {
            // everything ok if new number is greater.
            if (sequenceNumber > m_remoteSequenceNumber)
            {
                m_remoteSequenceNumber = sequenceNumber;
                return true;
            }

            // check for a valid rollover.
            if (m_remoteSequenceNumber > TcpMessageLimits.MinSequenceNumber && sequenceNumber < TcpMessageLimits.MaxRolloverSequenceNumber)
            {
                // only one rollover per token is allowed.
                if (!m_sequenceRollover)
                {
                    m_sequenceRollover = true;
                    m_remoteSequenceNumber = sequenceNumber;
                    return true;
                }
            }

            Utils.LogError("ChannelId {0}: {1} - Duplicate sequence number: {2} <= {3}",
                ChannelId, context, sequenceNumber, m_remoteSequenceNumber);
            return false;
        }

        /// <summary>
        /// Saves an intermediate chunk for an incoming message.
        /// </summary>
        protected bool SaveIntermediateChunk(uint requestId, ArraySegment<byte> chunk, bool isServerContext)
        {
            bool firstChunk = false;
            if (m_partialMessageChunks == null)
            {
                firstChunk = true;
                m_partialMessageChunks = new BufferCollection();
            }

            bool chunkOrSizeLimitsExceeded = MessageLimitsExceeded(isServerContext, m_partialMessageChunks.TotalSize, m_partialMessageChunks.Count);

            if ((m_partialRequestId != requestId) || chunkOrSizeLimitsExceeded)
            {
                if (m_partialMessageChunks.Count > 0)
                {
                    Utils.LogWarning("WARNING - Discarding unprocessed message chunks for Request #{0}", m_partialRequestId);
                }

                m_partialMessageChunks.Release(BufferManager, "SaveIntermediateChunk");
            }

            if (chunkOrSizeLimitsExceeded)
            {
                DoMessageLimitsExceeded();
                return firstChunk;
            }

            if (requestId != 0)
            {
                m_partialRequestId = requestId;
                m_partialMessageChunks.Add(chunk);
            }

            return firstChunk;
        }

        /// <summary>
        /// Returns the chunks saved for message.
        /// </summary>
        protected BufferCollection GetSavedChunks(uint requestId, ArraySegment<byte> chunk, bool isServerContext)
        {
            SaveIntermediateChunk(requestId, chunk, isServerContext);
            BufferCollection savedChunks = m_partialMessageChunks;
            m_partialMessageChunks = null;
            return savedChunks;
        }

        /// <summary>
<<<<<<< HEAD
        /// Returns total length of the chunks saved for message.
        /// </summary>
        protected int GetSavedChunksTotalSize()
        {
            if (m_partialMessageChunks != null)
            {
                return m_partialMessageChunks.TotalSize;
            }
            return 0;
        }

        /// <summary>
        /// Code executed when the 
=======
        /// Code executed when the message limits are exceeded.
>>>>>>> 67fd91ca
        /// </summary>
        protected virtual void DoMessageLimitsExceeded()
        {
            Utils.LogError("ChannelId {0}: - Message limits exceeded while building up message. Channel will be closed.", ChannelId);
        }
        #endregion

        #region IMessageSink Members
        /// <inheritdoc/>
        public virtual bool ChannelFull
        {
            get
            {
                return m_activeWriteRequests > 100;
            }
        }

        /// <inheritdoc/>
        public virtual void OnMessageReceived(IMessageSocket source, ArraySegment<byte> message)
        {
            lock (DataLock)
            {
                try
                {
                    uint messageType = BitConverter.ToUInt32(message.Array, message.Offset);

                    if (!HandleIncomingMessage(messageType, message))
                    {
                        BufferManager.ReturnBuffer(message.Array, "OnMessageReceived");
                    }
                }
                catch (Exception e)
                {
                    HandleMessageProcessingError(e, StatusCodes.BadTcpInternalError, "An error occurred receiving a message.");
                    BufferManager.ReturnBuffer(message.Array, "OnMessageReceived");
                }
            }
        }

        #region Incoming Message Support Functions
        /// <summary>
        /// Processes an incoming message.
        /// </summary>
        /// <returns>True if the implementor takes ownership of the buffer.</returns>
        protected virtual bool HandleIncomingMessage(uint messageType, ArraySegment<byte> messageChunk)
        {
            return false;
        }

        /// <summary>
        /// Handles an error parsing or verifying a message.
        /// </summary>
        protected void HandleMessageProcessingError(Exception e, uint defaultCode, string format, params object[] args)
        {
            HandleMessageProcessingError(ServiceResult.Create(e, defaultCode, format, args));
        }

        /// <summary>
        /// Handles an error parsing or verifying a message.
        /// </summary>
        protected void HandleMessageProcessingError(uint statusCode, string format, params object[] args)
        {
            HandleMessageProcessingError(ServiceResult.Create(statusCode, format, args));
        }

        /// <summary>
        /// Handles an error parsing or verifying a message.
        /// </summary>
        protected virtual void HandleMessageProcessingError(ServiceResult result)
        {
        }
        #endregion

        /// <inheritdoc/>
        public virtual void OnReceiveError(IMessageSocket source, ServiceResult result)
        {
            lock (DataLock)
            {
                HandleSocketError(result);
            }
        }

        /// <summary>
        /// Handles a socket error.
        /// </summary>
        protected virtual void HandleSocketError(ServiceResult result)
        {
        }
        #endregion

        #region Outgoing Message Support Functions
        /// <summary>
        /// Handles a write complete event.
        /// </summary>
        protected virtual void OnWriteComplete(object sender, IMessageSocketAsyncEventArgs e)
        {
            ServiceResult error = ServiceResult.Good;
            try
            {
                if (e.BytesTransferred == 0)
                {
                    error = ServiceResult.Create(StatusCodes.BadConnectionClosed, "The socket was closed by the remote application.");
                }
                if (e.Buffer != null)
                {
                    BufferManager.ReturnBuffer(e.Buffer, "OnWriteComplete");
                }
                HandleWriteComplete((BufferCollection)e.BufferList, e.UserToken, e.BytesTransferred, error);
            }
            catch (Exception ex)
            {
                if (ex is InvalidOperationException)
                {
                    // suppress chained exception in HandleWriteComplete/ReturnBuffer
                    e.BufferList = null;
                }
                error = ServiceResult.Create(ex, StatusCodes.BadTcpInternalError, "Unexpected error during write operation.");
                HandleWriteComplete((BufferCollection)e.BufferList, e.UserToken, e.BytesTransferred, error);
            }

            e.Dispose();
        }

        /// <summary>
        /// Queues a write request.
        /// </summary>
        protected void BeginWriteMessage(ArraySegment<byte> buffer, object state)
        {
            ServiceResult error = ServiceResult.Good;
            IMessageSocketAsyncEventArgs args = m_socket.MessageSocketEventArgs();

            try
            {
                Interlocked.Increment(ref m_activeWriteRequests);
                args.SetBuffer(buffer.Array, buffer.Offset, buffer.Count);
                args.Completed += OnWriteComplete;
                args.UserToken = state;
                if (!m_socket.SendAsync(args))
                {
                    // I/O completed synchronously
                    if (args.IsSocketError || (args.BytesTransferred < buffer.Count))
                    {
                        error = ServiceResult.Create(StatusCodes.BadConnectionClosed, args.SocketErrorString);
                        HandleWriteComplete(null, state, args.BytesTransferred, error);
                        args.Dispose();
                    }
                    else
                    {
                        // success, call Complete
                        OnWriteComplete(null, args);
                    }
                }
            }
            catch (Exception ex)
            {
                error = ServiceResult.Create(ex, StatusCodes.BadTcpInternalError, "Unexpected error during write operation.");
                HandleWriteComplete(null, state, args.BytesTransferred, error);
                args.Dispose();
            }
        }

        /// <summary>
        /// Queues a write request.
        /// </summary>
        protected void BeginWriteMessage(BufferCollection buffers, object state)
        {
            ServiceResult error = ServiceResult.Good;
            IMessageSocketAsyncEventArgs args = m_socket.MessageSocketEventArgs();

            try
            {
                Interlocked.Increment(ref m_activeWriteRequests);
                args.BufferList = buffers;
                args.Completed += OnWriteComplete;
                args.UserToken = state;
                if (m_socket == null ||
                    !m_socket.SendAsync(args))
                {
                    // I/O completed synchronously
                    if (args.IsSocketError || (args.BytesTransferred < buffers.TotalSize))
                    {
                        error = ServiceResult.Create(StatusCodes.BadConnectionClosed, args.SocketErrorString);
                        HandleWriteComplete(buffers, state, args.BytesTransferred, error);
                        args.Dispose();
                    }
                    else
                    {
                        OnWriteComplete(null, args);
                    }
                }
            }
            catch (Exception ex)
            {
                error = ServiceResult.Create(ex, StatusCodes.BadTcpInternalError, "Unexpected error during write operation.");
                HandleWriteComplete(buffers, state, args.BytesTransferred, error);
                args.Dispose();
            }
        }

        /// <summary>
        /// Called after a write operation completes.
        /// </summary>
        protected virtual void HandleWriteComplete(BufferCollection buffers, object state, int bytesWritten, ServiceResult result)
        {
            if (buffers != null)
            {
                buffers.Release(BufferManager, "WriteOperation");
            }
            Interlocked.Decrement(ref m_activeWriteRequests);
        }

        /// <summary>
        /// Writes an error to a stream.
        /// </summary>
        protected static void WriteErrorMessageBody(BinaryEncoder encoder, ServiceResult error)
        {
            string reason = (error.LocalizedText != null) ? error.LocalizedText.Text : null;

            // check that length is not exceeded.
            if (reason != null)
            {
                UTF8Encoding encoding = new UTF8Encoding();

                if (encoding.GetByteCount(reason) > TcpMessageLimits.MaxErrorReasonLength)
                {
                    reason = reason.Substring(0, TcpMessageLimits.MaxErrorReasonLength / encoding.GetMaxByteCount(1));
                }
            }

            encoder.WriteStatusCode(null, error.StatusCode);
            encoder.WriteString(null, reason);
        }

        /// <summary>
        /// Reads an error from a stream.
        /// </summary>
        protected static ServiceResult ReadErrorMessageBody(BinaryDecoder decoder)
        {
            // read the status code.
            uint statusCode = decoder.ReadUInt32(null);

            string reason = null;

            // ensure the reason does not exceed the limits in the protocol.
            int reasonLength = decoder.ReadInt32(null);

            if (reasonLength > 0 && reasonLength < TcpMessageLimits.MaxErrorReasonLength)
            {
                byte[] reasonBytes = new byte[reasonLength];

                for (int ii = 0; ii < reasonLength; ii++)
                {
                    reasonBytes[ii] = decoder.ReadByte(null);
                }

                reason = new UTF8Encoding().GetString(reasonBytes, 0, reasonLength);
            }

            return ServiceResult.Create(statusCode, "Error received from remote host: {0}", reason);
        }

        /// <summary>
        /// Checks if the message limits have been exceeded.
        /// </summary>
        protected bool MessageLimitsExceeded(bool isRequest, int messageSize, int chunkCount)
        {
            if (isRequest)
            {
                if (this.MaxRequestChunkCount > 0 && this.MaxRequestChunkCount < chunkCount)
                {
                    return true;
                }

                if (this.MaxRequestMessageSize > 0 && this.MaxRequestMessageSize < messageSize)
                {
                    return true;
                }
            }
            else
            {
                if (this.MaxResponseChunkCount > 0 && this.MaxResponseChunkCount < chunkCount)
                {
                    return true;
                }

                if (this.MaxResponseMessageSize > 0 && this.MaxResponseMessageSize < messageSize)
                {
                    return true;
                }
            }

            return false;
        }

        /// <summary>
        /// Updates the message type stored in the message header.
        /// </summary>
        protected static void UpdateMessageType(byte[] buffer, int offset, uint messageType)
        {
            buffer[offset++] = (byte)((messageType & 0x000000FF));
            buffer[offset++] = (byte)((messageType & 0x0000FF00) >> 8);
            buffer[offset++] = (byte)((messageType & 0x00FF0000) >> 16);
            buffer[offset] = (byte)((messageType & 0xFF000000) >> 24);
        }

        /// <summary>
        /// Updates the message size stored in the message header.
        /// </summary>
        protected static void UpdateMessageSize(byte[] buffer, int offset, int messageSize)
        {
            if (offset >= Int32.MaxValue - 4)
            {
                throw new ArgumentOutOfRangeException(nameof(offset));
            }

            offset += 4;

            buffer[offset++] = (byte)((messageSize & 0x000000FF));
            buffer[offset++] = (byte)((messageSize & 0x0000FF00) >> 8);
            buffer[offset++] = (byte)((messageSize & 0x00FF0000) >> 16);
            buffer[offset] = (byte)((messageSize & 0xFF000000) >> 24);
        }
        #endregion

        #region Protected Properties
        /// <summary>
        /// The synchronization object for the channel.
        /// </summary>
        protected object DataLock => m_lock;

        /// <summary>
        /// The socket for the channel.
        /// </summary>
        protected internal IMessageSocket Socket
        {
            get { return m_socket; }
            set { m_socket = value; }
        }

        /// <summary>
        /// Whether the client channel uses a reverse hello socket.
        /// </summary>
        protected internal bool ReverseSocket { get; set; }

        /// <summary>
        /// The buffer manager for the channel.
        /// </summary>
        protected BufferManager BufferManager => m_bufferManager;

        /// <summary>
        /// The resource quotas for the channel.
        /// </summary>
        protected ChannelQuotas Quotas => m_quotas;

        /// <summary>
        /// The size of the receive buffer.
        /// </summary>
        protected int ReceiveBufferSize
        {
            get { return m_receiveBufferSize; }
            set { m_receiveBufferSize = value; }
        }

        /// <summary>
        /// The size of the send buffer.
        /// </summary>
        protected int SendBufferSize
        {
            get { return m_sendBufferSize; }
            set { m_sendBufferSize = value; }
        }

        /// <summary>
        /// The maximum size for a request message.
        /// </summary>
        protected int MaxRequestMessageSize
        {
            get { return m_maxRequestMessageSize; }
            set { m_maxRequestMessageSize = value; }
        }

        /// <summary>
        /// The maximum number of chunks per request message.
        /// </summary>
        protected int MaxRequestChunkCount
        {
            get { return m_maxRequestChunkCount; }
            set { m_maxRequestChunkCount = value; }
        }

        /// <summary>
        /// The maximum size for a response message.
        /// </summary>
        protected int MaxResponseMessageSize
        {
            get { return m_maxResponseMessageSize; }
            set { m_maxResponseMessageSize = value; }
        }

        /// <summary>
        /// The maximum number of chunks per response message.
        /// </summary>
        protected int MaxResponseChunkCount
        {
            get { return m_maxResponseChunkCount; }
            set { m_maxResponseChunkCount = value; }
        }

        /// <summary>
        /// The state of the channel.
        /// </summary>
        protected TcpChannelState State
        {
            get { return m_state; }

            set
            {
                if (m_state != value)
                {
                    Utils.LogInfo("ChannelId {0}: in {1} state.", ChannelId, value);
                }

                m_state = value;
            }
        }

        /// <summary>
        /// The identifier assigned to the channel by the server.
        /// </summary>
        protected uint ChannelId
        {
            get
            {
                return m_channelId;
            }

            set
            {
                m_channelId = value;
                m_globalChannelId = Utils.Format("{0}-{1}", m_contextId, m_channelId);
            }
        }

        #endregion

        #region WriteOperation Class
        /// <summary>
        /// A class that stores the state for a write operation.
        /// </summary>
        protected class WriteOperation : ChannelAsyncOperation<int>
        {
            /// <summary>
            /// Initializes the object with a callback
            /// </summary>
            public WriteOperation(int timeout, AsyncCallback callback, object asyncState)
            :
                base(timeout, callback, asyncState)
            {
            }

            /// <summary>
            /// The request id associated with the operation.
            /// </summary>
            public uint RequestId
            {
                get { return m_requestId; }
                set { m_requestId = value; }
            }

            /// <summary>
            /// The body of the request or response associated with the operation.
            /// </summary>
            public IEncodeable MessageBody
            {
                get { return m_messageBody; }
                set { m_messageBody = value; }
            }

            #region Private Fields
            private uint m_requestId;
            private IEncodeable m_messageBody;
            #endregion
        }
        #endregion

        #region Protected Methods
        /// <summary>
        /// Calculate the chunk count which can be used for messages based on buffer size. 
        /// </summary>
        /// <param name="messageSize">The message size to be used.</param>
        /// <param name="bufferSize">The buffer available for a message.</param>
        /// <returns>The chunk count.</returns>
        protected static int CalculateChunkCount(int messageSize, int bufferSize)
        {
            if (bufferSize > 0)
            {
                int chunkCount = messageSize / bufferSize;
                if (chunkCount * bufferSize < messageSize)
                {
                    chunkCount++;
                }
                return chunkCount;
            }
            return 1;
        }
        #endregion

        #region Private Fields
        private object m_lock = new object();
        private IMessageSocket m_socket;
        private BufferManager m_bufferManager;
        private ChannelQuotas m_quotas;
        private int m_receiveBufferSize;
        private int m_sendBufferSize;
        private int m_activeWriteRequests;
        private int m_maxRequestMessageSize;
        private int m_maxResponseMessageSize;
        private int m_maxRequestChunkCount;
        private int m_maxResponseChunkCount;
        private string m_contextId;

        private TcpChannelState m_state;
        private uint m_channelId;
        private string m_globalChannelId;
        private long m_sequenceNumber;
        private uint m_remoteSequenceNumber;
        private bool m_sequenceRollover;
        private uint m_partialRequestId;
        private BufferCollection m_partialMessageChunks;

        private TcpChannelStateEventHandler m_StateChanged;
        #endregion
    }

    /// <summary>
    /// The possible channel states.
    /// </summary>
    public enum TcpChannelState
    {
        /// <summary>
        /// The channel is closed.
        /// </summary>
        Closed,

        /// <summary>
        /// The channel is closing.
        /// </summary>
        Closing,

        /// <summary>
        /// The channel establishing a network connection.
        /// </summary>
        Connecting,

        /// <summary>
        /// The channel negotiating security parameters.
        /// </summary>
        Opening,

        /// <summary>
        /// The channel is open and accepting messages.
        /// </summary>
        Open,

        /// <summary>
        /// The channel is in a error state.
        /// </summary>
        Faulted
    }

    /// <summary>
    /// Used to report changes to the channel state.
    /// </summary>
    public delegate void TcpChannelStateEventHandler(UaSCUaBinaryChannel channel, TcpChannelState state, ServiceResult error);
}<|MERGE_RESOLUTION|>--- conflicted
+++ resolved
@@ -306,7 +306,6 @@
         }
 
         /// <summary>
-<<<<<<< HEAD
         /// Returns total length of the chunks saved for message.
         /// </summary>
         protected int GetSavedChunksTotalSize()
@@ -319,10 +318,7 @@
         }
 
         /// <summary>
-        /// Code executed when the 
-=======
         /// Code executed when the message limits are exceeded.
->>>>>>> 67fd91ca
         /// </summary>
         protected virtual void DoMessageLimitsExceeded()
         {
