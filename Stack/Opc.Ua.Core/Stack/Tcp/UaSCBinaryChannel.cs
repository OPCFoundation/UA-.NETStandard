/* Copyright (c) 1996-2022 The OPC Foundation. All rights reserved.
   The source code in this file is covered under a dual-license scenario:
     - RCL: for OPC Foundation Corporate Members in good-standing
     - GPL V2: everybody else
   RCL license terms accompanied with this source code. See http://opcfoundation.org/License/RCL/1.00/
   GNU General Public License as published by the Free Software Foundation;
   version 2 of the License are accompanied with this source code. See http://opcfoundation.org/License/GPLv2
   This source code is distributed in the hope that it will be useful,
   but WITHOUT ANY WARRANTY; without even the implied warranty of
   MERCHANTABILITY or FITNESS FOR A PARTICULAR PURPOSE.
*/

using System;
using System.Security.Cryptography.X509Certificates;
using System.Text;
using System.Threading.Tasks;

namespace Opc.Ua.Bindings
{
    /// <summary>
    /// Manages the server side of a UA TCP channel.
    /// </summary>
    public partial class UaSCUaBinaryChannel : IMessageSink, IDisposable
    {
        #region Constructors
        /// <summary>
        /// Attaches the object to an existing socket.
        /// </summary>
        public UaSCUaBinaryChannel(
            string contextId,
            BufferManager bufferManager,
            ChannelQuotas quotas,
            X509Certificate2 serverCertificate,
            EndpointDescriptionCollection endpoints,
            MessageSecurityMode securityMode,
            string securityPolicyUri) :
            this(contextId, bufferManager, quotas, null, serverCertificate, endpoints, securityMode, securityPolicyUri)
        {
        }

        /// <summary>
        /// Attaches the object to an existing socket.
        /// </summary>
        public UaSCUaBinaryChannel(
            string contextId,
            BufferManager bufferManager,
            ChannelQuotas quotas,
            CertificateTypesProvider serverCertificateTypesProvider,
            EndpointDescriptionCollection endpoints,
            MessageSecurityMode securityMode,
            string securityPolicyUri) :
            this(contextId, bufferManager, quotas, serverCertificateTypesProvider, null, endpoints, securityMode, securityPolicyUri)
        {
        }

        /// <summary>
        /// Attaches the object to an existing socket.
        /// </summary>
        private UaSCUaBinaryChannel(
            string contextId,
            BufferManager bufferManager,
            ChannelQuotas quotas,
            CertificateTypesProvider serverCertificateTypesProvider,
            X509Certificate2 serverCertificate,
            EndpointDescriptionCollection endpoints,
            MessageSecurityMode securityMode,
            string securityPolicyUri)
        {

            if (bufferManager == null) throw new ArgumentNullException(nameof(bufferManager));
            if (quotas == null) throw new ArgumentNullException(nameof(quotas));

            // create a unique contex if none provided.
            m_contextId = contextId;

            if (String.IsNullOrEmpty(m_contextId))
            {
                m_contextId = Guid.NewGuid().ToString();
            }

            // secuirty turned off if message security mode is set to none.
            if (securityMode == MessageSecurityMode.None)
            {
                securityPolicyUri = SecurityPolicies.None;
            }

            X509Certificate2Collection serverCertificateChain = null;
            if (serverCertificateTypesProvider != null &&
                securityMode != MessageSecurityMode.None)
            {
                serverCertificate = serverCertificateTypesProvider.GetInstanceCertificate(securityPolicyUri);

                if (serverCertificate == null) throw new ArgumentNullException(nameof(serverCertificate));

                if (serverCertificate.RawData.Length > TcpMessageLimits.MaxCertificateSize)
                {
                    throw new ArgumentException(
                        Utils.Format("The DER encoded certificate may not be more than {0} bytes.", TcpMessageLimits.MaxCertificateSize),
                            nameof(serverCertificate));
                }

                serverCertificateChain = serverCertificateTypesProvider.LoadCertificateChainAsync(serverCertificate).GetAwaiter().GetResult();
            }

            if (new UTF8Encoding().GetByteCount(securityPolicyUri) > TcpMessageLimits.MaxSecurityPolicyUriSize)
            {
                throw new ArgumentException(
                    Utils.Format("UTF-8 form of the security policy URI may not be more than {0} bytes.", TcpMessageLimits.MaxSecurityPolicyUriSize),
                        nameof(securityPolicyUri));
            }

            m_bufferManager = bufferManager;
            m_quotas = quotas;
            m_serverCertificateTypesProvider = serverCertificateTypesProvider;
            m_serverCertificate = serverCertificate;
            m_serverCertificateChain = serverCertificateChain;
            m_endpoints = endpoints;
            m_securityMode = securityMode;
            m_securityPolicyUri = securityPolicyUri;
            m_discoveryOnly = false;
            m_uninitialized = true;

            m_state = TcpChannelState.Closed;
            m_receiveBufferSize = quotas.MaxBufferSize;
            m_sendBufferSize = quotas.MaxBufferSize;

            if (m_receiveBufferSize < TcpMessageLimits.MinBufferSize)
            {
                m_receiveBufferSize = TcpMessageLimits.MinBufferSize;
            }

            if (m_receiveBufferSize > TcpMessageLimits.MaxBufferSize)
            {
                m_receiveBufferSize = TcpMessageLimits.MaxBufferSize;
            }

            if (m_sendBufferSize < TcpMessageLimits.MinBufferSize)
            {
                m_sendBufferSize = TcpMessageLimits.MinBufferSize;
            }

            if (m_sendBufferSize > TcpMessageLimits.MaxBufferSize)
            {
                m_sendBufferSize = TcpMessageLimits.MaxBufferSize;
            }

            m_maxRequestMessageSize = quotas.MaxMessageSize;
            m_maxResponseMessageSize = quotas.MaxMessageSize;

            m_maxRequestChunkCount = CalculateChunkCount(m_maxRequestMessageSize, TcpMessageLimits.MinBufferSize);
            m_maxResponseChunkCount = CalculateChunkCount(m_maxResponseMessageSize, TcpMessageLimits.MinBufferSize);

            CalculateSymmetricKeySizes();
        }
        #endregion

        #region IDisposable Members
        /// <summary>
        /// Frees any unmanaged resources.
        /// </summary>
        public void Dispose()
        {
            Dispose(true);
        }

        /// <summary>
        /// An overrideable version of the Dispose.
        /// </summary>
        protected virtual void Dispose(bool disposing)
        {
            if (disposing)
            {
#if ECC_SUPPORT
                if (m_localNonce != null)
                {
                    m_localNonce.Dispose();
                    m_localNonce = null;
                }

                if (m_remoteNonce != null)
                {
                    m_remoteNonce.Dispose();
                    m_remoteNonce = null;
                }
#endif
            }
        }
        #endregion

        #region Public Methods
        /// <summary>
        /// The identifier assigned to the channel by the server.
        /// </summary>
        public uint Id
        {
            get
            {
                lock (m_lock)
                {
                    return m_channelId;
                }
            }
        }

        /// <summary>
        /// The globally unique identifier assigned to the channel by the server.
        /// </summary>
        public string GlobalChannelId
        {
            get
            {
                lock (m_lock)
                {
                    return m_globalChannelId;
                }
            }
        }

        /// <summary>
        /// Raised when the state of the channel changes.
        /// </summary>
        public void SetStateChangedCallback(TcpChannelStateEventHandler callback)
        {
            lock (m_lock)
            {
                m_StateChanged = callback;
            }
        }
        #endregion

        #region Channel State Functions
        /// <summary>
        /// Reports that the channel state has changed (in another thread).
        /// </summary>
        protected void ChannelStateChanged(TcpChannelState state, ServiceResult reason)
        {
            if (m_StateChanged != null)
            {
<<<<<<< HEAD
                Task.Run(() =>
                {
=======
                Task.Run(() => {
>>>>>>> 3e6166ab
                    m_StateChanged?.Invoke(this, state, reason);
                });
            }
        }

        /// <summary>
        /// Returns a new sequence number.
        /// </summary>
        protected uint GetNewSequenceNumber()
        {
            // TODO transaction safe
            m_localSequenceNumber = (uint)m_sequenceNumber;
            return Utils.IncrementIdentifier(ref m_sequenceNumber);
        }

        /// <summary>
        /// Resets the sequence number after a connect.
        /// </summary>
        protected void ResetSequenceNumber(uint sequenceNumber)
        {
            m_remoteSequenceNumber = sequenceNumber;
        }

        /// <summary>
        /// Checks if the sequence number is valid.
        /// </summary>
        protected bool VerifySequenceNumber(uint sequenceNumber, string context)
        {
            // everything ok if new number is greater.
            if (sequenceNumber > m_remoteSequenceNumber)
            {
                m_remoteSequenceNumber = sequenceNumber;
                return true;
            }

            // check for a valid rollover.
            if (m_remoteSequenceNumber > TcpMessageLimits.MinSequenceNumber && sequenceNumber < TcpMessageLimits.MaxRolloverSequenceNumber)
            {
                // only one rollover per token is allowed.
                if (!m_sequenceRollover)
                {
                    m_sequenceRollover = true;
                    m_remoteSequenceNumber = sequenceNumber;
                    return true;
                }
            }

            Utils.LogError("ChannelId {0}: {1} - Duplicate sequence number: {2} <= {3}",
                ChannelId, context, sequenceNumber, m_remoteSequenceNumber);
            return false;
        }

        /// <summary>
        /// Saves an intermediate chunk for an incoming message.
        /// </summary>
        protected void SaveIntermediateChunk(uint requestId, ArraySegment<byte> chunk, bool isServerContext)
        {
            if (m_partialMessageChunks == null)
            {
                m_partialMessageChunks = new BufferCollection();
            }

            bool chunkOrSizeLimitsExceeded = MessageLimitsExceeded(isServerContext, m_partialMessageChunks.TotalSize, m_partialMessageChunks.Count);

            if ((m_partialRequestId != requestId) || chunkOrSizeLimitsExceeded)
            {
                if (m_partialMessageChunks.Count > 0)
                {
                    Utils.LogWarning("WARNING - Discarding unprocessed message chunks for Request #{0}", m_partialRequestId);
                }

                m_partialMessageChunks.Release(BufferManager, "SaveIntermediateChunk");
            }

            if (chunkOrSizeLimitsExceeded)
            {
                DoMessageLimitsExceeded();
                return;
            }

            if (requestId != 0)
            {
                m_partialRequestId = requestId;
                m_partialMessageChunks.Add(chunk);
            }
        }

        /// <summary>
        /// Returns the chunks saved for message.
        /// </summary>
        protected BufferCollection GetSavedChunks(uint requestId, ArraySegment<byte> chunk, bool isServerContext)
        {
            SaveIntermediateChunk(requestId, chunk, isServerContext);
            BufferCollection savedChunks = m_partialMessageChunks;
            m_partialMessageChunks = null;
            return savedChunks;
        }

        /// <summary>
        /// Code executed when the 
        /// </summary>
        protected virtual void DoMessageLimitsExceeded()
        {
            Utils.LogError("ChannelId {0}: - Message limits exceeded while building up message. Channel will be closed", ChannelId);
        }
        #endregion

        #region IMessageSink Members
        /// <summary>
        /// Processes an incoming message.
        /// </summary>
        public virtual void OnMessageReceived(IMessageSocket source, ArraySegment<byte> message)
        {
            lock (DataLock)
            {
                try
                {
                    uint messageType = BitConverter.ToUInt32(message.Array, message.Offset);

                    if (!HandleIncomingMessage(messageType, message))
                    {
                        BufferManager.ReturnBuffer(message.Array, "OnMessageReceived");
                    }
                }
                catch (Exception e)
                {
                    HandleMessageProcessingError(e, StatusCodes.BadTcpInternalError, "An error occurred receiving a message.");
                    BufferManager.ReturnBuffer(message.Array, "OnMessageReceived");
                }
            }
        }

        #region Incoming Message Support Functions
        /// <summary>
        /// Processes an incoming message.
        /// </summary>
        /// <returns>True if the implementor takes ownership of the buffer.</returns>
        protected virtual bool HandleIncomingMessage(uint messageType, ArraySegment<byte> messageChunk)
        {
            return false;
        }

        /// <summary>
        /// Handles an error parsing or verifying a message.
        /// </summary>
        protected void HandleMessageProcessingError(Exception e, uint defaultCode, string format, params object[] args)
        {
            HandleMessageProcessingError(ServiceResult.Create(e, defaultCode, format, args));
        }

        /// <summary>
        /// Handles an error parsing or verifying a message.
        /// </summary>
        protected void HandleMessageProcessingError(uint statusCode, string format, params object[] args)
        {
            HandleMessageProcessingError(ServiceResult.Create(statusCode, format, args));
        }

        /// <summary>
        /// Handles an error parsing or verifying a message.
        /// </summary>
        protected virtual void HandleMessageProcessingError(ServiceResult result)
        {
        }
        #endregion

        /// <summary>
        /// Handles a receive error.
        /// </summary>
        public virtual void OnReceiveError(IMessageSocket source, ServiceResult result)
        {
            lock (DataLock)
            {
                HandleSocketError(result);
            }
        }

        /// <summary>
        /// Handles a socket error.
        /// </summary>
        protected virtual void HandleSocketError(ServiceResult result)
        {
        }
        #endregion

        #region Outgoing Message Support Functions
        /// <summary>
        /// Handles a write complete event.
        /// </summary>
        protected virtual void OnWriteComplete(object sender, IMessageSocketAsyncEventArgs e)
        {
            lock (DataLock)
            {
                ServiceResult error = ServiceResult.Good;
                try
                {
                    if (e.BytesTransferred == 0)
                    {
                        error = ServiceResult.Create(StatusCodes.BadConnectionClosed, "The socket was closed by the remote application.");
                    }
                    if (e.Buffer != null)
                    {
                        BufferManager.ReturnBuffer(e.Buffer, "OnWriteComplete");
                    }
                    HandleWriteComplete((BufferCollection)e.BufferList, e.UserToken, e.BytesTransferred, error);
                }
                catch (Exception ex)
                {
                    if (ex is InvalidOperationException)
                    {
                        // suppress chained exception in HandleWriteComplete/ReturnBuffer
                        e.BufferList = null;
                    }
                    error = ServiceResult.Create(ex, StatusCodes.BadTcpInternalError, "Unexpected error during write operation.");
                    HandleWriteComplete((BufferCollection)e.BufferList, e.UserToken, e.BytesTransferred, error);
                }
            }

            e.Dispose();
        }

        /// <summary>
        /// Queues a write request.
        /// </summary>
        protected void BeginWriteMessage(ArraySegment<byte> buffer, object state)
        {
            ServiceResult error = ServiceResult.Good;
            IMessageSocketAsyncEventArgs args = m_socket.MessageSocketEventArgs();

            try
            {
                args.SetBuffer(buffer.Array, buffer.Offset, buffer.Count);
                args.Completed += OnWriteComplete;
                args.UserToken = state;
                if (!m_socket.SendAsync(args))
                {
                    // I/O completed synchronously
                    if (args.IsSocketError || (args.BytesTransferred < buffer.Count))
                    {
                        error = ServiceResult.Create(StatusCodes.BadConnectionClosed, args.SocketErrorString);
                        HandleWriteComplete(null, state, args.BytesTransferred, error);
                        args.Dispose();
                    }
                    else
                    {
                        // success, call Complete
                        OnWriteComplete(null, args);
                    }
                }
            }
            catch (Exception ex)
            {
                error = ServiceResult.Create(ex, StatusCodes.BadTcpInternalError, "Unexpected error during write operation.");
                HandleWriteComplete(null, state, args.BytesTransferred, error);
                args.Dispose();
            }
        }

        /// <summary>
        /// Queues a write request.
        /// </summary>
        protected void BeginWriteMessage(BufferCollection buffers, object state)
        {
            ServiceResult error = ServiceResult.Good;
            IMessageSocketAsyncEventArgs args = m_socket.MessageSocketEventArgs();

            try
            {
                args.BufferList = buffers;
                args.Completed += OnWriteComplete;
                args.UserToken = state;
                if (m_socket == null ||
                    !m_socket.SendAsync(args))
                {
                    // I/O completed synchronously
                    if (args.IsSocketError || (args.BytesTransferred < buffers.TotalSize))
                    {
                        error = ServiceResult.Create(StatusCodes.BadConnectionClosed, args.SocketErrorString);
                        HandleWriteComplete(buffers, state, args.BytesTransferred, error);
                        args.Dispose();
                    }
                    else
                    {
                        OnWriteComplete(null, args);
                    }
                }
            }
            catch (Exception ex)
            {
                error = ServiceResult.Create(ex, StatusCodes.BadTcpInternalError, "Unexpected error during write operation.");
                HandleWriteComplete(buffers, state, args.BytesTransferred, error);
                args.Dispose();
            }
        }

        /// <summary>
        /// Called after a write operation completes.
        /// </summary>
        protected virtual void HandleWriteComplete(BufferCollection buffers, object state, int bytesWritten, ServiceResult result)
        {
            if (buffers != null)
            {
                buffers.Release(BufferManager, "WriteOperation");
            }
        }

        /// <summary>
        /// Writes an error to a stream.
        /// </summary>
        protected static void WriteErrorMessageBody(BinaryEncoder encoder, ServiceResult error)
        {
            string reason = (error.LocalizedText != null) ? error.LocalizedText.Text : null;

            // check that length is not exceeded.
            if (reason != null)
            {
                UTF8Encoding encoding = new UTF8Encoding();

                if (encoding.GetByteCount(reason) > TcpMessageLimits.MaxErrorReasonLength)
                {
                    reason = reason.Substring(0, TcpMessageLimits.MaxErrorReasonLength / encoding.GetMaxByteCount(1));
                }
            }

            encoder.WriteStatusCode(null, error.StatusCode);
            encoder.WriteString(null, reason);
        }

        /// <summary>
        /// Reads an error from a stream.
        /// </summary>
        protected static ServiceResult ReadErrorMessageBody(BinaryDecoder decoder)
        {
            // read the status code.
            uint statusCode = decoder.ReadUInt32(null);

            string reason = null;

            // ensure the reason does not exceed the limits in the protocol.
            int reasonLength = decoder.ReadInt32(null);

            if (reasonLength > 0 && reasonLength < TcpMessageLimits.MaxErrorReasonLength)
            {
                byte[] reasonBytes = new byte[reasonLength];

                for (int ii = 0; ii < reasonLength; ii++)
                {
                    reasonBytes[ii] = decoder.ReadByte(null);
                }

                reason = new UTF8Encoding().GetString(reasonBytes, 0, reasonLength);
            }

            return ServiceResult.Create(statusCode, "Error received from remote host: {0}", reason);
        }

        /// <summary>
        /// Checks if the message limits have been exceeded.
        /// </summary>
        protected bool MessageLimitsExceeded(bool isRequest, int messageSize, int chunkCount)
        {
            if (isRequest)
            {
                if (this.MaxRequestChunkCount > 0 && this.MaxRequestChunkCount < chunkCount)
                {
                    return true;
                }

                if (this.MaxRequestMessageSize > 0 && this.MaxRequestMessageSize < messageSize)
                {
                    return true;
                }
            }
            else
            {
                if (this.MaxResponseChunkCount > 0 && this.MaxResponseChunkCount < chunkCount)
                {
                    return true;
                }

                if (this.MaxResponseMessageSize > 0 && this.MaxResponseMessageSize < messageSize)
                {
                    return true;
                }
            }

            return false;
        }

        /// <summary>
        /// Updates the message type stored in the message header.
        /// </summary>
        protected static void UpdateMessageType(byte[] buffer, int offset, uint messageType)
        {
            buffer[offset++] = (byte)((messageType & 0x000000FF));
            buffer[offset++] = (byte)((messageType & 0x0000FF00) >> 8);
            buffer[offset++] = (byte)((messageType & 0x00FF0000) >> 16);
            buffer[offset] = (byte)((messageType & 0xFF000000) >> 24);
        }

        /// <summary>
        /// Updates the message size stored in the message header.
        /// </summary>
        protected static void UpdateMessageSize(byte[] buffer, int offset, int messageSize)
        {
            if (offset >= Int32.MaxValue - 4)
            {
                throw new ArgumentOutOfRangeException(nameof(offset));
            }

            offset += 4;

            buffer[offset++] = (byte)((messageSize & 0x000000FF));
            buffer[offset++] = (byte)((messageSize & 0x0000FF00) >> 8);
            buffer[offset++] = (byte)((messageSize & 0x00FF0000) >> 16);
            buffer[offset] = (byte)((messageSize & 0xFF000000) >> 24);
        }
        #endregion

        #region Protected Properties
        /// <summary>
        /// The synchronization object for the channel.
        /// </summary>
        protected object DataLock => m_lock;

        /// <summary>
        /// The socket for the channel.
        /// </summary>
        protected internal IMessageSocket Socket
        {
            get { return m_socket; }
            set { m_socket = value; }
        }

        /// <summary>
        /// Whether the client channel uses a reverse hello socket.
        /// </summary>
        protected internal bool ReverseSocket { get; set; }

        /// <summary>
        /// The buffer manager for the channel.
        /// </summary>
        protected BufferManager BufferManager => m_bufferManager;

        /// <summary>
        /// The resource quotas for the channel.
        /// </summary>
        protected ChannelQuotas Quotas => m_quotas;

        /// <summary>
        /// The size of the receive buffer.
        /// </summary>
        protected int ReceiveBufferSize
        {
            get { return m_receiveBufferSize; }
            set { m_receiveBufferSize = value; }
        }

        /// <summary>
        /// The size of the send buffer.
        /// </summary>
        protected int SendBufferSize
        {
            get { return m_sendBufferSize; }
            set { m_sendBufferSize = value; }
        }

        /// <summary>
        /// The maximum size for a request message.
        /// </summary>
        protected int MaxRequestMessageSize
        {
            get { return m_maxRequestMessageSize; }
            set { m_maxRequestMessageSize = value; }
        }

        /// <summary>
        /// The maximum number of chunks per request message.
        /// </summary>
        protected int MaxRequestChunkCount
        {
            get { return m_maxRequestChunkCount; }
            set { m_maxRequestChunkCount = value; }
        }

        /// <summary>
        /// The maximum size for a response message.
        /// </summary>
        protected int MaxResponseMessageSize
        {
            get { return m_maxResponseMessageSize; }
            set { m_maxResponseMessageSize = value; }
        }

        /// <summary>
        /// The maximum number of chunks per response message.
        /// </summary>
        protected int MaxResponseChunkCount
        {
            get { return m_maxResponseChunkCount; }
            set { m_maxResponseChunkCount = value; }
        }

        /// <summary>
        /// The state of the channel.
        /// </summary>
        protected TcpChannelState State
        {
            get { return m_state; }

            set
            {
                if (m_state != value)
                {
                    Utils.LogInfo("ChannelId {0}: in {1} state.", ChannelId, value);
                }

                m_state = value;
            }
        }

        /// <summary>
        /// The identifier assigned to the channel by the server.
        /// </summary>
        protected uint ChannelId
        {
            get
            {
                return m_channelId;
            }

            set
            {
                m_channelId = value;
                m_globalChannelId = Utils.Format("{0}-{1}", m_contextId, m_channelId);
            }
        }

        #endregion

        #region WriteOperation Class
        /// <summary>
        /// A class that stores the state for a write operation.
        /// </summary>
        protected class WriteOperation : ChannelAsyncOperation<int>
        {
            /// <summary>
            /// Initializes the object with a callback
            /// </summary>
            public WriteOperation(int timeout, AsyncCallback callback, object asyncState)
            :
                base(timeout, callback, asyncState)
            {
            }

            /// <summary>
            /// The request id associated with the operation.
            /// </summary>
            public uint RequestId
            {
                get { return m_requestId; }
                set { m_requestId = value; }
            }

            /// <summary>
            /// The body of the request or response associated with the operation.
            /// </summary>
            public IEncodeable MessageBody
            {
                get { return m_messageBody; }
                set { m_messageBody = value; }
            }

            #region Private Fields
            private uint m_requestId;
            private IEncodeable m_messageBody;
            #endregion
        }
        #endregion

        #region Protected Methods
        /// <summary>
        /// Calculate the chunk count which can be used for messages based on buffer size. 
        /// </summary>
        /// <param name="messageSize">The message size to be used.</param>
        /// <param name="bufferSize">The buffer available for a message.</param>
        /// <returns>The chunk count.</returns>
        protected static int CalculateChunkCount(int messageSize, int bufferSize)
        {
            if (bufferSize > 0)
            {
                int chunkCount = messageSize / bufferSize;
                if (chunkCount * bufferSize < messageSize)
                {
                    chunkCount++;
                }
                return chunkCount;
            }
            return 1;
        }
        #endregion

        #region Private Fields
        private object m_lock = new object();
        private IMessageSocket m_socket;
        private BufferManager m_bufferManager;
        private ChannelQuotas m_quotas;
        private int m_receiveBufferSize;
        private int m_sendBufferSize;
        private int m_maxRequestMessageSize;
        private int m_maxResponseMessageSize;
        private int m_maxRequestChunkCount;
        private int m_maxResponseChunkCount;
        private string m_contextId;

        private TcpChannelState m_state;
        private uint m_channelId;
        private string m_globalChannelId;
        private long m_sequenceNumber;
        private uint m_localSequenceNumber;
        private uint m_remoteSequenceNumber;
        private bool m_sequenceRollover;
        private uint m_partialRequestId;
        private BufferCollection m_partialMessageChunks;

        private TcpChannelStateEventHandler m_StateChanged;
        #endregion
    }

    /// <summary>
    /// The possible channel states.
    /// </summary>
    public enum TcpChannelState
    {
        /// <summary>
        /// The channel is closed.
        /// </summary>
        Closed,

        /// <summary>
        /// The channel is closing.
        /// </summary>
        Closing,

        /// <summary>
        /// The channel establishing a network connection.
        /// </summary>
        Connecting,

        /// <summary>
        /// The channel negotiating security parameters.
        /// </summary>
        Opening,

        /// <summary>
        /// The channel is open and accepting messages.
        /// </summary>
        Open,

        /// <summary>
        /// The channel is in a error state.
        /// </summary>
        Faulted
    }

    /// <summary>
    /// Used to report changes to the channel state.
    /// </summary>
    public delegate void TcpChannelStateEventHandler(UaSCUaBinaryChannel channel, TcpChannelState state, ServiceResult error);
}<|MERGE_RESOLUTION|>--- conflicted
+++ resolved
@@ -236,12 +236,7 @@
         {
             if (m_StateChanged != null)
             {
-<<<<<<< HEAD
-                Task.Run(() =>
-                {
-=======
                 Task.Run(() => {
->>>>>>> 3e6166ab
                     m_StateChanged?.Invoke(this, state, reason);
                 });
             }
