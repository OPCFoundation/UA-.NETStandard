/* Copyright (c) 1996-2022 The OPC Foundation. All rights reserved.
   The source code in this file is covered under a dual-license scenario:
     - RCL: for OPC Foundation Corporate Members in good-standing
     - GPL V2: everybody else
   RCL license terms accompanied with this source code. See http://opcfoundation.org/License/RCL/1.00/
   GNU General Public License as published by the Free Software Foundation;
   version 2 of the License are accompanied with this source code. See http://opcfoundation.org/License/GPLv2
   This source code is distributed in the hope that it will be useful,
   but WITHOUT ANY WARRANTY; without even the implied warranty of
   MERCHANTABILITY or FITNESS FOR A PARTICULAR PURPOSE.
*/

using System;
using System.Security.Cryptography.X509Certificates;
using System.Text;
using System.Threading;
using System.Threading.Tasks;
using Opc.Ua.Security.Certificates;

namespace Opc.Ua.Bindings
{
    /// <summary>
    /// Manages the server side of a UA TCP channel.
    /// </summary>
    public partial class UaSCUaBinaryChannel : IMessageSink, IDisposable
    {
        #region Constructors
        /// <summary>
        /// Attaches the object to an existing socket.
        /// </summary>
        public UaSCUaBinaryChannel(
            string contextId,
            BufferManager bufferManager,
            ChannelQuotas quotas,
            X509Certificate2 serverCertificate,
            EndpointDescriptionCollection endpoints,
            MessageSecurityMode securityMode,
            string securityPolicyUri) :
            this(contextId, bufferManager, quotas, null, serverCertificate, endpoints, securityMode, securityPolicyUri)
        {
        }

        /// <summary>
        /// Attaches the object to an existing socket.
        /// </summary>
        public UaSCUaBinaryChannel(
            string contextId,
            BufferManager bufferManager,
            ChannelQuotas quotas,
            CertificateTypesProvider serverCertificateTypesProvider,
            EndpointDescriptionCollection endpoints,
            MessageSecurityMode securityMode,
            string securityPolicyUri) :
            this(contextId, bufferManager, quotas, serverCertificateTypesProvider, null, endpoints, securityMode, securityPolicyUri)
        {
        }

        /// <summary>
        /// Attaches the object to an existing socket.
        /// </summary>
        private UaSCUaBinaryChannel(
            string contextId,
            BufferManager bufferManager,
            ChannelQuotas quotas,
            CertificateTypesProvider serverCertificateTypesProvider,
            X509Certificate2 serverCertificate,
            EndpointDescriptionCollection endpoints,
            MessageSecurityMode securityMode,
            string securityPolicyUri)
        {

            if (bufferManager == null) throw new ArgumentNullException(nameof(bufferManager));
            if (quotas == null) throw new ArgumentNullException(nameof(quotas));

            // create a unique contex if none provided.
            m_contextId = contextId;

            if (String.IsNullOrEmpty(m_contextId))
            {
                m_contextId = Guid.NewGuid().ToString();
            }

            // secuirty turned off if message security mode is set to none.
            if (securityMode == MessageSecurityMode.None)
            {
                securityPolicyUri = SecurityPolicies.None;
            }

            X509Certificate2Collection serverCertificateChain = null;
            if (serverCertificateTypesProvider != null &&
                securityMode != MessageSecurityMode.None)
            {
                serverCertificate = serverCertificateTypesProvider.GetInstanceCertificate(securityPolicyUri);

                if (serverCertificate == null) throw new ArgumentNullException(nameof(serverCertificate));

                if (serverCertificate.RawData.Length > TcpMessageLimits.MaxCertificateSize)
                {
                    throw new ArgumentException(
                        Utils.Format("The DER encoded certificate may not be more than {0} bytes.", TcpMessageLimits.MaxCertificateSize),
                            nameof(serverCertificate));
                }

                serverCertificateChain = serverCertificateTypesProvider.LoadCertificateChainAsync(serverCertificate).GetAwaiter().GetResult();
            }

            if (Encoding.UTF8.GetByteCount(securityPolicyUri) > TcpMessageLimits.MaxSecurityPolicyUriSize)
            {
                throw new ArgumentException(
                    Utils.Format("UTF-8 form of the security policy URI may not be more than {0} bytes.", TcpMessageLimits.MaxSecurityPolicyUriSize),
                        nameof(securityPolicyUri));
            }

            m_bufferManager = bufferManager;
            m_quotas = quotas;
            m_serverCertificateTypesProvider = serverCertificateTypesProvider;
            m_serverCertificate = serverCertificate;
            m_serverCertificateChain = serverCertificateChain;
            m_endpoints = endpoints;
            m_securityMode = securityMode;
            m_securityPolicyUri = securityPolicyUri;
            m_discoveryOnly = false;
            m_uninitialized = true;

            m_state = (int)TcpChannelState.Closed;
            m_receiveBufferSize = quotas.MaxBufferSize;
            m_sendBufferSize = quotas.MaxBufferSize;
            m_activeWriteRequests = 0;

            if (m_receiveBufferSize < TcpMessageLimits.MinBufferSize)
            {
                m_receiveBufferSize = TcpMessageLimits.MinBufferSize;
            }

            if (m_receiveBufferSize > TcpMessageLimits.MaxBufferSize)
            {
                m_receiveBufferSize = TcpMessageLimits.MaxBufferSize;
            }

            if (m_sendBufferSize < TcpMessageLimits.MinBufferSize)
            {
                m_sendBufferSize = TcpMessageLimits.MinBufferSize;
            }

            if (m_sendBufferSize > TcpMessageLimits.MaxBufferSize)
            {
                m_sendBufferSize = TcpMessageLimits.MaxBufferSize;
            }

            m_maxRequestMessageSize = quotas.MaxMessageSize;
            m_maxResponseMessageSize = quotas.MaxMessageSize;

            m_maxRequestChunkCount = CalculateChunkCount(m_maxRequestMessageSize, TcpMessageLimits.MinBufferSize);
            m_maxResponseChunkCount = CalculateChunkCount(m_maxResponseMessageSize, TcpMessageLimits.MinBufferSize);

            CalculateSymmetricKeySizes();

        }
        #endregion

        #region IDisposable Members
        /// <summary>
        /// Frees any unmanaged resources.
        /// </summary>
        public void Dispose()
        {
            Dispose(true);
        }

        /// <summary>
        /// An overrideable version of the Dispose.
        /// </summary>
        protected virtual void Dispose(bool disposing)
        {
            if (disposing)
            {
<<<<<<< HEAD
#if ECC_SUPPORT
                if (m_localNonce != null)
                {
                    m_localNonce.Dispose();
                    m_localNonce = null;
                }

                if (m_remoteNonce != null)
                {
                    m_remoteNonce.Dispose();
                    m_remoteNonce = null;
                }
#endif
=======
                DiscardTokens();
>>>>>>> 67a0df19
            }
        }
        #endregion

        #region Public Methods
        /// <summary>
        /// The identifier assigned to the channel by the server.
        /// </summary>
        public uint Id
        {
            get
            {
                return m_channelId;
            }
        }

        /// <summary>
        /// The globally unique identifier assigned to the channel by the server.
        /// </summary>
        public string GlobalChannelId
        {
            get
            {
                return m_globalChannelId;
            }
        }

        /// <summary>
        /// Raised when the state of the channel changes.
        /// </summary>
        public void SetStateChangedCallback(TcpChannelStateEventHandler callback)
        {
            lock (m_lock)
            {
                m_StateChanged = callback;
            }
        }

        /// <summary>
        /// The tickcount in milliseconds when the channel received/sent the last message.
        /// </summary>
        protected int LastActiveTickCount => m_lastActiveTickCount;
        #endregion

        #region Channel State Functions
        /// <summary>
        /// Reports that the channel state has changed (in another thread).
        /// </summary>
        protected void ChannelStateChanged(TcpChannelState state, ServiceResult reason)
        {
            var stateChanged = m_StateChanged;
            if (stateChanged != null)
            {
                Task.Run(() => {
                    stateChanged?.Invoke(this, state, reason);
                });
            }
        }

        /// <summary>
        /// Returns a new sequence number.
        /// </summary>
	    protected uint GetNewSequenceNumber()
        {
            bool isLegacy = !EccUtils.IsEccPolicy(SecurityPolicyUri);

            long newSeqNumber = Interlocked.Increment(ref m_sequenceNumber);
            bool maxValueOverflow = isLegacy ? newSeqNumber > kMaxValueLegacyTrue : newSeqNumber > kMaxValueLegacyFalse;

            // LegacySequenceNumbers are TRUE for non ECC profiles
            // https://reference.opcfoundation.org/Core/Part6/v105/docs/6.7.2.4
            if (isLegacy)
            {
                if (maxValueOverflow)
                {
                    // First number after wrap around shall be less than 1024
                    // 1 for legaccy reasons
                    Interlocked.Exchange(ref m_sequenceNumber, 1);
                    return 1;
                }
                return (uint)newSeqNumber;
            }
            else
            {
                uint retVal = (uint)newSeqNumber - 1;
                if (maxValueOverflow)
                {
                    // First number after wrap around and as initial value shall be 0
                    Interlocked.Exchange(ref m_sequenceNumber, 0);
                    Interlocked.Exchange(ref m_localSequenceNumber, 0);
                    return retVal;
                }
                Interlocked.Exchange(ref m_localSequenceNumber, retVal);
                return retVal;
            }
        }
    
    
        /// <summary>
        /// Resets the sequence number after a connect.
        /// </summary>
        protected void ResetSequenceNumber(uint sequenceNumber)
        {
            m_remoteSequenceNumber = sequenceNumber;
        }

        /// <summary>
        /// Checks if the sequence number is valid.
        /// </summary>
        protected bool VerifySequenceNumber(uint sequenceNumber, string context)
        {

            // Accept the first sequence number depending on security policy
            if (m_firstReceivedSequenceNumber &&
                (!EccUtils.IsEccPolicy(SecurityPolicyUri) ||
                (EccUtils.IsEccPolicy(SecurityPolicyUri) && (sequenceNumber == 0) )))
            {
                m_remoteSequenceNumber = sequenceNumber;
                m_firstReceivedSequenceNumber = false;
                return true;
            }

            // everything ok if new number is greater.
            if (sequenceNumber > m_remoteSequenceNumber)
            {
                m_remoteSequenceNumber = sequenceNumber;
                return true;
            }

            // check for a valid rollover.
            if (m_remoteSequenceNumber > TcpMessageLimits.MinSequenceNumber && sequenceNumber < TcpMessageLimits.MaxRolloverSequenceNumber)
            {
                // only one rollover per token is allowed and with valid values depending on security policy
                if (!m_sequenceRollover &&
                    (!EccUtils.IsEccPolicy(SecurityPolicyUri) ||
                    (EccUtils.IsEccPolicy(SecurityPolicyUri) && (sequenceNumber == 0) )))
                {
                    m_sequenceRollover = true;
                    m_remoteSequenceNumber = sequenceNumber;
                    return true;
                }
            }

            Utils.LogError("ChannelId {0}: {1} - Duplicate sequence number: {2} <= {3}",
                ChannelId, context, sequenceNumber, m_remoteSequenceNumber);
            return false;
        }

        /// <summary>
        /// Saves an intermediate chunk for an incoming message.
        /// </summary>
        protected bool SaveIntermediateChunk(uint requestId, ArraySegment<byte> chunk, bool isServerContext)
        {
            bool firstChunk = false;
            if (m_partialMessageChunks == null)
            {
                firstChunk = true;
                m_partialMessageChunks = new BufferCollection();
            }

            bool chunkOrSizeLimitsExceeded = MessageLimitsExceeded(isServerContext, m_partialMessageChunks.TotalSize, m_partialMessageChunks.Count);

            if ((m_partialRequestId != requestId) || chunkOrSizeLimitsExceeded)
            {
                if (m_partialMessageChunks.Count > 0)
                {
                    Utils.LogWarning("WARNING - Discarding unprocessed message chunks for Request #{0}", m_partialRequestId);
                }

                m_partialMessageChunks.Release(BufferManager, "SaveIntermediateChunk");
            }

            if (chunkOrSizeLimitsExceeded)
            {
                DoMessageLimitsExceeded();
                return firstChunk;
            }

            if (requestId != 0)
            {
                m_partialRequestId = requestId;
                m_partialMessageChunks.Add(chunk);
            }

            return firstChunk;
        }

        /// <summary>
        /// Returns the chunks saved for message.
        /// </summary>
        protected BufferCollection GetSavedChunks(uint requestId, ArraySegment<byte> chunk, bool isServerContext)
        {
            SaveIntermediateChunk(requestId, chunk, isServerContext);
            BufferCollection savedChunks = m_partialMessageChunks;
            m_partialMessageChunks = null;
            return savedChunks;
        }

        /// <summary>
        /// Returns total length of the chunks saved for message.
        /// </summary>
        protected int GetSavedChunksTotalSize()
        {
            return m_partialMessageChunks?.TotalSize ?? 0;
        }

        /// <summary>
        /// Code executed when the message limits are exceeded.
        /// </summary>
        protected virtual void DoMessageLimitsExceeded()
        {
            Utils.LogError("ChannelId {0}: - Message limits exceeded while building up message. Channel will be closed.", ChannelId);
        }
        #endregion

        #region IMessageSink Members
        /// <inheritdoc/>
        public virtual bool ChannelFull
        {
            get
            {
                return m_activeWriteRequests > 100;
            }
        }

        /// <inheritdoc/>
        public virtual void OnMessageReceived(IMessageSocket source, ArraySegment<byte> message)
        {
            try
            {
                uint messageType = BitConverter.ToUInt32(message.Array, message.Offset);

                if (!HandleIncomingMessage(messageType, message))
                {
                    BufferManager.ReturnBuffer(message.Array, "OnMessageReceived");
                }
            }
            catch (Exception e)
            {
                HandleMessageProcessingError(e, StatusCodes.BadTcpInternalError, "An error occurred receiving a message.");
                BufferManager.ReturnBuffer(message.Array, "OnMessageReceived");
            }
        }

        #region Incoming Message Support Functions
        /// <summary>
        /// Processes an incoming message.
        /// </summary>
        /// <returns>True if the implementor takes ownership of the buffer.</returns>
        protected virtual bool HandleIncomingMessage(uint messageType, ArraySegment<byte> messageChunk)
        {
            return false;
        }

        /// <summary>
        /// Handles an error parsing or verifying a message.
        /// </summary>
        protected void HandleMessageProcessingError(Exception e, uint defaultCode, string format, params object[] args)
        {
            HandleMessageProcessingError(ServiceResult.Create(e, defaultCode, format, args));
        }

        /// <summary>
        /// Handles an error parsing or verifying a message.
        /// </summary>
        protected void HandleMessageProcessingError(uint statusCode, string format, params object[] args)
        {
            HandleMessageProcessingError(ServiceResult.Create(statusCode, format, args));
        }

        /// <summary>
        /// Handles an error parsing or verifying a message.
        /// </summary>
        protected virtual void HandleMessageProcessingError(ServiceResult result)
        {
        }
        #endregion

        /// <inheritdoc/>
        public virtual void OnReceiveError(IMessageSocket source, ServiceResult result)
        {
            lock (DataLock)
            {
                HandleSocketError(result);
            }
        }

        /// <summary>
        /// Handles a socket error.
        /// </summary>
        protected virtual void HandleSocketError(ServiceResult result)
        {
        }
        #endregion

        #region Outgoing Message Support Functions
        /// <summary>
        /// Handles a write complete event.
        /// </summary>
        protected virtual void OnWriteComplete(object sender, IMessageSocketAsyncEventArgs e)
        {
            ServiceResult error = ServiceResult.Good;
            try
            {
                if (e.BytesTransferred == 0)
                {
                    error = ServiceResult.Create(StatusCodes.BadConnectionClosed, "The socket was closed by the remote application.");
                }
                if (e.Buffer != null)
                {
                    BufferManager.ReturnBuffer(e.Buffer, "OnWriteComplete");
                }
                HandleWriteComplete((BufferCollection)e.BufferList, e.UserToken, e.BytesTransferred, error);
            }
            catch (Exception ex)
            {
                if (ex is InvalidOperationException)
                {
                    // suppress chained exception in HandleWriteComplete/ReturnBuffer
                    e.BufferList = null;
                }
                error = ServiceResult.Create(ex, StatusCodes.BadTcpInternalError, "Unexpected error during write operation.");
                HandleWriteComplete((BufferCollection)e.BufferList, e.UserToken, e.BytesTransferred, error);
            }

            e.Dispose();
        }

        /// <summary>
        /// Queues a write request.
        /// </summary>
        protected void BeginWriteMessage(ArraySegment<byte> buffer, object state)
        {
            ServiceResult error = ServiceResult.Good;
            IMessageSocketAsyncEventArgs args = m_socket?.MessageSocketEventArgs();

            if (args == null)
            {
                throw ServiceResultException.Create(StatusCodes.BadConnectionClosed, "The socket was closed by the remote application.");
            }

            try
            {
                Interlocked.Increment(ref m_activeWriteRequests);
                args.SetBuffer(buffer.Array, buffer.Offset, buffer.Count);
                args.Completed += OnWriteComplete;
                args.UserToken = state;
                if (!m_socket.SendAsync(args))
                {
                    // I/O completed synchronously
                    if (args.IsSocketError || (args.BytesTransferred < buffer.Count))
                    {
                        error = ServiceResult.Create(StatusCodes.BadConnectionClosed, args.SocketErrorString);
                        HandleWriteComplete(null, state, args.BytesTransferred, error);
                        args.Dispose();
                    }
                    else
                    {
                        // success, call Complete
                        OnWriteComplete(null, args);
                    }
                }
            }
            catch (Exception ex)
            {
                error = ServiceResult.Create(ex, StatusCodes.BadTcpInternalError, "Unexpected error during write operation.");
                if (args != null)
                {
                    HandleWriteComplete(null, state, args.BytesTransferred, error);
                    args.Dispose();
                }
            }
        }

        /// <summary>
        /// Queues a write request.
        /// </summary>
        protected void BeginWriteMessage(BufferCollection buffers, object state)
        {
            ServiceResult error = ServiceResult.Good;
            IMessageSocketAsyncEventArgs args = m_socket.MessageSocketEventArgs();

            try
            {
                Interlocked.Increment(ref m_activeWriteRequests);
                args.BufferList = buffers;
                args.Completed += OnWriteComplete;
                args.UserToken = state;
                if (m_socket == null ||
                    !m_socket.SendAsync(args))
                {
                    // I/O completed synchronously
                    if (args.IsSocketError || (args.BytesTransferred < buffers.TotalSize))
                    {
                        error = ServiceResult.Create(StatusCodes.BadConnectionClosed, args.SocketErrorString);
                        HandleWriteComplete(buffers, state, args.BytesTransferred, error);
                        args.Dispose();
                    }
                    else
                    {
                        OnWriteComplete(null, args);
                    }
                }
            }
            catch (Exception ex)
            {
                error = ServiceResult.Create(ex, StatusCodes.BadTcpInternalError, "Unexpected error during write operation.");
                HandleWriteComplete(buffers, state, args.BytesTransferred, error);
                args.Dispose();
            }
        }

        /// <summary>
        /// Called after a write operation completes.
        /// </summary>
        protected virtual void HandleWriteComplete(BufferCollection buffers, object state, int bytesWritten, ServiceResult result)
        {
            // Communication is active on the channel
            UpdateLastActiveTime();

            buffers?.Release(BufferManager, "WriteOperation");
            Interlocked.Decrement(ref m_activeWriteRequests);
        }

        /// <summary>
        /// Writes an error to a stream.
        /// </summary>
        protected static void WriteErrorMessageBody(BinaryEncoder encoder, ServiceResult error)
        {
            string reason = error.LocalizedText?.Text;

            // check that length is not exceeded.
            if (reason != null)
            {
                if (Encoding.UTF8.GetByteCount(reason) > TcpMessageLimits.MaxErrorReasonLength)
                {
                    reason = reason.Substring(0, TcpMessageLimits.MaxErrorReasonLength / Encoding.UTF8.GetMaxByteCount(1));
                }
            }

            encoder.WriteStatusCode(null, error.StatusCode);
            encoder.WriteString(null, reason);
        }

        /// <summary>
        /// Reads an error from a stream.
        /// </summary>
        protected static ServiceResult ReadErrorMessageBody(BinaryDecoder decoder)
        {
            // read the status code.
            uint statusCode = decoder.ReadUInt32(null);

            string reason = null;

            // ensure the reason does not exceed the limits in the protocol.
            int reasonLength = decoder.ReadInt32(null);

            if (reasonLength > 0 && reasonLength < TcpMessageLimits.MaxErrorReasonLength)
            {
                byte[] reasonBytes = new byte[reasonLength];

                for (int ii = 0; ii < reasonLength; ii++)
                {
                    reasonBytes[ii] = decoder.ReadByte(null);
                }

                reason = Encoding.UTF8.GetString(reasonBytes, 0, reasonLength);
            }

            if (reason == null)
            {
                reason = new ServiceResult(statusCode).ToString();
            }

            return ServiceResult.Create(statusCode, "Error received from remote host: {0}", reason);
        }

        /// <summary>
        /// Checks if the message limits have been exceeded.
        /// </summary>
        protected bool MessageLimitsExceeded(bool isRequest, int messageSize, int chunkCount)
        {
            if (isRequest)
            {
                if (this.MaxRequestChunkCount > 0 && this.MaxRequestChunkCount < chunkCount)
                {
                    return true;
                }

                if (this.MaxRequestMessageSize > 0 && this.MaxRequestMessageSize < messageSize)
                {
                    return true;
                }
            }
            else
            {
                if (this.MaxResponseChunkCount > 0 && this.MaxResponseChunkCount < chunkCount)
                {
                    return true;
                }

                if (this.MaxResponseMessageSize > 0 && this.MaxResponseMessageSize < messageSize)
                {
                    return true;
                }
            }

            return false;
        }

        /// <summary>
        /// Updates the message type stored in the message header.
        /// </summary>
        protected static void UpdateMessageType(byte[] buffer, int offset, uint messageType)
        {
            buffer[offset++] = (byte)((messageType & 0x000000FF));
            buffer[offset++] = (byte)((messageType & 0x0000FF00) >> 8);
            buffer[offset++] = (byte)((messageType & 0x00FF0000) >> 16);
            buffer[offset] = (byte)((messageType & 0xFF000000) >> 24);
        }

        /// <summary>
        /// Updates the message size stored in the message header.
        /// </summary>
        protected static void UpdateMessageSize(byte[] buffer, int offset, int messageSize)
        {
            if (offset >= Int32.MaxValue - 4)
            {
                throw new ArgumentOutOfRangeException(nameof(offset));
            }

            offset += 4;

            buffer[offset++] = (byte)((messageSize & 0x000000FF));
            buffer[offset++] = (byte)((messageSize & 0x0000FF00) >> 8);
            buffer[offset++] = (byte)((messageSize & 0x00FF0000) >> 16);
            buffer[offset] = (byte)((messageSize & 0xFF000000) >> 24);
        }
        #endregion

        #region Protected Properties
        /// <summary>
        /// The synchronization object for the channel.
        /// </summary>
        protected object DataLock => m_lock;

        /// <summary>
        /// The socket for the channel.
        /// </summary>
        protected internal IMessageSocket Socket
        {
            get { return m_socket; }
            set { m_socket = value; }
        }

        /// <summary>
        /// Whether the client channel uses a reverse hello socket.
        /// </summary>
        protected internal bool ReverseSocket { get; set; }

        /// <summary>
        /// The buffer manager for the channel.
        /// </summary>
        protected BufferManager BufferManager => m_bufferManager;

        /// <summary>
        /// The resource quotas for the channel.
        /// </summary>
        protected ChannelQuotas Quotas => m_quotas;

        /// <summary>
        /// The size of the receive buffer.
        /// </summary>
        protected int ReceiveBufferSize
        {
            get { return m_receiveBufferSize; }
            set { m_receiveBufferSize = value; }
        }

        /// <summary>
        /// The size of the send buffer.
        /// </summary>
        protected int SendBufferSize
        {
            get { return m_sendBufferSize; }
            set { m_sendBufferSize = value; }
        }

        /// <summary>
        /// The maximum size for a request message.
        /// </summary>
        protected int MaxRequestMessageSize
        {
            get { return m_maxRequestMessageSize; }
            set { m_maxRequestMessageSize = value; }
        }

        /// <summary>
        /// The maximum number of chunks per request message.
        /// </summary>
        protected int MaxRequestChunkCount
        {
            get { return m_maxRequestChunkCount; }
            set { m_maxRequestChunkCount = value; }
        }

        /// <summary>
        /// The maximum size for a response message.
        /// </summary>
        protected int MaxResponseMessageSize
        {
            get { return m_maxResponseMessageSize; }
            set { m_maxResponseMessageSize = value; }
        }

        /// <summary>
        /// The maximum number of chunks per response message.
        /// </summary>
        protected int MaxResponseChunkCount
        {
            get { return m_maxResponseChunkCount; }
            set { m_maxResponseChunkCount = value; }
        }

        /// <summary>
        /// The state of the channel.
        /// </summary>
        protected TcpChannelState State
        {
            get => (TcpChannelState)m_state;

            set
            {
                if (Interlocked.Exchange(ref m_state, (int)value) != (int)value)
                {
                    Utils.LogTrace("ChannelId {0}: in {1} state.", ChannelId, value);
                }
            }
        }

        /// <summary>
        /// The identifier assigned to the channel by the server.
        /// </summary>
        protected uint ChannelId
        {
            get
            {
                return m_channelId;
            }

            set
            {
                m_channelId = value;
                m_globalChannelId = Utils.Format("{0}-{1}", m_contextId, m_channelId);
            }
        }
        #endregion

        #region WriteOperation Class
        /// <summary>
        /// A class that stores the state for a write operation.
        /// </summary>
        protected class WriteOperation : ChannelAsyncOperation<int>
        {
            /// <summary>
            /// Initializes the object with a callback
            /// </summary>
            public WriteOperation(int timeout, AsyncCallback callback, object asyncState)
            :
                base(timeout, callback, asyncState)
            {
            }

            /// <summary>
            /// The request id associated with the operation.
            /// </summary>
            public uint RequestId
            {
                get { return m_requestId; }
                set { m_requestId = value; }
            }

            /// <summary>
            /// The body of the request or response associated with the operation.
            /// </summary>
            public IEncodeable MessageBody
            {
                get { return m_messageBody; }
                set { m_messageBody = value; }
            }

            #region Private Fields
            private uint m_requestId;
            private IEncodeable m_messageBody;
            #endregion
        }
        #endregion

        #region Protected Methods
        /// <summary>
        /// Calculate the chunk count which can be used for messages based on buffer size. 
        /// </summary>
        /// <param name="messageSize">The message size to be used.</param>
        /// <param name="bufferSize">The buffer available for a message.</param>
        /// <returns>The chunk count.</returns>
        protected static int CalculateChunkCount(int messageSize, int bufferSize)
        {
            if (bufferSize > 0)
            {
                int chunkCount = messageSize / bufferSize;
                if (chunkCount * bufferSize < messageSize)
                {
                    chunkCount++;
                }
                return chunkCount;
            }
            return 1;
        }

        /// <summary>
        /// Check the MessageType and size against the content and size of the stream.
        /// </summary>
        /// <param name="decoder">The decoder of the stream.</param>
        /// <param name="expectedMessageType">The message type to be checked.</param>
        /// <param name="count">The length of the message.</param>
        protected static void ReadAndVerifyMessageTypeAndSize(IDecoder decoder, uint expectedMessageType, int count)
        {
            uint messageType = decoder.ReadUInt32(null);
            if (messageType != expectedMessageType)
            {
                throw ServiceResultException.Create(StatusCodes.BadTcpMessageTypeInvalid,
                    "Expected message type {0:X8} instead of {0:X8}.", expectedMessageType, messageType);
            }
            int messageSize = decoder.ReadInt32(null);
            if (messageSize > count)
            {
                throw ServiceResultException.Create(StatusCodes.BadTcpMessageTooLarge,
                    "Messages size {0} is larger than buffer size {1}.", messageSize, count);
            }
        }

        /// <summary>
        /// Update the last time that communication has occured on the channel.
        /// </summary>
        public void UpdateLastActiveTime()
        {
            m_lastActiveTickCount = HiResClock.TickCount;
        }
        #endregion

        #region Private Fields
        private readonly object m_lock = new object();
        private IMessageSocket m_socket;
        private BufferManager m_bufferManager;
        private ChannelQuotas m_quotas;
        private int m_receiveBufferSize;
        private int m_sendBufferSize;
        private int m_activeWriteRequests;
        private int m_maxRequestMessageSize;
        private int m_maxResponseMessageSize;
        private int m_maxRequestChunkCount;
        private int m_maxResponseChunkCount;
        private string m_contextId;

        // treat TcpChannelState as int to use Interlocked
        private int m_state;
        private uint m_channelId;
        private string m_globalChannelId;
        private long m_sequenceNumber;
        private long m_localSequenceNumber;
        private uint m_remoteSequenceNumber;
        private bool m_sequenceRollover;
        private bool m_firstReceivedSequenceNumber = true;
        private uint m_partialRequestId;
        private BufferCollection m_partialMessageChunks;

        private TcpChannelStateEventHandler m_StateChanged;

        private int m_lastActiveTickCount;
        #endregion

        #region Constants
        private const uint kMaxValueLegacyTrue = TcpMessageLimits.MinSequenceNumber;
        private const uint kMaxValueLegacyFalse = UInt32.MaxValue;
        #endregion
    }

    /// <summary>
    /// The possible channel states.
    /// </summary>
    public enum TcpChannelState : int
    {
        /// <summary>
        /// The channel is closed.
        /// </summary>
        Closed,

        /// <summary>
        /// The channel is closing.
        /// </summary>
        Closing,

        /// <summary>
        /// The channel establishing a network connection.
        /// </summary>
        Connecting,

        /// <summary>
        /// The channel negotiating security parameters.
        /// </summary>
        Opening,

        /// <summary>
        /// The channel is open and accepting messages.
        /// </summary>
        Open,

        /// <summary>
        /// The channel is in a error state.
        /// </summary>
        Faulted,
    }

    /// <summary>
    /// Used to report changes to the channel state.
    /// </summary>
    public delegate void TcpChannelStateEventHandler(UaSCUaBinaryChannel channel, TcpChannelState state, ServiceResult error);
}<|MERGE_RESOLUTION|>--- conflicted
+++ resolved
@@ -174,7 +174,7 @@
         {
             if (disposing)
             {
-<<<<<<< HEAD
+                DiscardTokens();
 #if ECC_SUPPORT
                 if (m_localNonce != null)
                 {
@@ -188,9 +188,6 @@
                     m_remoteNonce = null;
                 }
 #endif
-=======
-                DiscardTokens();
->>>>>>> 67a0df19
             }
         }
         #endregion
