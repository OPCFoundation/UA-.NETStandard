<Project Sdk="Microsoft.NET.Sdk">

  <PropertyGroup>
    <TargetFrameworks>$(HttpsTargetFrameworks)</TargetFrameworks>
    <AssemblyName>Opc.Ua.Bindings.Https</AssemblyName>
    <PackageId>OPCFoundation.NetStandard.Opc.Ua.Bindings.Https</PackageId>
    <RootNamespace>Opc.Ua.Bindings</RootNamespace>
    <Description>OPC UA Https Binding Library</Description>
    <IsPackable>true</IsPackable>
    <GenerateDocumentationFile>true</GenerateDocumentationFile>
  </PropertyGroup>

  <PropertyGroup Condition="'$(Configuration)' == 'Debug'">
    <PackageId>$(PackageId).Debug</PackageId>
  </PropertyGroup>

  <PropertyGroup Condition="'$(SignAssembly)' == 'true'">
    <DefineConstants>$(DefineConstants);SIGNASSEMBLY</DefineConstants>
  </PropertyGroup>

  <Choose>
<<<<<<< HEAD
    <!-- select ECC support -->
    <When Condition="'$(TargetFramework)' == 'net462' OR '$(TargetFramework)' == 'netstandard2.0' OR '$(TargetFramework)' == 'netcoreapp2.1'">
    </When>
    <Otherwise>
      <PropertyGroup>
        <DefineConstants>$(DefineConstants);ECC_SUPPORT</DefineConstants>
      </PropertyGroup>
    </Otherwise>
  </Choose>

  <Choose>
    <When Condition="'$(TargetFramework)' == 'netcoreapp3.1' OR '$(TargetFramework)' == 'net5.0' OR '$(TargetFramework)' == 'net6.0' OR '$(TargetFramework)' == 'net8.0'">
      <ItemGroup>
        <FrameworkReference Include="Microsoft.AspNetCore.App" />
        <PackageReference Include="System.Net.Http" Version="4.3.4" />
      </ItemGroup>
    </When>
    <Otherwise>
=======
    <When Condition="'$(TargetFramework)' == 'net462' OR '$(TargetFramework)' == 'net472' OR '$(TargetFramework)' == 'net48' OR '$(TargetFramework)' == 'netstandard2.0' OR '$(TargetFramework)' == 'netstandard2.1'">
>>>>>>> 91ef7536
      <ItemGroup>
        <PackageReference Include="Microsoft.AspNetCore.Server.Kestrel" Version="2.1.3" />
        <PackageReference Include="Microsoft.AspNetCore.Server.Kestrel.Core" Version="2.1.25" />
        <PackageReference Include="Microsoft.AspNetCore.Server.Kestrel.Transport.Sockets" Version="2.1.40" />
        <PackageReference Include="Microsoft.AspNetCore.Server.Kestrel.Https" Version="2.1.3" />
        <PackageReference Include="Microsoft.AspNetCore.Http" Version="2.1.34" />
        <PackageReference Include="System.Io.Pipelines" Version="6.0.3" />
        <PackageReference Include="System.Text.Encodings.Web" Version="8.0.0" />
      </ItemGroup>
    </When>
    <Otherwise>
      <ItemGroup>
        <FrameworkReference Include="Microsoft.AspNetCore.App" />
      </ItemGroup>
    </Otherwise>
  </Choose>

  <ItemGroup Condition="'$(TargetFramework)' == 'net462'">
    <Reference Include="System.Net.Http" />
  </ItemGroup>
  
  <ItemGroup Condition="'$(TargetFramework)' == 'net472'">
    <Reference Include="System.Net.Http" />
  </ItemGroup>

  <ItemGroup Condition="'$(TargetFramework)' == 'net48'">
    <Reference Include="System.Net.Http" />
  </ItemGroup>
  
  <ItemGroup>
    <ProjectReference Include="..\Opc.Ua.Core\Opc.Ua.Core.csproj" />
  </ItemGroup>

  <ItemGroup>
    <Folder Include="Properties\" />
  </ItemGroup>

  <Target Name="GetPackagingOutputs" />

</Project><|MERGE_RESOLUTION|>--- conflicted
+++ resolved
@@ -19,7 +19,6 @@
   </PropertyGroup>
 
   <Choose>
-<<<<<<< HEAD
     <!-- select ECC support -->
     <When Condition="'$(TargetFramework)' == 'net462' OR '$(TargetFramework)' == 'netstandard2.0' OR '$(TargetFramework)' == 'netcoreapp2.1'">
     </When>
@@ -31,16 +30,7 @@
   </Choose>
 
   <Choose>
-    <When Condition="'$(TargetFramework)' == 'netcoreapp3.1' OR '$(TargetFramework)' == 'net5.0' OR '$(TargetFramework)' == 'net6.0' OR '$(TargetFramework)' == 'net8.0'">
-      <ItemGroup>
-        <FrameworkReference Include="Microsoft.AspNetCore.App" />
-        <PackageReference Include="System.Net.Http" Version="4.3.4" />
-      </ItemGroup>
-    </When>
-    <Otherwise>
-=======
     <When Condition="'$(TargetFramework)' == 'net462' OR '$(TargetFramework)' == 'net472' OR '$(TargetFramework)' == 'net48' OR '$(TargetFramework)' == 'netstandard2.0' OR '$(TargetFramework)' == 'netstandard2.1'">
->>>>>>> 91ef7536
       <ItemGroup>
         <PackageReference Include="Microsoft.AspNetCore.Server.Kestrel" Version="2.1.3" />
         <PackageReference Include="Microsoft.AspNetCore.Server.Kestrel.Core" Version="2.1.25" />
