﻿<Project Sdk="Microsoft.NET.Sdk">

  <PropertyGroup>
    <TargetFrameworks>$(HttpsTargetFrameworks)</TargetFrameworks>
    <AssemblyName>Opc.Ua.Bindings.Https</AssemblyName>
    <PackageId>OPCFoundation.NetStandard.Opc.Ua.Bindings.Https</PackageId>
    <RootNamespace>Opc.Ua.Bindings</RootNamespace>
    <Description>OPC UA Https Binding Library</Description>
    <IsPackable>true</IsPackable>
    <GenerateDocumentationFile>true</GenerateDocumentationFile>
  </PropertyGroup>

  <PropertyGroup Condition="'$(Configuration)' == 'Debug'">
    <PackageId>$(PackageId).Debug</PackageId>
  </PropertyGroup>

  <PropertyGroup Condition="'$(SignAssembly)' == 'true'">
    <DefineConstants>$(DefineConstants);SIGNASSEMBLY</DefineConstants>
  </PropertyGroup>

  <Choose>
    <When Condition="'$(TargetFramework)' == 'netcoreapp3.1' OR '$(TargetFramework)' == 'net5.0' OR '$(TargetFramework)' == 'net6.0'">
      <ItemGroup>
        <FrameworkReference Include="Microsoft.AspNetCore.App" />
        <PackageReference Include="System.Net.Http" Version="4.3.4" />
      </ItemGroup>
    </When>
    <Otherwise>
      <ItemGroup>
        <PackageReference Include="Microsoft.AspNetCore.Server.Kestrel" Version="2.1.3" />
        <PackageReference Include="Microsoft.AspNetCore.Server.Kestrel.Core" Version="2.1.25" />
        <PackageReference Include="Microsoft.AspNetCore.Server.Kestrel.Transport.Sockets" Version="2.1.3" />
        <PackageReference Include="Microsoft.AspNetCore.Server.Kestrel.Https" Version="2.1.3" />
        <PackageReference Include="Microsoft.AspNetCore.Http" Version="2.1.22" />
        <PackageReference Include="System.Io.Pipelines" Version="6.0.2" />
        <PackageReference Include="System.Text.Encodings.Web" Version="6.0.0" />
      </ItemGroup>
    </Otherwise>
  </Choose>

  <ItemGroup Condition="'$(TargetFramework)' == 'net462'">
    <Reference Include="System.Net.Http" />
  </ItemGroup>

  <ItemGroup Condition="'$(TargetFramework)' == 'net472'">
    <Reference Include="System.Net.Http" />
<<<<<<< HEAD
  </ItemGroup>

  <ItemGroup>
    <PackageReference Include="Microsoft.AspNetCore.Server.Kestrel" Version="2.1.3" />
    <PackageReference Include="Microsoft.AspNetCore.Server.Kestrel.Core" Version="2.1.25" />
    <PackageReference Include="Microsoft.AspNetCore.Server.Kestrel.Transport.Sockets" Version="2.1.3" />
    <PackageReference Include="Microsoft.AspNetCore.Server.Kestrel.Https" Version="2.1.3" />
    <PackageReference Include="System.Io.Pipelines" Version="5.0.1" />
    <PackageReference Include="System.Text.Encodings.Web" Version="5.0.1" />
    
=======
>>>>>>> 7a3c3791
  </ItemGroup>

  <ItemGroup Condition="'$(TargetFramework)' == 'netstandard2.0'">
    <PackageReference Include="System.Net.Http" Version="4.3.4" />
  </ItemGroup>

  <ItemGroup Condition="'$(TargetFramework)' == 'netstandard2.1'">
    <PackageReference Include="System.Net.Http" Version="4.3.4" />
  </ItemGroup>

  <ItemGroup>
    <ProjectReference Include="..\Opc.Ua.Core\Opc.Ua.Core.csproj" />
  </ItemGroup>

  <ItemGroup>
    <Folder Include="Properties\" />
  </ItemGroup>

  <Target Name="GetPackagingOutputs" />

</Project><|MERGE_RESOLUTION|>--- conflicted
+++ resolved
@@ -44,19 +44,6 @@
 
   <ItemGroup Condition="'$(TargetFramework)' == 'net472'">
     <Reference Include="System.Net.Http" />
-<<<<<<< HEAD
-  </ItemGroup>
-
-  <ItemGroup>
-    <PackageReference Include="Microsoft.AspNetCore.Server.Kestrel" Version="2.1.3" />
-    <PackageReference Include="Microsoft.AspNetCore.Server.Kestrel.Core" Version="2.1.25" />
-    <PackageReference Include="Microsoft.AspNetCore.Server.Kestrel.Transport.Sockets" Version="2.1.3" />
-    <PackageReference Include="Microsoft.AspNetCore.Server.Kestrel.Https" Version="2.1.3" />
-    <PackageReference Include="System.Io.Pipelines" Version="5.0.1" />
-    <PackageReference Include="System.Text.Encodings.Web" Version="5.0.1" />
-    
-=======
->>>>>>> 7a3c3791
   </ItemGroup>
 
   <ItemGroup Condition="'$(TargetFramework)' == 'netstandard2.0'">
