--- conflicted
+++ resolved
@@ -32,13 +32,8 @@
         <PackageReference Include="Microsoft.AspNetCore.Server.Kestrel.Transport.Sockets" Version="2.1.3" />
         <PackageReference Include="Microsoft.AspNetCore.Server.Kestrel.Https" Version="2.1.3" />
         <PackageReference Include="Microsoft.AspNetCore.Http" Version="2.1.22" />
-<<<<<<< HEAD
-        <PackageReference Include="System.Io.Pipelines" Version="6.0.3" />
+        <PackageReference Include="System.Io.Pipelines" Version="7.0.0" />
         <PackageReference Include="System.Text.Encodings.Web" Version="7.0.0" />
-=======
-        <PackageReference Include="System.Io.Pipelines" Version="7.0.0" />
-        <PackageReference Include="System.Text.Encodings.Web" Version="6.0.0" />
->>>>>>> 5bfee619
       </ItemGroup>
     </Otherwise>
   </Choose>
