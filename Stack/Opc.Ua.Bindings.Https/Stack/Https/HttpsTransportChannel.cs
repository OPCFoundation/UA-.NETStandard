--- conflicted
+++ resolved
@@ -153,36 +153,22 @@
                     MaxRequestContentBufferSize = m_quotas.MaxMessageSize,
                 };
 
-<<<<<<< HEAD
                 // limit the number of concurrent connections, if supported
-                var connectionProperty = handler.GetType().GetProperty("MaxConnectionsPerServer");
-                if (connectionProperty != null &&
-                    (Int32)connectionProperty.GetValue(handler) > kMaxConnectionsPerServer)
-                {
-                    connectionProperty.SetValue(handler, kMaxConnectionsPerServer);
-                }
-=======
-                // set property only if supported
                 PropertyInfo maxConnectionsPerServerProperty = handler.GetType().GetProperty("MaxConnectionsPerServer");
                 maxConnectionsPerServerProperty?.SetValue(handler, kMaxConnectionsPerServer);
->>>>>>> a943fa9c
 
                 // send client certificate for servers that require TLS client authentication
                 if (m_settings.ClientCertificate != null)
                 {
-<<<<<<< HEAD
                     var certProperty = handler.GetType().GetProperty("ClientCertificates");
                     if (certProperty != null)
+                    PropertyInfo propertyInfo = handler.GetType().GetProperty("ClientCertificates");
+                    if (propertyInfo != null)
                     {
                         X509CertificateCollection clientCertificates = (X509CertificateCollection)certProperty.GetValue(handler);
                         clientCertificates?.Add(m_settings.ClientCertificate);
-=======
-                    PropertyInfo propertyInfo = handler.GetType().GetProperty("ClientCertificates");
-                    if (propertyInfo != null)
-                    {
                         var clientCertificates = (X509CertificateCollection)propertyInfo.GetValue(handler);
                         _ = (clientCertificates?.Add(m_settings.ClientCertificate));
->>>>>>> a943fa9c
                     }
                 }
 
