/* Copyright (c) 1996-2022 The OPC Foundation. All rights reserved.
   The source code in this file is covered under a dual-license scenario:
     - RCL: for OPC Foundation Corporate Members in good-standing
     - GPL V2: everybody else
   RCL license terms accompanied with this source code. See http://opcfoundation.org/License/RCL/1.00/
   GNU General Public License as published by the Free Software Foundation;
*/

using System;
using System.Collections.Generic;
using System.IO;
using System.Net;
using System.Security.Authentication;
using System.Security.Cryptography.X509Certificates;
using System.Threading;
using System.Threading.Tasks;
using Microsoft.AspNetCore.Builder;
using Microsoft.AspNetCore.Hosting;
using Microsoft.AspNetCore.Http;
using Microsoft.AspNetCore.Server.Kestrel.Https;
using Microsoft.Extensions.Hosting;


namespace Opc.Ua.Bindings
{
    /// <summary>
    /// Creates a new <see cref="HttpsTransportListener"/> with
    /// <see cref="ITransportListener"/> interface.
    /// </summary>
    public class HttpsTransportListenerFactory : HttpsServiceHost
    {
        /// <summary>
        /// The protocol supported by the listener.
        /// </summary>
        public override string UriScheme => Utils.UriSchemeHttps;

        /// <summary>
        /// The method creates a new instance of a <see cref="HttpsTransportListener"/>.
        /// </summary>
        /// <returns>The transport listener.</returns>
        public override ITransportListener Create()
        {
            return new HttpsTransportListener(Utils.UriSchemeHttps);
        }
    }

    /// <summary>
    /// Creates a new <see cref="HttpsTransportListener"/> with
    /// <see cref="ITransportListener"/> interface.
    /// </summary>
    public class OpcHttpsTransportListenerFactory : HttpsServiceHost
    {
        /// <summary>
        /// The protocol supported by the listener.
        /// </summary>
        public override string UriScheme => Utils.UriSchemeOpcHttps;

        /// <summary>
        /// The method creates a new instance of a <see cref="HttpsTransportListener"/>.
        /// </summary>
        /// <returns>The transport listener.</returns>
        public override ITransportListener Create()
        {
            return new HttpsTransportListener(Utils.UriSchemeOpcHttps);
        }
    }

    /// <summary>
    /// Implements the kestrel startup of the Https listener.
    /// </summary>
    public class Startup
    {
        private const string kHttpsContentType = "text/plain";

        /// <summary>
        /// Get the Https listener.
        /// </summary>
        public static HttpsTransportListener Listener { get; set; }

        /// <summary>
        /// Configure the request pipeline for the listener.
        /// </summary>
        /// <param name="appBuilder">The application builder.</param>
        public void Configure(IApplicationBuilder appBuilder)
        {
            appBuilder.Run(context => {
                if (context.Request.Method != "POST")
                {
                    context.Response.ContentLength = 0;
                    context.Response.ContentType = kHttpsContentType;
                    context.Response.StatusCode = (int)HttpStatusCode.MethodNotAllowed;
                    return context.Response.WriteAsync(string.Empty);
                }
                else
                {
                    return Listener.SendAsync(context);
                }
            });
        }
    }

    /// <summary>
    /// Manages the connections for a UA HTTPS server.
    /// </summary>
    public class HttpsTransportListener : ITransportListener
    {
        private const string kHttpsContentType = "text/plain";
        private const string kApplicationContentType = "application/octet-stream";
        private const string kAuthorizationKey = "Authorization";
        private const string kBearerKey = "Bearer";

        #region Constructors
        /// <summary>
        /// Initializes a new instance of the <see cref="HttpsTransportListener"/> class.
        /// </summary>
        public HttpsTransportListener(string uriScheme)
        {
            m_uriScheme = uriScheme;
        }
        #endregion

        #region IDisposable Members
        /// <summary>
        /// Frees any unmanaged resources.
        /// </summary>
        public void Dispose()
        {
            Dispose(true);
            GC.SuppressFinalize(this);
        }

        /// <summary>
        /// An overrideable version of the Dispose.
        /// </summary>
        [System.Diagnostics.CodeAnalysis.SuppressMessage("Microsoft.Usage", "CA2213:DisposableFieldsShouldBeDisposed", MessageId = "m_simulator")]
        protected virtual void Dispose(bool disposing)
        {
            if (disposing)
            {
                ConnectionStatusChanged = null;
                ConnectionWaiting = null;
                Utils.SilentDispose(m_host);
                m_host = null;
            }
        }
        #endregion

        #region ITransportListener Members
        /// <summary>
        /// The URI scheme handled by the listener.
        /// </summary>
        public string UriScheme => m_uriScheme;

        /// <summary>
        /// Opens the listener and starts accepting connection.
        /// </summary>
        /// <param name="baseAddress">The base address.</param>
        /// <param name="settings">The settings to use when creating the listener.</param>
        /// <param name="callback">The callback to use when requests arrive via the channel.</param>
        /// <exception cref="ArgumentNullException">Thrown if any parameter is null.</exception>
        /// <exception cref="ServiceResultException">Thrown if any communication error occurs.</exception>
        public void Open(
            Uri baseAddress,
            TransportListenerSettings settings,
            ITransportListenerCallback callback)
        {
            // assign a unique guid to the listener.
            m_listenerId = Guid.NewGuid().ToString();

            m_uri = baseAddress;
            m_descriptions = settings.Descriptions;
            var configuration = settings.Configuration;

            // initialize the quotas.
            m_quotas = new ChannelQuotas {
                MaxBufferSize = configuration.MaxBufferSize,
                MaxMessageSize = configuration.MaxMessageSize,
                ChannelLifetime = configuration.ChannelLifetime,
                SecurityTokenLifetime = configuration.SecurityTokenLifetime,

                MessageContext = new ServiceMessageContext {
                    MaxArrayLength = configuration.MaxArrayLength,
                    MaxByteStringLength = configuration.MaxByteStringLength,
                    MaxMessageSize = configuration.MaxMessageSize,
                    MaxStringLength = configuration.MaxStringLength,
                    NamespaceUris = settings.NamespaceUris,
                    ServerUris = new StringTable(),
                    Factory = settings.Factory
                },

                CertificateValidator = settings.CertificateValidator
            };

            // save the callback to the server.
            m_callback = callback;

            m_serverCertProvider = settings.ServerCertificateTypesProvider;

            // start the listener
            Start();
        }

        /// <summary>
        /// Closes the listener and stops accepting connection.
        /// </summary>
        /// <exception cref="ServiceResultException">Thrown if any communication error occurs.</exception>
        public void Close()
        {
            Stop();
        }

        /// <summary>
        /// Raised when a new connection is waiting for a client.
        /// </summary>
        public event ConnectionWaitingHandlerAsync ConnectionWaiting;

        /// <summary>
        /// Raised when a monitored connection's status changed.
        /// </summary>
        public event EventHandler<ConnectionStatusEventArgs> ConnectionStatusChanged;

        /// <inheritdoc/>
        /// <remarks>
        /// Reverse connect for the https transport listener is not implemeted.
        /// </remarks>
        public void CreateReverseConnection(Uri url, int timeout)
        {
            // suppress warnings
            ConnectionWaiting = null;
            ConnectionWaiting?.Invoke(null, null);
            ConnectionStatusChanged = null;
            ConnectionStatusChanged?.Invoke(null, null);
            throw new NotImplementedException();
        }
        #endregion

        #region Public Methods
        /// <summary>
        /// Gets the URL for the listener's endpoint.
        /// </summary>
        /// <value>The URL for the listener's endpoint.</value>
        public Uri EndpointUrl => m_uri;

        /// <summary>
        /// Starts listening at the specified port.
        /// </summary>
        public void Start()
        {
            Startup.Listener = this;
            m_hostBuilder = new WebHostBuilder();
<<<<<<< HEAD
            HttpsConnectionAdapterOptions httpsOptions = new HttpsConnectionAdapterOptions();
            httpsOptions.CheckCertificateRevocation = false;
            httpsOptions.ClientCertificateMode = ClientCertificateMode.NoCertificate;
            // note: if there is not a specific Https cert defined, the first App cert is used
            httpsOptions.ServerCertificate = m_serverCertProvider.GetInstanceCertificate(SecurityPolicies.Https);
=======
            var httpsOptions = new HttpsConnectionAdapterOptions() {
                CheckCertificateRevocation = false,
                ClientCertificateMode = ClientCertificateMode.NoCertificate,
                // note: this is the TLS certificate!
#if NETCOREAPP3_1_OR_GREATER || NETSTANDARD2_1 || NET472_OR_GREATER || NET5_0_OR_GREATER
                // Create a copy of the certificate with the private key on platforms
                // which default to the ephemeral KeySet.
                ServerCertificate = X509Utils.CreateCopyWithPrivateKey(m_serverCertificate, false)
#else
                ServerCertificate = m_serverCertificate
#endif
            };
>>>>>>> 735cd861

#if NET462
            // note: although security tools recommend 'None' here,
            // it only works on .NET 4.6.2 if Tls12 is used
#pragma warning disable CA5398 // Avoid hardcoded SslProtocols values
            httpsOptions.SslProtocols = SslProtocols.Tls12;
#pragma warning restore CA5398 // Avoid hardcoded SslProtocols values
#else
            httpsOptions.SslProtocols = SslProtocols.None;
#endif

            UriHostNameType hostType = Uri.CheckHostName(m_uri.Host);
            if (hostType == UriHostNameType.Dns ||
                hostType == UriHostNameType.Unknown ||
                hostType == UriHostNameType.Basic)
            {
                // bind to any address
                m_hostBuilder.UseKestrel(options => {
                    options.ListenAnyIP(m_uri.Port, listenOptions => {
                        listenOptions.UseHttps(httpsOptions);
                    });
                });
            }
            else
            {
                // bind to specific address
                IPAddress ipAddress = IPAddress.Parse(m_uri.Host);
                m_hostBuilder.UseKestrel(options => {
                    options.Listen(ipAddress, m_uri.Port, listenOptions => {
                        listenOptions.UseHttps(httpsOptions);
                    });
                });
            }

            m_hostBuilder.UseContentRoot(Directory.GetCurrentDirectory());
            m_hostBuilder.UseStartup<Startup>();
            m_host = m_hostBuilder.Start(Utils.ReplaceLocalhost(m_uri.ToString()));
        }

        /// <summary>
        /// Stops listening.
        /// </summary>
        public void Stop()
        {
            Dispose();
        }
#endregion

        #region Private Methods
        /// <summary>
        /// Handles requests arriving from a channel.
        /// </summary>
        public async Task SendAsync(HttpContext context)
        {
            string message = string.Empty;
            CancellationToken ct = context.RequestAborted;
            try
            {
                if (m_callback == null)
                {
                    await WriteResponseAsync(context.Response, message, HttpStatusCode.NotImplemented).ConfigureAwait(false);
                    return;
                }

                if (context.Request.ContentType != kApplicationContentType)
                {
                    message = "HTTPSLISTENER - Unsupported content type.";
                    await WriteResponseAsync(context.Response, message, HttpStatusCode.BadRequest).ConfigureAwait(false);
                    return;
                }

                int length = (int)context.Request.ContentLength;
                byte[] buffer = await ReadBodyAsync(context.Request).ConfigureAwait(false);

                if (buffer.Length != length)
                {
                    message = "HTTPSLISTENER - Invalid buffer.";
                    await WriteResponseAsync(context.Response, message, HttpStatusCode.BadRequest).ConfigureAwait(false);
                    return;
                }

                IServiceRequest input = (IServiceRequest)BinaryDecoder.DecodeMessage(buffer, null, m_quotas.MessageContext);

                // extract the JWT token from the HTTP headers.
                if (input.RequestHeader == null)
                {
                    input.RequestHeader = new RequestHeader();
                }

                if (NodeId.IsNull(input.RequestHeader.AuthenticationToken) &&
                    input.TypeId != DataTypeIds.CreateSessionRequest)
                {
                    if (context.Request.Headers.TryGetValue(kAuthorizationKey, out var keys))
                    {
                        foreach (string value in keys)
                        {
                            if (value.StartsWith(kBearerKey, StringComparison.OrdinalIgnoreCase))
                            {
                                // note: use NodeId(string, uint) to avoid the NodeId.Parse call.
                                input.RequestHeader.AuthenticationToken = new NodeId(value.Substring(kBearerKey.Length + 1).Trim(), 0);
                            }
                        }
                    }
                }

                if (!context.Request.Headers.TryGetValue(Profiles.HttpsSecurityPolicyHeader, out var header))
                {
                    header = SecurityPolicies.None;
                }

                EndpointDescription endpoint = null;
                foreach (var ep in m_descriptions)
                {
                    if (Utils.IsUriHttpsScheme(ep.EndpointUrl))
                    {
                        if (!string.IsNullOrEmpty(header))
                        {
                            if (!string.Equals(ep.SecurityPolicyUri, header, StringComparison.Ordinal))
                            {
                                continue;
                            }
                        }

                        endpoint = ep;
                        break;
                    }
                }

                if (endpoint == null)
                {
                    ServiceResultException serviceResultException = null;
                    if (input.TypeId != DataTypeIds.GetEndpointsRequest &&
                        input.TypeId != DataTypeIds.FindServersRequest &&
                        input.TypeId != DataTypeIds.FindServersOnNetworkRequest)
                    {
                        serviceResultException = new ServiceResultException(StatusCodes.BadSecurityPolicyRejected, "Channel can only be used for discovery.");
                    }
                    else if (length > TcpMessageLimits.DefaultDiscoveryMaxMessageSize)
                    {
                        serviceResultException = new ServiceResultException(StatusCodes.BadSecurityPolicyRejected, "Discovery Channel message size exceeded.");
                    }

                    if (serviceResultException != null)
                    {
                        IServiceResponse serviceResponse = EndpointBase.CreateFault(null, serviceResultException);
                        await WriteServiceResponseAsync(context, serviceResponse, ct).ConfigureAwait(false);
                        return;
                    }
                }

                // note: do not use Task.Factory.FromAsync here 
                var result = m_callback.BeginProcessRequest(
                    m_listenerId,
                    endpoint,
                    input as IServiceRequest,
                    null,
                    null);

                IServiceResponse output = m_callback.EndProcessRequest(result);

                if (!ct.IsCancellationRequested)
                {
                    await WriteServiceResponseAsync(context, output, ct).ConfigureAwait(false);
                }

                return;
            }
            catch (Exception e)
            {
                message = "HTTPSLISTENER - Unexpected error processing request.";
                Utils.LogError(e, message);
            }

            await WriteResponseAsync(context.Response, message, HttpStatusCode.InternalServerError).ConfigureAwait(false);
        }

        /// <summary>
        /// Called when a UpdateCertificate event occured.
        /// </summary>
        public void CertificateUpdate(
            ICertificateValidator validator,
            CertificateTypesProvider certificateTypeProvider)
        {
            Stop();

            m_quotas.CertificateValidator = validator;
            m_serverCertProvider = certificateTypeProvider;
            foreach (var description in m_descriptions)
            {
                if (description.ServerCertificate != null)
                {
                    X509Certificate2 serverCertificate = m_serverCertProvider.GetInstanceCertificate(description.SecurityPolicyUri);
                    if (m_serverCertProvider.SendCertificateChain)
                    {
                        byte[] serverCertificateChainRaw = m_serverCertProvider.LoadCertificateChainRawAsync(serverCertificate).Result;
                        description.ServerCertificate = serverCertificateChainRaw;
                    }
                    else
                    {
                        description.ServerCertificate = serverCertificate.RawData;
                    }
                }
            }

            Start();
        }

        /// <summary>
        /// Encodes a service response and writes it back.
        /// </summary>
        private async Task WriteServiceResponseAsync(HttpContext context, IServiceResponse response, CancellationToken ct)
        {
            byte[] encodedResponse = BinaryEncoder.EncodeMessage(response, m_quotas.MessageContext);
            context.Response.ContentLength = encodedResponse.Length;
            context.Response.ContentType = context.Request.ContentType;
            context.Response.StatusCode = (int)HttpStatusCode.OK;
#if NETSTANDARD2_1 || NET5_0_OR_GREATER || NETCOREAPP3_1_OR_GREATER
            await context.Response.Body.WriteAsync(encodedResponse.AsMemory(0, encodedResponse.Length), ct).ConfigureAwait(false);
#else
            await context.Response.Body.WriteAsync(encodedResponse, 0, encodedResponse.Length, ct).ConfigureAwait(false);
#endif
        }

        private static Task WriteResponseAsync(HttpResponse response, string message, HttpStatusCode status)
        {
            response.ContentLength = message.Length;
            response.ContentType = kHttpsContentType;
            response.StatusCode = (int)status;
            return response.WriteAsync(message);
        }

        private static async Task<byte[]> ReadBodyAsync(HttpRequest req)
        {
            using (var memory = new MemoryStream())
            using (var reader = new StreamReader(req.Body))
            {
                await reader.BaseStream.CopyToAsync(memory).ConfigureAwait(false);
                return memory.ToArray();
            }
        }
        #endregion

        #region Private Fields
        private string m_listenerId;
        private Uri m_uri;
        private readonly string m_uriScheme;
        private EndpointDescriptionCollection m_descriptions;
        private ChannelQuotas m_quotas;
        private ITransportListenerCallback m_callback;
        private IWebHostBuilder m_hostBuilder;
        private IWebHost m_host;
        private CertificateTypesProvider m_serverCertProvider;
        #endregion
    }
}<|MERGE_RESOLUTION|>--- conflicted
+++ resolved
@@ -248,13 +248,9 @@
         {
             Startup.Listener = this;
             m_hostBuilder = new WebHostBuilder();
-<<<<<<< HEAD
-            HttpsConnectionAdapterOptions httpsOptions = new HttpsConnectionAdapterOptions();
-            httpsOptions.CheckCertificateRevocation = false;
-            httpsOptions.ClientCertificateMode = ClientCertificateMode.NoCertificate;
-            // note: if there is not a specific Https cert defined, the first App cert is used
-            httpsOptions.ServerCertificate = m_serverCertProvider.GetInstanceCertificate(SecurityPolicies.Https);
-=======
+
+            X509Certificate2 serverCertificate = m_serverCertProvider.GetInstanceCertificate(SecurityPolicies.Https);
+
             var httpsOptions = new HttpsConnectionAdapterOptions() {
                 CheckCertificateRevocation = false,
                 ClientCertificateMode = ClientCertificateMode.NoCertificate,
@@ -262,12 +258,11 @@
 #if NETCOREAPP3_1_OR_GREATER || NETSTANDARD2_1 || NET472_OR_GREATER || NET5_0_OR_GREATER
                 // Create a copy of the certificate with the private key on platforms
                 // which default to the ephemeral KeySet.
-                ServerCertificate = X509Utils.CreateCopyWithPrivateKey(m_serverCertificate, false)
+                ServerCertificate = X509Utils.CreateCopyWithPrivateKey(serverCertificate, false)
 #else
-                ServerCertificate = m_serverCertificate
+                ServerCertificate = serverCertificate
 #endif
             };
->>>>>>> 735cd861
 
 #if NET462
             // note: although security tools recommend 'None' here,
