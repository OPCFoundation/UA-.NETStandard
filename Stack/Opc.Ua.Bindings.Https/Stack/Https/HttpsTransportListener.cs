/* Copyright (c) 1996-2022 The OPC Foundation. All rights reserved.
   The source code in this file is covered under a dual-license scenario:
     - RCL: for OPC Foundation Corporate Members in good-standing
     - GPL V2: everybody else
   RCL license terms accompanied with this source code. See http://opcfoundation.org/License/RCL/1.00/
   GNU General Public License as published by the Free Software Foundation;
   version 2 of the License are accompanied with this source code. See http://opcfoundation.org/License/GPLv2
   This source code is distributed in the hope that it will be useful,
   but WITHOUT ANY WARRANTY; without even the implied warranty of
   MERCHANTABILITY or FITNESS FOR A PARTICULAR PURPOSE.
*/

using System;
using System.Collections.Generic;
using System.IO;
using System.Net;
using System.Net.Security;
using System.Security.Authentication;
using System.Security.Cryptography;
using System.Security.Cryptography.X509Certificates;
using System.Threading;
using System.Threading.Tasks;
using Microsoft.AspNetCore.Builder;
using Microsoft.AspNetCore.Hosting;
using Microsoft.AspNetCore.Http;
using Microsoft.AspNetCore.Server.Kestrel.Https;
using Microsoft.Extensions.Hosting;
using Opc.Ua.Security.Certificates;


namespace Opc.Ua.Bindings
{
    /// <summary>
    /// Creates a new <see cref="HttpsTransportListener"/> with
    /// <see cref="ITransportListener"/> interface.
    /// </summary>
    public class HttpsTransportListenerFactory : HttpsServiceHost
    {
        /// <summary>
        /// The protocol supported by the listener.
        /// </summary>
        public override string UriScheme => Utils.UriSchemeHttps;

        /// <summary>
        /// The method creates a new instance of a <see cref="HttpsTransportListener"/>.
        /// </summary>
        /// <returns>The transport listener.</returns>
        public override ITransportListener Create()
        {
            return new HttpsTransportListener(Utils.UriSchemeHttps);
        }
    }

    /// <summary>
    /// Creates a new <see cref="HttpsTransportListener"/> with
    /// <see cref="ITransportListener"/> interface.
    /// </summary>
    public class OpcHttpsTransportListenerFactory : HttpsServiceHost
    {
        /// <summary>
        /// The protocol supported by the listener.
        /// </summary>
        public override string UriScheme => Utils.UriSchemeOpcHttps;

        /// <summary>
        /// The method creates a new instance of a <see cref="HttpsTransportListener"/>.
        /// </summary>
        /// <returns>The transport listener.</returns>
        public override ITransportListener Create()
        {
            return new HttpsTransportListener(Utils.UriSchemeOpcHttps);
        }
    }

    /// <summary>
    /// Implements the kestrel startup of the Https listener.
    /// </summary>
    public class Startup
    {
        private const string kHttpsContentType = "text/plain";

        /// <summary>
        /// Get the Https listener.
        /// </summary>
        public static HttpsTransportListener Listener { get; set; }

        /// <summary>
        /// Configure the request pipeline for the listener.
        /// </summary>
        /// <param name="appBuilder">The application builder.</param>
        public void Configure(IApplicationBuilder appBuilder)
        {
            appBuilder.Run(context => {
                if (context.Request.Method != "POST")
                {
                    context.Response.ContentLength = 0;
                    context.Response.ContentType = kHttpsContentType;
                    context.Response.StatusCode = (int)HttpStatusCode.MethodNotAllowed;
                    return context.Response.WriteAsync(string.Empty);
                }
                else
                {
                    return Listener.SendAsync(context);
                }
            });
        }
    }

    /// <summary>
    /// Manages the connections for a UA HTTPS server.
    /// </summary>
    public class HttpsTransportListener : ITransportListener
    {
        private const string kHttpsContentType = "text/plain";
        private const string kApplicationContentType = "application/octet-stream";
        private const string kAuthorizationKey = "Authorization";
        private const string kBearerKey = "Bearer";

        #region Constructors
        /// <summary>
        /// Initializes a new instance of the <see cref="HttpsTransportListener"/> class.
        /// </summary>
        public HttpsTransportListener(string uriScheme)
        {
            m_uriScheme = uriScheme;
        }
        #endregion

        #region IDisposable Members
        /// <summary>
        /// Frees any unmanaged resources.
        /// </summary>
        public void Dispose()
        {
            Dispose(true);
            GC.SuppressFinalize(this);
        }

        /// <summary>
        /// An overrideable version of the Dispose.
        /// </summary>
        [System.Diagnostics.CodeAnalysis.SuppressMessage("Microsoft.Usage", "CA2213:DisposableFieldsShouldBeDisposed", MessageId = "m_simulator")]
        protected virtual void Dispose(bool disposing)
        {
            if (disposing)
            {
                ConnectionStatusChanged = null;
                ConnectionWaiting = null;
                Utils.SilentDispose(m_host);
                m_host = null;
            }
        }
        #endregion

        #region ITransportListener Members
        /// <inheritdoc/>
        public string UriScheme => m_uriScheme;

        /// <inheritdoc/>
        public string ListenerId => m_listenerId;

        /// <summary>
        /// Opens the listener and starts accepting connection.
        /// </summary>
        /// <param name="baseAddress">The base address.</param>
        /// <param name="settings">The settings to use when creating the listener.</param>
        /// <param name="callback">The callback to use when requests arrive via the channel.</param>
        /// <exception cref="ArgumentNullException">Thrown if any parameter is null.</exception>
        /// <exception cref="ServiceResultException">Thrown if any communication error occurs.</exception>
        public void Open(
            Uri baseAddress,
            TransportListenerSettings settings,
            ITransportListenerCallback callback)
        {
            // assign a unique guid to the listener.
            m_listenerId = Guid.NewGuid().ToString();

            m_uri = baseAddress;
            m_discovery = m_uri.AbsolutePath?.TrimEnd('/') + ConfiguredEndpoint.DiscoverySuffix;
            m_descriptions = settings.Descriptions;
            var configuration = settings.Configuration;

            // initialize the quotas.
            m_quotas = new ChannelQuotas {
                MaxBufferSize = configuration.MaxBufferSize,
                MaxMessageSize = configuration.MaxMessageSize,
                ChannelLifetime = configuration.ChannelLifetime,
                SecurityTokenLifetime = configuration.SecurityTokenLifetime,

                MessageContext = new ServiceMessageContext {
                    MaxArrayLength = configuration.MaxArrayLength,
                    MaxByteStringLength = configuration.MaxByteStringLength,
                    MaxMessageSize = configuration.MaxMessageSize,
                    MaxStringLength = configuration.MaxStringLength,
                    MaxEncodingNestingLevels = configuration.MaxEncodingNestingLevels,
                    MaxDecoderRecoveries = configuration.MaxDecoderRecoveries,
                    NamespaceUris = settings.NamespaceUris,
                    ServerUris = new StringTable(),
                    Factory = settings.Factory
                },

                CertificateValidator = settings.CertificateValidator
            };

            // save the callback to the server.
            m_callback = callback;

            m_serverCertProvider = settings.ServerCertificateTypesProvider;

            m_mutualTlsEnabled = settings.HttpsMutualTls;
            // start the listener
            Start();
        }

        /// <summary>
        /// Closes the listener and stops accepting connection.
        /// </summary>
        /// <exception cref="ServiceResultException">Thrown if any communication error occurs.</exception>
        public void Close()
        {
            Stop();
        }

        /// <summary>
        /// Raised when a new connection is waiting for a client.
        /// </summary>
        public event ConnectionWaitingHandlerAsync ConnectionWaiting;

        /// <summary>
        /// Raised when a monitored connection's status changed.
        /// </summary>
        public event EventHandler<ConnectionStatusEventArgs> ConnectionStatusChanged;

        /// <inheritdoc/>
        /// <remarks>
        /// Reverse connect for the https transport listener is not implemented.
        /// </remarks>
        public void CreateReverseConnection(Uri url, int timeout)
        {
            // suppress warnings
            ConnectionWaiting = null;
            ConnectionWaiting?.Invoke(null, null);
            ConnectionStatusChanged = null;
            ConnectionStatusChanged?.Invoke(null, null);
            throw new NotImplementedException();
        }

        /// <inheritdoc/>
        public void UpdateChannelLastActiveTime(string globalChannelId)
        {
            // intentionally not implemented
        }
        #endregion

        #region Public Methods
        /// <summary>
        /// Gets the URL for the listener's endpoint.
        /// </summary>
        /// <value>The URL for the listener's endpoint.</value>
        public Uri EndpointUrl => m_uri;

        /// <summary>
        /// Starts listening at the specified port.
        /// </summary>
        public void Start()
        {
            Startup.Listener = this;
            m_hostBuilder = new WebHostBuilder();

            // prepare the server TLS certificate
            var serverCertificate = m_serverCertProvider.GetInstanceCertificate(SecurityPolicies.Https);
#if NETCOREAPP3_1_OR_GREATER || NETSTANDARD2_1 || NET472_OR_GREATER || NET5_0_OR_GREATER
            try
            {
                // Create a copy of the certificate with the private key on platforms
                // which default to the ephemeral KeySet. Also a new certificate must be reloaded.
                // If the key fails to copy, its probably a non exportable key from the X509Store.
                // Then we can use the original certificate, the private key is already in the key store.
                serverCertificate = X509Utils.CreateCopyWithPrivateKey(serverCertificate, false);
            }
            catch (CryptographicException ce)
            {
                Utils.LogTrace("Copy of the private key for https was denied: {0}", ce.Message);
            }
#endif

            var httpsOptions = new HttpsConnectionAdapterOptions() {
                CheckCertificateRevocation = false,
                ClientCertificateMode = m_mutualTlsEnabled ? ClientCertificateMode.AllowCertificate : ClientCertificateMode.NoCertificate,
                // note: this is the TLS certificate!
<<<<<<< HEAD
                ServerCertificate = serverCertificate
=======
                ServerCertificate = serverCertificate,
                ClientCertificateValidation = ValidateClientCertificate,
>>>>>>> 67a0df19
            };

#if NET462
            // note: although security tools recommend 'None' here,
            // it only works on .NET 4.6.2 if Tls12 is used
#pragma warning disable CA5398 // Avoid hardcoded SslProtocols values
            httpsOptions.SslProtocols = SslProtocols.Tls12;
#pragma warning restore CA5398 // Avoid hardcoded SslProtocols values
#else
            httpsOptions.SslProtocols = SslProtocols.None;
#endif

            UriHostNameType hostType = Uri.CheckHostName(m_uri.Host);
            if (hostType == UriHostNameType.Dns ||
                hostType == UriHostNameType.Unknown ||
                hostType == UriHostNameType.Basic)
            {
                // bind to any address
                m_hostBuilder.UseKestrel(options => {
                    options.ListenAnyIP(m_uri.Port, listenOptions => {
                        listenOptions.UseHttps(httpsOptions);
                    });
                });
            }
            else
            {
                // bind to specific address
                IPAddress ipAddress = IPAddress.Parse(m_uri.Host);
                m_hostBuilder.UseKestrel(options => {
                    options.Listen(ipAddress, m_uri.Port, listenOptions => {
                        listenOptions.UseHttps(httpsOptions);
                    });
                });
            }

            m_hostBuilder.UseContentRoot(Directory.GetCurrentDirectory());
            m_hostBuilder.UseStartup<Startup>();
            m_host = m_hostBuilder.Start(Utils.ReplaceLocalhost(m_uri.ToString()));
        }

        /// <summary>
        /// Stops listening.
        /// </summary>
        public void Stop()
        {
            Dispose();
        }
        #endregion

        #region Private Methods
        /// <summary>
        /// Handles requests arriving from a channel.
        /// </summary>
        public async Task SendAsync(HttpContext context)
        {
            string message = string.Empty;
            CancellationToken ct = context.RequestAborted;
            try
            {
                if (m_callback == null)
                {
                    await WriteResponseAsync(context.Response, message, HttpStatusCode.NotImplemented).ConfigureAwait(false);
                    return;
                }

                if (context.Request.ContentType != kApplicationContentType)
                {
                    message = "HTTPSLISTENER - Unsupported content type.";
                    await WriteResponseAsync(context.Response, message, HttpStatusCode.BadRequest).ConfigureAwait(false);
                    return;
                }

                int length = (int)context.Request.ContentLength;
                byte[] buffer = await ReadBodyAsync(context.Request).ConfigureAwait(false);

                if (buffer.Length != length)
                {
                    message = "HTTPSLISTENER - Invalid buffer.";
                    await WriteResponseAsync(context.Response, message, HttpStatusCode.BadRequest).ConfigureAwait(false);
                    return;
                }

                IServiceRequest input = (IServiceRequest)BinaryDecoder.DecodeMessage(buffer, null, m_quotas.MessageContext);

                if (m_mutualTlsEnabled && input.TypeId == DataTypeIds.CreateSessionRequest)
                {
                    // Match tls client certificate against client application certificate provided in CreateSessionRequest
                    byte[] tlsClientCertificate = context.Connection.ClientCertificate?.RawData;
                    byte[] opcUaClientCertificate = ((CreateSessionRequest)input).ClientCertificate;

                    if (tlsClientCertificate == null || !Utils.IsEqual(tlsClientCertificate, opcUaClientCertificate))
                    {
                        message = "Client TLS certificate does not match with ClientCertificate provided in CreateSessionRequest";
                        Utils.LogError(message);
                        await WriteResponseAsync(context.Response, message, HttpStatusCode.Unauthorized).ConfigureAwait(false);
                        return;
                    }
                }

                // extract the JWT token from the HTTP headers.
                if (input.RequestHeader == null)
                {
                    input.RequestHeader = new RequestHeader();
                }

                if (NodeId.IsNull(input.RequestHeader.AuthenticationToken) &&
                    input.TypeId != DataTypeIds.CreateSessionRequest)
                {
                    if (context.Request.Headers.TryGetValue(kAuthorizationKey, out var keys))
                    {
                        foreach (string value in keys)
                        {
                            if (value.StartsWith(kBearerKey, StringComparison.OrdinalIgnoreCase))
                            {
                                // note: use NodeId(string, uint) to avoid the NodeId.Parse call.
                                input.RequestHeader.AuthenticationToken = new NodeId(value.Substring(kBearerKey.Length + 1).Trim(), 0);
                            }
                        }
                    }
                }

                if (!context.Request.Headers.TryGetValue(Profiles.HttpsSecurityPolicyHeader, out var header))
                {
                    header = SecurityPolicies.None;
                }

                EndpointDescription endpoint = null;
                foreach (var ep in m_descriptions)
                {
                    if (Utils.IsUriHttpsScheme(ep.EndpointUrl))
                    {
                        if (!string.IsNullOrEmpty(header))
                        {
                            if (!string.Equals(ep.SecurityPolicyUri, header, StringComparison.Ordinal))
                            {
                                continue;
                            }
                        }

                        endpoint = ep;
                        break;
                    }
                }

                if (endpoint == null)
                {
                    ServiceResultException serviceResultException = null;
                    if (input.TypeId != DataTypeIds.GetEndpointsRequest &&
                        input.TypeId != DataTypeIds.FindServersRequest &&
                        input.TypeId != DataTypeIds.FindServersOnNetworkRequest)
                    {
                        serviceResultException = new ServiceResultException(StatusCodes.BadSecurityPolicyRejected, "Channel can only be used for discovery.");
                    }
                    else if (length > TcpMessageLimits.DefaultDiscoveryMaxMessageSize)
                    {
                        serviceResultException = new ServiceResultException(StatusCodes.BadSecurityPolicyRejected, "Discovery Channel message size exceeded.");
                    }

                    if (serviceResultException != null)
                    {
                        IServiceResponse serviceResponse = EndpointBase.CreateFault(null, serviceResultException);
                        await WriteServiceResponseAsync(context, serviceResponse, ct).ConfigureAwait(false);
                        return;
                    }
                }

                // note: do not use Task.Factory.FromAsync here 
                var result = m_callback.BeginProcessRequest(
                    m_listenerId,
                    endpoint,
                    input as IServiceRequest,
                    null,
                    null);

                IServiceResponse output = m_callback.EndProcessRequest(result);

                if (!ct.IsCancellationRequested)
                {
                    await WriteServiceResponseAsync(context, output, ct).ConfigureAwait(false);
                }

                return;
            }
            catch (Exception e)
            {
                message = "HTTPSLISTENER - Unexpected error processing request.";
                Utils.LogError(e, message);
            }

            await WriteResponseAsync(context.Response, message, HttpStatusCode.InternalServerError).ConfigureAwait(false);
        }



        /// <summary>
        /// Called when a UpdateCertificate event occured.
        /// </summary>
        public void CertificateUpdate(
            ICertificateValidator validator,
            CertificateTypesProvider certificateTypeProvider)
        {
            Stop();

            m_quotas.CertificateValidator = validator;
            m_serverCertProvider = certificateTypeProvider;

            foreach (EndpointDescription description in m_descriptions)
            {
                ServerBase.SetServerCertificateInEndpointDescription(description,
                    m_serverCertProvider.SendCertificateChain,
                    certificateTypeProvider,
                    false);
            }

            Start();
        }

        /// <summary>
        /// Encodes a service response and writes it back.
        /// </summary>
        private async Task WriteServiceResponseAsync(HttpContext context, IServiceResponse response, CancellationToken ct)
        {
            byte[] encodedResponse = BinaryEncoder.EncodeMessage(response, m_quotas.MessageContext);
            context.Response.ContentLength = encodedResponse.Length;
            context.Response.ContentType = context.Request.ContentType;
            context.Response.StatusCode = (int)HttpStatusCode.OK;
#if NETSTANDARD2_1 || NET5_0_OR_GREATER || NETCOREAPP3_1_OR_GREATER
            await context.Response.Body.WriteAsync(encodedResponse.AsMemory(0, encodedResponse.Length), ct).ConfigureAwait(false);
#else
            await context.Response.Body.WriteAsync(encodedResponse, 0, encodedResponse.Length, ct).ConfigureAwait(false);
#endif
        }

        private static Task WriteResponseAsync(HttpResponse response, string message, HttpStatusCode status)
        {
            response.ContentLength = message.Length;
            response.ContentType = kHttpsContentType;
            response.StatusCode = (int)status;
            return response.WriteAsync(message);
        }

        private static async Task<byte[]> ReadBodyAsync(HttpRequest req)
        {
            using (var memory = new MemoryStream())
            using (var reader = new StreamReader(req.Body))
            {
                await reader.BaseStream.CopyToAsync(memory).ConfigureAwait(false);
                return memory.ToArray();
            }
        }

        /// <summary>
        /// Validate TLS client certificate at TLS handshake.
        /// </summary>
        /// <param name="clientCertificate">Client certificate</param>
        /// <param name="chain">Certificate chain</param>
        /// <param name="sslPolicyErrors">SSl policy errors</param>
        private bool ValidateClientCertificate(
            X509Certificate2 clientCertificate,
            X509Chain chain,
            SslPolicyErrors sslPolicyErrors)
        {
            if (sslPolicyErrors == SslPolicyErrors.None)
            {
                // certificate is valid
                return true;
            }

            try
            {
                m_quotas.CertificateValidator.Validate(clientCertificate);
            }
            catch (Exception)
            {
                return false;
            }

            return true;
        }
        #endregion

        #region Private Fields
        private string m_listenerId;
        private Uri m_uri;
        private string m_discovery;
        private readonly string m_uriScheme;
        private EndpointDescriptionCollection m_descriptions;
        private ChannelQuotas m_quotas;
        private ITransportListenerCallback m_callback;
        private IWebHostBuilder m_hostBuilder;
        private IWebHost m_host;
<<<<<<< HEAD
        private CertificateTypesProvider m_serverCertProvider;
=======
        private X509Certificate2 m_serverCertificate;
        private X509Certificate2Collection m_serverCertificateChain;
        private bool m_mutualTlsEnabled;
>>>>>>> 67a0df19
        #endregion
    }
}<|MERGE_RESOLUTION|>--- conflicted
+++ resolved
@@ -288,12 +288,8 @@
                 CheckCertificateRevocation = false,
                 ClientCertificateMode = m_mutualTlsEnabled ? ClientCertificateMode.AllowCertificate : ClientCertificateMode.NoCertificate,
                 // note: this is the TLS certificate!
-<<<<<<< HEAD
-                ServerCertificate = serverCertificate
-=======
                 ServerCertificate = serverCertificate,
                 ClientCertificateValidation = ValidateClientCertificate,
->>>>>>> 67a0df19
             };
 
 #if NET462
@@ -585,13 +581,8 @@
         private ITransportListenerCallback m_callback;
         private IWebHostBuilder m_hostBuilder;
         private IWebHost m_host;
-<<<<<<< HEAD
         private CertificateTypesProvider m_serverCertProvider;
-=======
-        private X509Certificate2 m_serverCertificate;
-        private X509Certificate2Collection m_serverCertificateChain;
         private bool m_mutualTlsEnabled;
->>>>>>> 67a0df19
         #endregion
     }
 }