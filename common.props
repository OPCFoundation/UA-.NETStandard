<Project>
  <PropertyGroup>
    <Product>OPC UA .NET Standard Library</Product>
    <RepositoryUrl>https://github.com/OPCFoundation/UA-.NETStandard</RepositoryUrl>
    <VersionPrefix>1.04.372</VersionPrefix>
    <VersionSuffix>preview-$([System.DateTime]::Now.ToString("yyyyMMdd"))</VersionSuffix>
    <Copyright>Copyright © 2004-2023 OPC Foundation, Inc</Copyright>
    <Company>OPC Foundation</Company>
    <Authors>OPC Foundation</Authors>
<<<<<<< HEAD
    <!-- TODO reduce noWarn -->
    <NoWarn>NU5125;CS1594;CS1591;NETSDK1138;CA2254</NoWarn>
=======
    <NoWarn>NU5125;CA2254;CA1307</NoWarn>
>>>>>>> 3e6166ab
    <NeutralLanguage>en-US</NeutralLanguage>
    <HighEntropyVA>true</HighEntropyVA>
    <IsPackable>false</IsPackable>
    <TreatWarningsAsErrors>true</TreatWarningsAsErrors>
    <!-- Highest language version supported by .NET Standard 2.0 and .NET framework -->
    <LangVersion>7.3</LangVersion>
    <!--TODO <GenerateDocumentationFile>true</GenerateDocumentationFile>-->
    <EnablePackageValidation>true</EnablePackageValidation>
    <!-- to check the package validation on a release build, uncomment here -->
    <!--<PackageValidationBaselineVersion>1.4.370.1</PackageValidationBaselineVersion>-->
  </PropertyGroup>

  <PropertyGroup>
    <EnableNETAnalyzers>true</EnableNETAnalyzers>
    <CodeAnalysisTreatWarningsAsErrors>false</CodeAnalysisTreatWarningsAsErrors>
  </PropertyGroup>

  <PropertyGroup>
    <PackageIcon>images/logo.jpg</PackageIcon>
    <PackageProjectUrl>$(RepositoryUrl)</PackageProjectUrl>
    <PackageRequireLicenseAcceptance>true</PackageRequireLicenseAcceptance>
    <!-- deprecated <PackageLicenseUrl>https://opcfoundation.org/license/source/1.11/index.html</PackageLicenseUrl>-->
    <PackageLicenseFile>licenses/LICENSE.txt</PackageLicenseFile>
    <PackageReleaseNotes>$(RepositoryUrl)/releases</PackageReleaseNotes>
    <PackageTags>OPCFoundation OPC UA netstandard ios linux dotnet net netcore uwp</PackageTags>
  </PropertyGroup>

  <ItemGroup Condition="'$(IsPackable)' != 'false' AND '$(PackageLicenseExpression)' == 'MIT'">
    <None Include="$(MSBuildThisFileDirectory)/licenses/OPC Foundation MIT license.txt" Pack="true" PackagePath="$(PackageLicenseFile)"/>
  </ItemGroup>
  
  <ItemGroup Condition="'$(IsPackable)' != 'false' AND '$(PackageLicenseExpression)' == ''">
    <None Include="$(MSBuildThisFileDirectory)/LICENSE.txt" Pack="true" PackagePath="$(PackageLicenseFile)"/>
  </ItemGroup>

  <ItemGroup Condition="'$(IsPackable)' != 'false'">
    <None Include="$(MSBuildThisFileDirectory)/nuget/logo.jpg" Pack="true" PackagePath="$(PackageIcon)"/>
  </ItemGroup>

  <ItemGroup Condition="'$(NBGV_PublicRelease)' != ''">
    <PackageReference Include="Microsoft.SourceLink.GitHub" Version="1.1.1" PrivateAssets="All"/>
  </ItemGroup>

  <!-- Deterministic build is currently not supported for code coverage tests. -->
  <PropertyGroup Condition="'$(CollectCoverage)' != 'true' AND ('$(TF_BUILD)' == 'true' OR '$(GITHUB_ACTIONS)' == 'true')">
    <ContinuousIntegrationBuild>true</ContinuousIntegrationBuild>
  </PropertyGroup>

  <PropertyGroup>
    <IncludeSymbols>true</IncludeSymbols>
    <SymbolPackageFormat>snupkg</SymbolPackageFormat>
    <PublishRepositoryUrl>true</PublishRepositoryUrl>
    <EmbedUntrackedSources>true</EmbedUntrackedSources>
  </PropertyGroup>
</Project><|MERGE_RESOLUTION|>--- conflicted
+++ resolved
@@ -2,17 +2,13 @@
   <PropertyGroup>
     <Product>OPC UA .NET Standard Library</Product>
     <RepositoryUrl>https://github.com/OPCFoundation/UA-.NETStandard</RepositoryUrl>
-    <VersionPrefix>1.04.372</VersionPrefix>
+    <VersionPrefix>1.04.373</VersionPrefix>
     <VersionSuffix>preview-$([System.DateTime]::Now.ToString("yyyyMMdd"))</VersionSuffix>
     <Copyright>Copyright © 2004-2023 OPC Foundation, Inc</Copyright>
     <Company>OPC Foundation</Company>
     <Authors>OPC Foundation</Authors>
-<<<<<<< HEAD
     <!-- TODO reduce noWarn -->
     <NoWarn>NU5125;CS1594;CS1591;NETSDK1138;CA2254</NoWarn>
-=======
-    <NoWarn>NU5125;CA2254;CA1307</NoWarn>
->>>>>>> 3e6166ab
     <NeutralLanguage>en-US</NeutralLanguage>
     <HighEntropyVA>true</HighEntropyVA>
     <IsPackable>false</IsPackable>
