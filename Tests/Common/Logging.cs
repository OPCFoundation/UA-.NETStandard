--- conflicted
+++ resolved
@@ -293,11 +293,8 @@
                         // Also write to progress/error which captures all output not just test
                         logRecord = sb
                             .Clear()
-<<<<<<< HEAD
-=======
                             .Append(TestContext.CurrentContext?.Test?.DisplayName ?? string.Empty)
                             .Append(' ')
->>>>>>> ff0095c9
                             .AppendLine(TestContext.CurrentContext?.Test?.Name ?? string.Empty)
                             .Append('\t')
                             .Append(m_context)
@@ -335,10 +332,7 @@
 
             private readonly ConcurrentDictionary<string, Logger> m_loggers =
                   new(StringComparer.OrdinalIgnoreCase);
-<<<<<<< HEAD
-=======
-
->>>>>>> ff0095c9
+
             private readonly string m_context;
         }
     }
