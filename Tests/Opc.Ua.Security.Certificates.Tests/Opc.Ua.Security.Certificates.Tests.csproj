﻿<Project Sdk="Microsoft.NET.Sdk">

  <PropertyGroup>
    <OutputType>Exe</OutputType>
    <TargetFrameworks>$(TestsTargetFrameworks)</TargetFrameworks>
    <RootNamespace>Opc.Ua.Security.Certificates.Tests</RootNamespace>
    <GenerateProgramFile>false</GenerateProgramFile>
  </PropertyGroup>

  <PropertyGroup Condition="'$(TargetFramework)' == 'netcoreapp3.1'">
    <DefineConstants>$(DefineConstants);ECC_SUPPORT</DefineConstants>
  </PropertyGroup>

  <PropertyGroup Condition="'$(TargetFramework)' == 'net472'">
    <DefineConstants>$(DefineConstants);ECC_SUPPORT</DefineConstants>
  </PropertyGroup>

  <PropertyGroup Condition="'$(TargetFramework)' == 'net5.0'">
    <DefineConstants>$(DefineConstants);ECC_SUPPORT</DefineConstants>
  </PropertyGroup>

  <ItemGroup>
<<<<<<< HEAD
    <PackageReference Include="Microsoft.NET.Test.Sdk" Version="16.10.0" />
=======
    <PackageReference Include="CommandLineParser" Version="2.8.0" />
    <PackageReference Include="Microsoft.NET.Test.Sdk" Version="16.11.0" />
>>>>>>> cca89235
    <PackageReference Include="NUnit" Version="3.13.2" />
    <PackageReference Include="NUnit.Console" Version="3.12.0" />
    <PackageReference Include="NUnit3TestAdapter" Version="4.0.0">
      <PrivateAssets>all</PrivateAssets>
      <IncludeAssets>runtime; build; native; contentfiles; analyzers</IncludeAssets>
    </PackageReference>
    <PackageReference Include="coverlet.collector" Version="3.1.0">
      <PrivateAssets>all</PrivateAssets>
      <IncludeAssets>runtime; build; native; contentfiles; analyzers; buildtransitive</IncludeAssets>
    </PackageReference>
    <PackageReference Include="BenchmarkDotNet" Version="0.13.0" />
  </ItemGroup>

  <ItemGroup>
    <Compile Include="..\Common\Main.cs"/>
  </ItemGroup>
  
  <ItemGroup>
    <PackageReference Include="System.Formats.Asn1" Version="5.0.0" />
  </ItemGroup>

  <ItemGroup>
    <ProjectReference Include="..\..\Stack\Opc.Ua.Core\Opc.Ua.Core.csproj" />
    <ProjectReference Include="..\..\Libraries\Opc.Ua.Security.Certificates\Opc.Ua.Security.Certificates.csproj" />
  </ItemGroup>

  <ItemGroup>
    <Content Include="Assets\*.*">
      <CopyToOutputDirectory>Always</CopyToOutputDirectory>
    </Content>
  </ItemGroup>

</Project><|MERGE_RESOLUTION|>--- conflicted
+++ resolved
@@ -20,12 +20,8 @@
   </PropertyGroup>
 
   <ItemGroup>
-<<<<<<< HEAD
-    <PackageReference Include="Microsoft.NET.Test.Sdk" Version="16.10.0" />
-=======
     <PackageReference Include="CommandLineParser" Version="2.8.0" />
     <PackageReference Include="Microsoft.NET.Test.Sdk" Version="16.11.0" />
->>>>>>> cca89235
     <PackageReference Include="NUnit" Version="3.13.2" />
     <PackageReference Include="NUnit.Console" Version="3.12.0" />
     <PackageReference Include="NUnit3TestAdapter" Version="4.0.0">
