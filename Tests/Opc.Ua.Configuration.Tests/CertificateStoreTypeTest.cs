--- conflicted
+++ resolved
@@ -106,13 +106,13 @@
             int instancesCreatedWhileLoadingConfig = TestCertStore.InstancesCreated;
             Assert.IsTrue(instancesCreatedWhileLoadingConfig > 0);
 
-            await OpenCertStoreAsync(appConfig.SecurityConfiguration.TrustedIssuerCertificates)
-                .ConfigureAwait(false);
-            await OpenCertStoreAsync(appConfig.SecurityConfiguration.TrustedPeerCertificates)
-                .ConfigureAwait(false);
-            await OpenCertStoreAsync(appConfig.SecurityConfiguration.UserIssuerCertificates)
-                .ConfigureAwait(false);
-            await OpenCertStoreAsync(appConfig.SecurityConfiguration.TrustedUserCertificates)
+            await OpenCertStoreAsync(appConfig.SecurityConfiguration.TrustedIssuerCertificates, telemetry)
+                .ConfigureAwait(false);
+            await OpenCertStoreAsync(appConfig.SecurityConfiguration.TrustedPeerCertificates, telemetry)
+                .ConfigureAwait(false);
+            await OpenCertStoreAsync(appConfig.SecurityConfiguration.UserIssuerCertificates, telemetry)
+                .ConfigureAwait(false);
+            await OpenCertStoreAsync(appConfig.SecurityConfiguration.TrustedUserCertificates, telemetry)
                 .ConfigureAwait(false);
 
             int instancesCreatedWhileOpeningAuthRootStore = TestCertStore.InstancesCreated;
@@ -125,21 +125,13 @@
                 instancesCreatedWhileOpeningAuthRootStore < TestCertStore.InstancesCreated);
         }
 
-        private static async Task OpenCertStoreAsync(CertificateTrustList trustList)
-        {
-<<<<<<< HEAD
-            ITelemetryContext telemetry = NUnitTelemetryContext.Create();
-
+        private static async Task OpenCertStoreAsync(CertificateTrustList trustList, ITelemetryContext telemetry)
+        {
             using ICertificateStore trustListStore = trustList.OpenStore(telemetry);
-            Task<X509Certificate2Collection> certs = trustListStore.EnumerateAsync();
-            Task<X509CRLCollection> crls = trustListStore.EnumerateCRLsAsync();
-=======
-            using ICertificateStore trustListStore = trustList.OpenStore();
             X509Certificate2Collection certs = await trustListStore.EnumerateAsync()
                 .ConfigureAwait(false);
             X509CRLCollection crls = await trustListStore.EnumerateCRLsAsync()
                 .ConfigureAwait(false);
->>>>>>> 9ba17b23
             trustListStore.Close();
         }
 
