--- conflicted
+++ resolved
@@ -491,13 +491,8 @@
                 else
                 {
                     var sre = Assert.ThrowsAsync<ServiceResultException>(async () =>
-<<<<<<< HEAD
                         await applicationInstance.CheckApplicationInstanceCertificates(true).ConfigureAwait(false));
                     Assert.AreEqual(StatusCodes.BadConfigurationError, sre.StatusCode);
-=======
-                        await applicationInstance.CheckApplicationInstanceCertificate(true, 0).ConfigureAwait(false));
-                    Assert.AreEqual((StatusCode)StatusCodes.BadConfigurationError, (StatusCode)sre.StatusCode);
->>>>>>> 91ef7536
                 }
             }
         }
@@ -589,13 +584,8 @@
                 else
                 {
                     var sre = Assert.ThrowsAsync<ServiceResultException>(async () =>
-<<<<<<< HEAD
                         await applicationInstance.CheckApplicationInstanceCertificates(true).ConfigureAwait(false));
                     Assert.AreEqual(StatusCodes.BadConfigurationError, sre.StatusCode);
-=======
-                        await applicationInstance.CheckApplicationInstanceCertificate(true, 0).ConfigureAwait(false));
-                    Assert.AreEqual((StatusCode)StatusCodes.BadConfigurationError, (StatusCode)sre.StatusCode);
->>>>>>> 91ef7536
                 }
             }
         }
@@ -680,13 +670,8 @@
             if (disableCertificateAutoCreation)
             {
                 var sre = Assert.ThrowsAsync<ServiceResultException>(async () =>
-<<<<<<< HEAD
                     await applicationInstance.CheckApplicationInstanceCertificates(true).ConfigureAwait(false));
                 Assert.AreEqual(StatusCodes.BadConfigurationError, sre.StatusCode);
-=======
-                    await applicationInstance.CheckApplicationInstanceCertificate(true, 0).ConfigureAwait(false));
-                Assert.AreEqual((StatusCode)StatusCodes.BadConfigurationError, (StatusCode)sre.StatusCode);
->>>>>>> 91ef7536
             }
             else
             {
