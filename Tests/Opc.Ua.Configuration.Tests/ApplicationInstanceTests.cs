/* ========================================================================
 * Copyright (c) 2005-2021 The OPC Foundation, Inc. All rights reserved.
 *
 * OPC Foundation MIT License 1.00
 * 
 * Permission is hereby granted, free of charge, to any person
 * obtaining a copy of this software and associated documentation
 * files (the "Software"), to deal in the Software without
 * restriction, including without limitation the rights to use,
 * copy, modify, merge, publish, distribute, sublicense, and/or sell
 * copies of the Software, and to permit persons to whom the
 * Software is furnished to do so, subject to the following
 * conditions:
 * 
 * The above copyright notice and this permission notice shall be
 * included in all copies or substantial portions of the Software.
 * THE SOFTWARE IS PROVIDED "AS IS", WITHOUT WARRANTY OF ANY KIND,
 * EXPRESS OR IMPLIED, INCLUDING BUT NOT LIMITED TO THE WARRANTIES
 * OF MERCHANTABILITY, FITNESS FOR A PARTICULAR PURPOSE AND
 * NONINFRINGEMENT. IN NO EVENT SHALL THE AUTHORS OR COPYRIGHT
 * HOLDERS BE LIABLE FOR ANY CLAIM, DAMAGES OR OTHER LIABILITY,
 * WHETHER IN AN ACTION OF CONTRACT, TORT OR OTHERWISE, ARISING
 * FROM, OUT OF OR IN CONNECTION WITH THE SOFTWARE OR THE USE OR
 * OTHER DEALINGS IN THE SOFTWARE.
 *
 * The complete license agreement can be found here:
 * http://opcfoundation.org/License/MIT/1.00/
 * ======================================================================*/

using System;
using System.IO;
using System.Runtime.InteropServices;
using System.Security.Cryptography;
using System.Security.Cryptography.X509Certificates;
using System.Threading;
using System.Threading.Tasks;
using NUnit.Framework;
using Assert = NUnit.Framework.Legacy.ClassicAssert;

namespace Opc.Ua.Configuration.Tests
{
    /// <summary>
    /// Tests for the BuiltIn Types.
    /// </summary>
    [TestFixture, Category("ApplicationInstance")]
    [SetCulture("en-us"), SetUICulture("en-us")]
    [Parallelizable]
    public class ApplicationInstanceTests
    {
        #region Test Constants
        public const string ApplicationName = "UA Configuration Test";
        public const string ApplicationUri = "urn:localhost:opcfoundation.org:ConfigurationTest";
        public const string ProductUri = "http://opcfoundation.org/UA/ConfigurationTest";
        public const string SubjectName = "CN=UA Configuration Test, O=OPC Foundation, C=US, S=Arizona";
        public const string EndpointUrl = "opc.tcp://localhost:51000";
        #endregion

        #region Test Setup
        /// <summary>
        /// Test setup.
        /// </summary>
        [SetUp]
        public void SetUp()
        {
            // pki directory root for test runs. 
            m_pkiRoot = Path.GetTempPath() + Path.GetRandomFileName() + Path.DirectorySeparatorChar;
        }

        /// <summary>
        /// Test setup.
        /// </summary>
        [TearDown]
        public void TearDown()
        {
            try
            {
                // pki directory root for test runs. 
                Directory.Delete(m_pkiRoot, true);
            }
            catch
            { }
        }
        #endregion

        #region Test Methods
        /// <summary>
        /// Load a file configuration.
        /// </summary>
        [Test]
        public async Task TestFileConfig()
        {
            var applicationInstance = new ApplicationInstance() {
                ApplicationName = ApplicationName
            };
            Assert.NotNull(applicationInstance);
            string configPath = Opc.Ua.Utils.GetAbsoluteFilePath("Opc.Ua.Configuration.Tests.Config.xml", true, false, false);
            Assert.NotNull(configPath);
            ApplicationConfiguration applicationConfiguration = await applicationInstance.LoadApplicationConfiguration(configPath, true).ConfigureAwait(false);
            Assert.NotNull(applicationConfiguration);
            bool certOK = await applicationInstance.CheckApplicationInstanceCertificates(true).ConfigureAwait(false);
            Assert.True(certOK);
        }

        [Test]
        public async Task TestNoFileConfigAsClient()
        {
            var applicationInstance = new ApplicationInstance() {
                ApplicationName = ApplicationName
            };
            Assert.NotNull(applicationInstance);
            
            CertificateIdentifierCollection applicationCerts = ApplicationConfigurationBuilder.CreateDefaultApplicationCertificates(
                SubjectName,
                CertificateStoreType.Directory,
                m_pkiRoot);

            ApplicationConfiguration config = await applicationInstance.Build(ApplicationUri, ProductUri)
                .AsClient()
                .AddSecurityConfiguration(applicationCerts,m_pkiRoot)
                .Create().ConfigureAwait(false);
            Assert.NotNull(config);
            bool certOK = await applicationInstance.CheckApplicationInstanceCertificates(true).ConfigureAwait(false);
            Assert.True(certOK);
        }

        [Test]
        public async Task TestBadApplicationInstance()
        {
            // no app name
            var applicationInstance = new ApplicationInstance();
            Assert.NotNull(applicationInstance);

            CertificateIdentifierCollection applicationCerts = ApplicationConfigurationBuilder.CreateDefaultApplicationCertificates(
                SubjectName,
                CertificateStoreType.Directory,
                m_pkiRoot);

            Assert.ThrowsAsync<ServiceResultException>(async () =>
               await applicationInstance.Build(ApplicationUri, ProductUri)
                   .AsServer(new string[] { EndpointUrl })
                   .AddSecurityConfiguration(applicationCerts,m_pkiRoot)
                   .Create()
                   .ConfigureAwait(false)
            );
            // discoveryserver can not be combined with client/server
            applicationInstance = new ApplicationInstance() {
                ApplicationName = ApplicationName,
                ApplicationType = ApplicationType.DiscoveryServer
            };
            Assert.ThrowsAsync<ArgumentException>(async () =>
               await applicationInstance.Build(ApplicationUri, ProductUri)
                   .AsClient()
                   .AddSecurityConfiguration(applicationCerts,m_pkiRoot)
                   .Create()
                   .ConfigureAwait(false)
            );
            Assert.ThrowsAsync<ArgumentException>(async () =>
               await applicationInstance.Build(ApplicationUri, ProductUri)
                   .AsServer(new string[] { EndpointUrl })
                   .AddSecurityConfiguration(applicationCerts,m_pkiRoot)
                   .Create()
                   .ConfigureAwait(false)
            );
            // server overrides client settings
            applicationInstance = new ApplicationInstance() {
                ApplicationName = ApplicationName,
                ApplicationType = ApplicationType.Client
            };

            ApplicationConfiguration config = await applicationInstance.Build(ApplicationUri, ProductUri)
                .AsServer(new string[] { EndpointUrl })
                .AddSecurityConfiguration(applicationCerts,m_pkiRoot)
                .Create()
                .ConfigureAwait(false);
            Assert.AreEqual(ApplicationType.Server, applicationInstance.ApplicationType);

            // client overrides server setting
            applicationInstance = new ApplicationInstance() {
                ApplicationName = ApplicationName,
                ApplicationType = ApplicationType.Server
            };

            await applicationInstance.Build(ApplicationUri, ProductUri)
                .AsClient()
                .AddSecurityConfiguration(applicationCerts,m_pkiRoot)
                .Create()
                .ConfigureAwait(false);
            Assert.AreEqual(ApplicationType.Client, applicationInstance.ApplicationType);

            // invalid sec policy testing
            applicationInstance = new ApplicationInstance() {
                ApplicationName = ApplicationName
            };
            // invalid use, use AddUnsecurePolicyNone instead
            Assert.ThrowsAsync<ArgumentException>(async () =>
               await applicationInstance.Build(ApplicationUri, ProductUri)
                   .AsServer(new string[] { EndpointUrl })
                   .AddPolicy(MessageSecurityMode.None, SecurityPolicies.None)
                   .AddSecurityConfiguration(applicationCerts,m_pkiRoot)
                   .Create()
                   .ConfigureAwait(false)
            );
            // invalid mix sign / none
            Assert.ThrowsAsync<ArgumentException>(async () =>
               await applicationInstance.Build(ApplicationUri, ProductUri)
                   .AsServer(new string[] { EndpointUrl })
                   .AddPolicy(MessageSecurityMode.Sign, SecurityPolicies.None)
                   .AddSecurityConfiguration(applicationCerts)
                   .Create()
                   .ConfigureAwait(false)
            );
            // invalid policy
            Assert.ThrowsAsync<ArgumentException>(async () =>
               await applicationInstance.Build(ApplicationUri, ProductUri)
                   .AsServer(new string[] { EndpointUrl })
                   .AddPolicy(MessageSecurityMode.Sign, "123")
                   .AddSecurityConfiguration(applicationCerts,m_pkiRoot)
                   .Create()
                   .ConfigureAwait(false)
            );
            // invalid user token policy
            Assert.ThrowsAsync<ArgumentNullException>(async () =>
               await applicationInstance.Build(ApplicationUri, ProductUri)
                   .AsServer(new string[] { EndpointUrl })
                   .AddUserTokenPolicy(null)
                   .AddSecurityConfiguration(applicationCerts,m_pkiRoot)
                   .Create()
                   .ConfigureAwait(false)
            );
        }

        [Test]
        public async Task TestNoFileConfigAsServerMinimal()
        {
            var applicationInstance = new ApplicationInstance() {
                ApplicationName = ApplicationName
            };
            Assert.NotNull(applicationInstance);

            CertificateIdentifierCollection applicationCerts = ApplicationConfigurationBuilder.CreateDefaultApplicationCertificates(
                SubjectName,
                CertificateStoreType.Directory,
                m_pkiRoot);

            ApplicationConfiguration config = await applicationInstance.Build(ApplicationUri, ProductUri)
                .SetOperationTimeout(10000)
                .AsServer(new string[] { EndpointUrl })
                .AddSecurityConfiguration(applicationCerts, m_pkiRoot)
                .Create().ConfigureAwait(false);
            Assert.NotNull(config);
            bool certOK = await applicationInstance.CheckApplicationInstanceCertificates(true).ConfigureAwait(false);
            Assert.True(certOK);
        }

        [Test]
        public async Task TestNoFileConfigAsServerMaximal()
        {
            var applicationInstance = new ApplicationInstance() {
                ApplicationName = ApplicationName
            };
            Assert.NotNull(applicationInstance);

            CertificateIdentifierCollection applicationCerts = ApplicationConfigurationBuilder.CreateDefaultApplicationCertificates(
                SubjectName,
                CertificateStoreType.Directory,
                m_pkiRoot);

            ApplicationConfiguration config = await applicationInstance.Build(ApplicationUri, ProductUri)
                .SetTransportQuotas(new TransportQuotas() { OperationTimeout = 10000 })
                .AsServer(new string[] { EndpointUrl })
                .AddSignPolicies()
                .AddSignAndEncryptPolicies()
                .AddUnsecurePolicyNone()
                .AddPolicy(MessageSecurityMode.Sign, SecurityPolicies.Basic256)
                .AddPolicy(MessageSecurityMode.Sign, SecurityPolicies.Basic128Rsa15)
                .AddPolicy(MessageSecurityMode.SignAndEncrypt, SecurityPolicies.Basic256)
                .AddPolicy(MessageSecurityMode.SignAndEncrypt, SecurityPolicies.Basic128Rsa15)
                .AddUserTokenPolicy(UserTokenType.Anonymous)
                .AddUserTokenPolicy(UserTokenType.UserName)
                .AddUserTokenPolicy(new UserTokenPolicy(UserTokenType.Certificate) { SecurityPolicyUri = SecurityPolicies.Basic256Sha256 })
                .SetDiagnosticsEnabled(true)
                .SetPublishingResolution(100)
                .AddSecurityConfiguration(applicationCerts, m_pkiRoot)
                .SetAddAppCertToTrustedStore(true)
                .SetAutoAcceptUntrustedCertificates(true)
                .SetMinimumCertificateKeySize(1024)
                .SetRejectSHA1SignedCertificates(false)
                .SetSendCertificateChain(true)
                .SetSuppressNonceValidationErrors(true)
                .SetRejectUnknownRevocationStatus(true)
                .Create().ConfigureAwait(false);
            Assert.NotNull(config);
            bool certOK = await applicationInstance.CheckApplicationInstanceCertificates(true).ConfigureAwait(false);
            Assert.True(certOK);
        }

        [Test]
        public async Task TestNoFileConfigAsClientAndServer()
        {
            var applicationInstance = new ApplicationInstance() {
                ApplicationName = ApplicationName
            };
            Assert.NotNull(applicationInstance);

            CertificateIdentifierCollection applicationCerts = ApplicationConfigurationBuilder.CreateDefaultApplicationCertificates(
                SubjectName,
                CertificateStoreType.Directory,
                m_pkiRoot);

            ApplicationConfiguration config = await applicationInstance.Build(ApplicationUri, ProductUri)
                .SetMaxBufferSize(32768)
                .AsServer(new string[] { EndpointUrl })
                .AddUnsecurePolicyNone()
                .AddSignPolicies()
                .AddSignAndEncryptPolicies()
                .AddPolicy(MessageSecurityMode.Sign, SecurityPolicies.Basic256)
                .SetDiagnosticsEnabled(true)
                .AsClient()
                .AddSecurityConfiguration(applicationCerts, CertificateStoreType.Directory, CertificateStoreType.X509Store)
                .Create().ConfigureAwait(false);
            Assert.NotNull(config);
            bool certOK = await applicationInstance.CheckApplicationInstanceCertificates(true).ConfigureAwait(false);
            Assert.True(certOK);
        }

        /// <summary>
        /// Test case when app cert already exists or when new
        /// cert is created in X509Store.
        /// </summary>
        [Test, Repeat(2)]
        public async Task TestNoFileConfigAsServerX509Store()
        {
#if NETCOREAPP2_1_OR_GREATER
            // this test fails on macOS, ignore
            if (RuntimeInformation.IsOSPlatform(OSPlatform.OSX))
            {
                Assert.Ignore("X509Store trust lists not supported on mac OS.");
            }
#endif
            var applicationInstance = new ApplicationInstance() {
                ApplicationName = ApplicationName
            };
            Assert.NotNull(applicationInstance);
            
            CertificateIdentifierCollection applicationCerts = ApplicationConfigurationBuilder.CreateDefaultApplicationCertificates(
                SubjectName,
                CertificateStoreType.Directory,
                m_pkiRoot);

            ApplicationConfiguration config = await applicationInstance.Build(ApplicationUri, ProductUri)
                .AsServer(new string[] { EndpointUrl })
                .AddUnsecurePolicyNone()
                .AddSignAndEncryptPolicies()
                .AddUserTokenPolicy(UserTokenType.UserName)
                .AsClient()
                .SetDefaultSessionTimeout(10000)
                .AddSecurityConfiguration(applicationCerts, CertificateStoreType.X509Store)
                .Create().ConfigureAwait(false);
            Assert.NotNull(config);
            CertificateIdentifier applicationCertificate = applicationInstance.ApplicationConfiguration.SecurityConfiguration.ApplicationCertificate;
            bool deleteAfterUse = applicationCertificate.Certificate != null;

            bool certOK = await applicationInstance.CheckApplicationInstanceCertificates(true).ConfigureAwait(false);
            Assert.True(certOK);
            using (ICertificateStore store = applicationInstance.ApplicationConfiguration.SecurityConfiguration.TrustedPeerCertificates.OpenStore())
            {
                // store public key in trusted store
                byte[] rawData = applicationCertificate.Certificate.RawData;
                await store.Add(X509CertificateLoader.LoadCertificate(rawData)).ConfigureAwait(false);
            }

            if (deleteAfterUse)
            {
                string thumbprint = applicationCertificate.Certificate.Thumbprint;
                using (ICertificateStore store = applicationCertificate.OpenStore())
                {
                    bool success = await store.DeleteAsync(thumbprint).ConfigureAwait(false);
                    Assert.IsTrue(success);
                }
                using (ICertificateStore store = applicationInstance.ApplicationConfiguration.SecurityConfiguration.TrustedPeerCertificates.OpenStore())
                {
                    bool success = await store.DeleteAsync(thumbprint).ConfigureAwait(false);
                    Assert.IsTrue(success);
                }
            }
        }

        [Test]
        public async Task TestNoFileConfigAsServerCustom()
        {
            var applicationInstance = new ApplicationInstance() {
                ApplicationName = ApplicationName
            };
            Assert.NotNull(applicationInstance);

            CertificateIdentifierCollection applicationCerts = ApplicationConfigurationBuilder.CreateDefaultApplicationCertificates(
                SubjectName,
                CertificateStoreType.Directory,
                m_pkiRoot);

            ApplicationConfiguration config = await applicationInstance.Build(ApplicationUri, ProductUri)
                .AsServer(new string[] { EndpointUrl, "opc.https://localhost:51001" }, new string[] { "opc.tcp://192.168.1.100:51000" })
                .AddSecurityConfiguration(applicationCerts, m_pkiRoot)
                .SetAddAppCertToTrustedStore(true)
                .Create().ConfigureAwait(false);
            Assert.NotNull(config);
            bool certOK = await applicationInstance.CheckApplicationInstanceCertificates(true).ConfigureAwait(false);
            Assert.True(certOK);
        }

        public enum InvalidCertType
        {
            NoIssues,
            NoIssuer,
            Expired,
            IssuerExpired,
            NotYetValid,
            IssuerNotYetValid,
            KeySize1024,
            HostName
        };

        /// <summary>
        /// Test to verify that an existing cert with suppressible issues
        /// is not recreated/replaced.
        /// </summary>
        [Test]
        [TestCase(InvalidCertType.NoIssues, true, true)]
        [TestCase(InvalidCertType.NotYetValid, true, true)]
        [TestCase(InvalidCertType.Expired, true, true)]
        [TestCase(InvalidCertType.HostName, true, false)]
        [TestCase(InvalidCertType.HostName, false, true)]
        [TestCase(InvalidCertType.KeySize1024, true, false)]
        public async Task TestInvalidAppCertDoNotRecreate(InvalidCertType certType, bool server, bool suppress)
        {
            // pki directory root for test runs. 
            string pkiRoot = Path.GetTempPath() + Path.GetRandomFileName() + Path.DirectorySeparatorChar;

            var applicationInstance = new ApplicationInstance() { ApplicationName = ApplicationName };
            Assert.NotNull(applicationInstance);

            CertificateIdentifierCollection applicationCerts = ApplicationConfigurationBuilder.CreateDefaultApplicationCertificates(
                SubjectName,
                CertificateStoreType.Directory,
                pkiRoot);

            ApplicationConfiguration config;
            if (server)
            {
                config = await applicationInstance.Build(ApplicationUri, ProductUri)
                    .AsServer(new string[] { "opc.tcp://localhost:12345/Configuration" })
                    .AddSecurityConfiguration(applicationCerts, pkiRoot)
                    .Create().ConfigureAwait(false);
            }
            else
            {
                config = await applicationInstance.Build(ApplicationUri, ProductUri)
                    .AsClient()
                    .AddSecurityConfiguration(applicationCerts, pkiRoot)
                    .Create().ConfigureAwait(false);
            }

            Assert.NotNull(config);

            CertificateIdentifier applicationCertificate =
                applicationInstance.ApplicationConfiguration.SecurityConfiguration.ApplicationCertificate;
            Assert.IsNull(applicationCertificate.Certificate);

            X509Certificate2 publicKey = null;
            using (X509Certificate2 testCert = CreateInvalidCert(certType))
            {
                Assert.NotNull(testCert);
                Assert.True(testCert.HasPrivateKey);
                testCert.AddToStore(
                    applicationCertificate.StoreType,
                    applicationCertificate.StorePath
                );
                publicKey = X509CertificateLoader.LoadCertificate(testCert.RawData);
            }

            using (publicKey)
            {
                if (suppress)
                {
                    bool certOK = await applicationInstance.CheckApplicationInstanceCertificates(true)
                        .ConfigureAwait(false);

                    Assert.True(certOK);
                    Assert.AreEqual(publicKey, applicationCertificate.Certificate);
                }
                else
                {
                    ServiceResultException sre = Assert.ThrowsAsync<ServiceResultException>(async () =>
                        await applicationInstance.CheckApplicationInstanceCertificates(true).ConfigureAwait(false));
                    Assert.AreEqual(StatusCodes.BadConfigurationError, sre.StatusCode);
                }
            }
        }
        /// <summary>
        /// Test to verify that an existing cert with suppressible issues
        /// is not recreated/replaced.
        /// </summary>
        [Test]
        [TestCase(InvalidCertType.NoIssues, true, true)]
        [TestCase(InvalidCertType.NoIssuer, true, false)]
        [TestCase(InvalidCertType.NotYetValid, true, true)]
        [TestCase(InvalidCertType.Expired, true, true)]
        [TestCase(InvalidCertType.IssuerNotYetValid, true, true)]
        [TestCase(InvalidCertType.IssuerExpired, true, true)]
        [TestCase(InvalidCertType.HostName, true, false)]
        [TestCase(InvalidCertType.HostName, false, true)]
        //TODO [TestCase(InvalidCertType.KeySize1024, true, false)]
        public async Task TestInvalidAppCertChainDoNotRecreate(InvalidCertType certType, bool server, bool suppress)
        {
            // pki directory root for test runs. 
            string pkiRoot = Path.GetTempPath() + Path.GetRandomFileName() + Path.DirectorySeparatorChar;

            var applicationInstance = new ApplicationInstance() {
                ApplicationName = ApplicationName
            };
            Assert.NotNull(applicationInstance);
            
            CertificateIdentifierCollection applicationCerts = ApplicationConfigurationBuilder.CreateDefaultApplicationCertificates(
                SubjectName,
                CertificateStoreType.Directory,
                pkiRoot);

            ApplicationConfiguration config;
            if (server)
            {
                config = await applicationInstance.Build(ApplicationUri, ProductUri)
                    .AsServer(new string[] { "opc.tcp://localhost:12345/Configuration" })
                    .AddSecurityConfiguration(applicationCerts, pkiRoot)
                    .Create().ConfigureAwait(false);
            }
            else
            {
                config = await applicationInstance.Build(ApplicationUri, ProductUri)
                    .AsClient()
                    .AddSecurityConfiguration(applicationCerts, pkiRoot)
                    .Create().ConfigureAwait(false);
            }
            Assert.NotNull(config);

            CertificateIdentifier applicationCertificate = applicationInstance.ApplicationConfiguration.SecurityConfiguration.ApplicationCertificate;
            Assert.IsNull(applicationCertificate.Certificate);

            X509Certificate2Collection testCerts = CreateInvalidCertChain(certType);
            if (certType != InvalidCertType.NoIssuer)
            {
                using (X509Certificate2 issuerCert = testCerts[1])
                {
                    Assert.NotNull(issuerCert);
                    Assert.False(issuerCert.HasPrivateKey);
                    issuerCert.AddToStore(
                        applicationInstance.ApplicationConfiguration.SecurityConfiguration.TrustedIssuerCertificates.StoreType,
                        applicationInstance.ApplicationConfiguration.SecurityConfiguration.TrustedIssuerCertificates.StorePath
                        );
                }
            }

            X509Certificate2 publicKey = null;
            using (X509Certificate2 testCert = testCerts[0])
            {
                Assert.NotNull(testCert);
                Assert.True(testCert.HasPrivateKey);
                testCert.AddToStore(
                    applicationCertificate.StoreType,
                    applicationCertificate.StorePath
                    );
                publicKey = X509CertificateLoader.LoadCertificate(testCert.RawData);
            }

            using (publicKey)
            {
                if (suppress)
                {
                    bool certOK = await applicationInstance.CheckApplicationInstanceCertificates(true)
                        .ConfigureAwait(false);

                    Assert.True(certOK);
                    Assert.AreEqual(publicKey, applicationCertificate.Certificate);
                }
                else
                {
                    ServiceResultException sre = Assert.ThrowsAsync<ServiceResultException>(async () =>
                        await applicationInstance.CheckApplicationInstanceCertificates(true).ConfigureAwait(false));
                    Assert.AreEqual(StatusCodes.BadConfigurationError, sre.StatusCode);
                }
            }
        }

        /// <summary>
        /// Tests that a supplied certificate is stored in the Trusted store of the Server after calling method AddOwnCertificateToTrustedStoreAsync
        /// </summary>
        /// <returns></returns>
        [Test]
        public async Task TestAddOwnCertificateToTrustedStore()
        {
            //Arrange Application Instance
            var applicationInstance = new ApplicationInstance() {
                ApplicationName = ApplicationName
            };
            ApplicationConfiguration configuration = await applicationInstance.Build(ApplicationUri, ProductUri)
                .SetOperationTimeout(10000)
                .AsServer(new string[] { EndpointUrl })
                .AddSecurityConfiguration(SubjectName, m_pkiRoot)
                .Create().ConfigureAwait(false);

            //Arrange cert
            DateTime notBefore = DateTime.Today.AddDays(-30);
            DateTime notAfter = DateTime.Today.AddDays(30);

            using (X509Certificate2 cert = CertificateFactory.CreateCertificate(SubjectName)
                .SetNotBefore(notBefore)
                .SetNotAfter(notAfter)
                .SetCAConstraint(-1)
                .CreateForRSA())
            {

                //Act
                await applicationInstance.AddOwnCertificateToTrustedStoreAsync(cert, new CancellationToken()).ConfigureAwait(false);
                ICertificateStore store = configuration.SecurityConfiguration.TrustedPeerCertificates.OpenStore();
<<<<<<< HEAD
                X509Certificate2Collection storedCertificates = await store.FindByThumbprint(cert.Thumbprint).ConfigureAwait(false);
=======
                var storedCertificates = await store.FindByThumbprintAsync(cert.Thumbprint).ConfigureAwait(false);
>>>>>>> 751d614d

                //Assert
                Assert.IsTrue(storedCertificates.Contains(cert));
            }
        }

        /// <summary>
        /// Test to verify that a new cert is not recreated/replaced if DisableCertificateAutoCreation is set.
        /// </summary>
        [Theory]
        public async Task TestDisableCertificateAutoCreationAsync(bool server, bool disableCertificateAutoCreation)
        {
            // pki directory root for test runs. 
            string pkiRoot = Path.GetTempPath() + Path.GetRandomFileName() + Path.DirectorySeparatorChar;

            var applicationInstance = new ApplicationInstance() {
                ApplicationName = ApplicationName,
                DisableCertificateAutoCreation = disableCertificateAutoCreation
            };
            Assert.NotNull(applicationInstance);
            ApplicationConfiguration config;

            CertificateIdentifierCollection applicationCerts = ApplicationConfigurationBuilder.CreateDefaultApplicationCertificates(SubjectName,
                CertificateStoreType.Directory,
                m_pkiRoot);

            if (server)
            {
                config = await applicationInstance.Build(ApplicationUri, ProductUri)
                    .AsServer(new string[] { "opc.tcp://localhost:12345/Configuration" })
                    .AddSecurityConfiguration(applicationCerts, pkiRoot)
                    .Create().ConfigureAwait(false);
            }
            else
            {
                config = await applicationInstance.Build(ApplicationUri, ProductUri)
                    .AsClient()
                    .AddSecurityConfiguration(applicationCerts, pkiRoot)
                    .Create().ConfigureAwait(false);
            }
            Assert.NotNull(config);

            CertificateIdentifier applicationCertificate = applicationInstance.ApplicationConfiguration.SecurityConfiguration.ApplicationCertificate;
            Assert.IsNull(applicationCertificate.Certificate);

            if (disableCertificateAutoCreation)
            {
                ServiceResultException sre = Assert.ThrowsAsync<ServiceResultException>(async () =>
                    await applicationInstance.CheckApplicationInstanceCertificates(true).ConfigureAwait(false));
                Assert.AreEqual(StatusCodes.BadConfigurationError, sre.StatusCode);
            }
            else
            {
                bool certOK = await applicationInstance.CheckApplicationInstanceCertificates(true).ConfigureAwait(false);
                Assert.True(certOK);
            }
        }
        #endregion

        #region Private Methods
        private X509Certificate2 CreateInvalidCert(InvalidCertType certType)
        {
            // reasonable defaults
            DateTime notBefore = DateTime.Today.AddDays(-30);
            DateTime notAfter = DateTime.Today.AddDays(30);
            ushort keySize = CertificateFactory.DefaultKeySize;
            string[] domainNames = new string[] { Utils.GetHostName() };
            switch (certType)
            {
                case InvalidCertType.Expired:
                    notBefore = DateTime.Today.AddMonths(-12);
                    notAfter = DateTime.Today.AddDays(-7);
                    break;
                case InvalidCertType.NotYetValid:
                    notBefore = DateTime.Today.AddDays(7);
                    notAfter = notBefore.AddMonths(12);
                    break;
                case InvalidCertType.KeySize1024:
                    keySize = 1024;
                    break;
                case InvalidCertType.HostName:
                    domainNames = new string[] { "myhost", "1.2.3.4" };
                    break;
                default:
                    break;
            }

            return CertificateFactory.CreateCertificate(
                ApplicationUri,
                ApplicationName,
                SubjectName,
                domainNames)
                .SetNotBefore(notBefore)
                .SetNotAfter(notAfter)
                .SetRSAKeySize(keySize)
                .CreateForRSA();
        }

        private X509Certificate2Collection CreateInvalidCertChain(InvalidCertType certType)
        {
            // reasonable defaults
            DateTime notBefore = DateTime.Today.AddYears(-1);
            DateTime notAfter = DateTime.Today.AddYears(1);
            DateTime issuerNotBefore = notBefore;
            DateTime issuerNotAfter = notAfter;
            ushort keySize = CertificateFactory.DefaultKeySize;
            string[] domainNames = new string[] { Utils.GetHostName() };
            switch (certType)
            {
                case InvalidCertType.Expired:
                    notAfter = DateTime.Today.AddDays(-7);
                    break;
                case InvalidCertType.IssuerExpired:
                    issuerNotAfter = DateTime.Today.AddDays(-7);
                    break;
                case InvalidCertType.NotYetValid:
                    notBefore = DateTime.Today.AddDays(7);
                    break;
                case InvalidCertType.IssuerNotYetValid:
                    issuerNotBefore = DateTime.Today.AddDays(7);
                    break;
                case InvalidCertType.KeySize1024:
                    keySize = 1024;
                    break;
                case InvalidCertType.HostName:
                    domainNames = new string[] { "myhost", "1.2.3.4" };
                    break;
                default:
                    break;
            }

            string rootCASubjectName = "CN=Root CA Test, O=OPC Foundation, C=US, S=Arizona";
            using (X509Certificate2 rootCA = CertificateFactory.CreateCertificate(rootCASubjectName)
                .SetNotBefore(issuerNotBefore)
                .SetNotAfter(issuerNotAfter)
                .SetCAConstraint(-1)
                .CreateForRSA())
            {

                X509Certificate2 appCert = CertificateFactory.CreateCertificate(
                    ApplicationUri,
                    ApplicationName,
                    SubjectName,
                    domainNames)
                    .SetNotBefore(notBefore)
                    .SetNotAfter(notAfter)
                    .SetIssuer(rootCA)
                    .SetRSAKeySize(keySize)
                    .CreateForRSA();

                var result = new X509Certificate2Collection {
                    appCert,
                    X509CertificateLoader.LoadCertificate(rootCA.RawData)
                };

                return result;
            }
        }
        #endregion

        #region Private Fields
        string m_pkiRoot;
        #endregion
    }
}<|MERGE_RESOLUTION|>--- conflicted
+++ resolved
@@ -621,11 +621,7 @@
                 //Act
                 await applicationInstance.AddOwnCertificateToTrustedStoreAsync(cert, new CancellationToken()).ConfigureAwait(false);
                 ICertificateStore store = configuration.SecurityConfiguration.TrustedPeerCertificates.OpenStore();
-<<<<<<< HEAD
-                X509Certificate2Collection storedCertificates = await store.FindByThumbprint(cert.Thumbprint).ConfigureAwait(false);
-=======
-                var storedCertificates = await store.FindByThumbprintAsync(cert.Thumbprint).ConfigureAwait(false);
->>>>>>> 751d614d
+                X509Certificate2Collection storedCertificates = await store.FindByThumbprintAsync(cert.Thumbprint).ConfigureAwait(false);
 
                 //Assert
                 Assert.IsTrue(storedCertificates.Contains(cert));
