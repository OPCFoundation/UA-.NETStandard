<Project Sdk="Microsoft.NET.Sdk">

  <PropertyGroup>
    <OutputType>Exe</OutputType>
    <TargetFrameworks>$(TestsTargetFrameworks)</TargetFrameworks>
    <RootNamespace>Opc.Ua.Configuration.Tests</RootNamespace>
    <GenerateProgramFile>false</GenerateProgramFile>
  </PropertyGroup>

  <ItemGroup>
<<<<<<< HEAD
    <PackageReference Include="Microsoft.NET.Test.Sdk" Version="17.0.0" />
=======
    <PackageReference Include="Microsoft.NET.Test.Sdk" Version="17.1.0" />
>>>>>>> 7a3c3791
    <PackageReference Include="NUnit" Version="3.13.2" />
    <PackageReference Include="NUnit.Console" Version="3.15.0" />
    <PackageReference Include="NUnit3TestAdapter" Version="4.2.1">
      <PrivateAssets>all</PrivateAssets>
      <IncludeAssets>runtime; build; native; contentfiles; analyzers</IncludeAssets>
    </PackageReference>
    <PackageReference Include="coverlet.collector" Version="3.1.2">
      <PrivateAssets>all</PrivateAssets>
      <IncludeAssets>runtime; build; native; contentfiles; analyzers; buildtransitive</IncludeAssets>
    </PackageReference>
    <PackageReference Include="BenchmarkDotNet" Version="0.13.1" />
    <PackageReference Include="System.Runtime.InteropServices.RuntimeInformation" Version="4.3.0" />
  </ItemGroup>

  <ItemGroup>
    <ProjectReference Include="..\..\Libraries\Opc.Ua.Configuration\Opc.Ua.Configuration.csproj" />
  </ItemGroup>

  <ItemGroup>
    <Compile Include="..\Common\Main.cs" />
  </ItemGroup>

  <ItemGroup>
    <None Update="Opc.Ua.Configuration.Tests.Config.xml">
      <CopyToOutputDirectory>PreserveNewest</CopyToOutputDirectory>
    </None>
  </ItemGroup>

</Project>
<|MERGE_RESOLUTION|>--- conflicted
+++ resolved
@@ -8,11 +8,7 @@
   </PropertyGroup>
 
   <ItemGroup>
-<<<<<<< HEAD
-    <PackageReference Include="Microsoft.NET.Test.Sdk" Version="17.0.0" />
-=======
     <PackageReference Include="Microsoft.NET.Test.Sdk" Version="17.1.0" />
->>>>>>> 7a3c3791
     <PackageReference Include="NUnit" Version="3.13.2" />
     <PackageReference Include="NUnit.Console" Version="3.15.0" />
     <PackageReference Include="NUnit3TestAdapter" Version="4.2.1">
