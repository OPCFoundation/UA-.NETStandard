﻿<Project Sdk="Microsoft.NET.Sdk">

  <PropertyGroup>
    <OutputType>Exe</OutputType>
    <TargetFrameworks>$(TestsTargetFrameworks)</TargetFrameworks>
    <RootNamespace>Opc.Ua.PubSub.Tests</RootNamespace>
  </PropertyGroup>

  <ItemGroup>
<<<<<<< HEAD
    <PackageReference Include="Microsoft.NET.Test.Sdk" Version="16.9.4" />
=======
    <PackageReference Include="Microsoft.NET.Test.Sdk" Version="16.9.1" />
>>>>>>> 8e91f6dc
    <PackageReference Include="NUnit" Version="3.13.1" />
    <PackageReference Include="NUnit.Console" Version="3.12.0" />
    <PackageReference Include="NUnit3TestAdapter" Version="3.17.0">
      <PrivateAssets>all</PrivateAssets>
      <IncludeAssets>runtime; build; native; contentfiles; analyzers</IncludeAssets>
    </PackageReference>
    <PackageReference Include="NunitXml.TestLogger" Version="3.0.97" />
    <PackageReference Include="Moq" Version="4.16.1" />
    <PackageReference Include="System.Reflection.Emit" Version="4.3.0" />
    <PackageReference Include="System.Security.Cryptography.Primitives" Version="4.3.0" />
    <PackageReference Include="System.ServiceProcess.ServiceController" Version="4.3.0" />
    <PackageReference Include="coverlet.collector" Version="3.0.3">
      <PrivateAssets>all</PrivateAssets>
      <IncludeAssets>runtime; build; native; contentfiles; analyzers; buildtransitive</IncludeAssets>
    </PackageReference>
  </ItemGroup>

  <ItemGroup>
    <ProjectReference Include="..\..\Libraries\Opc.Ua.PubSub\Opc.Ua.PubSub.csproj" />
    <ProjectReference Include="..\..\Stack\Opc.Ua.Core\Opc.Ua.Core.csproj" />
  </ItemGroup>

  <ItemGroup>
    <None Update="Configuration\SubscriberConfiguration.xml">
      <CopyToOutputDirectory>PreserveNewest</CopyToOutputDirectory>
    </None>
    <None Update="Configuration\PublisherConfiguration.xml">
      <CopyToOutputDirectory>PreserveNewest</CopyToOutputDirectory>
    </None>
  </ItemGroup>

</Project><|MERGE_RESOLUTION|>--- conflicted
+++ resolved
@@ -7,11 +7,7 @@
   </PropertyGroup>
 
   <ItemGroup>
-<<<<<<< HEAD
     <PackageReference Include="Microsoft.NET.Test.Sdk" Version="16.9.4" />
-=======
-    <PackageReference Include="Microsoft.NET.Test.Sdk" Version="16.9.1" />
->>>>>>> 8e91f6dc
     <PackageReference Include="NUnit" Version="3.13.1" />
     <PackageReference Include="NUnit.Console" Version="3.12.0" />
     <PackageReference Include="NUnit3TestAdapter" Version="3.17.0">
