/* ========================================================================
 * Copyright (c) 2005-2021 The OPC Foundation, Inc. All rights reserved.
 *
 * OPC Foundation MIT License 1.00
 * 
 * Permission is hereby granted, free of charge, to any person
 * obtaining a copy of this software and associated documentation
 * files (the "Software"), to deal in the Software without
 * restriction, including without limitation the rights to use,
 * copy, modify, merge, publish, distribute, sublicense, and/or sell
 * copies of the Software, and to permit persons to whom the
 * Software is furnished to do so, subject to the following
 * conditions:
 * 
 * The above copyright notice and this permission notice shall be
 * included in all copies or substantial portions of the Software.
 * THE SOFTWARE IS PROVIDED "AS IS", WITHOUT WARRANTY OF ANY KIND,
 * EXPRESS OR IMPLIED, INCLUDING BUT NOT LIMITED TO THE WARRANTIES
 * OF MERCHANTABILITY, FITNESS FOR A PARTICULAR PURPOSE AND
 * NONINFRINGEMENT. IN NO EVENT SHALL THE AUTHORS OR COPYRIGHT
 * HOLDERS BE LIABLE FOR ANY CLAIM, DAMAGES OR OTHER LIABILITY,
 * WHETHER IN AN ACTION OF CONTRACT, TORT OR OTHERWISE, ARISING
 * FROM, OUT OF OR IN CONNECTION WITH THE SOFTWARE OR THE USE OR
 * OTHER DEALINGS IN THE SOFTWARE.
 *
 * The complete license agreement can be found here:
 * http://opcfoundation.org/License/MIT/1.00/
 * ======================================================================*/

using System;
using System.Collections.Generic;
using System.IO;
using System.Linq;
using System.Net;
using System.Net.Sockets;
using System.Runtime.InteropServices;
using NUnit.Framework;
using Opc.Ua.PubSub.Transport;

namespace Opc.Ua.PubSub.Tests.Transport
{
    public partial class UdpClientCreatorTests
    {
        private string PublisherConfigurationFileName = Path.Combine("Configuration", "PublisherConfiguration.xml");

        private string UrlScheme = string.Format("{0}://", Utils.UriSchemeOpcUdp);

        // generic well known address
        private string UrlHostName = "192.168.0.1";
        private const int DiscoveryPortNo = 4840;

        private string m_defaultUrl;

        [OneTimeSetUp()]
#if !CUSTOM_TESTS
        [Ignore("A network interface controller is necessary in order to run correctly.")]
#endif
        public void MyTestInitialize()
        {
            var localhost = UdpPubSubConnectionTests.GetFirstNic();
            if (localhost != null && localhost.Address != null)
            {
                UrlHostName = localhost.Address.ToString();
            }
            m_defaultUrl = string.Concat(UrlScheme, UrlHostName, ":", DiscoveryPortNo);
        }

        [Test(Description = "Validate url value")]
#if !CUSTOM_TESTS
        [Ignore("A network interface controller is necessary in order to run correctly.")]
#endif
        public void ValidateUdpClientCreatorGetEndPoint()
        {
            IPEndPoint ipEndPoint = UdpClientCreator.GetEndPoint(m_defaultUrl);
            Assert.IsNotNull(ipEndPoint, "GetEndPoint failed: ipEndPoint is null");

            Assert.AreEqual(ipEndPoint.Address.ToString(), UrlHostName, "The url hostname: {0} is not equal to specified hostname: {1}", ipEndPoint.Address.ToString(), UrlHostName);
            Assert.AreEqual(ipEndPoint.Port, DiscoveryPortNo, "The url port: {0} is not equal to specified port: {1}", ipEndPoint.Port, DiscoveryPortNo);
        }

        [Test(Description = "Invalidate url Scheme value")]
        public void InvalidateUdpClientCreatorUrlScheme()
        {
            IPEndPoint ipEndPoint = UdpClientCreator.GetEndPoint(string.Concat(Utils.UriSchemeOpcUdp, ":", UrlHostName, ":", DiscoveryPortNo));
            Assert.IsNull(ipEndPoint, "Url scheme is not corect!");
        }

        [Test(Description = "Invalidate url Hostname value")]
        public void InvalidateUdpClientCreatorUrlHostName()
        {
            string urlHostNameChanged = "192.168.0.280";
            string localhostIP = ReplaceLastIpByte(UrlHostName, "280");
            if (localhostIP != null)
            {
                urlHostNameChanged = localhostIP;
            }
            IPEndPoint ipEndPoint = UdpClientCreator.GetEndPoint(string.Concat(UrlScheme, urlHostNameChanged, ":", DiscoveryPortNo));
            Assert.IsNull(ipEndPoint, "Url hostname is not corect!");
        }

        [Test(Description = "Invalidate url Port number value")]
        public void InvalidateUdpClientCreatorUrlPort()
        {
            IPEndPoint ipEndPoint = UdpClientCreator.GetEndPoint(string.Concat(UrlScheme, UrlHostName, ":", "0"));
            Assert.IsNull(ipEndPoint, "Url port number is wrong");
        }

        [Test(Description = "Validate url hostname as ip address value")]
#if !CUSTOM_TESTS
        [Ignore("A network interface controller is necessary in order to run correctly.")]
#endif
        public void ValidateUdpClientCreatorUrlIPAddress()
        {
            string urlHostNameChanged = "192.168.150.200";
            string localhostIP = ReplaceLastIpByte(UrlHostName, "200");
            if (localhostIP != null)
            {
                urlHostNameChanged = localhostIP;
            }
<<<<<<< HEAD
            var address = string.Concat(UrlScheme, urlHostNameChanged, ":", DiscoveryPortNo);
            IPEndPoint ipEndPoint = UdpClientCreator.GetEndPoint(address);
            Assert.IsNotNull(ipEndPoint, $"Url hostname({address}) is not correct!");
=======
            IPEndPoint ipEndPoint = UdpClientCreator.GetEndPoint(string.Concat(UrlScheme, urlHostNameChanged, ":", DiscoveryPortNo));
            Assert.IsNotNull(ipEndPoint, "Url hostname(address):{0} is not corect!", urlHostNameChanged);
>>>>>>> 04df755e
        }

        [Test(Description = "Validate url hostname as computer bane value (DNS might be necessary)")]
        public void ValidateUdpClientCreatorUrlHostname()
        {
            // this test fails on macOS, ignore
            if (RuntimeInformation.IsOSPlatform(OSPlatform.OSX))
            {
                Assert.Ignore("Skip UdpClientCreatorUrl test on mac OS.");
            }

            IPEndPoint ipEndPoint = UdpClientCreator.GetEndPoint(string.Concat(UrlScheme, Environment.MachineName, ":", DiscoveryPortNo));
            Assert.IsNotNull(ipEndPoint, "Url hostname is not corect!");
        }

        [Test(Description = "Validate GetUdpClients value")]
#if !CUSTOM_TESTS
        [Ignore("This test should be executed locally")]
#endif
        public void ValidateUdpClientCreatorGetUdpClients()
        {
            // Create a publisher application
            string configurationFile = Utils.GetAbsoluteFilePath(PublisherConfigurationFileName, true, true, false);
            UaPubSubApplication publisherApplication = UaPubSubApplication.Create(configurationFile);
            Assert.IsNotNull(publisherApplication, "m_publisherApplication should not be null");

            // Get the publisher configuration
            PubSubConfigurationDataType publisherConfiguration = publisherApplication.UaPubSubConfigurator.PubSubConfiguration;
            Assert.IsNotNull(publisherConfiguration, "publisherConfiguration should not be null");

            // Check publisher connections
            Assert.IsNotNull(publisherConfiguration.Connections, "publisherConfiguration.Connections should not be null");
            Assert.IsNotEmpty(publisherConfiguration.Connections, "publisherConfiguration.Connections should not be empty");

            PubSubConnectionDataType publisherConnection1 = publisherConfiguration.Connections.First();
            Assert.IsNotNull(publisherConnection1, "publisherConnection1 should not be null");

            NetworkAddressUrlDataType networkAddressUrlState1 = ExtensionObject.ToEncodeable(publisherConnection1.Address)
                as NetworkAddressUrlDataType;
            Assert.IsNotNull(networkAddressUrlState1, "networkAddressUrlState1 is null");

            IPEndPoint configuredEndPoint1 = UdpClientCreator.GetEndPoint(networkAddressUrlState1.Url);
            Assert.IsNotNull(configuredEndPoint1, "configuredEndPoint1 is null");

            List<UdpClient> udpClients1 = UdpClientCreator.GetUdpClients(UsedInContext.Publisher, networkAddressUrlState1.NetworkInterface, configuredEndPoint1);
            Assert.IsNotNull(udpClients1, "udpClients1 is null");
            Assert.IsNotEmpty(udpClients1, "udpClients1 is empty");

            UdpClient udpClient1 = udpClients1[0];
            Assert.IsTrue(udpClient1 is UdpClientMulticast, "udpClient1 was configured as UdpClientMulticast");
            Assert.IsNotNull(udpClient1.Client, "udpClient1 client socket should not be null");
            Assert.IsNotNull(udpClient1.Client.LocalEndPoint, "udpClient1 IP address is empty");

            PubSubConnectionDataType publisherConnection2 = publisherConfiguration.Connections[1];
            Assert.IsNotNull(publisherConnection2, "publisherConnection2 should not be null");

            NetworkAddressUrlDataType networkAddressUrlState2 = ExtensionObject.ToEncodeable(publisherConnection2.Address)
                as NetworkAddressUrlDataType;
            Assert.IsNotNull(networkAddressUrlState2, "networkAddressUrlState2 is null");

            IPEndPoint configuredEndPoint2 = UdpClientCreator.GetEndPoint(networkAddressUrlState2.Url);
            Assert.IsNotNull(configuredEndPoint2, "configuredEndPoint2 is null");

            List<UdpClient> udpClients2 = UdpClientCreator.GetUdpClients(UsedInContext.Publisher, networkAddressUrlState2.NetworkInterface, configuredEndPoint2);
            Assert.IsNotNull(udpClients2, "udpClients2 is null");
            Assert.IsNotEmpty(udpClients2, "udpClients2 is empty");

            UdpClient udpClient2 = udpClients2[0];
            Assert.IsTrue(udpClient2 is UdpClientBroadcast, "udpClient2 was configured as UdpClientBroadcast");
            Assert.IsNotNull(udpClient2.Client, "udpClient1 client socket should not be null");
            Assert.IsNotNull(udpClient2.Client.LocalEndPoint, "udpClient2 IP address is empty");

            IPEndPoint udpClientEndPoint1 = udpClient1.Client.LocalEndPoint as IPEndPoint;
            Assert.IsNotNull(udpClientEndPoint1, "udpClientEndPoint1 could not be cast to IPEndPoint");

            IPEndPoint udpClientEndPoint2 = udpClient2.Client.LocalEndPoint as IPEndPoint;
            Assert.IsNotNull(udpClientEndPoint2, "udpClientEndPoint2 could not be cast to IPEndPoint");

            Assert.AreEqual(udpClientEndPoint1.Address.ToString(), udpClientEndPoint2.Address.ToString(), "udpClientEndPoint1 IP address: {0} should match udpClientEndPoint2 IP Address {1}", udpClientEndPoint1.Address.ToString(), udpClientEndPoint2.Address.ToString());
            Assert.AreNotEqual(udpClientEndPoint1.Port, udpClientEndPoint2.Port, "udpClientEndPoint1 port number: {0} should not match udpClientEndPoint1 port number: {1}", udpClientEndPoint1.Port, udpClientEndPoint2.Port);
        }

        #region Private methods
        private string ReplaceLastIpByte(string ipAddress, string lastIpByte)
        {
            string newIPAddress = null;
            try
            {
                IPAddress validIp = null;
                bool isValidIP = IPAddress.TryParse(ipAddress, out validIp);
                if (isValidIP)
                {
                    byte[] ipAddressBytes = validIp.GetAddressBytes();
                    for (int pos = 0; pos < ipAddressBytes.Length - 1; pos++)
                    {
                        newIPAddress += string.Format("{0}.", ipAddressBytes[pos]);
                    }
                    newIPAddress += lastIpByte;
                    return newIPAddress;
                }
            }
            catch
            {

            }
            return newIPAddress;
        }
        #endregion
    }
}<|MERGE_RESOLUTION|>--- conflicted
+++ resolved
@@ -117,14 +117,9 @@
             {
                 urlHostNameChanged = localhostIP;
             }
-<<<<<<< HEAD
             var address = string.Concat(UrlScheme, urlHostNameChanged, ":", DiscoveryPortNo);
             IPEndPoint ipEndPoint = UdpClientCreator.GetEndPoint(address);
             Assert.IsNotNull(ipEndPoint, $"Url hostname({address}) is not correct!");
-=======
-            IPEndPoint ipEndPoint = UdpClientCreator.GetEndPoint(string.Concat(UrlScheme, urlHostNameChanged, ":", DiscoveryPortNo));
-            Assert.IsNotNull(ipEndPoint, "Url hostname(address):{0} is not corect!", urlHostNameChanged);
->>>>>>> 04df755e
         }
 
         [Test(Description = "Validate url hostname as computer bane value (DNS might be necessary)")]
