--- conflicted
+++ resolved
@@ -335,13 +335,8 @@
                     if (uniIpAddrInfo.Address.AddressFamily == AddressFamily.InterNetwork ||
                         uniIpAddrInfo.Address.AddressFamily == AddressFamily.InterNetworkV6)
                     {
-<<<<<<< HEAD
-                        // Address preferred lifetime is only supported on Windows
-                        if (RuntimeInformation.IsOSPlatform(OSPlatform.Windows) && uniIpAddrInfo.AddressPreferredLifetime == uint.MaxValue)
-=======
                         if (RuntimeInformation.IsOSPlatform(OSPlatform.Windows) &&
                            (uniIpAddrInfo.AddressPreferredLifetime == uint.MaxValue))
->>>>>>> fb5d6edc
                         {
                             continue;
                         }
