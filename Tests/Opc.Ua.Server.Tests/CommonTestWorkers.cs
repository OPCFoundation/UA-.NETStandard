/* ========================================================================
 * Copyright (c) 2005-2020 The OPC Foundation, Inc. All rights reserved.
 *
 * OPC Foundation MIT License 1.00
 * 
 * Permission is hereby granted, free of charge, to any person
 * obtaining a copy of this software and associated documentation
 * files (the "Software"), to deal in the Software without
 * restriction, including without limitation the rights to use,
 * copy, modify, merge, publish, distribute, sublicense, and/or sell
 * copies of the Software, and to permit persons to whom the
 * Software is furnished to do so, subject to the following
 * conditions:
 * 
 * The above copyright notice and this permission notice shall be
 * included in all copies or substantial portions of the Software.
 * THE SOFTWARE IS PROVIDED "AS IS", WITHOUT WARRANTY OF ANY KIND,
 * EXPRESS OR IMPLIED, INCLUDING BUT NOT LIMITED TO THE WARRANTIES
 * OF MERCHANTABILITY, FITNESS FOR A PARTICULAR PURPOSE AND
 * NONINFRINGEMENT. IN NO EVENT SHALL THE AUTHORS OR COPYRIGHT
 * HOLDERS BE LIABLE FOR ANY CLAIM, DAMAGES OR OTHER LIABILITY,
 * WHETHER IN AN ACTION OF CONTRACT, TORT OR OTHERWISE, ARISING
 * FROM, OUT OF OR IN CONNECTION WITH THE SOFTWARE OR THE USE OR
 * OTHER DEALINGS IN THE SOFTWARE.
 *
 * The complete license agreement can be found here:
 * http://opcfoundation.org/License/MIT/1.00/
 * ======================================================================*/

using System;
using System.Linq;
using System.Threading;
using NUnit.Framework;
using Assert = NUnit.Framework.Legacy.ClassicAssert;

namespace Opc.Ua.Server.Tests
{
    /// <summary>
    /// Test workers using test services.
    /// </summary>
    public static class CommonTestWorkers
    {
        public const int DefaultMonitoredItemsQueueSize = 0;
        public const int DefaultMonitoredItemsSamplingInterval = -1;

        #region Public Test Sets
        public static readonly ExpandedNodeId[] NodeIdTestSetStatic =
        {
            new ExpandedNodeId("Scalar_Static_SByte", Quickstarts.ReferenceServer.Namespaces.ReferenceServer),
            new ExpandedNodeId("Scalar_Static_Int16", Quickstarts.ReferenceServer.Namespaces.ReferenceServer),
            new ExpandedNodeId("Scalar_Static_Int32", Quickstarts.ReferenceServer.Namespaces.ReferenceServer),
            new ExpandedNodeId("Scalar_Static_Byte", Quickstarts.ReferenceServer.Namespaces.ReferenceServer),
            new ExpandedNodeId("Scalar_Static_UInt16", Quickstarts.ReferenceServer.Namespaces.ReferenceServer),
            new ExpandedNodeId("Scalar_Static_UInt32", Quickstarts.ReferenceServer.Namespaces.ReferenceServer),
            new ExpandedNodeId("Scalar_Static_NodeId", Quickstarts.ReferenceServer.Namespaces.ReferenceServer),
            new ExpandedNodeId("Scalar_Static_LocalizedText", Quickstarts.ReferenceServer.Namespaces.ReferenceServer),
            new ExpandedNodeId("Scalar_Static_QualifiedName", Quickstarts.ReferenceServer.Namespaces.ReferenceServer),
            new ExpandedNodeId("Scalar_Static_Variant", Quickstarts.ReferenceServer.Namespaces.ReferenceServer),
        };

        // static variables from namespace TestData
        public static readonly ExpandedNodeId[] NodeIdTestDataSetStatic =
        {
            new ExpandedNodeId(TestData.Variables.Data_Static_Scalar_Int16Value, TestData.Namespaces.TestData),
            new ExpandedNodeId(TestData.Variables.Data_Static_Scalar_Int32Value, TestData.Namespaces.TestData),
            new ExpandedNodeId(TestData.Variables.Data_Static_Scalar_UInt16Value, TestData.Namespaces.TestData),
            new ExpandedNodeId(TestData.Variables.Data_Static_Scalar_UInt32Value, TestData.Namespaces.TestData),
        };

        // CTT simulation data
        public static readonly ExpandedNodeId[] NodeIdTestSetSimulation =
        {
            new ExpandedNodeId("Scalar_Simulation_SByte", Quickstarts.ReferenceServer.Namespaces.ReferenceServer),
            new ExpandedNodeId("Scalar_Simulation_Int16", Quickstarts.ReferenceServer.Namespaces.ReferenceServer),
            new ExpandedNodeId("Scalar_Simulation_Int32", Quickstarts.ReferenceServer.Namespaces.ReferenceServer),
            new ExpandedNodeId("Scalar_Simulation_Byte", Quickstarts.ReferenceServer.Namespaces.ReferenceServer),
            new ExpandedNodeId("Scalar_Simulation_UInt16", Quickstarts.ReferenceServer.Namespaces.ReferenceServer),
            new ExpandedNodeId("Scalar_Simulation_UInt32", Quickstarts.ReferenceServer.Namespaces.ReferenceServer),
            new ExpandedNodeId("Scalar_Simulation_NodeId", Quickstarts.ReferenceServer.Namespaces.ReferenceServer),
            new ExpandedNodeId("Scalar_Simulation_LocalizedText", Quickstarts.ReferenceServer.Namespaces.ReferenceServer),
            new ExpandedNodeId("Scalar_Simulation_QualifiedName", Quickstarts.ReferenceServer.Namespaces.ReferenceServer),
            new ExpandedNodeId("Scalar_Simulation_Variant", Quickstarts.ReferenceServer.Namespaces.ReferenceServer),
        };

        /// <summary>
        /// Ref server test data node manager.
        /// </summary>
        public static readonly ExpandedNodeId[] NodeIdTestSetDataSimulation =
        {
            new ExpandedNodeId(TestData.Variables.Data_Dynamic_Scalar_Int16Value, TestData.Namespaces.TestData),
            new ExpandedNodeId(TestData.Variables.Data_Dynamic_Scalar_Int32Value, TestData.Namespaces.TestData),
            new ExpandedNodeId(TestData.Variables.Data_Dynamic_Scalar_UInt16Value, TestData.Namespaces.TestData),
            new ExpandedNodeId(TestData.Variables.Data_Dynamic_Scalar_UInt32Value, TestData.Namespaces.TestData),
            new ExpandedNodeId(TestData.Variables.AnalogScalarValueObjectType_UInt32Value, TestData.Namespaces.TestData),
            new ExpandedNodeId(TestData.Variables.Data_Dynamic_AnalogArray_ByteValue, TestData.Namespaces.TestData),
            new ExpandedNodeId(TestData.Variables.Data_Dynamic_Scalar_VectorValue, TestData.Namespaces.TestData),
            new ExpandedNodeId(TestData.Variables.Data_Dynamic_Scalar_VectorValue_X, TestData.Namespaces.TestData),
            new ExpandedNodeId(TestData.Variables.Data_Dynamic_Structure_ScalarStructure, TestData.Namespaces.TestData),
        };

        public static readonly ExpandedNodeId[] NodeIdTestDataHistory =
        {
            new ExpandedNodeId(TestData.Variables.Data_Dynamic_Scalar_Int32Value, TestData.Namespaces.TestData),
        };

        public static readonly ExpandedNodeId[] NodeIdMemoryBufferSimulation =
            {
            // dynamic variables from namespace MemoryBuffer
            new ExpandedNodeId("UInt32[64]", MemoryBuffer.Namespaces.MemoryBuffer + "/Instance"),
            new ExpandedNodeId("Double[40]", MemoryBuffer.Namespaces.MemoryBuffer + "/Instance"),
        };
        #endregion

        #region Public Workers
        /// <summary>
        /// Worker function to browse the full address space of a server.
        /// </summary>
        /// <param name="services">The service interface.</param>
        /// <param name="operationLimits">The operation limits.</param>
        public static ReferenceDescriptionCollection BrowseFullAddressSpaceWorker(
            IServerTestServices services,
            RequestHeader requestHeader,
            OperationLimits operationLimits = null,
            BrowseDescription browseDescription = null,
            bool outputResult = false)
        {
            operationLimits = operationLimits ?? new OperationLimits();
            requestHeader.Timestamp = DateTime.UtcNow;

            // Browse template
            var startingNode = Objects.RootFolder;
            var browseTemplate = browseDescription ?? new BrowseDescription {
                NodeId = startingNode,
                BrowseDirection = BrowseDirection.Forward,
                ReferenceTypeId = ReferenceTypeIds.HierarchicalReferences,
                IncludeSubtypes = true,
                NodeClassMask = 0,
                ResultMask = (uint)BrowseResultMask.All
            };
            var browseDescriptionCollection = ServerFixtureUtils.CreateBrowseDescriptionCollectionFromNodeId(
                new NodeIdCollection(new NodeId[] { Objects.RootFolder }),
                browseTemplate);

            // Browse
            ResponseHeader response = null;
            uint requestedMaxReferencesPerNode = operationLimits.MaxNodesPerBrowse;
            bool verifyMaxNodesPerBrowse = operationLimits.MaxNodesPerBrowse > 0;
            var referenceDescriptions = new ReferenceDescriptionCollection();

            // Test if server responds with BadNothingToDo
            {
                var sre = Assert.Throws<ServiceResultException>(() =>
                    _ = services.Browse(requestHeader, null,
                        0, browseDescriptionCollection.Take(0).ToArray(),
                        out var results, out var infos));
                Assert.AreEqual((StatusCode)StatusCodes.BadNothingToDo, (StatusCode)sre.StatusCode);
            }

            while (browseDescriptionCollection.Any())
            {
                BrowseResultCollection allResults = new BrowseResultCollection();
                if (verifyMaxNodesPerBrowse &&
                    browseDescriptionCollection.Count > operationLimits.MaxNodesPerBrowse)
                {
                    verifyMaxNodesPerBrowse = false;
                    // Test if server responds with BadTooManyOperations
                    var sre = Assert.Throws<ServiceResultException>(() =>
                        _ = services.Browse(requestHeader, null,
                            0, browseDescriptionCollection,
                            out var results, out var infos));
                    Assert.AreEqual((StatusCode)StatusCodes.BadTooManyOperations, (StatusCode)sre.StatusCode);

                    // Test if server responds with BadTooManyOperations
                    var tempBrowsePath = browseDescriptionCollection.Take((int)operationLimits.MaxNodesPerBrowse + 1).ToArray();
                    sre = Assert.Throws<ServiceResultException>(() =>
                        _ = services.Browse(requestHeader, null,
                            0, tempBrowsePath,
                            out var results, out var infos));
                    Assert.AreEqual((StatusCode)StatusCodes.BadTooManyOperations, (StatusCode)sre.StatusCode);
                }

                bool repeatBrowse;
                var maxNodesPerBrowse = operationLimits.MaxNodesPerBrowse;
                BrowseResultCollection browseResultCollection = new BrowseResultCollection();
                DiagnosticInfoCollection diagnosticsInfoCollection;
                do
                {
                    var browseCollection = (maxNodesPerBrowse == 0) ?
                        browseDescriptionCollection :
                        browseDescriptionCollection.Take((int)maxNodesPerBrowse).ToArray();
                    repeatBrowse = false;
                    try
                    {
                        requestHeader.Timestamp = DateTime.UtcNow;
                        response = services.Browse(requestHeader, null,
                            requestedMaxReferencesPerNode, browseCollection,
                            out browseResultCollection, out diagnosticsInfoCollection);
                        ServerFixtureUtils.ValidateResponse(response, browseResultCollection, browseCollection);
                        ServerFixtureUtils.ValidateDiagnosticInfos(diagnosticsInfoCollection, browseCollection, response.StringTable);

                        allResults.AddRange(browseResultCollection);
                    }
                    catch (ServiceResultException sre)
                    {
                        if (sre.StatusCode == StatusCodes.BadEncodingLimitsExceeded ||
                            sre.StatusCode == StatusCodes.BadResponseTooLarge)
                        {
                            // try to address by overriding operation limit
                            maxNodesPerBrowse = maxNodesPerBrowse == 0 ?
                                (uint)browseCollection.Count / 2 : maxNodesPerBrowse / 2;
                            repeatBrowse = true;
                        }
                        else
                        {
                            throw;
                        }
                    }
                } while (repeatBrowse);

                if (maxNodesPerBrowse == 0)
                {
                    browseDescriptionCollection.Clear();
                }
                else
                {
                    browseDescriptionCollection = browseDescriptionCollection.Skip((int)maxNodesPerBrowse).ToArray();
                }

                // Browse next
                var continuationPoints = ServerFixtureUtils.PrepareBrowseNext(browseResultCollection);
                while (continuationPoints.Any())
                {
                    requestHeader.Timestamp = DateTime.UtcNow;
                    response = services.BrowseNext(requestHeader, false, continuationPoints,
                        out var browseNextResultCollection, out diagnosticsInfoCollection);
                    ServerFixtureUtils.ValidateResponse(response, browseNextResultCollection, continuationPoints);
                    ServerFixtureUtils.ValidateDiagnosticInfos(diagnosticsInfoCollection, continuationPoints, response.StringTable);
                    allResults.AddRange(browseNextResultCollection);
                    continuationPoints = ServerFixtureUtils.PrepareBrowseNext(browseNextResultCollection);
                }

                // Build browse request for next level
                var browseTable = new NodeIdCollection();
                foreach (var result in allResults)
                {
                    referenceDescriptions.AddRange(result.References);
                    foreach (var reference in result.References)
                    {
                        browseTable.Add(ExpandedNodeId.ToNodeId(reference.NodeId, null));
                    }
                }
                browseDescriptionCollection = ServerFixtureUtils.CreateBrowseDescriptionCollectionFromNodeId(browseTable, browseTemplate);
            }

            referenceDescriptions.Sort((x, y) => (x.NodeId.CompareTo(y.NodeId)));

            TestContext.Out.WriteLine("Found {0} references on server.", referenceDescriptions.Count);
            if (outputResult)
            {
                foreach (var reference in referenceDescriptions)
                {
                    TestContext.Out.WriteLine("NodeId {0} {1} {2}", reference.NodeId, reference.NodeClass, reference.BrowseName);
                }
            }
            return referenceDescriptions;
        }

        /// <summary>
        /// Worker method to translate the browse path.
        /// </summary>
        public static BrowsePathResultCollection TranslateBrowsePathWorker(
            IServerTestServices services,
            ReferenceDescriptionCollection referenceDescriptions,
            RequestHeader requestHeader,
            OperationLimits operationLimits)
        {
            // Browse template
            var startingNode = Objects.RootFolder;
            requestHeader.Timestamp = DateTime.UtcNow;

            // TranslateBrowsePath
            bool verifyMaxNodesPerBrowse = operationLimits.MaxNodesPerTranslateBrowsePathsToNodeIds > 0;
            var browsePaths = new BrowsePathCollection(
                referenceDescriptions.Select(r => new BrowsePath() { RelativePath = new RelativePath(r.BrowseName), StartingNode = startingNode })
                );
            BrowsePathResultCollection allBrowsePaths = new BrowsePathResultCollection();
            while (browsePaths.Any())
            {
                if (verifyMaxNodesPerBrowse &&
                    browsePaths.Count > operationLimits.MaxNodesPerTranslateBrowsePathsToNodeIds)
                {
                    verifyMaxNodesPerBrowse = false;
                    // Test if server responds with BadTooManyOperations
                    var sre = Assert.Throws<ServiceResultException>(() =>
                        _ = services.TranslateBrowsePathsToNodeIds(requestHeader, browsePaths, out var results, out var infos));
                    Assert.AreEqual((StatusCode)StatusCodes.BadTooManyOperations, (StatusCode)sre.StatusCode);
                }
                var browsePathSnippet = (operationLimits.MaxNodesPerTranslateBrowsePathsToNodeIds > 0) ?
                    browsePaths.Take((int)operationLimits.MaxNodesPerTranslateBrowsePathsToNodeIds).ToArray() :
                    browsePaths;
                ResponseHeader response = services.TranslateBrowsePathsToNodeIds(requestHeader, browsePathSnippet, out var browsePathResults, out var diagnosticInfos);
                ServerFixtureUtils.ValidateResponse(response, browsePathResults, browsePathSnippet);
                ServerFixtureUtils.ValidateDiagnosticInfos(diagnosticInfos, browsePathSnippet, response.StringTable);
                allBrowsePaths.AddRange(browsePathResults);
                foreach (var result in browsePathResults)
                {
                    if (result.Targets?.Count > 0)
                    {
                        TestContext.Out.WriteLine("BrowsePath {0}", result.Targets[0].ToString());
                    }
                }

                if (operationLimits.MaxNodesPerTranslateBrowsePathsToNodeIds == 0)
                {
                    browsePaths.Clear();
                }
                else
                {
                    browsePaths = browsePaths.Skip((int)operationLimits.MaxNodesPerTranslateBrowsePathsToNodeIds).ToArray();
                }
            }
            return allBrowsePaths;
        }

        /// <summary>
        /// Worker method to test subscriptions of a server.
        /// </summary>
        /// <param name="services"></param>
        /// <param name="requestHeader"></param>
        public static void SubscriptionTest(
            IServerTestServices services,
            RequestHeader requestHeader)
        {
            // start time
            requestHeader.Timestamp = DateTime.UtcNow;

            // create subscription
            double publishingInterval = 1000.0;
            uint lifetimeCount = 60;
            uint maxKeepAliveCount = 2;
            uint maxNotificationPerPublish = 0;
            byte priority = 128;
            bool enabled = false;
            uint queueSize = 5;

            var response = services.CreateSubscription(requestHeader,
                publishingInterval, lifetimeCount, maxKeepAliveCount,
                maxNotificationPerPublish, enabled, priority,
                out uint id, out double revisedPublishingInterval, out uint revisedLifetimeCount, out uint revisedMaxKeepAliveCount);
            Assert.AreEqual(publishingInterval, revisedPublishingInterval);
            Assert.AreEqual(lifetimeCount, revisedLifetimeCount);
            Assert.AreEqual(maxKeepAliveCount, revisedMaxKeepAliveCount);
            ServerFixtureUtils.ValidateResponse(response);

            MonitoredItemCreateRequestCollection itemsToCreate = new MonitoredItemCreateRequestCollection();
            // check badnothingtodo
            var sre = Assert.Throws<ServiceResultException>(() =>
                services.CreateMonitoredItems(requestHeader, id, TimestampsToReturn.Neither, itemsToCreate,
                    out MonitoredItemCreateResultCollection mockResults, out DiagnosticInfoCollection mockInfos));
            Assert.AreEqual((StatusCode)StatusCodes.BadNothingToDo, (StatusCode)sre.StatusCode);

            // add item
            uint handleCounter = 1;
            itemsToCreate.Add(new MonitoredItemCreateRequest() {
                ItemToMonitor = new ReadValueId() {
                    AttributeId = Attributes.Value,
                    NodeId = VariableIds.Server_ServerStatus_CurrentTime
                },
                MonitoringMode = MonitoringMode.Reporting,
                RequestedParameters = new MonitoringParameters() {
                    ClientHandle = ++handleCounter,
                    SamplingInterval = -1,
                    Filter = null,
                    DiscardOldest = true,
                    QueueSize = queueSize
                }
            });

            //add event item
            itemsToCreate.Add(CreateEventMonitoredItem(queueSize, ref handleCounter));

            response = services.CreateMonitoredItems(requestHeader, id, TimestampsToReturn.Neither, itemsToCreate,
                out MonitoredItemCreateResultCollection itemCreateResults, out DiagnosticInfoCollection diagnosticInfos);
            ServerFixtureUtils.ValidateResponse(response, itemCreateResults, itemsToCreate);
            ServerFixtureUtils.ValidateDiagnosticInfos(diagnosticInfos, itemsToCreate, response.StringTable);

            // modify subscription
            response = services.ModifySubscription(requestHeader, id,
                publishingInterval, lifetimeCount, maxKeepAliveCount,
                maxNotificationPerPublish, priority,
                out revisedPublishingInterval, out revisedLifetimeCount, out revisedMaxKeepAliveCount);
            Assert.AreEqual(publishingInterval, revisedPublishingInterval);
            Assert.AreEqual(lifetimeCount, revisedLifetimeCount);
            Assert.AreEqual(maxKeepAliveCount, revisedMaxKeepAliveCount);
            ServerFixtureUtils.ValidateResponse(response);

            // modify monitored item, just timestamps to return
            var itemsToModify = new MonitoredItemModifyRequestCollection();
            foreach (var itemCreated in itemCreateResults)
            {
                itemsToModify.Add(
                    new MonitoredItemModifyRequest() {
                        MonitoredItemId = itemCreated.MonitoredItemId
                    });
            };
            response = services.ModifyMonitoredItems(requestHeader, id, TimestampsToReturn.Both, itemsToModify,
                        out MonitoredItemModifyResultCollection modifyResults, out diagnosticInfos);
            ServerFixtureUtils.ValidateResponse(response, modifyResults, itemsToModify);
            ServerFixtureUtils.ValidateDiagnosticInfos(diagnosticInfos, itemsToModify, response.StringTable);

            // publish request
            var acknowledgements = new SubscriptionAcknowledgementCollection();
            response = services.Publish(requestHeader, acknowledgements,
                        out uint subscriptionId, out UInt32Collection availableSequenceNumbers,
                        out bool moreNotifications, out NotificationMessage notificationMessage,
                        out StatusCodeCollection statuses, out diagnosticInfos);
            ServerFixtureUtils.ValidateResponse(response, statuses, acknowledgements);
            ServerFixtureUtils.ValidateDiagnosticInfos(diagnosticInfos, acknowledgements, response.StringTable);
            Assert.AreEqual(id, subscriptionId);
            Assert.AreEqual(0, availableSequenceNumbers.Count);

            // enable publishing
            enabled = true;
            var subscriptions = new UInt32Collection() { id };
            response = services.SetPublishingMode(requestHeader, enabled, subscriptions,
                        out statuses, out diagnosticInfos);
            ServerFixtureUtils.ValidateResponse(response, statuses, subscriptions);
            ServerFixtureUtils.ValidateDiagnosticInfos(diagnosticInfos, subscriptions, response.StringTable);

            // wait some time to fill queue
            int loopCounter = (int)queueSize;
            Thread.Sleep(loopCounter * 1000);

            acknowledgements = new SubscriptionAcknowledgementCollection();
            do
            {
                // get publish responses
                response = services.Publish(requestHeader, acknowledgements,
                    out subscriptionId, out availableSequenceNumbers,
                    out moreNotifications, out notificationMessage,
                    out statuses, out diagnosticInfos);
                ServerFixtureUtils.ValidateResponse(response, statuses, acknowledgements);
                ServerFixtureUtils.ValidateDiagnosticInfos(diagnosticInfos, acknowledgements, response.StringTable);
                Assert.AreEqual(id, subscriptionId);

                if (notificationMessage.NotificationData.Count == 0)
                {
                    TestContext.Out.WriteLine("No notifications received in publish");
                }
                else
                {
                    var dataChangeNotification = notificationMessage.NotificationData[0].Body as DataChangeNotification;
                    var eventNotification = notificationMessage.NotificationData[0].Body as EventNotificationList;
                    TestContext.Out.WriteLine("Notification: {0} {1} {2}",
                                    notificationMessage.SequenceNumber,
                                    dataChangeNotification?.MonitoredItems[0].Value.ToString() ?? eventNotification?.Events[0].Message.ToString(),
                                    notificationMessage.PublishTime);
                }

                acknowledgements.Clear();
                acknowledgements.Add(new SubscriptionAcknowledgement() {
                    SubscriptionId = id,
                    SequenceNumber = notificationMessage.SequenceNumber
                });

            } while (acknowledgements.Count > 0 && --loopCounter > 0);

            // republish
            response = services.Republish(requestHeader, subscriptionId, notificationMessage.SequenceNumber, out notificationMessage);
            ServerFixtureUtils.ValidateResponse(response);

            // disable publishing
            enabled = false;
            response = services.SetPublishingMode(requestHeader, enabled, subscriptions,
                out statuses, out diagnosticInfos);
            ServerFixtureUtils.ValidateResponse(response, statuses, subscriptions);
            ServerFixtureUtils.ValidateDiagnosticInfos(diagnosticInfos, subscriptions, response.StringTable);

<<<<<<< HEAD
            // set monitoring mode to disabled
            var itemIds = itemCreateResults.Select(item => item.MonitoredItemId).ToArray();
            response = services.SetMonitoringMode(requestHeader, id, MonitoringMode.Disabled, itemIds,
                        out statuses, out diagnosticInfos);
            ServerFixtureUtils.ValidateResponse(response, modifyResults, itemIds);
            ServerFixtureUtils.ValidateDiagnosticInfos(diagnosticInfos, itemIds, response.StringTable);
=======
            // disable monitoring
            var monitoredItemIds = new UInt32Collection(itemCreateResults.Select(r => r.MonitoredItemId));
            response = services.SetMonitoringMode(requestHeader, id, MonitoringMode.Disabled, monitoredItemIds,
                out statuses, out diagnosticInfos);
            ServerFixtureUtils.ValidateResponse(response, statuses, monitoredItemIds);
            ServerFixtureUtils.ValidateDiagnosticInfos(diagnosticInfos, monitoredItemIds, response.StringTable);
>>>>>>> f4607365

            // delete subscription
            response = services.DeleteSubscriptions(requestHeader, subscriptions, out statuses, out diagnosticInfos);
            ServerFixtureUtils.ValidateResponse(response, statuses, subscriptions);
            ServerFixtureUtils.ValidateDiagnosticInfos(diagnosticInfos, subscriptions, response.StringTable);
        }

        /// <summary>
        /// Worker method to test TransferSubscriptions of a server.
        /// </summary>
        public static UInt32Collection CreateSubscriptionForTransfer(
            IServerTestServices services,
            RequestHeader requestHeader,
            NodeId[] testNodes,
            uint queueSize = DefaultMonitoredItemsQueueSize,
            int samplingInterval = DefaultMonitoredItemsSamplingInterval)
        {
            // start time

            requestHeader.Timestamp = DateTime.UtcNow;
            uint subscriptionId = CreateSubscription(services, requestHeader);
            uint clientHandle = 1;
            foreach (NodeId testNode in testNodes)
            {
                CreateMonitoredItem(services, requestHeader, subscriptionId, testNode, clientHandle++, queueSize, samplingInterval);
            }

            var subscriptionIds = new UInt32Collection();
            subscriptionIds.Add(subscriptionId);

            // enable publishing
            var response = services.SetPublishingMode(requestHeader, true, subscriptionIds,
                        out var statuses, out var diagnosticInfos);
            ServerFixtureUtils.ValidateResponse(response, statuses, subscriptionIds);
            ServerFixtureUtils.ValidateDiagnosticInfos(diagnosticInfos, subscriptionIds, response.StringTable);

            // wait some time to settle
            Thread.Sleep(1000);

            // publish request (use invalid sequence number for status)
            var acknowledgements = new SubscriptionAcknowledgementCollection() {
                new SubscriptionAcknowledgement()
                    { SubscriptionId = subscriptionId, SequenceNumber=123 }
                };
            response = services.Publish(requestHeader, acknowledgements,
                out uint publishedId, out UInt32Collection availableSequenceNumbers,
                out bool moreNotifications, out NotificationMessage notificationMessage,
                out statuses, out diagnosticInfos);
            ServerFixtureUtils.ValidateResponse(response, statuses, acknowledgements);
            ServerFixtureUtils.ValidateDiagnosticInfos(diagnosticInfos, acknowledgements, response.StringTable);
            Assert.AreEqual(subscriptionId, publishedId);

            // static node, do not acknowledge
            Assert.AreEqual(1, availableSequenceNumbers.Count);

            return subscriptionIds;
        }

        /// <summary>
        /// Worker method to test Transfer of subscriptions to new session.
        /// </summary>
        public static void TransferSubscriptionTest(
            IServerTestServices services,
            RequestHeader requestHeader,
            UInt32Collection subscriptionIds,
            bool sendInitialData,
            bool expectAccessDenied)
        {
            Assert.AreEqual(1, subscriptionIds.Count);

            requestHeader.Timestamp = DateTime.UtcNow;
            var response = services.TransferSubscriptions(requestHeader, subscriptionIds, sendInitialData,
                out TransferResultCollection transferResults, out DiagnosticInfoCollection diagnosticInfos);
            Assert.AreEqual((StatusCode)StatusCodes.Good, response.ServiceResult);
            Assert.AreEqual(subscriptionIds.Count, transferResults.Count);
            ServerFixtureUtils.ValidateResponse(response, transferResults, subscriptionIds);
            ServerFixtureUtils.ValidateDiagnosticInfos(diagnosticInfos, subscriptionIds, response.StringTable);

            foreach (var transferResult in transferResults)
            {
                TestContext.Out.WriteLine("TransferResult: {0}", transferResult.StatusCode);
                if (expectAccessDenied)
                {
                    Assert.AreEqual((StatusCode)StatusCodes.BadUserAccessDenied, transferResult.StatusCode);
                }
                else
                {
                    Assert.IsTrue(StatusCode.IsGood(transferResult.StatusCode));
                    Assert.AreEqual(1, transferResult.AvailableSequenceNumbers.Count);
                }
            }

            if (expectAccessDenied)
            {
                return;
            }

            requestHeader.Timestamp = DateTime.UtcNow;
            var acknowledgements = new SubscriptionAcknowledgementCollection();
            response = services.Publish(requestHeader, acknowledgements,
                out uint publishedId, out UInt32Collection availableSequenceNumbers,
                out bool moreNotifications, out NotificationMessage notificationMessage,
                out StatusCodeCollection _, out diagnosticInfos);
            Assert.AreEqual((StatusCode)StatusCodes.Good, response.ServiceResult);
            ServerFixtureUtils.ValidateResponse(response);
            ServerFixtureUtils.ValidateDiagnosticInfos(diagnosticInfos, acknowledgements, response.StringTable);
            Assert.AreEqual(subscriptionIds[0], publishedId);
            Assert.AreEqual(sendInitialData ? 1 : 0, notificationMessage.NotificationData.Count);
            if (sendInitialData)
            {
                var items = notificationMessage.NotificationData.FirstOrDefault();
                Assert.IsTrue(items.Body is Opc.Ua.DataChangeNotification);
                var monitoredItemsCollection = ((Opc.Ua.DataChangeNotification)items.Body).MonitoredItems;
                Assert.IsNotEmpty(monitoredItemsCollection);
            }
            //Assert.AreEqual(0, availableSequenceNumbers.Count);

            requestHeader.Timestamp = DateTime.UtcNow;
            response = services.DeleteSubscriptions(requestHeader, subscriptionIds, out StatusCodeCollection statusResults, out diagnosticInfos);
            Assert.AreEqual((StatusCode)StatusCodes.Good, response.ServiceResult);
        }

        /// <summary>
        /// Worker method to verify the SubscriptionTransferred message of a server.
        /// </summary>
        public static void VerifySubscriptionTransferred(
            IServerTestServices services,
            RequestHeader requestHeader,
            UInt32Collection subscriptionIds,
            bool deleteSubscriptions)
        {
            // start time
            requestHeader.Timestamp = DateTime.UtcNow;

            // wait some time to settle
            Thread.Sleep(100);

            // publish request
            var acknowledgements = new SubscriptionAcknowledgementCollection();
            var response = services.Publish(requestHeader, acknowledgements,
                out uint publishedId, out UInt32Collection availableSequenceNumbers,
                out bool moreNotifications, out NotificationMessage notificationMessage,
                out StatusCodeCollection _, out var diagnosticInfos);
            ServerFixtureUtils.ValidateResponse(response);
            ServerFixtureUtils.ValidateDiagnosticInfos(diagnosticInfos, acknowledgements, response.StringTable);
            Assert.IsFalse(moreNotifications);
            Assert.IsTrue(subscriptionIds.Contains(publishedId));
            Assert.AreEqual(1, notificationMessage.NotificationData.Count);
            var statusMessage = notificationMessage.NotificationData[0].ToString();
            Assert.IsTrue(statusMessage.Contains("GoodSubscriptionTransferred"));

            // static node, do not acknowledge
            if (availableSequenceNumbers != null)
            {
                Assert.AreEqual(0, availableSequenceNumbers.Count);
            }

            if (deleteSubscriptions)
            {
                response = services.DeleteSubscriptions(requestHeader, subscriptionIds, out var statuses, out diagnosticInfos);
                ServerFixtureUtils.ValidateResponse(response, statuses, subscriptionIds);
                ServerFixtureUtils.ValidateDiagnosticInfos(diagnosticInfos, subscriptionIds, response.StringTable);
            }
        }
        #endregion

        #region Private Helpers
        private static uint CreateSubscription(IServerTestServices services, RequestHeader requestHeader)
        {
            // start time
            requestHeader.Timestamp = DateTime.UtcNow;

            // create subscription
            double publishingInterval = 1000.0;
            uint lifetimeCount = 60;
            uint maxKeepAliveCount = 2;
            uint maxNotificationPerPublish = 0;
            byte priority = 128;
            bool enabled = false;

            var response = services.CreateSubscription(requestHeader,
                publishingInterval, lifetimeCount, maxKeepAliveCount,
                maxNotificationPerPublish, enabled, priority,
                out uint id, out double revisedPublishingInterval, out uint revisedLifetimeCount, out uint revisedMaxKeepAliveCount);
            ServerFixtureUtils.ValidateResponse(response);

            return id;
        }

        private static void CreateMonitoredItem(
            IServerTestServices services, RequestHeader requestHeader,
            uint subscriptionId, NodeId nodeId,
            uint clientHandle,
            uint queueSize,
            int samplingInterval
            )
        {
            var itemsToCreate = new MonitoredItemCreateRequestCollection {
                // add item
                new MonitoredItemCreateRequest {
                    ItemToMonitor = new ReadValueId {
                        AttributeId = Attributes.Value,
                        NodeId = nodeId
                    },
                    MonitoringMode = MonitoringMode.Reporting,
                    RequestedParameters = new MonitoringParameters {
                        ClientHandle = clientHandle,
                        SamplingInterval = samplingInterval,
                        Filter = null,
                        DiscardOldest = true,
                        QueueSize = queueSize
                    }
                }
            };
            var response = services.CreateMonitoredItems(requestHeader, subscriptionId, TimestampsToReturn.Neither, itemsToCreate,
                out MonitoredItemCreateResultCollection itemCreateResults, out DiagnosticInfoCollection diagnosticInfos);
            ServerFixtureUtils.ValidateResponse(response, itemCreateResults, itemsToCreate);
            ServerFixtureUtils.ValidateDiagnosticInfos(diagnosticInfos, itemsToCreate, response.StringTable);
        }

        private static MonitoredItemCreateRequest CreateEventMonitoredItem(uint queueSize, ref uint handleCounter)
        {
            var whereClause = new ContentFilter();

            whereClause.Push(FilterOperator.Equals, new FilterOperand[] {
                new SimpleAttributeOperand() {
                    AttributeId = Attributes.Value,
                    TypeDefinitionId = ObjectTypeIds.BaseEventType,
                    BrowsePath = new QualifiedNameCollection(new QualifiedName[] { "EventType" })
                },
                new LiteralOperand {
                    Value = new Variant(new NodeId(ObjectTypeIds.BaseEventType))
                }
            });

            var mi = new MonitoredItemCreateRequest() {
                ItemToMonitor = new ReadValueId() {
                    AttributeId = Attributes.EventNotifier,
                    NodeId = ObjectIds.Server
                },
                MonitoringMode = MonitoringMode.Reporting,
                RequestedParameters = new MonitoringParameters() {
                    ClientHandle = ++handleCounter,
                    SamplingInterval = -1,
                    Filter = new ExtensionObject(
                        new EventFilter {
                            SelectClauses = new SimpleAttributeOperandCollection(
                            new SimpleAttributeOperand[] {
                                new SimpleAttributeOperand{
                                    AttributeId = Attributes.Value,
                                    TypeDefinitionId = ObjectTypeIds.BaseEventType,
                                    BrowsePath = new QualifiedNameCollection(new QualifiedName[] { BrowseNames.Message})
                                }
                            }),
                            WhereClause = whereClause,
                        }),
                    DiscardOldest = true,
                    QueueSize = queueSize
                }
            };
            return mi;
        }
        #endregion

    }
}<|MERGE_RESOLUTION|>--- conflicted
+++ resolved
@@ -476,21 +476,12 @@
             ServerFixtureUtils.ValidateResponse(response, statuses, subscriptions);
             ServerFixtureUtils.ValidateDiagnosticInfos(diagnosticInfos, subscriptions, response.StringTable);
 
-<<<<<<< HEAD
-            // set monitoring mode to disabled
-            var itemIds = itemCreateResults.Select(item => item.MonitoredItemId).ToArray();
-            response = services.SetMonitoringMode(requestHeader, id, MonitoringMode.Disabled, itemIds,
-                        out statuses, out diagnosticInfos);
-            ServerFixtureUtils.ValidateResponse(response, modifyResults, itemIds);
-            ServerFixtureUtils.ValidateDiagnosticInfos(diagnosticInfos, itemIds, response.StringTable);
-=======
             // disable monitoring
             var monitoredItemIds = new UInt32Collection(itemCreateResults.Select(r => r.MonitoredItemId));
             response = services.SetMonitoringMode(requestHeader, id, MonitoringMode.Disabled, monitoredItemIds,
                 out statuses, out diagnosticInfos);
             ServerFixtureUtils.ValidateResponse(response, statuses, monitoredItemIds);
             ServerFixtureUtils.ValidateDiagnosticInfos(diagnosticInfos, monitoredItemIds, response.StringTable);
->>>>>>> f4607365
 
             // delete subscription
             response = services.DeleteSubscriptions(requestHeader, subscriptions, out statuses, out diagnosticInfos);
