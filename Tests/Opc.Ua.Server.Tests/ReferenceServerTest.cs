/* ========================================================================
 * Copyright (c) 2005-2025 The OPC Foundation, Inc. All rights reserved.
 *
 * OPC Foundation MIT License 1.00
 *
 * Permission is hereby granted, free of charge, to any person
 * obtaining a copy of this software and associated documentation
 * files (the "Software"), to deal in the Software without
 * restriction, including without limitation the rights to use,
 * copy, modify, merge, publish, distribute, sublicense, and/or sell
 * copies of the Software, and to permit persons to whom the
 * Software is furnished to do so, subject to the following
 * conditions:
 *
 * The above copyright notice and this permission notice shall be
 * included in all copies or substantial portions of the Software.
 * THE SOFTWARE IS PROVIDED "AS IS", WITHOUT WARRANTY OF ANY KIND,
 * EXPRESS OR IMPLIED, INCLUDING BUT NOT LIMITED TO THE WARRANTIES
 * OF MERCHANTABILITY, FITNESS FOR A PARTICULAR PURPOSE AND
 * NONINFRINGEMENT. IN NO EVENT SHALL THE AUTHORS OR COPYRIGHT
 * HOLDERS BE LIABLE FOR ANY CLAIM, DAMAGES OR OTHER LIABILITY,
 * WHETHER IN AN ACTION OF CONTRACT, TORT OR OTHERWISE, ARISING
 * FROM, OUT OF OR IN CONNECTION WITH THE SOFTWARE OR THE USE OR
 * OTHER DEALINGS IN THE SOFTWARE.
 *
 * The complete license agreement can be found here:
 * http://opcfoundation.org/License/MIT/1.00/
 * ======================================================================*/

using System;
using System.Linq;
using System.Threading;
using System.Threading.Tasks;
using BenchmarkDotNet.Attributes;
using Microsoft.Extensions.Logging;
using NUnit.Framework;
using Opc.Ua.Test;
using Opc.Ua.Tests;
using Quickstarts.ReferenceServer;
using Assert = NUnit.Framework.Legacy.ClassicAssert;

namespace Opc.Ua.Server.Tests
{
    /// <summary>
    /// Test Reference Server.
    /// </summary>
    [TestFixture]
    [Category("Server")]
    [SetCulture("en-us")]
    [SetUICulture("en-us")]
    [Parallelizable]
    [MemoryDiagnoser]
    [DisassemblyDiagnoser]
    public class ReferenceServerTests
    {
        private const double kMaxAge = 10000;
        private const uint kTimeoutHint = 10000;
        private const uint kQueueSize = 5;
        private ITelemetryContext m_telemetry;
        private ServerFixture<ReferenceServer> m_fixture;
        private ReferenceServer m_server;
        private RequestHeader m_requestHeader;
        private SecureChannelContext m_secureChannelContext;
        private OperationLimits m_operationLimits;
        private ReferenceDescriptionCollection m_referenceDescriptions;
        private RandomSource m_random;
        private DataGenerator m_generator;
        private bool m_sessionClosed;

        /// <summary>
        /// Set up a Server fixture.
        /// </summary>
        [OneTimeSetUp]
        public async Task OneTimeSetUpAsync()
        {
            m_telemetry = NUnitTelemetryContext.Create();
            // start Ref server
            m_fixture = new ServerFixture<ReferenceServer>
            {
                AllNodeManagers = true,
                OperationLimits = true,
                DurableSubscriptionsEnabled = false,
                UseSamplingGroupsInReferenceNodeManager = false
            };
            m_server = await m_fixture.StartAsync().ConfigureAwait(false);
        }

        /// <summary>
        /// Tear down the server fixture.
        /// </summary>
        [OneTimeTearDown]
        public async Task OneTimeTearDownAsync()
        {
            await m_fixture.StopAsync().ConfigureAwait(false);
            Thread.Sleep(1000);
        }

        /// <summary>
        /// Create a session for a test.
        /// </summary>
        [SetUp]
        public async Task SetUpAsync()
        {
            (m_requestHeader, m_secureChannelContext) = await m_server.CreateAndActivateSessionAsync(
                TestContext.CurrentContext.Test.Name).ConfigureAwait(false);
            m_requestHeader.Timestamp = DateTime.UtcNow;
            m_requestHeader.TimeoutHint = kTimeoutHint;
            m_random = new RandomSource();
            m_generator = new DataGenerator(m_random, m_telemetry);
        }

        /// <summary>
        /// Tear down the test session.
        /// </summary>
        [TearDown]
        public async Task TearDownAsync()
        {
            if (!m_sessionClosed)
            {
                m_requestHeader.Timestamp = DateTime.UtcNow;
                await m_server.CloseSessionAsync(m_secureChannelContext, m_requestHeader, CancellationToken.None).ConfigureAwait(false);
                m_requestHeader = null;
            }
        }

        /// <summary>
        /// Set up a Reference Server a session
        /// </summary>
        [GlobalSetup]
        public async Task GlobalSetupAsync()
        {
            // start Ref server
            m_fixture = new ServerFixture<ReferenceServer> { AllNodeManagers = true };
            m_server = await m_fixture.StartAsync(null).ConfigureAwait(false);
            (m_requestHeader, m_secureChannelContext) = await m_server.CreateAndActivateSessionAsync("Bench").ConfigureAwait(false);
        }

        /// <summary>
        /// Tear down Server and the close the session.
        /// </summary>
        [GlobalCleanup]
        public async Task GlobalCleanupAsync()
        {
            await m_server.CloseSessionAsync(m_secureChannelContext, m_requestHeader, true, CancellationToken.None).ConfigureAwait(false);
            await m_fixture.StopAsync().ConfigureAwait(false);
            Thread.Sleep(1000);
        }

        /// <summary>
        /// Test for expected exceptions.
        /// </summary>
        [Test]
        public async Task NoInvalidTimestampExceptionAsync()
        {
            // test that the server accepts an invalid timestamp
            m_requestHeader.Timestamp = DateTime.UtcNow - TimeSpan.FromDays(30);
            await m_server.CloseSessionAsync(m_secureChannelContext, m_requestHeader, false, CancellationToken.None).ConfigureAwait(false);
            m_sessionClosed = true;
        }

        /// <summary>
        /// Get Endpoints.
        /// </summary>
        [Test]
        public void GetEndpoints()
        {
            EndpointDescriptionCollection endpoints = m_server.GetEndpoints();
            Assert.NotNull(endpoints);
        }

        /// <summary>
        /// Get Operation limits.
        /// </summary>
        [Test]
        [Order(100)]
        public async Task GetOperationLimitsAsync()
        {
            ITelemetryContext telemetry = NUnitTelemetryContext.Create();
            ILogger logger = telemetry.CreateLogger<ReferenceServerTests>();

            var readIdCollection = new ReadValueIdCollection {
                new ReadValueId {
                    AttributeId = Attributes.Value,
                    NodeId = VariableIds.Server_ServerCapabilities_OperationLimits_MaxNodesPerRead
                },
                new ReadValueId {
                    AttributeId = Attributes.Value,
                    NodeId = VariableIds
                        .Server_ServerCapabilities_OperationLimits_MaxNodesPerHistoryReadData
                },
                new ReadValueId {
                    AttributeId = Attributes.Value,
                    NodeId = VariableIds
                        .Server_ServerCapabilities_OperationLimits_MaxNodesPerHistoryReadEvents
                },
                new ReadValueId {
                    AttributeId = Attributes.Value,
                    NodeId = VariableIds.Server_ServerCapabilities_OperationLimits_MaxNodesPerWrite
                },
                new ReadValueId {
                    AttributeId = Attributes.Value,
                    NodeId = VariableIds
                        .Server_ServerCapabilities_OperationLimits_MaxNodesPerHistoryUpdateData
                },
                new ReadValueId {
                    AttributeId = Attributes.Value,
                    NodeId = VariableIds
                        .Server_ServerCapabilities_OperationLimits_MaxNodesPerHistoryUpdateEvents
                },
                new ReadValueId {
                    AttributeId = Attributes.Value,
                    NodeId = VariableIds.Server_ServerCapabilities_OperationLimits_MaxNodesPerBrowse
                },
                new ReadValueId {
                    AttributeId = Attributes.Value,
                    NodeId = VariableIds
                        .Server_ServerCapabilities_OperationLimits_MaxMonitoredItemsPerCall
                },
                new ReadValueId {
                    AttributeId = Attributes.Value,
                    NodeId = VariableIds
                        .Server_ServerCapabilities_OperationLimits_MaxNodesPerNodeManagement
                },
                new ReadValueId {
                    AttributeId = Attributes.Value,
                    NodeId = VariableIds
                        .Server_ServerCapabilities_OperationLimits_MaxNodesPerRegisterNodes
                },
                new ReadValueId {
                    AttributeId = Attributes.Value,
                    NodeId =
                        VariableIds.Server_ServerCapabilities_OperationLimits_MaxNodesPerTranslateBrowsePathsToNodeIds
                },
                new ReadValueId {
                    AttributeId = Attributes.Value,
                    NodeId = VariableIds
                        .Server_ServerCapabilities_OperationLimits_MaxNodesPerMethodCall
                }
            };

            RequestHeader requestHeader = m_requestHeader;
            requestHeader.Timestamp = DateTime.UtcNow;
            ReadResponse readResponse = await m_server.ReadAsync(
                m_secureChannelContext,
                requestHeader,
                kMaxAge,
                TimestampsToReturn.Neither,
                readIdCollection, CancellationToken.None).ConfigureAwait(false);
            ServerFixtureUtils.ValidateResponse(readResponse.ResponseHeader, readResponse.Results, readIdCollection);
            ServerFixtureUtils.ValidateDiagnosticInfos(
                readResponse.DiagnosticInfos,
                readResponse.Results,
                readResponse.ResponseHeader.StringTable,
                logger);

            DataValueCollection results = readResponse.Results;
            Assert.NotNull(results);
            Assert.AreEqual(readIdCollection.Count, results.Count);

            m_operationLimits = new OperationLimits
            {
                MaxNodesPerRead = (uint)results[0].Value,
                MaxNodesPerHistoryReadData = (uint)results[1].Value,
                MaxNodesPerHistoryReadEvents = (uint)results[2].Value,
                MaxNodesPerWrite = (uint)results[3].Value,
                MaxNodesPerHistoryUpdateData = (uint)results[4].Value,
                MaxNodesPerHistoryUpdateEvents = (uint)results[5].Value,
                MaxNodesPerBrowse = (uint)results[6].Value,
                MaxMonitoredItemsPerCall = (uint)results[7].Value,
                MaxNodesPerNodeManagement = (uint)results[8].Value,
                MaxNodesPerRegisterNodes = (uint)results[9].Value,
                MaxNodesPerTranslateBrowsePathsToNodeIds = (uint)results[10].Value,
                MaxNodesPerMethodCall = (uint)results[11].Value
            };
        }

        /// <summary>
        /// Read node.
        /// </summary>
        [Test]
        [Benchmark]
        public async Task ReadAsync()
        {
            ITelemetryContext telemetry = NUnitTelemetryContext.Create();
            ILogger logger = telemetry.CreateLogger<ReferenceServerTests>();

            // Read
            RequestHeader requestHeader = m_requestHeader;
            requestHeader.Timestamp = DateTime.UtcNow;
            var nodesToRead = new ReadValueIdCollection();
            var nodeId = new NodeId("Scalar_Simulation_Int32", 2);
            foreach (uint attributeId in ServerFixtureUtils.AttributesIds.Keys)
            {
                nodesToRead.Add(new ReadValueId { NodeId = nodeId, AttributeId = attributeId });
            }
            ReadResponse readResponse = await m_server.ReadAsync(
                m_secureChannelContext,
                requestHeader,
                kMaxAge,
                TimestampsToReturn.Neither,
                nodesToRead, CancellationToken.None).ConfigureAwait(false);
            ServerFixtureUtils.ValidateResponse(readResponse.ResponseHeader, readResponse.Results, nodesToRead);
            ServerFixtureUtils.ValidateDiagnosticInfos(
                readResponse.DiagnosticInfos,
                readResponse.Results,
                readResponse.ResponseHeader.StringTable,
                logger);
        }

        /// <summary>
        /// Read all nodes.
        /// </summary>
        [Test]
        public async Task ReadAllNodesAsync()
        {
            ITelemetryContext telemetry = NUnitTelemetryContext.Create();

            var serverTestServices = new ServerTestServices(m_server, m_secureChannelContext, telemetry);
            if (m_operationLimits == null)
            {
                await GetOperationLimitsAsync().ConfigureAwait(false);
            }
            m_referenceDescriptions ??= await CommonTestWorkers.BrowseFullAddressSpaceWorkerAsync(
                serverTestServices,
                m_requestHeader,
                m_operationLimits).ConfigureAwait(false);

            // Read all variables
            RequestHeader requestHeader = m_requestHeader;
            foreach (ReferenceDescription reference in m_referenceDescriptions)
            {
                requestHeader.Timestamp = DateTime.UtcNow;
                var nodesToRead = new ReadValueIdCollection();
                var nodeId = ExpandedNodeId.ToNodeId(
                    reference.NodeId,
                    m_server.CurrentInstance.NamespaceUris);
                foreach (uint attributeId in ServerFixtureUtils.AttributesIds.Keys)
                {
                    nodesToRead.Add(new ReadValueId { NodeId = nodeId, AttributeId = attributeId });
                }
                TestContext.Out.WriteLine("NodeId {0} {1}", reference.NodeId, reference.BrowseName);
                ReadResponse readResponse = await m_server.ReadAsync(
                    m_secureChannelContext,
                    requestHeader,
                    kMaxAge,
                    TimestampsToReturn.Both,
                    nodesToRead, CancellationToken.None).ConfigureAwait(false);
                ServerFixtureUtils.ValidateResponse(readResponse.ResponseHeader, readResponse.Results, nodesToRead);
                ServerFixtureUtils.ValidateDiagnosticInfos(
                    readResponse.DiagnosticInfos,
                    readResponse.Results,
                    readResponse.ResponseHeader.StringTable,
                    serverTestServices.Logger);

                foreach (DataValue dataValue in readResponse.Results)
                {
                    TestContext.Out.WriteLine(" {0}", dataValue.ToString());
                }
            }
        }

        /// <summary>
        /// Write Node.
        /// </summary>
        [Test]
        [Benchmark]
        public async Task WriteAsync()
        {
            ITelemetryContext telemetry = NUnitTelemetryContext.Create();
            ILogger logger = telemetry.CreateLogger<ReferenceServerTests>();

            // Write
            RequestHeader requestHeader = m_requestHeader;
            requestHeader.Timestamp = DateTime.UtcNow;
            var nodesToWrite = new WriteValueCollection();
            var nodeId = new NodeId("Scalar_Simulation_Int32", 2);
            nodesToWrite.Add(
                new WriteValue
                {
                    NodeId = nodeId,
                    AttributeId = Attributes.Value,
                    Value = new DataValue(1234)
                });
            WriteResponse writeResponse = await m_server.WriteAsync(
                m_secureChannelContext,
                requestHeader,
                nodesToWrite, CancellationToken.None).ConfigureAwait(false);
            ServerFixtureUtils.ValidateResponse(writeResponse.ResponseHeader, writeResponse.Results, nodesToWrite);
            ServerFixtureUtils.ValidateDiagnosticInfos(
                writeResponse.DiagnosticInfos,
                writeResponse.Results,
                writeResponse.ResponseHeader.StringTable,
                logger);
        }

        /// <summary>
        /// Update static Nodes, read modify write.
        /// </summary>
        [Test]
        [Order(350)]
        public async Task ReadWriteUpdateNodesAsync()
        {
            // Nodes
            NamespaceTable namespaceUris = m_server.CurrentInstance.NamespaceUris;
            NodeId[] testSet =
            [
                .. CommonTestWorkers.NodeIdTestSetStatic
                    .Select(n => ExpandedNodeId.ToNodeId(n, namespaceUris))
            ];

            await UpdateValuesAsync(testSet).ConfigureAwait(false);
        }

        /// <summary>
        /// Browse full address space.
        /// </summary>
        [Test]
        [Order(400)]
        [Benchmark]
        public async Task BrowseFullAddressSpaceAsync()
        {
            ITelemetryContext telemetry = NUnitTelemetryContext.Create();

            var serverTestServices = new ServerTestServices(m_server, m_secureChannelContext, telemetry);
            if (m_operationLimits == null)
            {
                await GetOperationLimitsAsync().ConfigureAwait(false);
            }
            m_referenceDescriptions = await CommonTestWorkers.BrowseFullAddressSpaceWorkerAsync(
                serverTestServices,
                m_requestHeader,
                m_operationLimits).ConfigureAwait(false);
        }

        /// <summary>
        /// Translate references.
        /// </summary>
        [Test]
        [Order(500)]
        [Benchmark]
        public async Task TranslateBrowsePathAsync()
        {
            ITelemetryContext telemetry = NUnitTelemetryContext.Create();

            var serverTestServices = new ServerTestServices(m_server, m_secureChannelContext, telemetry);
            if (m_operationLimits == null)
            {
                await GetOperationLimitsAsync().ConfigureAwait(false);
            }
            m_referenceDescriptions ??= await CommonTestWorkers.BrowseFullAddressSpaceWorkerAsync(
                serverTestServices,
                m_requestHeader,
                m_operationLimits).ConfigureAwait(false);
            _ = await CommonTestWorkers.TranslateBrowsePathWorkerAsync(
                serverTestServices,
                m_referenceDescriptions,
                m_requestHeader,
                m_operationLimits).ConfigureAwait(false);
        }

        /// <summary>
        /// Create a subscription with a monitored item.
        /// Read a few notifications with Publish.
        /// Delete the monitored item and subscription.
        /// </summary>
        [Test]
        public async Task SubscriptionAsync()
        {
            ITelemetryContext telemetry = NUnitTelemetryContext.Create();

            var serverTestServices = new ServerTestServices(m_server, m_secureChannelContext, telemetry);
            await CommonTestWorkers.SubscriptionTestAsync(serverTestServices, m_requestHeader).ConfigureAwait(false);
        }

        /// <summary>
        /// Create a secondary Session.
        /// Create a subscription with a monitored item.
        /// Close session, but do not delete subscriptions.
        /// Transfer subscription from closed session to the other.
        /// </summary>
        [Theory]
        public async Task TransferSubscriptionSessionClosedAsync(bool sendInitialData, bool useSecurity)
        {
            ITelemetryContext telemetry = NUnitTelemetryContext.Create();

            var serverTestServices = new ServerTestServices(m_server, m_secureChannelContext, telemetry);
            (RequestHeader transferRequestHeader, SecureChannelContext transferContext) = await m_server.CreateAndActivateSessionAsync(
                "ClosedSession",
                useSecurity).ConfigureAwait(false);
            NamespaceTable namespaceUris = m_server.CurrentInstance.NamespaceUris;
            NodeId[] testSet =
            [
                .. CommonTestWorkers.NodeIdTestSetStatic
                        .Select(n => ExpandedNodeId.ToNodeId(n, namespaceUris))
            ];
            transferRequestHeader.Timestamp = DateTime.UtcNow;
            serverTestServices.SecureChannelContext = transferContext;
            UInt32Collection subscriptionIds = await CommonTestWorkers.CreateSubscriptionForTransferAsync(
                serverTestServices,
                transferRequestHeader,
                testSet,
                kQueueSize,
                -1).ConfigureAwait(false);

            transferRequestHeader.Timestamp = DateTime.UtcNow;
            await m_server.CloseSessionAsync(transferContext, transferRequestHeader, false, CancellationToken.None).ConfigureAwait(false);

            //restore security context, transfer abandoned subscription
            serverTestServices.SecureChannelContext = m_secureChannelContext;
            await CommonTestWorkers.TransferSubscriptionTestAsync(
                serverTestServices,
                m_requestHeader,
                subscriptionIds,
                sendInitialData,
                !useSecurity).ConfigureAwait(false);

            if (useSecurity)
            {
                // subscription was deleted, expect 'BadNoSubscription'
                ServiceResultException sre = NUnit.Framework.Assert.ThrowsAsync<ServiceResultException>(async () =>
                {
                    m_requestHeader.Timestamp = DateTime.UtcNow;
                    await CommonTestWorkers.VerifySubscriptionTransferredAsync(
                        serverTestServices,
                        m_requestHeader,
                        subscriptionIds,
                        true).ConfigureAwait(false);
                });
                Assert.AreEqual(
                    (StatusCode)StatusCodes.BadNoSubscription,
                    (StatusCode)sre.StatusCode);
            }
        }

        /// <summary>
        /// Create a subscription with a monitored item.
        /// Create a secondary Session.
        /// Transfer subscription with a monitored item from one session to the other.
        /// </summary>
        [Theory]
        public async Task TransferSubscriptionAsync(bool sendInitialData, bool useSecurity)
        {
            ITelemetryContext telemetry = NUnitTelemetryContext.Create();

            var serverTestServices = new ServerTestServices(m_server, m_secureChannelContext, telemetry);

            NamespaceTable namespaceUris = m_server.CurrentInstance.NamespaceUris;
            NodeId[] testSet =
            [
                .. CommonTestWorkers.NodeIdTestSetStatic
                        .Select(n => ExpandedNodeId.ToNodeId(n, namespaceUris))
            ];
            UInt32Collection subscriptionIds = await CommonTestWorkers.CreateSubscriptionForTransferAsync(
                serverTestServices,
                m_requestHeader,
                testSet,
                kQueueSize,
                -1).ConfigureAwait(false);

            (RequestHeader transferRequestHeader, SecureChannelContext transferSecurityContext) = await m_server.CreateAndActivateSessionAsync(
                "TransferSession",
                useSecurity).ConfigureAwait(false);
            serverTestServices.SecureChannelContext = transferSecurityContext;
            await CommonTestWorkers.TransferSubscriptionTestAsync(
                serverTestServices,
                transferRequestHeader,
                subscriptionIds,
                sendInitialData,
                !useSecurity).ConfigureAwait(false);

            if (useSecurity)
            {
                //restore security context
                serverTestServices.SecureChannelContext = m_secureChannelContext;
                await CommonTestWorkers.VerifySubscriptionTransferredAsync(
                    serverTestServices,
                    m_requestHeader,
                    subscriptionIds,
                    true).ConfigureAwait(false);
            }

            transferRequestHeader.Timestamp = DateTime.UtcNow;
            await m_server.CloseSessionAsync(transferSecurityContext, transferRequestHeader, true, CancellationToken.None).ConfigureAwait(false);
        }

        /// <summary>
        /// Create a subscription with a monitored item.
        /// Call ResendData.
        /// Ensure only a single value per monitored item is returned after ResendData was called.
        /// </summary>
        [Test]
        [NonParallelizable]
        [TestCase(true, kQueueSize)]
        [TestCase(false, kQueueSize)]
        [TestCase(true, 0U)]
        [TestCase(false, 0U)]
        public async Task ResendDataAsync(bool updateValues, uint queueSize)
        {
            ITelemetryContext telemetry = NUnitTelemetryContext.Create();

            var serverTestServices = new ServerTestServices(m_server, m_secureChannelContext, telemetry);

            NamespaceTable namespaceUris = m_server.CurrentInstance.NamespaceUris;
            NodeIdCollection testSetCollection = CommonTestWorkers
                .NodeIdTestSetStatic.Select(n => ExpandedNodeId.ToNodeId(n, namespaceUris))
                .ToArray();
            testSetCollection.AddRange(
                CommonTestWorkers.NodeIdTestDataSetStatic
                    .Select(n => ExpandedNodeId.ToNodeId(n, namespaceUris)));
            NodeId[] testSet = [.. testSetCollection];

            //Re-use method CreateSubscriptionForTransfer to create a subscription
            UInt32Collection subscriptionIds = await CommonTestWorkers.CreateSubscriptionForTransferAsync(
                serverTestServices,
                m_requestHeader,
                testSet,
                queueSize,
                0).ConfigureAwait(false);

            (RequestHeader resendDataRequestHeader, SecureChannelContext resendDataSecurityContext) = await m_server.CreateAndActivateSessionAsync(
                "ResendData").ConfigureAwait(false);

            serverTestServices.SecureChannelContext = m_secureChannelContext;
            // After the ResendData call there will be data to publish again
            CallMethodRequestCollection nodesToCall = await ResendDataCallAsync(
                StatusCodes.Good,
                subscriptionIds).ConfigureAwait(false);

            Thread.Sleep(1000);

            // Make sure publish queue becomes empty by consuming it
            Assert.AreEqual(1, subscriptionIds.Count);

            // Issue a Publish request
            m_requestHeader.Timestamp = DateTime.UtcNow;
            var acknowledgements = new SubscriptionAcknowledgementCollection();
            PublishResponse publishResponse = await serverTestServices.PublishAsync(
                m_requestHeader,
                acknowledgements).ConfigureAwait(false);

            Assert.AreEqual((StatusCode)StatusCodes.Good, publishResponse.ResponseHeader.ServiceResult);
            ServerFixtureUtils.ValidateResponse(publishResponse.ResponseHeader);
            ServerFixtureUtils.ValidateDiagnosticInfos(
                publishResponse.DiagnosticInfos,
                acknowledgements,
                publishResponse.ResponseHeader.StringTable,
                serverTestServices.Logger);
            Assert.AreEqual(subscriptionIds[0], publishResponse.SubscriptionId);
            Assert.AreEqual(1, publishResponse.NotificationMessage.NotificationData.Count);

            // Validate nothing to publish a few times
            const int timesToCallPublish = 3;
            for (int i = 0; i < timesToCallPublish; i++)
            {
                m_requestHeader.Timestamp = DateTime.UtcNow;
                publishResponse = await serverTestServices.PublishAsync(
                    m_requestHeader,
                    acknowledgements).ConfigureAwait(false);

                Assert.AreEqual((StatusCode)StatusCodes.Good, publishResponse.ResponseHeader.ServiceResult);
                ServerFixtureUtils.ValidateResponse(publishResponse.ResponseHeader);
                ServerFixtureUtils.ValidateDiagnosticInfos(
                    publishResponse.DiagnosticInfos,
                    acknowledgements,
                    publishResponse.ResponseHeader.StringTable,
                    serverTestServices.Logger);
                Assert.AreEqual(subscriptionIds[0], publishResponse.SubscriptionId);
                Assert.AreEqual(0, publishResponse.NotificationMessage.NotificationData.Count);
            }

            // Validate ResendData method call returns error from different session contexts

            // call ResendData method from different session context
            resendDataRequestHeader.Timestamp = DateTime.UtcNow;
            CallResponse callResponse = await m_server.CallAsync(
                resendDataSecurityContext,
                resendDataRequestHeader,
                nodesToCall, CancellationToken.None).ConfigureAwait(false);

            serverTestServices.SecureChannelContext = m_secureChannelContext;

            Assert.AreEqual((StatusCode)StatusCodes.BadUserAccessDenied, callResponse.Results[0].StatusCode);
            ServerFixtureUtils.ValidateResponse(callResponse.ResponseHeader, callResponse.Results, nodesToCall);
            ServerFixtureUtils.ValidateDiagnosticInfos(
                callResponse.DiagnosticInfos,
                nodesToCall,
                callResponse.ResponseHeader.StringTable,
                serverTestServices.Logger);

            // Still nothing to publish since previous ResendData call did not execute
            m_requestHeader.Timestamp = DateTime.UtcNow;
            publishResponse = await serverTestServices.PublishAsync(
                m_requestHeader,
                acknowledgements).ConfigureAwait(false);

            Assert.AreEqual((StatusCode)StatusCodes.Good, publishResponse.ResponseHeader.ServiceResult);
            ServerFixtureUtils.ValidateResponse(publishResponse.ResponseHeader);
            ServerFixtureUtils.ValidateDiagnosticInfos(
                publishResponse.DiagnosticInfos,
                acknowledgements,
                publishResponse.ResponseHeader.StringTable,
                serverTestServices.Logger);
            Assert.AreEqual(subscriptionIds[0], publishResponse.SubscriptionId);
            Assert.AreEqual(0, publishResponse.NotificationMessage.NotificationData.Count);

            if (updateValues)
            {
                await UpdateValuesAsync(testSet).ConfigureAwait(false);

                // fill queues, but only a single value per resend publish shall be returned
                for (int i = 1; i < queueSize; i++)
                {
                    //If sampling groups are used, samplingInterval needs to be waited before values are queued
                    if (m_fixture.UseSamplingGroupsInReferenceNodeManager)
                    {
                        Thread.Sleep((int)(100.0 * 1.7));
                    }
                    await UpdateValuesAsync(testSet).ConfigureAwait(false);
                }

                // Wait a bit to ensure that the server has time to queue the values
                Thread.Sleep(1000);
            }

            // call ResendData method from the same session context
            await ResendDataCallAsync(StatusCodes.Good, subscriptionIds).ConfigureAwait(false);

            // Data should be available for publishing now
            m_requestHeader.Timestamp = DateTime.UtcNow;
            publishResponse = await serverTestServices.PublishAsync(
                m_requestHeader,
                acknowledgements).ConfigureAwait(false);

            Assert.AreEqual((StatusCode)StatusCodes.Good, publishResponse.ResponseHeader.ServiceResult);
            ServerFixtureUtils.ValidateResponse(publishResponse.ResponseHeader);
            ServerFixtureUtils.ValidateDiagnosticInfos(
                publishResponse.DiagnosticInfos,
                acknowledgements,
                publishResponse.ResponseHeader.StringTable,
                serverTestServices.Logger);
            Assert.AreEqual(subscriptionIds[0], publishResponse.SubscriptionId);
            Assert.AreEqual(1, publishResponse.NotificationMessage.NotificationData.Count);
            ExtensionObject items = publishResponse.NotificationMessage.NotificationData.FirstOrDefault();
            Assert.IsTrue(items.Body is DataChangeNotification);
            MonitoredItemNotificationCollection monitoredItemsCollection = (
                (DataChangeNotification)items.Body
            ).MonitoredItems;
            Assert.AreEqual(testSet.Length, monitoredItemsCollection.Count);

            Thread.Sleep(1000);

            if (updateValues && queueSize > 1)
            {
                // remaining queue Data should be sent in this publish
                m_requestHeader.Timestamp = DateTime.UtcNow;
                publishResponse = await serverTestServices.PublishAsync(
                    m_requestHeader,
                    acknowledgements).ConfigureAwait(false);

                Assert.AreEqual((StatusCode)StatusCodes.Good, publishResponse.ResponseHeader.ServiceResult);
                ServerFixtureUtils.ValidateResponse(publishResponse.ResponseHeader);
                ServerFixtureUtils.ValidateDiagnosticInfos(
                    publishResponse.DiagnosticInfos,
                    acknowledgements,
                    publishResponse.ResponseHeader.StringTable,
                    serverTestServices.Logger);
                Assert.AreEqual(subscriptionIds[0], publishResponse.SubscriptionId);
                Assert.AreEqual(1, publishResponse.NotificationMessage.NotificationData.Count);
                items = publishResponse.NotificationMessage.NotificationData.FirstOrDefault();
                Assert.IsTrue(items.Body is DataChangeNotification);
                monitoredItemsCollection = ((DataChangeNotification)items.Body).MonitoredItems;
                Assert.AreEqual(
                    testSet.Length * (queueSize - 1),
                    monitoredItemsCollection.Count,
                    testSet.Length);
            }

            // Call ResendData method with invalid subscription Id
            await ResendDataCallAsync(StatusCodes.BadSubscriptionIdInvalid, [subscriptionIds[^1] + 20]).ConfigureAwait(false);

            // Nothing to publish since previous ResendData call did not execute
            m_requestHeader.Timestamp = DateTime.UtcNow;
            publishResponse = await serverTestServices.PublishAsync(
                m_requestHeader,
                acknowledgements).ConfigureAwait(false);

            Assert.AreEqual((StatusCode)StatusCodes.Good, publishResponse.ResponseHeader.ServiceResult);
            ServerFixtureUtils.ValidateResponse(publishResponse.ResponseHeader);
            ServerFixtureUtils.ValidateDiagnosticInfos(
                publishResponse.DiagnosticInfos,
                acknowledgements,
                publishResponse.ResponseHeader.StringTable,
                serverTestServices.Logger);
            Assert.AreEqual(subscriptionIds[0], publishResponse.SubscriptionId);
            Assert.AreEqual(0, publishResponse.NotificationMessage.NotificationData.Count);

            resendDataRequestHeader.Timestamp = DateTime.UtcNow;
            await m_server.CloseSessionAsync(resendDataSecurityContext, resendDataRequestHeader, true, CancellationToken.None).ConfigureAwait(false);
        }

        private async Task<CallMethodRequestCollection> ResendDataCallAsync(
            StatusCode expectedStatus,
            UInt32Collection subscriptionIds)
        {
            ITelemetryContext telemetry = NUnitTelemetryContext.Create();
            ILogger logger = telemetry.CreateLogger<ReferenceServerTests>();

            // Find the ResendData method
            var nodesToCall = new CallMethodRequestCollection();
            foreach (uint subscriptionId in subscriptionIds)
            {
                nodesToCall.Add(
                    new CallMethodRequest
                    {
                        ObjectId = ObjectIds.Server,
                        MethodId = MethodIds.Server_ResendData,
                        InputArguments = [new Variant(subscriptionId)]
                    });
            }

            //call ResendData method with subscription ids
            m_requestHeader.Timestamp = DateTime.UtcNow;
            CallResponse callResponse = await m_server.CallAsync(
                m_secureChannelContext,
                m_requestHeader,
                nodesToCall, CancellationToken.None).ConfigureAwait(false);

            Assert.AreEqual(expectedStatus, callResponse.Results[0].StatusCode.Code);
            ServerFixtureUtils.ValidateResponse(callResponse.ResponseHeader, callResponse.Results, nodesToCall);
            ServerFixtureUtils.ValidateDiagnosticInfos(
                callResponse.DiagnosticInfos,
                nodesToCall,
                callResponse.ResponseHeader.StringTable,
                logger);

            return nodesToCall;
        }

        /// <summary>
        /// Read Values of NodeIds, determine types, write back new random values.
        /// </summary>
        /// <param name="testSet">The nodeIds to modify.</param>
        private async Task UpdateValuesAsync(NodeId[] testSet)
        {
            ITelemetryContext telemetry = NUnitTelemetryContext.Create();
            ILogger logger = telemetry.CreateLogger<ReferenceServerTests>();

            // Read values
            RequestHeader requestHeader = m_requestHeader;
            var nodesToRead = new ReadValueIdCollection();
            foreach (NodeId nodeId in testSet)
            {
                nodesToRead.Add(
                    new ReadValueId { NodeId = nodeId, AttributeId = Attributes.Value });
            }
            ReadResponse readResponse = await m_server.ReadAsync(
                m_secureChannelContext,
                requestHeader,
                kMaxAge,
                TimestampsToReturn.Neither,
                nodesToRead, CancellationToken.None).ConfigureAwait(false);

            ServerFixtureUtils.ValidateResponse(readResponse.ResponseHeader, readResponse.Results, nodesToRead);
            ServerFixtureUtils.ValidateDiagnosticInfos(
                readResponse.DiagnosticInfos,
                readResponse.Results,
                readResponse.ResponseHeader.StringTable,
                logger);
            Assert.AreEqual(testSet.Length, readResponse.Results.Count);

            var modifiedValues = new DataValueCollection();
            foreach (DataValue dataValue in readResponse.Results)
            {
                var typeInfo = TypeInfo.Construct(dataValue.Value);
                Assert.IsNotNull(typeInfo);
                object value = m_generator.GetRandom(typeInfo.BuiltInType);
                modifiedValues.Add(new DataValue { WrappedValue = new Variant(value) });
            }

            int ii = 0;
            var nodesToWrite = new WriteValueCollection();
            foreach (NodeId nodeId in testSet)
            {
                nodesToWrite.Add(
                    new WriteValue
                    {
                        NodeId = nodeId,
                        AttributeId = Attributes.Value,
                        Value = modifiedValues[ii]
                    });
                ii++;
            }

            // Write Nodes
            requestHeader.Timestamp = DateTime.UtcNow;
            WriteResponse writeResponse = await m_server.WriteAsync(
                m_secureChannelContext,
                requestHeader,
                nodesToWrite, CancellationToken.None).ConfigureAwait(false);
            ServerFixtureUtils.ValidateResponse(writeResponse.ResponseHeader, writeResponse.Results, nodesToWrite);
            ServerFixtureUtils.ValidateDiagnosticInfos(
                writeResponse.DiagnosticInfos,
                writeResponse.Results,
                writeResponse.ResponseHeader.StringTable,
                logger);
        }

        /// <summary>
        /// Test that Server object EventNotifier has HistoryRead bit set when history capabilities are enabled.
        /// </summary>
        [Test]
        public async Task ServerEventNotifierHistoryReadBitAsync()
        {
            ITelemetryContext telemetry = NUnitTelemetryContext.Create();
            ILogger logger = telemetry.CreateLogger<ReferenceServerTests>();

            // Read Server object EventNotifier attribute
            var readIdCollection = new ReadValueIdCollection {
                new ReadValueId {
                    AttributeId = Attributes.EventNotifier,
                    NodeId = ObjectIds.Server
                }
            };

            m_requestHeader.Timestamp = DateTime.UtcNow;
            ReadResponse readResponse = await m_server.ReadAsync(
                m_secureChannelContext,
                m_requestHeader,
                0,
                TimestampsToReturn.Both,
                readIdCollection, CancellationToken.None).ConfigureAwait(false);

            ServerFixtureUtils.ValidateResponse(readResponse.ResponseHeader, readResponse.Results, readIdCollection);
            Assert.AreEqual(1, readResponse.Results.Count);
            Assert.NotNull(readResponse.Results[0].Value);

            byte eventNotifier = (byte)readResponse.Results[0].Value;

            // Read history capabilities
            var historyCapabilitiesReadIds = new ReadValueIdCollection {
                new ReadValueId {
                    AttributeId = Attributes.Value,
                    NodeId = VariableIds.HistoryServerCapabilities_AccessHistoryEventsCapability
                },
                new ReadValueId {
                    AttributeId = Attributes.Value,
                    NodeId = VariableIds.HistoryServerCapabilities_AccessHistoryDataCapability
                }
            };

            m_requestHeader.Timestamp = DateTime.UtcNow;
            readResponse = await m_server.ReadAsync(
                m_secureChannelContext,
                m_requestHeader,
                0,
                TimestampsToReturn.Both,
                historyCapabilitiesReadIds, CancellationToken.None).ConfigureAwait(false);

            ServerFixtureUtils.ValidateResponse(readResponse.ResponseHeader, readResponse.Results, historyCapabilitiesReadIds);
            Assert.AreEqual(2, readResponse.Results.Count);

            bool accessHistoryEventsCapability =
                readResponse.Results[0].Value != null &&
                (bool)readResponse.Results[0].Value;
            bool accessHistoryDataCapability =
                readResponse.Results[1].Value != null &&
                (bool)readResponse.Results[1].Value;

            logger.LogInformation("Server EventNotifier: {EventNotifier}", eventNotifier);
            logger.LogInformation("AccessHistoryEventsCapability: {AccessHistoryEventsCapability}", accessHistoryEventsCapability);
            logger.LogInformation("AccessHistoryDataCapability: {AccessHistoryDataCapability}", accessHistoryDataCapability);

            // If either history capability is enabled, the HistoryRead bit should be set
            if (accessHistoryEventsCapability || accessHistoryDataCapability)
            {
                Assert.IsTrue((eventNotifier & EventNotifiers.HistoryRead) != 0,
                    "Server EventNotifier should have HistoryRead bit set when history capabilities are enabled");
            }

            // Verify SubscribeToEvents bit is set (Server object should always support events)
            Assert.IsTrue((eventNotifier & EventNotifiers.SubscribeToEvents) != 0,
                "Server EventNotifier should have SubscribeToEvents bit set");
        }

        /// <summary>
<<<<<<< HEAD
        /// Verify that ServerStatus children have matching SourceTimestamp and ServerTimestamp.
        /// </summary>
        [Test]
        public async Task ServerStatusTimestampsMatchAsync()
        {
            var logger = m_telemetry.CreateLogger<ReferenceServerTests>();

            // Read ServerStatus children (CurrentTime, StartTime, State, etc.)
            var nodesToRead = new ReadValueIdCollection
            {
                new ReadValueId { NodeId = VariableIds.Server_ServerStatus_CurrentTime, AttributeId = Attributes.Value },
                new ReadValueId { NodeId = VariableIds.Server_ServerStatus_StartTime, AttributeId = Attributes.Value },
                new ReadValueId { NodeId = VariableIds.Server_ServerStatus_State, AttributeId = Attributes.Value }
            };

            m_requestHeader.Timestamp = DateTime.UtcNow;
            var readResponse = await m_server.ReadAsync(
=======
        /// Test that the Int32Value node (ns=3;i=2808) allows historical data access.
        /// Verifies the fix for issue #2520 where the node was marked as historizing
        /// but history read operations returned BadHistoryOperationUnsupported.
        /// </summary>
        [Test]
        public async Task HistoryReadInt32ValueNodeAsync()
        {
            ITelemetryContext telemetry = NUnitTelemetryContext.Create();
            ILogger logger = telemetry.CreateLogger<ReferenceServerTests>();

            // Get the NodeId for Data_Dynamic_Scalar_Int32Value
            NodeId int32ValueNodeId = new NodeId(
                TestData.Variables.Data_Dynamic_Scalar_Int32Value,
                (ushort)m_server.CurrentInstance.NamespaceUris.GetIndex(TestData.Namespaces.TestData));

            logger.LogInformation("Testing history read for Int32Value node: {NodeId}", int32ValueNodeId);

            // Verify the node has Historizing attribute set to true
            var readIdCollection = new ReadValueIdCollection {
                new ReadValueId {
                    AttributeId = Attributes.Historizing,
                    NodeId = int32ValueNodeId
                },
                new ReadValueId {
                    AttributeId = Attributes.AccessLevel,
                    NodeId = int32ValueNodeId
                }
            };

            m_requestHeader.Timestamp = DateTime.UtcNow;
            ReadResponse readResponse = await m_server.ReadAsync(
>>>>>>> 7cd5ae34
                m_secureChannelContext,
                m_requestHeader,
                0,
                TimestampsToReturn.Both,
<<<<<<< HEAD
                nodesToRead,
                CancellationToken.None).ConfigureAwait(false);

            ServerFixtureUtils.ValidateResponse(readResponse.ResponseHeader, readResponse.Results, nodesToRead);
            Assert.AreEqual(3, readResponse.Results.Count);

            // Verify that SourceTimestamp and ServerTimestamp are equal for all ServerStatus children
            for (int i = 0; i < readResponse.Results.Count; i++)
            {
                var result = readResponse.Results[i];
                logger.LogInformation(
                    "NodeId: {NodeId}, SourceTimestamp: {SourceTimestamp}, ServerTimestamp: {ServerTimestamp}",
                    nodesToRead[i].NodeId,
                    result.SourceTimestamp,
                    result.ServerTimestamp);

                Assert.AreEqual(result.SourceTimestamp, result.ServerTimestamp,
                    $"SourceTimestamp and ServerTimestamp should be equal for {nodesToRead[i].NodeId}");
            }
        }
      
=======
                readIdCollection,
                CancellationToken.None).ConfigureAwait(false);

            ServerFixtureUtils.ValidateResponse(readResponse.ResponseHeader, readResponse.Results, readIdCollection);
            Assert.AreEqual(2, readResponse.Results.Count);

            bool historizing = (bool)readResponse.Results[0].Value;
            byte accessLevel = (byte)readResponse.Results[1].Value;

            logger.LogInformation("Historizing: {Historizing}, AccessLevel: {AccessLevel}", historizing, accessLevel);

            Assert.IsTrue(historizing, "Int32Value node should have Historizing=true");
            Assert.IsTrue((accessLevel & AccessLevels.HistoryRead) != 0,
                "Int32Value node should have HistoryRead access level");

            // Perform a history read operation
            var historyReadDetails = new ReadRawModifiedDetails {
                StartTime = DateTime.UtcNow.AddHours(-1),
                EndTime = DateTime.UtcNow,
                NumValuesPerNode = 10,
                IsReadModified = false,
                ReturnBounds = false
            };

            var nodesToRead = new HistoryReadValueIdCollection {
                new HistoryReadValueId {
                    NodeId = int32ValueNodeId
                }
            };

            m_requestHeader.Timestamp = DateTime.UtcNow;
            HistoryReadResponse historyReadResponse = await m_server.HistoryReadAsync(
                m_secureChannelContext,
                m_requestHeader,
                new ExtensionObject(historyReadDetails),
                TimestampsToReturn.Both,
                false,
                nodesToRead,
                CancellationToken.None).ConfigureAwait(false);

            ServerFixtureUtils.ValidateResponse(historyReadResponse.ResponseHeader, historyReadResponse.Results, nodesToRead);
            Assert.AreEqual(1, historyReadResponse.Results.Count);

            HistoryReadResult result = historyReadResponse.Results[0];

            logger.LogInformation("History read StatusCode: {StatusCode}", result.StatusCode);

            // The result should be Good or GoodMoreData (if there are more values)
            Assert.IsTrue(StatusCode.IsGood(result.StatusCode),
                $"History read should succeed, but got: {result.StatusCode}");
            Assert.IsNotNull(result.HistoryData, "HistoryData should not be null");

            // Verify we got HistoryData back
            if (result.HistoryData.Body is HistoryData historyData)
            {
                logger.LogInformation("Retrieved {Count} history values", historyData.DataValues.Count);
                Assert.IsNotNull(historyData.DataValues, "DataValues should not be null");
                Assert.Greater(historyData.DataValues.Count, 0, "Should have at least one historical value");

                // Verify the data values have proper timestamps
                foreach (var dataValue in historyData.DataValues)
                {
                    Assert.IsNotNull(dataValue, "DataValue should not be null");
                    Assert.IsTrue(dataValue.ServerTimestamp != DateTime.MinValue,
                        "DataValue should have a valid ServerTimestamp");
                }
            }
            else
            {
                Assert.Fail("HistoryData body should be of type HistoryData");
            }
        }

>>>>>>> 7cd5ae34
        /// Test provisioning mode - server should start with limited namespace.
        /// </summary>
        [Test]
        public async Task ProvisioningModeTestAsync()
        {
            ITelemetryContext telemetry = NUnitTelemetryContext.Create();

            // start Ref server in provisioning mode
            var fixture = new ServerFixture<ReferenceServer>
            {
                AllNodeManagers = false,
                OperationLimits = false,
                DurableSubscriptionsEnabled = false,
                AutoAccept = true,
                ProvisioningMode = true
            };

            ReferenceServer server = await fixture.StartAsync().ConfigureAwait(false);

            // Verify provisioning mode is enabled
            Assert.IsTrue(server.ProvisioningMode, "Server should be in provisioning mode");

            // Get endpoints - in provisioning mode, anonymous authentication should not be allowed
            EndpointDescriptionCollection endpoints = server.GetEndpoints();
            Assert.IsNotNull(endpoints);
            Assert.IsTrue(endpoints.Count > 0, "Server should have endpoints");

            // Check that anonymous token policy is not present for at least one endpoint
            bool hasEndpointWithoutAnonymous = false;
            foreach (EndpointDescription endpoint in endpoints)
            {
                bool hasAnonymous = endpoint.UserIdentityTokens.Any(
                    policy => policy.TokenType == UserTokenType.Anonymous);
                if (!hasAnonymous)
                {
                    hasEndpointWithoutAnonymous = true;
                    break;
                }
            }
            Assert.IsTrue(hasEndpointWithoutAnonymous,
                "At least one endpoint should not allow anonymous authentication in provisioning mode");

            // Clean up
            await fixture.StopAsync().ConfigureAwait(false);
        }
    }
}<|MERGE_RESOLUTION|>--- conflicted
+++ resolved
@@ -983,7 +983,6 @@
         }
 
         /// <summary>
-<<<<<<< HEAD
         /// Verify that ServerStatus children have matching SourceTimestamp and ServerTimestamp.
         /// </summary>
         [Test]
@@ -1001,44 +1000,10 @@
 
             m_requestHeader.Timestamp = DateTime.UtcNow;
             var readResponse = await m_server.ReadAsync(
-=======
-        /// Test that the Int32Value node (ns=3;i=2808) allows historical data access.
-        /// Verifies the fix for issue #2520 where the node was marked as historizing
-        /// but history read operations returned BadHistoryOperationUnsupported.
-        /// </summary>
-        [Test]
-        public async Task HistoryReadInt32ValueNodeAsync()
-        {
-            ITelemetryContext telemetry = NUnitTelemetryContext.Create();
-            ILogger logger = telemetry.CreateLogger<ReferenceServerTests>();
-
-            // Get the NodeId for Data_Dynamic_Scalar_Int32Value
-            NodeId int32ValueNodeId = new NodeId(
-                TestData.Variables.Data_Dynamic_Scalar_Int32Value,
-                (ushort)m_server.CurrentInstance.NamespaceUris.GetIndex(TestData.Namespaces.TestData));
-
-            logger.LogInformation("Testing history read for Int32Value node: {NodeId}", int32ValueNodeId);
-
-            // Verify the node has Historizing attribute set to true
-            var readIdCollection = new ReadValueIdCollection {
-                new ReadValueId {
-                    AttributeId = Attributes.Historizing,
-                    NodeId = int32ValueNodeId
-                },
-                new ReadValueId {
-                    AttributeId = Attributes.AccessLevel,
-                    NodeId = int32ValueNodeId
-                }
-            };
-
-            m_requestHeader.Timestamp = DateTime.UtcNow;
-            ReadResponse readResponse = await m_server.ReadAsync(
->>>>>>> 7cd5ae34
                 m_secureChannelContext,
                 m_requestHeader,
                 0,
                 TimestampsToReturn.Both,
-<<<<<<< HEAD
                 nodesToRead,
                 CancellationToken.None).ConfigureAwait(false);
 
@@ -1060,7 +1025,37 @@
             }
         }
       
-=======
+        /// Test that the Int32Value node (ns=3;i=2808) allows historical data access.
+        /// Verifies the fix for issue #2520 where the node was marked as historizing
+        /// but history read operations returned BadHistoryOperationUnsupported.
+        /// </summary>
+        [Test]
+        public async Task HistoryReadInt32ValueNodeAsync()
+        {
+            ITelemetryContext telemetry = NUnitTelemetryContext.Create();
+            ILogger logger = telemetry.CreateLogger<ReferenceServerTests>();
+
+            // Get the NodeId for Data_Dynamic_Scalar_Int32Value
+            NodeId int32ValueNodeId = new NodeId(
+                TestData.Variables.Data_Dynamic_Scalar_Int32Value,
+                (ushort)m_server.CurrentInstance.NamespaceUris.GetIndex(TestData.Namespaces.TestData));
+
+            logger.LogInformation("Testing history read for Int32Value node: {NodeId}", int32ValueNodeId);
+
+            // Verify the node has Historizing attribute set to true
+            var readIdCollection = new ReadValueIdCollection {
+                new ReadValueId {
+                    AttributeId = Attributes.Historizing,
+                    NodeId = int32ValueNodeId
+                },
+                new ReadValueId {
+                    AttributeId = Attributes.AccessLevel,
+                    NodeId = int32ValueNodeId
+                }
+            };
+
+            m_requestHeader.Timestamp = DateTime.UtcNow;
+            ReadResponse readResponse = await m_server.ReadAsync(
                 readIdCollection,
                 CancellationToken.None).ConfigureAwait(false);
 
@@ -1134,7 +1129,6 @@
             }
         }
 
->>>>>>> 7cd5ae34
         /// Test provisioning mode - server should start with limited namespace.
         /// </summary>
         [Test]
