--- conflicted
+++ resolved
@@ -141,36 +141,7 @@
 
             if (customUrl == null)
             {
-<<<<<<< HEAD
                 await CreateReferenceServerFixture(enableServerSideTracing, disableActivityLogging, securityNone, writer).ConfigureAwait(false);
-=======
-                // start Ref server
-                ServerFixture = new ServerFixture<ReferenceServer>(enableTracing, disableActivityLogging) {
-                    UriScheme = UriScheme,
-                    SecurityNone = securityNone,
-                    AutoAccept = true,
-                    AllNodeManagers = true,
-                    OperationLimits = true,
-                    MaxChannelCount = MaxChannelCount,
-                };
-
-                if (writer != null)
-                {
-                    ServerFixture.TraceMasks = Utils.TraceMasks.Error | Utils.TraceMasks.Security;
-                }
-
-                await ServerFixture.LoadConfiguration(PkiRoot).ConfigureAwait(false);
-                ServerFixture.Config.TransportQuotas.MaxMessageSize = TransportQuotaMaxMessageSize;
-                ServerFixture.Config.TransportQuotas.MaxByteStringLength =
-                ServerFixture.Config.TransportQuotas.MaxStringLength = TransportQuotaMaxStringLength;
-                ServerFixture.Config.ServerConfiguration.UserTokenPolicies.Add(new UserTokenPolicy(UserTokenType.UserName));
-                ServerFixture.Config.ServerConfiguration.UserTokenPolicies.Add(new UserTokenPolicy(UserTokenType.Certificate));
-                ServerFixture.Config.ServerConfiguration.UserTokenPolicies.Add(
-                    new UserTokenPolicy(UserTokenType.IssuedToken) { IssuedTokenType = Opc.Ua.Profiles.JwtUserToken });
-
-                ReferenceServer = await ServerFixture.StartAsync(writer ?? TestContext.Out).ConfigureAwait(false);
-                ReferenceServer.TokenValidator = this.TokenValidator;
->>>>>>> 332ed1de
             }
 
             ClientFixture = new ClientFixture(enableClientSideTracing, disableActivityLogging);
