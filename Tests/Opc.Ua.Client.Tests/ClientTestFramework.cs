/* ========================================================================
 * Copyright (c) 2005-2020 The OPC Foundation, Inc. All rights reserved.
 *
 * OPC Foundation MIT License 1.00
 *
 * Permission is hereby granted, free of charge, to any person
 * obtaining a copy of this software and associated documentation
 * files (the "Software"), to deal in the Software without
 * restriction, including without limitation the rights to use,
 * copy, modify, merge, publish, distribute, sublicense, and/or sell
 * copies of the Software, and to permit persons to whom the
 * Software is furnished to do so, subject to the following
 * conditions:
 *
 * The above copyright notice and this permission notice shall be
 * included in all copies or substantial portions of the Software.
 * THE SOFTWARE IS PROVIDED "AS IS", WITHOUT WARRANTY OF ANY KIND,
 * EXPRESS OR IMPLIED, INCLUDING BUT NOT LIMITED TO THE WARRANTIES
 * OF MERCHANTABILITY, FITNESS FOR A PARTICULAR PURPOSE AND
 * NONINFRINGEMENT. IN NO EVENT SHALL THE AUTHORS OR COPYRIGHT
 * HOLDERS BE LIABLE FOR ANY CLAIM, DAMAGES OR OTHER LIABILITY,
 * WHETHER IN AN ACTION OF CONTRACT, TORT OR OTHERWISE, ARISING
 * FROM, OUT OF OR IN CONNECTION WITH THE SOFTWARE OR THE USE OR
 * OTHER DEALINGS IN THE SOFTWARE.
 *
 * The complete license agreement can be found here:
 * http://opcfoundation.org/License/MIT/1.00/
 * ======================================================================*/

using System;
using System.Collections.Generic;
using System.Globalization;
using System.IO;
using System.Linq;
using System.Threading;
using System.Threading.Tasks;
using BenchmarkDotNet.Attributes;
using NUnit.Framework;
using Opc.Ua.Server.Tests;
using Quickstarts.ReferenceServer;

namespace Opc.Ua.Client.Tests
{
    /// <summary>
    /// Client test framework, common code to setup connections.
    /// </summary>
    public class ClientTestFramework
    {
        public static readonly object[] FixtureArgs = {
            new object [] { Utils.UriSchemeOpcTcp},
            new object [] { Utils.UriSchemeHttps},
            new object [] { Utils.UriSchemeOpcHttps},
        };

        public const int MaxReferences = 100;
        public const int MaxTimeout = 10000;
        public const int TransportQuotaMaxMessageSize = 4 * 1024 * 1024;
        public const int TransportQuotaMaxStringLength = 1 * 1024 * 1024;
        public TokenValidatorMock TokenValidator { get; set; } = new TokenValidatorMock();

        public bool SingleSession { get; set; } = true;
        public bool UseTracing { get; set; } = true;
        public bool SupportsExternalServerUrl { get; set; } = false;
        public ServerFixture<ReferenceServer> ServerFixture { get; set; }
        public ClientFixture ClientFixture { get; set; }
        public ReferenceServer ReferenceServer { get; set; }
        public EndpointDescriptionCollection Endpoints { get; set; }
        public ReferenceDescriptionCollection ReferenceDescriptions { get; set; }
        public ISession Session { get; private set; }
        public OperationLimits OperationLimits { get; private set; }
        public string UriScheme { get; private set; }
        public string PkiRoot { get; set; }
        public Uri ServerUrl { get; private set; }
        public ExpandedNodeId[] TestSetStatic { get; private set; }
        public ExpandedNodeId[] TestSetSimulation { get; private set; }
        public ExpandedNodeId[] TestSetDataSimulation { get; private set; }
        public ExpandedNodeId[] TestSetHistory { get; private set; }
        public ClientTestFramework(string uriScheme = Utils.UriSchemeOpcTcp)
        {
            UriScheme = uriScheme;
            TestSetStatic = CommonTestWorkers.NodeIdTestSetStatic;
            TestSetSimulation = CommonTestWorkers.NodeIdTestSetSimulation;
            TestSetDataSimulation = CommonTestWorkers.NodeIdTestSetDataSimulation;
            TestSetHistory = CommonTestWorkers.NodeIdTestDataHistory;
        }

        #region DataPointSources
        [DatapointSource]
        public static readonly string[] Policies = SecurityPolicies.GetDisplayNames()
            .Select(displayName => SecurityPolicies.GetUri(displayName)).ToArray();
        #endregion

        #region Test Setup
        /// <summary>
        /// Set up a Server and a Client instance.
        /// </summary>
        public Task OneTimeSetUp()
        {
            return OneTimeSetUpAsync(null);
        }

        /// <summary>
        /// Setup a server and client fixture.
        /// </summary>
        /// <param name="writer">The test output writer.</param>
        public async Task OneTimeSetUpAsync(TextWriter writer = null, bool securityNone = false)
        {
            // pki directory root for test runs.
            PkiRoot = Path.GetTempPath() + Path.GetRandomFileName();
            TestContext.Out.WriteLine("Using the Pki Root {0}", PkiRoot);

            // The parameters are read from the .runsettings file
            string customUrl = null;
            if (SupportsExternalServerUrl)
            {
                customUrl = TestContext.Parameters["ServerUrl"];
                if (customUrl?.StartsWith(UriScheme, StringComparison.Ordinal) == true)
                {
                    TestContext.Out.WriteLine("Using the external Server Url {0}", customUrl);

                    // load custom test sets
                    TestSetStatic = ReadCustomTestSet("TestSetStatic");
                    TestSetSimulation = ReadCustomTestSet("TestSetSimulation");
                }
                else
                {
                    customUrl = null;
                }
            }

            if (customUrl == null)
            {
                // start Ref server
                ServerFixture = new ServerFixture<ReferenceServer> {
                    UriScheme = UriScheme,
                    SecurityNone = securityNone,
                    AutoAccept = true,
                    AllNodeManagers = true,
                    OperationLimits = true
                };

                if (writer != null)
                {
                    ServerFixture.TraceMasks = Utils.TraceMasks.Error | Utils.TraceMasks.Security;
                }

                await ServerFixture.LoadConfiguration(PkiRoot).ConfigureAwait(false);
                ServerFixture.Config.TransportQuotas.MaxMessageSize = TransportQuotaMaxMessageSize;
                ServerFixture.Config.TransportQuotas.MaxByteStringLength =
                ServerFixture.Config.TransportQuotas.MaxStringLength = TransportQuotaMaxStringLength;
                ServerFixture.Config.ServerConfiguration.UserTokenPolicies.Add(new UserTokenPolicy(UserTokenType.UserName));
                ServerFixture.Config.ServerConfiguration.UserTokenPolicies.Add(new UserTokenPolicy(UserTokenType.Certificate));
                ServerFixture.Config.ServerConfiguration.UserTokenPolicies.Add(
                    new UserTokenPolicy(UserTokenType.IssuedToken) { IssuedTokenType = Opc.Ua.Profiles.JwtUserToken });

                ReferenceServer = await ServerFixture.StartAsync(writer ?? TestContext.Out).ConfigureAwait(false);
                ReferenceServer.TokenValidator = this.TokenValidator;
            }

            ClientFixture = new ClientFixture();
<<<<<<< HEAD
            ClientFixture.StartActivityListener();
=======
            ClientFixture.UseTracing = UseTracing;
            if (UseTracing)
            {
                ClientFixture.StartActivityListener();
            }
>>>>>>> 9138bb90

            await ClientFixture.LoadClientConfiguration(PkiRoot).ConfigureAwait(false);
            ClientFixture.Config.TransportQuotas.MaxMessageSize = TransportQuotaMaxMessageSize;
            ClientFixture.Config.TransportQuotas.MaxByteStringLength =
            ClientFixture.Config.TransportQuotas.MaxStringLength = TransportQuotaMaxStringLength;

            if (!string.IsNullOrEmpty(customUrl))
            {
                ServerUrl = new Uri(customUrl);
            }
            else
            {
                ServerUrl = new Uri(UriScheme + "://localhost:" + ServerFixture.Port.ToString(CultureInfo.InvariantCulture));
            }

            if (SingleSession)
            {
                try
                {
                    Session = await ClientFixture.ConnectAsync(ServerUrl, SecurityPolicies.Basic256Sha256).ConfigureAwait(false);
                    Assert.NotNull(Session);
                    Session.ReturnDiagnostics = DiagnosticsMasks.All;
                }
                catch (Exception e)
                {
                    Assert.Warn("OneTimeSetup failed to create session with {0}, tests fail. Error: {1}", ServerUrl, e.Message);
                }
            }
        }

        /// <summary>
        /// Tear down the Server and the Client.
        /// </summary>
        public async Task OneTimeTearDownAsync()
        {
            if (Session != null)
            {
                await Session.CloseAsync(5000, true).ConfigureAwait(false);
                Session.Dispose();
                Session = null;
            }
            if (ServerFixture != null)
            {
                await ServerFixture.StopAsync().ConfigureAwait(false);
                await Task.Delay(100).ConfigureAwait(false);
            }
            Utils.SilentDispose(ClientFixture);
        }

        /// <summary>
        /// Test setup.
        /// </summary>
        public async Task SetUp()
        {
            if (!SingleSession)
            {
                try
                {
                    Session = await ClientFixture.ConnectAsync(ServerUrl, SecurityPolicies.Basic256Sha256).ConfigureAwait(false);
                }
                catch (Exception e)
                {
                    Assert.Ignore("OneTimeSetup failed to create session, tests skipped. Error: {0}", e.Message);
                }
            }
            if (ServerFixture == null)
            {
                ClientFixture.SetTraceOutput(TestContext.Out);
            }
            else
            {
                ServerFixture.SetTraceOutput(TestContext.Out);
            }
        }

        /// <summary>
        /// Test Teardown.
        /// </summary>
        public Task TearDown()
        {
            if (!SingleSession && Session != null)
            {
                Session.Close();
                Session.Dispose();
                Session = null;
            }
            return Task.CompletedTask;
        }
        #endregion

        #region Nodes Test Set
        /// <summary>
        /// Return a test set of nodes with static character.
        /// </summary>
        /// <param name="namespaceUris">The namesapce table used in the session.</param>
        /// <returns>The list of static test nodes.</returns>
        public IList<NodeId> GetTestSetStatic(NamespaceTable namespaceUris)
        {
            return TestSetStatic.Select(n => ExpandedNodeId.ToNodeId(n, namespaceUris)).Where(n => n != null).ToList();
        }

        /// <summary>
        /// Return a test set of nodes with simulated values.
        /// </summary>
        /// <param name="namespaceUris">The namesapce table used in the session.</param>
        /// <returns>The list of simulated test nodes.</returns>
        public IList<NodeId> GetTestSetSimulation(NamespaceTable namespaceUris)
        {
            return TestSetSimulation.Select(n => ExpandedNodeId.ToNodeId(n, namespaceUris)).Where(n => n != null).ToList();
        }

        /// <summary>
        /// Return a test set of nodes all nodes with simulated values.
        /// </summary>
        /// <param name="namespaceUris">The namesapce table used in the session.</param>
        /// <returns>The list of simulated test nodes.</returns>
        public IList<NodeId> GetTestSetFullSimulation(NamespaceTable namespaceUris)
        {
            var simulation = TestSetSimulation.Select(n => ExpandedNodeId.ToNodeId(n, namespaceUris)).Where(n => n != null).ToList();
            simulation.AddRange(TestSetDataSimulation.Select(n => ExpandedNodeId.ToNodeId(n, namespaceUris)).Where(n => n != null));
            return simulation;
        }

        /// <summary>
        /// Return a test data set of nodes with simulated values.
        /// </summary>
        /// <param name="namespaceUris">The namesapce table used in the session.</param>
        /// <returns>The list of simulated test nodes.</returns>
        public IList<NodeId> GetTestSetDataSimulation(NamespaceTable namespaceUris)
        {
            return TestSetDataSimulation.Select(n => ExpandedNodeId.ToNodeId(n, namespaceUris)).Where(n => n != null).ToList();
        }

        /// <summary>
        /// Return a test set of nodes with history values.
        /// </summary>
        /// <param name="namespaceUris">The namesapce table used in the session.</param>
        /// <returns>The list of test nodes.</returns>
        public IList<NodeId> GetTestSetHistory(NamespaceTable namespaceUris)
        {
            return TestSetHistory.Select(n => ExpandedNodeId.ToNodeId(n, namespaceUris)).Where(n => n != null).ToList();
        }
        #endregion

        #region Benchmark Setup
        /// <summary>
        /// Enumerator for security policies.
        /// </summary>
        public IEnumerable<string> BenchPolicies() { return Policies; }

        /// <summary>
        /// Helper variable for benchmark.
        /// </summary>
        [ParamsSource(nameof(BenchPolicies))]
        public string SecurityPolicy = SecurityPolicies.None;

        /// <summary>
        /// Global Setup for benchmarks.
        /// </summary>
        public void GlobalSetup()
        {
            Console.WriteLine("GlobalSetup: Start Server");
            OneTimeSetUpAsync(Console.Out).GetAwaiter().GetResult();
            Console.WriteLine("GlobalSetup: Connecting");
            Session = ClientFixture.ConnectAsync(ServerUrl, SecurityPolicy).GetAwaiter().GetResult();
            Console.WriteLine("GlobalSetup: Ready");
        }

        /// <summary>
        /// Global cleanup for benchmarks.
        /// </summary>
        public void GlobalCleanup()
        {
            Console.WriteLine("GlobalCleanup: Disconnect and Stop Server");
            OneTimeTearDownAsync().GetAwaiter().GetResult();
            Console.WriteLine("GlobalCleanup: Done");
        }
        #endregion

        #region Public Methods
        public void GetOperationLimits()
        {
            var operationLimits = new OperationLimits() {
                MaxNodesPerRead = GetOperationLimitValue(VariableIds.Server_ServerCapabilities_OperationLimits_MaxNodesPerRead),
                MaxNodesPerHistoryReadData = GetOperationLimitValue(VariableIds.Server_ServerCapabilities_OperationLimits_MaxNodesPerHistoryReadData),
                MaxNodesPerHistoryReadEvents = GetOperationLimitValue(VariableIds.Server_ServerCapabilities_OperationLimits_MaxNodesPerHistoryReadEvents),
                MaxNodesPerWrite = GetOperationLimitValue(VariableIds.Server_ServerCapabilities_OperationLimits_MaxNodesPerWrite),
                MaxNodesPerHistoryUpdateData = GetOperationLimitValue(VariableIds.Server_ServerCapabilities_OperationLimits_MaxNodesPerHistoryUpdateData),
                MaxNodesPerHistoryUpdateEvents = GetOperationLimitValue(VariableIds.Server_ServerCapabilities_OperationLimits_MaxNodesPerHistoryUpdateEvents),
                MaxNodesPerBrowse = GetOperationLimitValue(VariableIds.Server_ServerCapabilities_OperationLimits_MaxNodesPerBrowse),
                MaxMonitoredItemsPerCall = GetOperationLimitValue(VariableIds.Server_ServerCapabilities_OperationLimits_MaxMonitoredItemsPerCall),
                MaxNodesPerNodeManagement = GetOperationLimitValue(VariableIds.Server_ServerCapabilities_OperationLimits_MaxNodesPerNodeManagement),
                MaxNodesPerRegisterNodes = GetOperationLimitValue(VariableIds.Server_ServerCapabilities_OperationLimits_MaxNodesPerRegisterNodes),
                MaxNodesPerTranslateBrowsePathsToNodeIds = GetOperationLimitValue(VariableIds.Server_ServerCapabilities_OperationLimits_MaxNodesPerTranslateBrowsePathsToNodeIds),
                MaxNodesPerMethodCall = GetOperationLimitValue(VariableIds.Server_ServerCapabilities_OperationLimits_MaxNodesPerMethodCall)
            };
            OperationLimits = operationLimits;
        }

        public uint GetOperationLimitValue(NodeId nodeId)
        {
            try
            {
                return (uint)Session.ReadValue(nodeId).Value;
            }
            catch (ServiceResultException sre)
            {
                if (sre.StatusCode == StatusCodes.BadNodeIdUnknown)
                {
                    return 0;
                }
                throw;
            }
        }

        public void OutputSubscriptionInfo(TextWriter writer, Subscription subscription)
        {
            writer.WriteLine("Subscription            : {0}", subscription.DisplayName);
            writer.WriteLine("CurrentKeepAliveCount   : {0}", subscription.CurrentKeepAliveCount);
            writer.WriteLine("CurrentPublishingEnabled: {0}", subscription.CurrentPublishingEnabled);
            writer.WriteLine("CurrentPriority         : {0}", subscription.CurrentPriority);
            writer.WriteLine("PublishTime             : {0}", subscription.PublishTime);
            writer.WriteLine("LastNotificationTime    : {0}", subscription.LastNotificationTime);
            writer.WriteLine("SequenceNumber          : {0}", subscription.SequenceNumber);
            writer.WriteLine("NotificationCount       : {0}", subscription.NotificationCount);
            writer.WriteLine("LastNotification        : {0}", subscription.LastNotification);
            writer.WriteLine("Notifications           : {0}", subscription.Notifications.Count());
            writer.WriteLine("OutstandingMessageWorker: {0}", subscription.OutstandingMessageWorkers);
        }
        #endregion

        #region Private Methods
        private ExpandedNodeId[] ReadCustomTestSet(string param)
        {
            // load custom test sets
            var testSetParameter = TestContext.Parameters[param];
            var testSetParameters = testSetParameter.Split('#');
            if (testSetParameters != null)
            {
                // parse the custom content
                var testSet = new List<ExpandedNodeId>();
                foreach (var parameter in testSetParameters)
                {
                    testSet.Add(ExpandedNodeId.Parse(parameter));
                }
                return testSet.ToArray();
            }
            return Array.Empty<ExpandedNodeId>();
        }

        protected void Session_Closing(object sender, EventArgs e)
        {
            if (sender is ISession session)
            {
                TestContext.Out.WriteLine("Session_Closing: {0}", session.SessionId);
            }
        }
        #endregion
    }
}<|MERGE_RESOLUTION|>--- conflicted
+++ resolved
@@ -158,15 +158,11 @@
             }
 
             ClientFixture = new ClientFixture();
-<<<<<<< HEAD
-            ClientFixture.StartActivityListener();
-=======
             ClientFixture.UseTracing = UseTracing;
             if (UseTracing)
             {
                 ClientFixture.StartActivityListener();
             }
->>>>>>> 9138bb90
 
             await ClientFixture.LoadClientConfiguration(PkiRoot).ConfigureAwait(false);
             ClientFixture.Config.TransportQuotas.MaxMessageSize = TransportQuotaMaxMessageSize;
