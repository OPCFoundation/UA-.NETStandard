--- conflicted
+++ resolved
@@ -57,11 +57,7 @@
         ReferenceServer m_server;
         Session m_session;
         Uri m_url;
-<<<<<<< HEAD
-        string m_pkiRoot = null;
-=======
         string m_pkiRoot;
->>>>>>> e61594ef
 
         #region Test Setup
         /// <summary>
@@ -80,11 +76,7 @@
         public async Task OneTimeSetUpAsync(TextWriter writer = null)
         {
             // pki directory root for test runs. 
-<<<<<<< HEAD
-            var m_pkiRoot = Path.GetTempPath() + Path.GetRandomFileName();
-=======
             m_pkiRoot = Path.GetTempPath() + Path.GetRandomFileName();
->>>>>>> e61594ef
 
             // start Ref server
             m_serverFixture = new ServerFixture<ReferenceServer>();
@@ -95,12 +87,8 @@
             {
                 m_serverFixture.TraceMasks = Utils.TraceMasks.Error | Utils.TraceMasks.Security;
             }
-<<<<<<< HEAD
             await m_serverFixture.LoadConfiguration(m_pkiRoot).ConfigureAwait(false);
             m_server = await m_serverFixture.StartAsync(writer ?? TestContext.Out).ConfigureAwait(false);
-=======
-            m_server = await m_serverFixture.StartAsync(writer ?? TestContext.Out, m_pkiRoot).ConfigureAwait(false);
->>>>>>> e61594ef
 
             // start client
             await m_clientFixture.LoadClientConfiguration(m_pkiRoot).ConfigureAwait(false);
@@ -119,10 +107,6 @@
             m_session = null;
             await m_serverFixture.StopAsync().ConfigureAwait(false);
             await Task.Delay(1000).ConfigureAwait(false);
-            if (m_pkiRoot!=null)
-            {
-                Directory.Delete(m_pkiRoot);
-            }
         }
 
         /// <summary>
@@ -525,9 +509,9 @@
                 Assert.True(result);
             }
         }
-#endregion
-
-#region Private Methods
-#endregion
+        #endregion
+
+        #region Private Methods
+        #endregion
     }
 }