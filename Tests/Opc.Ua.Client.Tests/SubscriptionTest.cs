/* ========================================================================
 * Copyright (c) 2005-2020 The OPC Foundation, Inc. All rights reserved.
 *
 * OPC Foundation MIT License 1.00
 * 
 * Permission is hereby granted, free of charge, to any person
 * obtaining a copy of this software and associated documentation
 * files (the "Software"), to deal in the Software without
 * restriction, including without limitation the rights to use,
 * copy, modify, merge, publish, distribute, sublicense, and/or sell
 * copies of the Software, and to permit persons to whom the
 * Software is furnished to do so, subject to the following
 * conditions:
 * 
 * The above copyright notice and this permission notice shall be
 * included in all copies or substantial portions of the Software.
 * THE SOFTWARE IS PROVIDED "AS IS", WITHOUT WARRANTY OF ANY KIND,
 * EXPRESS OR IMPLIED, INCLUDING BUT NOT LIMITED TO THE WARRANTIES
 * OF MERCHANTABILITY, FITNESS FOR A PARTICULAR PURPOSE AND
 * NONINFRINGEMENT. IN NO EVENT SHALL THE AUTHORS OR COPYRIGHT
 * HOLDERS BE LIABLE FOR ANY CLAIM, DAMAGES OR OTHER LIABILITY,
 * WHETHER IN AN ACTION OF CONTRACT, TORT OR OTHERWISE, ARISING
 * FROM, OUT OF OR IN CONNECTION WITH THE SOFTWARE OR THE USE OR
 * OTHER DEALINGS IN THE SOFTWARE.
 *
 * The complete license agreement can be found here:
 * http://opcfoundation.org/License/MIT/1.00/
 * ======================================================================*/

using System;
using System.Collections.Generic;
using System.Diagnostics;
using System.IO;
using System.Linq;
using System.Threading;
using System.Threading.Tasks;
using NUnit.Framework;
using Opc.Ua.Server.Tests;

namespace Opc.Ua.Client.Tests
{
    /// <summary>
    /// Test Client Services.
    /// </summary>
    [TestFixture, Category("Client")]
    [SetCulture("en-us"), SetUICulture("en-us")]
    public class SubscriptionTest : ClientTestFramework
    {
        private readonly string SubscriptionTestXml = Path.Combine(Path.GetTempPath(), "SubscriptionTest.xml");

        #region Test Setup
        /// <summary>
        /// Set up a Server and a Client instance.
        /// </summary>
        [OneTimeSetUp]
        public new Task OneTimeSetUp()
        {
            // the tests can be run against server specified in .runsettings
            SupportsExternalServerUrl = true;
            // create a new session for every test
            SingleSession = false;
            return base.OneTimeSetUpAsync(null);
        }

        /// <summary>
        /// Tear down the Server and the Client.
        /// </summary>
        [OneTimeTearDown]
        public new Task OneTimeTearDownAsync()
        {
            return base.OneTimeTearDownAsync();
        }

        /// <summary>
        /// Test setup.
        /// </summary>
        [SetUp]
        public new Task SetUp()
        {
            return base.SetUp();
        }

        /// <summary>
        /// Test teardown.
        /// </summary>
        [TearDown]
        public new Task TearDown()
        {
            return base.TearDown();
        }

        /// <summary>
        /// Tear down the Server and the Client.
        /// </summary>
        [TearDown]
        public void TearDownAsync()
        {
            m_session.Close(100);
            m_session.Dispose();
            m_session = null;
        }
        #endregion

        #region Test Methods
        [Test, Order(100)]
        public void AddSubscription()
        {
            var subscription = new Subscription();

            // check keepAlive
            int keepAlive = 0;
            Session.KeepAlive += (Session sender, KeepAliveEventArgs e) => { keepAlive++; };

            // add current time
            var list = new List<MonitoredItem> {
                new MonitoredItem(subscription.DefaultItem)
                {
                    DisplayName = "ServerStatusCurrentTime", StartNodeId = VariableIds.Server_ServerStatus_CurrentTime
                }
            };
            list.ForEach(i => i.Notification += (MonitoredItem item, MonitoredItemNotificationEventArgs e) => {
                foreach (var value in item.DequeueValues())
                {
                    TestContext.Out.WriteLine("{0}: {1}, {2}, {3}", item.DisplayName, value.Value, value.SourceTimestamp, value.StatusCode);
                }
            });

            subscription = new Subscription(Session.DefaultSubscription);
            TestContext.Out.WriteLine("MaxMessageCount: {0}", subscription.MaxMessageCount);
            TestContext.Out.WriteLine("MaxNotificationsPerPublish: {0}", subscription.MaxNotificationsPerPublish);
            TestContext.Out.WriteLine("MinLifetimeInterval: {0}", subscription.MinLifetimeInterval);

            subscription.AddItem(list.First());
            Assert.AreEqual(1, subscription.MonitoredItemCount);
            Assert.True(subscription.ChangesPending);
            bool result = Session.AddSubscription(subscription);
            Assert.True(result);
            subscription.Create();

            // add state
            var list2 = new List<MonitoredItem> {
                new MonitoredItem(subscription.DefaultItem)
                {
                    DisplayName = "ServerStatusState", StartNodeId = VariableIds.Server_ServerStatus_State
                }
            };
            list2.ForEach(i => i.Notification += (MonitoredItem item, MonitoredItemNotificationEventArgs e) => {
                foreach (var value in item.DequeueValues())
                {
                    TestContext.Out.WriteLine("{0}: {1}, {2}, {3}", item.DisplayName, value.Value, value.SourceTimestamp, value.StatusCode);
                }
            });
            subscription.AddItems(list);
            subscription.ApplyChanges();
            subscription.SetPublishingMode(false);
            Assert.False(subscription.PublishingEnabled);
            subscription.SetPublishingMode(true);
            Assert.True(subscription.PublishingEnabled);
            Assert.False(subscription.PublishingStopped);

            subscription.Priority = 200;
            subscription.Modify();

            // save
            Session.Save(SubscriptionTestXml);

            Thread.Sleep(5000);
            OutputSubscriptionInfo(TestContext.Out, subscription);

            subscription.ConditionRefresh();
            var sre = Assert.Throws<ServiceResultException>(() => subscription.Republish(subscription.SequenceNumber));
            Assert.AreEqual(StatusCodes.BadMessageNotAvailable, sre.StatusCode);

            subscription.RemoveItems(list);
            subscription.ApplyChanges();

            subscription.RemoveItem(list2.First());

            result = Session.RemoveSubscription(subscription);
            Assert.True(result);
        }

        [Test, Order(110)]
        public async Task AddSubscriptionAsync()
        {
            var subscription = new Subscription();

            // check keepAlive
            int keepAlive = 0;
            Session.KeepAlive += (Session sender, KeepAliveEventArgs e) => { keepAlive++; };

            // add current time
            var list = new List<MonitoredItem> {
                new MonitoredItem(subscription.DefaultItem)
                {
                    DisplayName = "ServerStatusCurrentTime", StartNodeId = VariableIds.Server_ServerStatus_CurrentTime
                }
            };
            list.ForEach(i => i.Notification += (MonitoredItem item, MonitoredItemNotificationEventArgs e) => {
                foreach (var value in item.DequeueValues())
                {
                    TestContext.Out.WriteLine("{0}: {1}, {2}, {3}", item.DisplayName, value.Value, value.SourceTimestamp, value.StatusCode);
                }
            });

            subscription = new Subscription(Session.DefaultSubscription);
            TestContext.Out.WriteLine("MaxMessageCount: {0}", subscription.MaxMessageCount);
            TestContext.Out.WriteLine("MaxNotificationsPerPublish: {0}", subscription.MaxNotificationsPerPublish);
            TestContext.Out.WriteLine("MinLifetimeInterval: {0}", subscription.MinLifetimeInterval);

            subscription.AddItem(list.First());
            Assert.AreEqual(1, subscription.MonitoredItemCount);
            Assert.True(subscription.ChangesPending);
            bool result = await Session.RemoveSubscriptionAsync(subscription).ConfigureAwait(false);
            Assert.False(result);
            result = await Session.RemoveSubscriptionsAsync(new List<Subscription>() { subscription }).ConfigureAwait(false);
            Assert.False(result);
            result = Session.AddSubscription(subscription);
            Assert.True(result);
            result = Session.AddSubscription(subscription);
            Assert.False(result);
            result = await Session.RemoveSubscriptionsAsync(new List<Subscription>() { subscription }).ConfigureAwait(false);
            Assert.True(result);
            result = await Session.RemoveSubscriptionAsync(subscription).ConfigureAwait(false);
            Assert.False(result);
            result = Session.AddSubscription(subscription);
            Assert.True(result);
            await subscription.CreateAsync().ConfigureAwait(false);

            // add state
            var list2 = new List<MonitoredItem> {
                new MonitoredItem(subscription.DefaultItem)
                {
                    DisplayName = "ServerStatusState", StartNodeId = VariableIds.Server_ServerStatus_State
                }
            };
            list2.ForEach(i => i.Notification += (MonitoredItem item, MonitoredItemNotificationEventArgs e) => {
                foreach (var value in item.DequeueValues())
                {
                    TestContext.Out.WriteLine("{0}: {1}, {2}, {3}", item.DisplayName, value.Value, value.SourceTimestamp, value.StatusCode);
                }
            });
            subscription.AddItems(list);
            await subscription.ApplyChangesAsync().ConfigureAwait(false);
            await subscription.SetPublishingModeAsync(false).ConfigureAwait(false);
            Assert.False(subscription.PublishingEnabled);
            await subscription.SetPublishingModeAsync(true).ConfigureAwait(false);
            Assert.True(subscription.PublishingEnabled);
            Assert.False(subscription.PublishingStopped);

            subscription.Priority = 200;
            await subscription.ModifyAsync().ConfigureAwait(false);

            // save
            Session.Save(SubscriptionTestXml);

            await Task.Delay(5000).ConfigureAwait(false);
            OutputSubscriptionInfo(TestContext.Out, subscription);

            await subscription.ConditionRefreshAsync().ConfigureAwait(false);
            var sre = Assert.Throws<ServiceResultException>(() => subscription.Republish(subscription.SequenceNumber));
            Assert.AreEqual(StatusCodes.BadMessageNotAvailable, sre.StatusCode);

            subscription.RemoveItems(list);
            await subscription.ApplyChangesAsync().ConfigureAwait(false);

            subscription.RemoveItem(list2.First());

            result = await Session.RemoveSubscriptionAsync(subscription).ConfigureAwait(false);
            Assert.True(result);
        }


        [Test, Order(200)]
        public void LoadSubscription()
        {
            if (!File.Exists(SubscriptionTestXml)) Assert.Ignore("Save file {0} does not exist yet", SubscriptionTestXml);

            // load
            var subscriptions = Session.Load(SubscriptionTestXml);
            Assert.NotNull(subscriptions);
            Assert.IsNotEmpty(subscriptions);

            foreach (var subscription in subscriptions)
            {
                Session.AddSubscription(subscription);
                subscription.Create();
            }

            Thread.Sleep(5000);

            foreach (var subscription in subscriptions)
            {
                OutputSubscriptionInfo(TestContext.Out, subscription);
            }

            var result = Session.RemoveSubscriptions(subscriptions);
            Assert.True(result);

        }

        [Theory, Order(300)]
        /// <remarks>
        /// This test doesn't deterministically prove sequential publishing,
        /// but rather relies on a subscription not being able to handle the message load.
        /// This test should be re-implemented with a Session that deterministically
        /// provides the wrong order of messages to Subscription.
        ///</remarks>
        public void SequentialPublishingSubscription(bool enabled)
        {
            var subscriptionList = new List<Subscription>();
            var subscriptionIds = new UInt32Collection();
            var sequenceBroken = new AutoResetEvent(false);
            var numOfNotifications = 0L;
            const int TestWaitTime = 10000;
            const int MonitoredItemsPerSubscription = 500;
            const int Subscriptions = 10;

            // multiple Subscriptions to enforce multiple queued publish requests
            for (int i = 0; i < Subscriptions; i++)
            {
                var s = new Subscription(Session.DefaultSubscription) {
                    SequentialPublishing = enabled,
                    PublishingInterval = 0,
                    DisableMonitoredItemCache = true, //Not needed
                    PublishingEnabled = false
                };
                subscriptionList.Add(s);
            }

            var subscription = subscriptionList[0];

            // Create monitored items on the server
            // and track the last reported source timestamp
            var list = Enumerable.Range(1, MonitoredItemsPerSubscription).Select(_ => new MonitoredItem(subscription.DefaultItem) {
                StartNodeId = new NodeId("Scalar_Simulation_Int32", 2),
                SamplingInterval = 0,
            }).ToList();
            var dict = list.ToDictionary(item => item.ClientHandle, _ => DateTime.MinValue);
            subscription.AddItems(list);

            foreach (var s in subscriptionList)
            {
                var boolResult = Session.AddSubscription(s);
                Assert.True(boolResult);
                s.Create();
                var publishInterval = (int)s.CurrentPublishingInterval;
                TestContext.Out.WriteLine($"CurrentPublishingInterval: {publishInterval}");
                subscriptionIds.Add(s.Id);
            }

            //Need to realize test failed, assert needs to be brought to this thread
            subscription.FastDataChangeCallback = (_, notification, __) => {
                notification.MonitoredItems.ForEach(item => {
                    Interlocked.Increment(ref numOfNotifications);
                    if (dict[item.ClientHandle] > item.Value.SourceTimestamp)
                    {
                        TestContext.Out.WriteLine("Out of order encountered");
                        sequenceBroken.Set();
                        return;
                    }
                    dict[item.ClientHandle] = item.Value.SourceTimestamp;
                    Thread.Sleep(10);
                });
            };

            var stopwatch = Stopwatch.StartNew();

            // start
            Session.SetPublishingMode(null, true, subscriptionIds, out var results, out var diagnosticInfos);

            // Wait for out-of-order to occur
            var failed = sequenceBroken.WaitOne(TestWaitTime);

            // stop
            Session.SetPublishingMode(null, false, subscriptionIds, out results, out diagnosticInfos);

            //Log information
            var elapsed = stopwatch.Elapsed.TotalMilliseconds / 1000.0;
            TestContext.Out.WriteLine($"Ran for: {elapsed:N} seconds");
            long totalNotifications = Interlocked.Read(ref numOfNotifications);
            double notificationRate = totalNotifications / elapsed;
            int outstandingMessageWorkers = subscription.OutstandingMessageWorkers;
            TestContext.Out.WriteLine($"Id: {subscription.Id} Outstanding workers: {outstandingMessageWorkers}");

            // clean up before validating conditions
            foreach (var s in subscriptionList)
            {
                var result = Session.RemoveSubscription(s);
                Assert.True(result);
            }

            TestContext.Out.WriteLine($"Number of notifications: {totalNotifications:N0}");
            //How fast it processed notifications.
            TestContext.Out.WriteLine($"Notifications rate: {notificationRate:N} per second");
            //No notifications means nothing worked
            Assert.NotZero(totalNotifications);

            // The issue more unlikely seem to appear on .NET 6 in the given timeframe
            if (!enabled && !failed)
            {
                Assert.Inconclusive("The test couldn't validate the issue on this platform");
            }

            // catch if expected/unexpected Out-of-sequence occurred
            Assert.AreEqual(enabled, !failed);
        }

        [Test, Order(400)]
        public async Task PublishRequestCount()
        {
            var subscriptionList = new List<Subscription>();
            var numOfNotifications = 0L;
            const int TestWaitTime = 10000;
            const int MonitoredItemsPerSubscription = 50;
            const int Subscriptions = 50;
            const int MaxServerPublishRequest = 20;

            for (int i = 0; i < Subscriptions; i++)
            {
                var subscription = new Subscription(Session.DefaultSubscription) {
                    PublishingInterval = 0,
                    DisableMonitoredItemCache = true,
                    PublishingEnabled = true
                };

                subscription.FastDataChangeCallback = (_, notification, __) => {
                    notification.MonitoredItems.ForEach(item => {
                        Interlocked.Increment(ref numOfNotifications);
                    });
                };

                subscriptionList.Add(subscription);
                var simulatedNodes = GetTestSetSimulation(Session.NamespaceUris);
                var list = new List<MonitoredItem>();
                var nodeSet = simulatedNodes;
                for (int ii = 0; ii < MonitoredItemsPerSubscription; ii++)
                {
                    var nextNode = nodeSet[ii % nodeSet.Count];
                    list.Add(new MonitoredItem(subscription.DefaultItem) {
                        StartNodeId = nextNode,
                        SamplingInterval = 0
                    });
                }
                var dict = list.ToDictionary(item => item.ClientHandle, _ => DateTime.MinValue);

                subscription.AddItems(list);
                var result = Session.AddSubscription(subscription);
                Assert.True(result);
                await subscription.CreateAsync().ConfigureAwait(false);
                var publishInterval = (int)subscription.CurrentPublishingInterval;

                TestContext.Out.WriteLine($"Id: {subscription.Id} CurrentPublishingInterval: {publishInterval}");

            }

            var stopwatch = Stopwatch.StartNew();

            await Task.Delay(1000).ConfigureAwait(false);

            // verify that number of active publishrequests is never exceeded
            while (stopwatch.ElapsedMilliseconds < TestWaitTime)
            {
                // use the sample server default for max publish request count
<<<<<<< HEAD
                Assert.GreaterOrEqual(MaxServerPublishRequest, m_session.GoodPublishRequestCount);
                await Task.Delay(500).ConfigureAwait(false);
=======
                Assert.GreaterOrEqual(MaxServerPublishRequest, Session.GoodPublishRequestCount);
                await Task.Delay(100).ConfigureAwait(false);
>>>>>>> f39c11d5
            }

            foreach (var subscription in subscriptionList)
            {
                var result = await Session.RemoveSubscriptionAsync(subscription).ConfigureAwait(false);
                Assert.True(result);
            }
        }

        public enum TransferType
        {
            /// <summary>
            /// The origin session remains open and
            /// gives up the subscription.
            /// </summary>
            KeepOpen,
            /// <summary>
            /// The origin session is gracefully closed with
            /// DeleteSubscriptionsOnClose set to false.
            /// </summary>
            CloseSession,
            /// <summary>
            /// The origin session gets network disconnected,
            /// after transfer available sequence numbers are
            /// just ackoledged.
            /// </summary>
            DisconnectedAck,
            /// <summary>
            /// The origin session gets network disconnected,
            /// after transfer available sequence numbers are
            /// republished.
            /// </summary>
            DisconnectedRepublish
        }

        [Theory, Order(810)]
        public async Task TransferSubscription(TransferType transferType, bool sendInitialValues)
        {
            const int kTestSubscriptions = 2;
            const int kDelay = 2_000;

            // create test session and subscription
            var originSession = await ClientFixture.ConnectAsync(ServerUrl, SecurityPolicies.Basic256Sha256).ConfigureAwait(false);
            bool originSessionOpen = transferType == TransferType.KeepOpen;

            // create subscriptions
            var originSubscriptions = new SubscriptionCollection();
            var originSubscriptionCounters = new int[kTestSubscriptions];
            var targetSubscriptionCounters = new int[kTestSubscriptions];

            for (int ii = 0; ii < kTestSubscriptions; ii++)
            {
                // create subscription with static monitored items
                var subscription = new Subscription(originSession.DefaultSubscription) {
                    PublishingInterval = 1_000,
                    PublishingEnabled = true,
                };

                originSubscriptions.Add(subscription);
                originSession.AddSubscription(subscription);
                subscription.RepublishAfterTransfer = transferType == TransferType.DisconnectedRepublish;
                subscription.Create();

                // set defaults
                subscription.DefaultItem.DiscardOldest = true;
                subscription.DefaultItem.QueueSize = (ii == 0) ? 0U : 5;
                subscription.DefaultItem.MonitoringMode = MonitoringMode.Reporting;

                // create test set
                var namespaceUris = Session.NamespaceUris;
                var testSet = new List<NodeId>();
                if (ii == 0)
                {
                    testSet.AddRange(GetTestSetStatic(namespaceUris));
                }
                else
                {
                    testSet.AddRange(GetTestSetSimulation(namespaceUris));
                }

                subscription.Handle = ii;
                var list = CreateMonitoredItemTestSet(subscription, testSet).ToList();
                list.ForEach(i => i.Notification += (MonitoredItem item, MonitoredItemNotificationEventArgs e) => {
                    originSubscriptionCounters[(int)subscription.Handle]++;
                    foreach (var value in item.DequeueValues())
                    {
                        TestContext.Out.WriteLine("Org:{0}: {1:20}, {2}, {3}, {4}", subscription.Id, item.DisplayName, value.Value, value.SourceTimestamp, value.StatusCode);
                    }
                });
                subscription.AddItems(list);
                subscription.ApplyChanges();
            }

            // settle
            await Task.Delay(kDelay).ConfigureAwait(false);

            // persist the subscription state
            var filePath = Path.GetTempFileName();

            // close session, do not delete subscription
            if (transferType != TransferType.KeepOpen)
            {
                originSession.DeleteSubscriptionsOnClose = false;
                originSession.Save(filePath);
                if (transferType == TransferType.CloseSession)
                {
                    // graceful close
                    originSession.Close();
                }
                else
                {
                    // force a socket dispose, to emulate network disconnect
                    // without closing session on server
                    originSession.TransportChannel.Dispose();
                }
            }

            // wait 
            await Task.Delay(kDelay).ConfigureAwait(false);

            // close session, do not delete subscription
            if (transferType > TransferType.CloseSession)
            {
                originSession.Close();
            }

            // create target session
            var targetSession = await ClientFixture.ConnectAsync(ServerUrl, SecurityPolicies.Basic256Sha256).ConfigureAwait(false);

            // restore client state
            var transferSubscriptions = new SubscriptionCollection();
            if (transferType != TransferType.KeepOpen)
            {
                // load
                transferSubscriptions.AddRange(targetSession.Load(filePath));

                // hook notifications for log output
                int ii = 0;
                foreach (var subscription in transferSubscriptions)
                {
                    subscription.Handle = ii;
                    subscription.MonitoredItems.ToList().ForEach(i => i.Notification += (MonitoredItem item, MonitoredItemNotificationEventArgs e) => {
                        targetSubscriptionCounters[(int)subscription.Handle]++;
                        foreach (var value in item.DequeueValues())
                        {
                            TestContext.Out.WriteLine("Tra:{0}: {1:20}, {2}, {3}, {4}", subscription.Id, item.DisplayName, value.Value, value.SourceTimestamp, value.StatusCode);
                        }
                    });
                    ii++;
                }
            }
            else
            {
                transferSubscriptions.AddRange(originSubscriptions);
            }

            // wait 
            await Task.Delay(kDelay).ConfigureAwait(false);

            // transfer restored subscriptions
            var result = targetSession.TransferSubscriptions(transferSubscriptions, sendInitialValues);
            Assert.IsTrue(result);

            // validate results
            for (int ii = 0; ii < transferSubscriptions.Count; ii++)
            {
                Assert.IsTrue(transferSubscriptions[ii].Created);
            }

            TestContext.Out.WriteLine("TargetSession is now SessionId={0}", targetSession.SessionId);

            // wait for some events
            await Task.Delay(kDelay).ConfigureAwait(false);

            // stop publishing
            foreach (var subscription in transferSubscriptions)
            {
                TestContext.Out.WriteLine("SetPublishingMode(false) for SessionId={0}, SubscriptionId={1}",
                    subscription.Session.SessionId, subscription.Id);
                subscription.SetPublishingMode(false);
            }

            // validate expected counts
            for (int jj = 0; jj < kTestSubscriptions; jj++)
            {
                TestContext.Out.WriteLine("Subscription {0}: OriginCounts {1}, TargetCounts {2} ",
                    jj, originSubscriptionCounters[jj], targetSubscriptionCounters[jj]);
                var monitoredItemCount = transferSubscriptions[jj].MonitoredItemCount;
                var originExpectedCount = sendInitialValues && originSessionOpen ? monitoredItemCount * 2 : monitoredItemCount;
                var targetExpectedCount = sendInitialValues && !originSessionOpen ? monitoredItemCount : 0;
                if (jj == 0)
                {
                    // static nodes, expect only one set of changes, another one if send initial values was set
                    Assert.AreEqual(originExpectedCount, originSubscriptionCounters[jj]);
                    Assert.AreEqual(targetExpectedCount, targetSubscriptionCounters[jj]);
                }
                else
                {
                    // dynamic nodes, expect only one set of changes, another one if send initial values was set
                    Assert.LessOrEqual(originExpectedCount, originSubscriptionCounters[jj]);
                    Assert.LessOrEqual(targetExpectedCount, targetSubscriptionCounters[jj]);
                }
            }

            // close sessions
            targetSession.Close();
            if (originSessionOpen)
            {
                originSession.Close();
            }

            // cleanup
            File.Delete(filePath);
        }
        #endregion

        #region Private Methods
        private IList<MonitoredItem> CreateMonitoredItemTestSet(Subscription subscription, IList<NodeId> nodeIds)
        {
            var list = new List<MonitoredItem>();
            foreach (NodeId nodeId in nodeIds)
            {
                var item = new MonitoredItem(subscription.DefaultItem) {
                    StartNodeId = nodeId
                };
                list.Add(item);
            };
            return list;
        }
        #endregion
    }
}<|MERGE_RESOLUTION|>--- conflicted
+++ resolved
@@ -462,13 +462,8 @@
             while (stopwatch.ElapsedMilliseconds < TestWaitTime)
             {
                 // use the sample server default for max publish request count
-<<<<<<< HEAD
-                Assert.GreaterOrEqual(MaxServerPublishRequest, m_session.GoodPublishRequestCount);
-                await Task.Delay(500).ConfigureAwait(false);
-=======
                 Assert.GreaterOrEqual(MaxServerPublishRequest, Session.GoodPublishRequestCount);
                 await Task.Delay(100).ConfigureAwait(false);
->>>>>>> f39c11d5
             }
 
             foreach (var subscription in subscriptionList)
