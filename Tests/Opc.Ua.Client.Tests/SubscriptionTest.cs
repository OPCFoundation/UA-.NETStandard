--- conflicted
+++ resolved
@@ -66,27 +66,13 @@
         [OneTimeTearDown]
         public new Task OneTimeTearDownAsync()
         {
-<<<<<<< HEAD
-            // pki directory root for test runs. 
-            m_pkiRoot = Path.GetTempPath() + Path.GetRandomFileName();
-
-            // start Ref server
-            m_serverFixture = new ServerFixture<ReferenceServer>();
-            m_clientFixture = new ClientFixture();
-            m_serverFixture.AutoAccept = true;
-            m_serverFixture.OperationLimits = true;
-            if (writer != null)
-            {
-                m_serverFixture.TraceMasks = Utils.TraceMasks.Error | Utils.TraceMasks.Security;
-            }
-            m_server = await m_serverFixture.StartAsync(writer ?? TestContext.Out, m_pkiRoot).ConfigureAwait(false);
+            return base.OneTimeTearDownAsync();
+        }
 
             // start client
             await m_clientFixture.LoadClientConfiguration(m_pkiRoot).ConfigureAwait(false);
             m_url = new Uri("opc.tcp://localhost:" + m_serverFixture.Port.ToString());
-=======
-            return base.OneTimeTearDownAsync();
->>>>>>> 430ff70d
+            m_session = await m_clientFixture.ConnectAsync(m_url, SecurityPolicies.Basic256Sha256).ConfigureAwait(false);
         }
 
         /// <summary>
@@ -95,29 +81,16 @@
         [SetUp]
         public new Task SetUp()
         {
-<<<<<<< HEAD
-            await m_serverFixture.StopAsync().ConfigureAwait(false);
-            await Task.Delay(1000).ConfigureAwait(false);
-=======
             return base.SetUp();
->>>>>>> 430ff70d
         }
 
         /// <summary>
         /// Test teardown.
         /// </summary>
-<<<<<<< HEAD
-        [SetUp]
-        public async Task SetUp()
-        {
-            m_session = await m_clientFixture.ConnectAsync(m_url, SecurityPolicies.Basic256Sha256).ConfigureAwait(false);
-            m_serverFixture.SetTraceOutput(TestContext.Out);
-=======
         [TearDown]
         public new Task TearDown()
         {
             return base.TearDown();
->>>>>>> 430ff70d
         }
 
         /// <summary>
