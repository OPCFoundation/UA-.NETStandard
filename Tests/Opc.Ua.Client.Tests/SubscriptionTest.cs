--- conflicted
+++ resolved
@@ -61,13 +61,9 @@
             // the tests can be run against server specified in .runsettings
             SupportsExternalServerUrl = true;
             // create a new session for every test
-            SingleSession = false;
-<<<<<<< HEAD
+            SingleSession = false; 
+            MaxChannelCount = 1000;
             return base.OneTimeSetUpAsync(writer: null, securityNone: true);
-=======
-            MaxChannelCount = 1000;
-            return base.OneTimeSetUpAsync(null, true);
->>>>>>> 332ed1de
         }
 
         /// <summary>
