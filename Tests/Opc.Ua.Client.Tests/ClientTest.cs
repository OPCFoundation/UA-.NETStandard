--- conflicted
+++ resolved
@@ -32,11 +32,8 @@
 using System.IO;
 using System.Linq;
 using System.Reflection;
-<<<<<<< HEAD
-=======
 using System.Runtime.CompilerServices;
 using System.Security.Cryptography.X509Certificates;
->>>>>>> cf0c8782
 using System.Text;
 using System.Threading;
 using System.Threading.Tasks;
@@ -914,11 +911,7 @@
         public async Task LoadAllServerDataTypeSystems(NodeId dataTypeSystem)
         {
             // find the dictionary for the description.
-<<<<<<< HEAD
-            Browser browser = new Browser(m_session) {
-=======
             Browser browser = new Browser(Session) {
->>>>>>> cf0c8782
                 BrowseDirection = BrowseDirection.Forward,
                 ReferenceTypeId = ReferenceTypeIds.HasComponent,
                 IncludeSubtypes = false,
@@ -933,15 +926,9 @@
             // read all type dictionaries in the type system
             foreach (var r in references)
             {
-<<<<<<< HEAD
-                NodeId dictionaryId = ExpandedNodeId.ToNodeId(r.NodeId, m_session.NamespaceUris);
+                NodeId dictionaryId = ExpandedNodeId.ToNodeId(r.NodeId, Session.NamespaceUris);
                 TestContext.Out.WriteLine("--------  ReadDictionary {0} {1} ------------", r.BrowseName.Name, dictionaryId);
-                var dictionaryToLoad = new DataDictionary(m_session);
-=======
-                NodeId dictionaryId = ExpandedNodeId.ToNodeId(r.NodeId, Session.NamespaceUris);
-                TestContext.Out.WriteLine("  ReadDictionary {0} {1}", r.BrowseName.Name, dictionaryId);
                 var dictionaryToLoad = new DataDictionary(Session);
->>>>>>> cf0c8782
                 await dictionaryToLoad.Load(dictionaryId, r.BrowseName.Name).ConfigureAwait(false);
 
                 // internal API for testing only
