/* ========================================================================
 * Copyright (c) 2005-2020 The OPC Foundation, Inc. All rights reserved.
 *
 * OPC Foundation MIT License 1.00
 *
 * Permission is hereby granted, free of charge, to any person
 * obtaining a copy of this software and associated documentation
 * files (the "Software"), to deal in the Software without
 * restriction, including without limitation the rights to use,
 * copy, modify, merge, publish, distribute, sublicense, and/or sell
 * copies of the Software, and to permit persons to whom the
 * Software is furnished to do so, subject to the following
 * conditions:
 *
 * The above copyright notice and this permission notice shall be
 * included in all copies or substantial portions of the Software.
 * THE SOFTWARE IS PROVIDED "AS IS", WITHOUT WARRANTY OF ANY KIND,
 * EXPRESS OR IMPLIED, INCLUDING BUT NOT LIMITED TO THE WARRANTIES
 * OF MERCHANTABILITY, FITNESS FOR A PARTICULAR PURPOSE AND
 * NONINFRINGEMENT. IN NO EVENT SHALL THE AUTHORS OR COPYRIGHT
 * HOLDERS BE LIABLE FOR ANY CLAIM, DAMAGES OR OTHER LIABILITY,
 * WHETHER IN AN ACTION OF CONTRACT, TORT OR OTHERWISE, ARISING
 * FROM, OUT OF OR IN CONNECTION WITH THE SOFTWARE OR THE USE OR
 * OTHER DEALINGS IN THE SOFTWARE.
 *
 * The complete license agreement can be found here:
 * http://opcfoundation.org/License/MIT/1.00/
 * ======================================================================*/

using System;
using System.Collections.Generic;
using System.IO;
using System.Linq;
using System.Security.Cryptography.X509Certificates;
using System.Text;
using System.Threading;
using System.Threading.Tasks;
using BenchmarkDotNet.Attributes;
using NUnit.Framework;
using Opc.Ua.Configuration;
using Opc.Ua.Server.Tests;

namespace Opc.Ua.Client.Tests
{
    /// <summary>
    /// Client tests.
    /// </summary>
    [TestFixture, Category("Client")]
    [SetCulture("en-us"), SetUICulture("en-us")]
    [TestFixtureSource(nameof(FixtureArgs))]
    [MemoryDiagnoser]
    [DisassemblyDiagnoser]
    public class ClientTest : ClientTestFramework
    {
        public ClientTest() : base(Utils.UriSchemeOpcTcp)
        {
        }

        public ClientTest(string uriScheme = Utils.UriSchemeOpcTcp) :
            base(uriScheme)
        {
        }

        #region DataPointSources
        public static readonly NodeId[] TypeSystems = {
            ObjectIds.OPCBinarySchema_TypeSystem,
            ObjectIds.XmlSchema_TypeSystem
        };
        #endregion

        #region Test Setup
        /// <summary>
        /// Set up a Server and a Client instance.
        /// </summary>
        [OneTimeSetUp]
        public new Task OneTimeSetUp()
        {
            SupportsExternalServerUrl = true;
            return base.OneTimeSetUp();
        }

        /// <summary>
        /// Tear down the Server and the Client.
        /// </summary>
        [OneTimeTearDown]
        public new Task OneTimeTearDownAsync()
        {
            return base.OneTimeTearDownAsync();
        }

        /// <summary>
        /// Test setup.
        /// </summary>
        [SetUp]
        public new Task SetUp()
        {
            return base.SetUp();
        }

        /// <summary>
        /// Test teardown.
        /// </summary>
        [TearDown]
        public new Task TearDown()
        {
            return base.TearDown();
        }
        #endregion

        #region Benchmark Setup
        /// <summary>
        /// Global Setup for benchmarks.
        /// </summary>
        [GlobalSetup]
        public new void GlobalSetup()
        {
            base.GlobalSetup();
        }

        /// <summary>
        /// Global cleanup for benchmarks.
        /// </summary>
        [GlobalCleanup]
        public new void GlobalCleanup()
        {
            base.GlobalCleanup();
        }
        #endregion

        #region Test Methods
        [Test, Order(100)]
        public async Task GetEndpointsAsync()
        {
            var endpointConfiguration = EndpointConfiguration.Create();
            endpointConfiguration.OperationTimeout = 10000;

            using (var client = DiscoveryClient.Create(ServerUrl, endpointConfiguration))
            {
                Endpoints = await client.GetEndpointsAsync(null).ConfigureAwait(false);
                TestContext.Out.WriteLine("Endpoints:");
                foreach (var endpoint in Endpoints)
                {
                    TestContext.Out.WriteLine("{0}", endpoint.Server.ApplicationName);
                    TestContext.Out.WriteLine("  {0}", endpoint.Server.ApplicationUri);
                    TestContext.Out.WriteLine(" {0}", endpoint.EndpointUrl);
                    TestContext.Out.WriteLine("  {0}", endpoint.EncodingSupport);
                    TestContext.Out.WriteLine("  {0}/{1}/{2}", endpoint.SecurityLevel, endpoint.SecurityMode, endpoint.SecurityPolicyUri);

                    if (endpoint.ServerCertificate != null)
                    {
                        using (var cert = new X509Certificate2(endpoint.ServerCertificate))
                        {
                            TestContext.Out.WriteLine("  [{0}]", cert.Thumbprint);
                        }
                    }
                    else
                    {
                        TestContext.Out.WriteLine("  [no certificate]");
                    }

                    foreach (var userIdentity in endpoint.UserIdentityTokens)
                    {
                        TestContext.Out.WriteLine("  {0}", userIdentity.TokenType);
                        TestContext.Out.WriteLine("  {0}", userIdentity.PolicyId);
                        TestContext.Out.WriteLine("  {0}", userIdentity.SecurityPolicyUri);
                    }
                }
            }
        }

        [Test, Order(100)]
        public async Task FindServersAsync()
        {
            var endpointConfiguration = EndpointConfiguration.Create();
            endpointConfiguration.OperationTimeout = 10000;

            using (var client = DiscoveryClient.Create(ServerUrl, endpointConfiguration))
            {
                var servers = await client.FindServersAsync(null).ConfigureAwait(false);
                foreach (var server in servers)
                {
                    TestContext.Out.WriteLine("{0}", server.ApplicationName);
                    TestContext.Out.WriteLine("  {0}", server.ApplicationUri);
                    TestContext.Out.WriteLine("  {0}", server.ApplicationType);
                    TestContext.Out.WriteLine("  {0}", server.ProductUri);
                    foreach (var discoveryUrl in server.DiscoveryUrls)
                    {
                        TestContext.Out.WriteLine("  {0}", discoveryUrl);
                    }
                }
            }
        }

        [Test, Order(100)]
        public async Task FindServersOnNetworkAsync()
        {
            var endpointConfiguration = EndpointConfiguration.Create();
            endpointConfiguration.OperationTimeout = 10000;

            using (var client = DiscoveryClient.Create(ServerUrl, endpointConfiguration))
            {
                try
                {
                    var response = await client.FindServersOnNetworkAsync(null, 0, 100, null, CancellationToken.None).ConfigureAwait(false);
                    foreach (ServerOnNetwork server in response.Servers)
                    {
                        TestContext.Out.WriteLine("{0}", server.ServerName);
                        TestContext.Out.WriteLine("  {0}", server.RecordId);
                        TestContext.Out.WriteLine("  {0}", server.ServerCapabilities);
                        TestContext.Out.WriteLine("  {0}", server.DiscoveryUrl);
                    }
                }
                catch (ServiceResultException sre)
                    when (sre.StatusCode == StatusCodes.BadServiceUnsupported)
                {
                    Assert.Ignore("FindServersOnNetwork not supported on server.");
                }
            }
        }

        /// <summary>
        /// Try to use the discovery channel to read a node.
        /// </summary>
        [Test, Order(105)]
        [TestCase(1000)]
        [TestCase(10000)]
        public void ReadOnDiscoveryChannel(int readCount)
        {
            var endpointConfiguration = EndpointConfiguration.Create();
            endpointConfiguration.OperationTimeout = 10000;

            using (var client = DiscoveryClient.Create(ServerUrl, endpointConfiguration))
            {
                var endpoints = client.GetEndpoints(null);
                Assert.NotNull(endpoints);

                // cast Innerchannel to ISessionChannel
                ITransportChannel channel = client.TransportChannel;

                var sessionClient = new SessionClient(channel) {
                    ReturnDiagnostics = DiagnosticsMasks.All
                };

                var request = new ReadRequest {
                    RequestHeader = null
                };

                var readMessage = new ReadMessage() {
                    ReadRequest = request,
                };

                var readValueId = new ReadValueId() {
                    NodeId = new NodeId(Guid.NewGuid()),
                    AttributeId = Attributes.Value
                };

                var readValues = new ReadValueIdCollection();
                for (int i = 0; i < readCount; i++)
                {
                    readValues.Add(readValueId);
                }

                // try to read nodes using discovery channel
                var sre = Assert.Throws<ServiceResultException>(() =>
                    sessionClient.Read(null, 0, TimestampsToReturn.Neither,
                        readValues, out var results, out var diagnosticInfos));
                StatusCode statusCode = StatusCodes.BadSecurityPolicyRejected;
                // race condition, if socket closed is detected before the error was returned,
                // client may report channel closed instead of security policy rejected
                if (StatusCodes.BadSecureChannelClosed == sre.StatusCode)
                {
                    Assert.Inconclusive("Unexpected Status: {0}", sre);
                }
                Assert.AreEqual(StatusCodes.BadSecurityPolicyRejected, sre.StatusCode, "Unexpected Status: {0}", sre);
            }
        }

        /// <summary>
        /// GetEndpoints on the discovery channel,
        /// but an oversized message should return an error.
        /// </summary>
        [Test, Order(105)]
        public void GetEndpointsOnDiscoveryChannel()
        {
            var endpointConfiguration = EndpointConfiguration.Create();
            endpointConfiguration.OperationTimeout = 10000;

            using (var client = DiscoveryClient.Create(ServerUrl, endpointConfiguration))
            {
                var profileUris = new StringCollection();
                for (int i = 0; i < 10000; i++)
                {
                    // dummy uri to create a bigger message
                    profileUris.Add($"https://opcfoundation.org/ProfileUri={i}");
                }
                var sre = Assert.Throws<ServiceResultException>(() => client.GetEndpoints(profileUris));
                // race condition, if socket closed is detected before the error was returned,
                // client may report channel closed instead of security policy rejected
                if (StatusCodes.BadSecureChannelClosed == sre.StatusCode)
                {
                    Assert.Inconclusive("Unexpected Status: {0}", sre);
                }
                Assert.AreEqual(StatusCodes.BadSecurityPolicyRejected, sre.StatusCode, "Unexpected Status: {0}", sre);
            }
        }

        [Test, Order(110)]
        public async Task InvalidConfiguration()
        {
            var applicationInstance = new ApplicationInstance() {
                ApplicationName = ClientFixture.Config.ApplicationName
            };
            Assert.NotNull(applicationInstance);
            ApplicationConfiguration config = await applicationInstance.Build(ClientFixture.Config.ApplicationUri, ClientFixture.Config.ProductUri)
                .AsClient()
                .AddSecurityConfiguration(ClientFixture.Config.SecurityConfiguration.ApplicationCertificate.SubjectName)
                .Create().ConfigureAwait(false);
        }

        [Theory, Order(200)]
        public async Task ConnectAndClose(string securityPolicy)
        {
            bool closeChannel = securityPolicy != SecurityPolicies.Aes128_Sha256_RsaOaep;
            var session = await ClientFixture.ConnectAsync(ServerUrl, securityPolicy, Endpoints).ConfigureAwait(false);
            Assert.NotNull(session);
            Session.SessionClosing += Session_Closing;
            var result = session.Close(5_000, closeChannel);
            Assert.NotNull(result);
            session.Dispose();
        }

        [Theory, Order(201)]
        public async Task ConnectAndCloseAsync(string securityPolicy)
        {
            bool closeChannel = securityPolicy != SecurityPolicies.Basic128Rsa15;
            var session = await ClientFixture.ConnectAsync(ServerUrl, securityPolicy, Endpoints).ConfigureAwait(false);
            Assert.NotNull(session);
            Session.SessionClosing += Session_Closing;
            var result = await session.CloseAsync(5_000, closeChannel).ConfigureAwait(false);
            Assert.NotNull(result);
            session.Dispose();
        }

        [Theory, Order(210)]
        public async Task ConnectAndReconnectAsync(bool reconnectAbort, bool useMaxReconnectPeriod)
        {
            const int connectTimeout = MaxTimeout;
            var session = await ClientFixture.ConnectAsync(ServerUrl, SecurityPolicies.Basic256Sha256, Endpoints).ConfigureAwait(false);
            Assert.NotNull(session);

            ManualResetEvent quitEvent = new ManualResetEvent(false);
            var reconnectHandler = new SessionReconnectHandler(reconnectAbort, useMaxReconnectPeriod ? MaxTimeout : -1);
            reconnectHandler.BeginReconnect(session, connectTimeout / 5,
                (object sender, EventArgs e) => {
                    // ignore callbacks from discarded objects.
                    if (!Object.ReferenceEquals(sender, reconnectHandler))
                    {
                        Assert.Fail("Unexpected sender");
                    }

                    if (reconnectHandler.Session != null)
                    {
                        if (!Object.ReferenceEquals(reconnectHandler.Session, session))
                        {
                            session.Dispose();
                            session = reconnectHandler.Session;
                            TestContext.Out.WriteLine("Reconnected with new session.");
                        }
                        else
                        {
                            TestContext.Out.WriteLine("Reconnected with the same session.");
                        }
                    }
                    else
                    {
                        TestContext.Out.WriteLine("Reconnect aborted reusing secure channel.");
                    }

                    quitEvent.Set();
                });

            var timeout = quitEvent.WaitOne(connectTimeout);
            Assert.True(timeout);

            if (reconnectAbort)
            {
                Assert.IsNull(reconnectHandler.Session);
            }
            else
            {
                Assert.AreEqual(session, reconnectHandler.Session);
            }

            var result = session.Close();
            Assert.NotNull(result);
            reconnectHandler.Dispose();
            session.Dispose();
        }

        [Theory, Order(220)]
        public async Task ConnectJWT(string securityPolicy)
        {
            var identityToken = "fakeTokenString";

            var issuedToken = new IssuedIdentityToken() {
                IssuedTokenType = IssuedTokenType.JWT,
                PolicyId = Profiles.JwtUserToken,
                DecryptedTokenData = Encoding.UTF8.GetBytes(identityToken)
            };

            var userIdentity = new UserIdentity(issuedToken);

            var session = await ClientFixture.ConnectAsync(ServerUrl, securityPolicy, Endpoints, userIdentity).ConfigureAwait(false);
            Assert.NotNull(session);
            Assert.NotNull(TokenValidator.LastIssuedToken);

            var receivedToken = Encoding.UTF8.GetString(TokenValidator.LastIssuedToken.DecryptedTokenData);
            Assert.AreEqual(identityToken, receivedToken);

            var result = session.Close();
            Assert.NotNull(result);

            session.Dispose();
        }

        [Theory, Order(230)]
        public async Task ReconnectJWT(string securityPolicy)
        {
            UserIdentity CreateUserIdentity(string tokenData)
            {
                var issuedToken = new IssuedIdentityToken() {
                    IssuedTokenType = IssuedTokenType.JWT,
                    PolicyId = Profiles.JwtUserToken,
                    DecryptedTokenData = Encoding.UTF8.GetBytes(tokenData)
                };

                return new UserIdentity(issuedToken);
            }

            var identityToken = "fakeTokenString";
            var userIdentity = CreateUserIdentity(identityToken);

            var session = await ClientFixture.ConnectAsync(ServerUrl, securityPolicy, Endpoints, userIdentity).ConfigureAwait(false);
            Assert.NotNull(session);
            Assert.NotNull(TokenValidator.LastIssuedToken);

            var receivedToken = Encoding.UTF8.GetString(TokenValidator.LastIssuedToken.DecryptedTokenData);
            Assert.AreEqual(identityToken, receivedToken);

            var newIdentityToken = "fakeTokenStringNew";
            session.RenewUserIdentity += (s, i) => {
                return CreateUserIdentity(newIdentityToken);
            };

            session.Reconnect();
            receivedToken = Encoding.UTF8.GetString(TokenValidator.LastIssuedToken.DecryptedTokenData);
            Assert.AreEqual(newIdentityToken, receivedToken);

            var result = session.Close();
            Assert.NotNull(result);

            session.Dispose();
        }

        [Test, Order(240)]
        public async Task ConnectMultipleSessionsAsync()
        {
            var endpoint = await ClientFixture.GetEndpointAsync(ServerUrl, SecurityPolicies.Basic256Sha256, Endpoints).ConfigureAwait(false);
            Assert.NotNull(endpoint);

            var channel = await ClientFixture.CreateChannelAsync(endpoint, false).ConfigureAwait(false);
            Assert.NotNull(channel);

            var session1 = ClientFixture.CreateSession(channel, endpoint);
            session1.Open("Session1", null);

            var session2 = ClientFixture.CreateSession(channel, endpoint);
            session2.Open("Session2", null);

            _ = session1.ReadValue(VariableIds.Server_ServerStatus, typeof(ServerStatusDataType));

            session1.Close(closeChannel: false);
            session1.DetachChannel();
            session1.Dispose();

            _ = session2.ReadValue(VariableIds.Server_ServerStatus, typeof(ServerStatusDataType));

            session2.Close(closeChannel: false);
            session2.DetachChannel();
            session2.Dispose();

            channel.Dispose();
        }

        /// <summary>
        /// Open a session on a channel, then reconnect (activate) the same session on a new channel.
        /// Close the first channel before or after the new channel is activated.
        /// </summary>
        [Theory, Order(250)]
        public async Task ReconnectSessionOnAlternateChannel(bool closeChannel)
        {
            ServiceResultException sre;

            // the endpoint to use
            var endpoint = await ClientFixture.GetEndpointAsync(ServerUrl, SecurityPolicies.Basic256Sha256, Endpoints).ConfigureAwait(false);
            Assert.NotNull(endpoint);

            // the active channel
            ISession session1 = await ClientFixture.ConnectAsync(ServerUrl, SecurityPolicies.Basic256Sha256, Endpoints).ConfigureAwait(false);
            Assert.NotNull(session1);

            // test by reading a value
            ServerStatusDataType value1 = (ServerStatusDataType)session1.ReadValue(VariableIds.Server_ServerStatus, typeof(ServerStatusDataType));
            Assert.NotNull(value1);

            // save the channel to close it later
            var channel1 = session1.TransportChannel;

            // test case: close the channel before reconnecting
            if (closeChannel)
            {
                session1.DetachChannel();
                channel1.Dispose();

                // cannot read using a detached channel
                Assert.Throws<NullReferenceException>(() => session1.ReadValue(VariableIds.Server_ServerStatus, typeof(ServerStatusDataType)));
            }

            // the inactive channel
            ITransportChannel channel2 = await ClientFixture.CreateChannelAsync(endpoint, false).ConfigureAwait(false);
            Assert.NotNull(channel2);

            // activate the session on the new channel
            session1.Reconnect(channel2);

            // test by reading a value
            ServerStatusDataType value2 = (ServerStatusDataType)session1.ReadValue(VariableIds.Server_ServerStatus, typeof(ServerStatusDataType));
            Assert.NotNull(value2);
            Assert.AreEqual(value1.State, value2.State);

            // test case: close the first channel after the session is activated on the new channel
            if (!closeChannel)
            {
                channel1.Close();
                channel1.Dispose();
            }

            // test by reading a value
            ServerStatusDataType value3 = (ServerStatusDataType)session1.ReadValue(VariableIds.Server_ServerStatus, typeof(ServerStatusDataType));
            Assert.NotNull(value3);
            Assert.AreEqual(value1.State, value3.State);

            // close the session, keep the channel open
            session1.Close(closeChannel: false);

            // cannot read using a closed session, validate the status code
            sre = Assert.Throws<ServiceResultException>(() => session1.ReadValue(VariableIds.Server_ServerStatus, typeof(ServerStatusDataType)));
            Assert.AreEqual(StatusCodes.BadSessionIdInvalid, sre.StatusCode, sre.Message);

            // close the channel
            channel2.Close();
            channel2.Dispose();

            // cannot read using a closed channel, validate the status code
            sre = Assert.Throws<ServiceResultException>(() => session1.ReadValue(VariableIds.Server_ServerStatus, typeof(ServerStatusDataType)));

            // TODO: Both channel should return BadSecureChannelClosed
            if (endpoint.EndpointUrl.ToString().StartsWith(Utils.UriSchemeOpcTcp, StringComparison.Ordinal))
            {
                Assert.AreEqual(StatusCodes.BadSessionIdInvalid, sre.StatusCode, sre.Message);
            }
            else
            {
                Assert.AreEqual(StatusCodes.BadUnknownResponse, sre.StatusCode, sre.Message);
            }
        }

        /// <summary>
        /// Open a session on a channel, then reconnect (activate)
        /// the same session on a new channel with saved session secrets
        /// </summary>
        [Test, Order(260)]
        [TestCase(SecurityPolicies.None, true)]
        [TestCase(SecurityPolicies.None, false)]
        [TestCase(SecurityPolicies.Basic256Sha256, true)]
        [TestCase(SecurityPolicies.Basic256Sha256, false)]
        public async Task ReconnectSessionOnAlternateChannelWithSavedSessionSecrets(string securityPolicy, bool anonymous)
        {
            ServiceResultException sre;

            IUserIdentity userIdentity = anonymous ? new UserIdentity() : new UserIdentity("user1", "password");

            // the first channel determines the endpoint
            ConfiguredEndpoint endpoint = await ClientFixture.GetEndpointAsync(ServerUrl, securityPolicy, Endpoints).ConfigureAwait(false);
            Assert.NotNull(endpoint);

            // the active channel
            Session session1 = await ClientFixture.ConnectAsync(endpoint, userIdentity).ConfigureAwait(false) as Session;
            Assert.NotNull(session1);

            ServerStatusDataType value1 = (ServerStatusDataType)session1.ReadValue(VariableIds.Server_ServerStatus, typeof(ServerStatusDataType));
            Assert.NotNull(value1);

            // save the session configuration
            var stream = new MemoryStream();
            session1.SaveSessionConfiguration(stream);

            var streamArray = stream.ToArray();
            TestContext.Out.WriteLine($"SessionSecrets: {stream.Length} bytes");
            TestContext.Out.WriteLine(Encoding.UTF8.GetString(streamArray));

            // read the session configuration
            var loadStream = new MemoryStream(streamArray);
            var sessionConfiguration = SessionConfiguration.Create(loadStream);

            // create the inactive channel
            ITransportChannel channel2 = await ClientFixture.CreateChannelAsync(sessionConfiguration.ConfiguredEndpoint, false).ConfigureAwait(false);
            Assert.NotNull(channel2);

            // prepare the inactive session with the new channel
            Session session2 = ClientFixture.CreateSession(channel2, sessionConfiguration.ConfiguredEndpoint);

            // apply the saved session configuration
            bool success = session2.ApplySessionConfiguration(sessionConfiguration);

            // activate the session from saved sesson secrets on the new channel
            session2.Reconnect(channel2);

            Thread.Sleep(500);

            Assert.AreEqual(session1.SessionId, session2.SessionId);

            ServerStatusDataType value2 = (ServerStatusDataType)session2.ReadValue(VariableIds.Server_ServerStatus, typeof(ServerStatusDataType));
            Assert.NotNull(value2);

            await Task.Delay(500).ConfigureAwait(false);

            // cannot read using a closed channel, validate the status code
            if (endpoint.EndpointUrl.ToString().StartsWith(Utils.UriSchemeOpcTcp, StringComparison.Ordinal))
            {
                sre = Assert.Throws<ServiceResultException>(() => session1.ReadValue(VariableIds.Server_ServerStatus, typeof(ServerStatusDataType)));
                Assert.AreEqual(StatusCodes.BadSecureChannelIdInvalid, sre.StatusCode, sre.Message);
            }
            else
            {
                var result = session1.ReadValue(VariableIds.Server_ServerStatus, typeof(ServerStatusDataType));
                Assert.NotNull(result);
            }
        }

        [Test, Order(300)]
        public new void GetOperationLimits()
        {
            base.GetOperationLimits();

            ValidateOperationLimit(OperationLimits.MaxNodesPerRead, Session.OperationLimits.MaxNodesPerRead);
            ValidateOperationLimit(OperationLimits.MaxNodesPerHistoryReadData, Session.OperationLimits.MaxNodesPerHistoryReadData);
            ValidateOperationLimit(OperationLimits.MaxNodesPerHistoryReadEvents, Session.OperationLimits.MaxNodesPerHistoryReadEvents);
            ValidateOperationLimit(OperationLimits.MaxNodesPerBrowse, Session.OperationLimits.MaxNodesPerBrowse);
            ValidateOperationLimit(OperationLimits.MaxMonitoredItemsPerCall, Session.OperationLimits.MaxMonitoredItemsPerCall);
            ValidateOperationLimit(OperationLimits.MaxNodesPerHistoryUpdateData, Session.OperationLimits.MaxNodesPerHistoryUpdateData);
            ValidateOperationLimit(OperationLimits.MaxNodesPerHistoryUpdateEvents, Session.OperationLimits.MaxNodesPerHistoryUpdateEvents);
            ValidateOperationLimit(OperationLimits.MaxNodesPerMethodCall, Session.OperationLimits.MaxNodesPerMethodCall);
            ValidateOperationLimit(OperationLimits.MaxNodesPerNodeManagement, Session.OperationLimits.MaxNodesPerNodeManagement);
            ValidateOperationLimit(OperationLimits.MaxNodesPerRegisterNodes, Session.OperationLimits.MaxNodesPerRegisterNodes);
            ValidateOperationLimit(OperationLimits.MaxNodesPerTranslateBrowsePathsToNodeIds, Session.OperationLimits.MaxNodesPerTranslateBrowsePathsToNodeIds);
            ValidateOperationLimit(OperationLimits.MaxNodesPerWrite, Session.OperationLimits.MaxNodesPerWrite);
        }

        [Test]
        public void ReadPublicProperties()
        {
            TestContext.Out.WriteLine("Identity         : {0}", Session.Identity);
            TestContext.Out.WriteLine("IdentityHistory  : {0}", Session.IdentityHistory);
            TestContext.Out.WriteLine("NamespaceUris    : {0}", Session.NamespaceUris.ToString());
            TestContext.Out.WriteLine("ServerUris       : {0}", Session.ServerUris);
            TestContext.Out.WriteLine("SystemContext    : {0}", Session.SystemContext);
            TestContext.Out.WriteLine("Factory          : {0}", Session.Factory);
            TestContext.Out.WriteLine("TypeTree         : {0}", Session.TypeTree);
            TestContext.Out.WriteLine("FilterContext    : {0}", Session.FilterContext);
            TestContext.Out.WriteLine("PreferredLocales : {0}", Session.PreferredLocales);
            TestContext.Out.WriteLine("DataTypeSystem   : {0}", Session.DataTypeSystem);
            TestContext.Out.WriteLine("Subscriptions    : {0}", Session.Subscriptions);
            TestContext.Out.WriteLine("SubscriptionCount: {0}", Session.SubscriptionCount);
            TestContext.Out.WriteLine("DefaultSubscription: {0}", Session.DefaultSubscription);
            TestContext.Out.WriteLine("LastKeepAliveTime: {0}", Session.LastKeepAliveTime);
            TestContext.Out.WriteLine("KeepAliveInterval: {0}", Session.KeepAliveInterval);
            Session.KeepAliveInterval += 1000;
            TestContext.Out.WriteLine("KeepAliveInterval: {0}", Session.KeepAliveInterval);
            Session.KeepAliveInterval -= 1000;
            TestContext.Out.WriteLine("KeepAliveInterval: {0}", Session.KeepAliveInterval);
            TestContext.Out.WriteLine("KeepAliveStopped : {0}", Session.KeepAliveStopped);
            TestContext.Out.WriteLine("OutstandingRequestCount : {0}", Session.OutstandingRequestCount);
            TestContext.Out.WriteLine("DefunctRequestCount     : {0}", Session.DefunctRequestCount);
            TestContext.Out.WriteLine("GoodPublishRequestCount : {0}", Session.GoodPublishRequestCount);
        }

        [Test]
        public void ChangePreferredLocales()
        {
            // change locale
            var localeCollection = new StringCollection() { "de-de", "en-us" };
            Session.ChangePreferredLocales(localeCollection);
        }

        [Test]
        public void ReadValueAsync()
        {
            // Test ReadValue
            Task task1 = Session.ReadValueAsync(VariableIds.Server_ServerRedundancy_RedundancySupport);
            Task task2 = Session.ReadValueAsync(VariableIds.Server_ServerStatus);
            Task task3 = Session.ReadValueAsync(VariableIds.Server_ServerStatus_BuildInfo);
            Task.WaitAll(task1, task2, task3);
        }

        [Test]
        public void ReadValueTyped()
        {
            // Test ReadValue
            _ = Session.ReadValue(VariableIds.Server_ServerRedundancy_RedundancySupport, typeof(Int32));
            _ = Session.ReadValue(VariableIds.Server_ServerStatus, typeof(ServerStatusDataType));
            var sre = Assert.Throws<ServiceResultException>(() => Session.ReadValue(VariableIds.Server_ServerStatus, typeof(ServiceHost)));
            Assert.AreEqual(StatusCodes.BadTypeMismatch, sre.StatusCode);
        }

        [Test]
        public void ReadValue()
        {
            var namespaceUris = Session.NamespaceUris;
            var testSet = GetTestSetStatic(namespaceUris).ToList();
            testSet.AddRange(GetTestSetSimulation(namespaceUris));
            foreach (var nodeId in testSet)
            {
                var dataValue = Session.ReadValue(nodeId);
                Assert.NotNull(dataValue);
                Assert.NotNull(dataValue.Value);
                Assert.AreNotEqual(DateTime.MinValue, dataValue.SourceTimestamp);
                Assert.AreNotEqual(DateTime.MinValue, dataValue.ServerTimestamp);
            }
        }

        [Test]
        public void ReadValues()
        {
            var namespaceUris = Session.NamespaceUris;
            var testSet = new NodeIdCollection(GetTestSetStatic(namespaceUris));
            testSet.AddRange(GetTestSetFullSimulation(namespaceUris));
            Session.ReadValues(testSet, out DataValueCollection values, out IList<ServiceResult> errors);
            Assert.AreEqual(testSet.Count, values.Count);
            Assert.AreEqual(testSet.Count, errors.Count);
        }

        [Test]
        public async Task ReadValuesAsync()
        {
            var namespaceUris = Session.NamespaceUris;
            var testSet = GetTestSetStatic(namespaceUris).ToList();
            testSet.AddRange(GetTestSetFullSimulation(namespaceUris));
            DataValueCollection values;
            IList<ServiceResult> errors;
            (values, errors) = await Session.ReadValuesAsync(new NodeIdCollection(testSet)).ConfigureAwait(false);
            Assert.AreEqual(testSet.Count, values.Count);
            Assert.AreEqual(testSet.Count, errors.Count);
        }

        [Test]
        public void ReadDataTypeDefinition()
        {
            // Test Read a DataType Node
            INode node = Session.ReadNode(DataTypeIds.ProgramDiagnosticDataType);
            ValidateDataTypeDefinition(node);
        }

        [Test]
        public async Task ReadDataTypeDefinitionAsync()
        {
            // Test Read a DataType Node
            INode node = await Session.ReadNodeAsync(DataTypeIds.ProgramDiagnosticDataType).ConfigureAwait(false);
            ValidateDataTypeDefinition(node);
        }

        [Test]
        public void ReadDataTypeDefinition2()
        {
            // Test Read a DataType Node, the nodeclass is known
            INode node = Session.ReadNode(DataTypeIds.ProgramDiagnosticDataType, NodeClass.DataType, false);
            ValidateDataTypeDefinition(node);
        }

        [Test]
        public async Task ReadDataTypeDefinition2Async()
        {
            // Test Read a DataType Node, the nodeclass is known
            INode node = await Session.ReadNodeAsync(DataTypeIds.ProgramDiagnosticDataType, NodeClass.DataType, false).ConfigureAwait(false);
            ValidateDataTypeDefinition(node);
        }

        [Test]
        public void ReadDataTypeDefinitionNodes()
        {
            // Test Read a DataType Node, the nodeclass is known
            Session.ReadNodes(new NodeIdCollection() { DataTypeIds.ProgramDiagnosticDataType }, NodeClass.DataType, out IList<Node> nodes, out IList<ServiceResult> errors, false);
            ValidateDataTypeDefinition(nodes[0]);
        }

        [Test]
        public async Task ReadDataTypeDefinitionNodesAsync()
        {
            // Test Read a DataType Node, the nodeclass is known
            (var nodes, var errors) = await Session.ReadNodesAsync(new NodeIdCollection() { DataTypeIds.ProgramDiagnosticDataType }, NodeClass.DataType, false).ConfigureAwait(false);
            Assert.AreEqual(nodes.Count, errors.Count);
            ValidateDataTypeDefinition(nodes[0]);
        }


        private void ValidateDataTypeDefinition(INode node)
        {
            Assert.NotNull(node);
            var dataTypeNode = (DataTypeNode)node;
            Assert.NotNull(dataTypeNode);
            var dataTypeDefinition = dataTypeNode.DataTypeDefinition;
            Assert.NotNull(dataTypeDefinition);
            Assert.True(dataTypeDefinition is ExtensionObject);
            Assert.NotNull(dataTypeDefinition.Body);
            Assert.True(dataTypeDefinition.Body is StructureDefinition);
            StructureDefinition structureDefinition = dataTypeDefinition.Body as StructureDefinition;
            Assert.AreEqual(ObjectIds.ProgramDiagnosticDataType_Encoding_DefaultBinary, structureDefinition.DefaultEncodingId);
        }

        [Theory, Order(400)]
        public async Task BrowseFullAddressSpace(string securityPolicy, bool operationLimits = false)
        {
            if (OperationLimits == null) { GetOperationLimits(); }

            var requestHeader = new RequestHeader();
            requestHeader.Timestamp = DateTime.UtcNow;
            requestHeader.TimeoutHint = MaxTimeout;

            // Session
            ISession session;
            if (securityPolicy != null)
            {
                session = await ClientFixture.ConnectAsync(ServerUrl, securityPolicy, Endpoints).ConfigureAwait(false);
                if (operationLimits)
                {
                    // disable the operation limit handler in SessionClientOperationLimits
                    session.OperationLimits.MaxNodesPerBrowse = 0;
                }
            }
            else
            {
                session = Session;
            }

            var clientTestServices = new ClientTestServices(session);
            ReferenceDescriptions = CommonTestWorkers.BrowseFullAddressSpaceWorker(clientTestServices, requestHeader, operationLimits ? OperationLimits : null);

            if (securityPolicy != null)
            {
                session.Close();
                session.Dispose();
            }
        }

        [Test, Order(410)]
        [NonParallelizable]
        public async Task ReadDisplayNames()
        {
            if (ReferenceDescriptions == null) { await BrowseFullAddressSpace(null).ConfigureAwait(false); }
            var nodeIds = ReferenceDescriptions.Select(n => ExpandedNodeId.ToNodeId(n.NodeId, Session.NamespaceUris)).ToList();
            if (OperationLimits.MaxNodesPerRead > 0 &&
                nodeIds.Count > OperationLimits.MaxNodesPerRead)
            {
                // force error
                try
                {
                    Session.OperationLimits.MaxNodesPerRead = 0;
                    var sre = Assert.Throws<ServiceResultException>(() => Session.ReadDisplayName(nodeIds, out var displayNames, out var errors));
                    Assert.AreEqual(StatusCodes.BadTooManyOperations, sre.StatusCode);
                    while (nodeIds.Count > 0)
                    {
                        Session.ReadDisplayName(nodeIds.Take((int)OperationLimits.MaxNodesPerRead).ToArray(), out var displayNames, out var errors);
                        foreach (var name in displayNames)
                        {
                            TestContext.Out.WriteLine("{0}", name);
                        }
                        nodeIds = nodeIds.Skip((int)OperationLimits.MaxNodesPerRead).ToList();
                    }
                }
                finally
                {
                    Session.OperationLimits.MaxNodesPerRead = OperationLimits.MaxNodesPerRead;
                }
            }
            else
            {
                Session.ReadDisplayName(nodeIds, out var displayNames, out var errors);
                foreach (var name in displayNames)
                {
                    TestContext.Out.WriteLine("{0}", name);
                }
            }
        }

        [Test, Order(480)]
        public void Subscription()
        {
            var requestHeader = new RequestHeader();
            requestHeader.Timestamp = DateTime.UtcNow;
            requestHeader.TimeoutHint = MaxTimeout;

            var clientTestServices = new ClientTestServices(Session);
            CommonTestWorkers.SubscriptionTest(clientTestServices, requestHeader);
        }


        [Test, Order(550)]
        public async Task ReadNode()
        {
            if (ReferenceDescriptions == null)
            {
                await BrowseFullAddressSpace(null).ConfigureAwait(false);
            }

            foreach (var reference in ReferenceDescriptions.Take(MaxReferences))
            {
                var nodeId = ExpandedNodeId.ToNodeId(reference.NodeId, Session.NamespaceUris);
                var node = Session.ReadNode(nodeId);
                Assert.NotNull(node);
                TestContext.Out.WriteLine("NodeId: {0} Node: {1}", nodeId, node);
                if (node is VariableNode)
                {
                    try
                    {
                        var value = Session.ReadValue(nodeId);
                        Assert.NotNull(value);
                        TestContext.Out.WriteLine("-- Value {0} ", value);
                    }
                    catch (ServiceResultException sre)
                    {
                        TestContext.Out.WriteLine("-- Read Value {0} ", sre.Message);
                    }
                }
            }
        }

        [Test, Order(550)]
        public async Task ReadNodeAsync()
        {
            if (ReferenceDescriptions == null)
            {
                await BrowseFullAddressSpace(null).ConfigureAwait(false);
            }

            foreach (var reference in ReferenceDescriptions.Take(MaxReferences))
            {
                var nodeId = ExpandedNodeId.ToNodeId(reference.NodeId, Session.NamespaceUris);
                INode node = await Session.ReadNodeAsync(nodeId).ConfigureAwait(false);
                Assert.NotNull(node);
                TestContext.Out.WriteLine("NodeId: {0} Node: {1}", nodeId, node);
                if (node is VariableNode)
                {
                    try
                    {
                        var value = await Session.ReadValueAsync(nodeId).ConfigureAwait(false);
                        Assert.NotNull(value);
                        TestContext.Out.WriteLine("-- Value {0} ", value);
                    }
                    catch (ServiceResultException sre)
                    {
                        TestContext.Out.WriteLine("-- Read Value {0} ", sre.Message);
                    }
                }
            }
        }

        [Test, Order(560)]
        [TestCase(0)]
        [TestCase(MaxReferences)]
        public async Task ReadNodes(int nodeCount)
        {
            if (ReferenceDescriptions == null)
            {
                await BrowseFullAddressSpace(null).ConfigureAwait(false);
            }

            NodeIdCollection nodes = new NodeIdCollection(
<<<<<<< HEAD
                ReferenceDescriptions
                .Select(reference => ExpandedNodeId.ToNodeId(reference.NodeId, Session.NamespaceUris))
                .Where(nodeId => nodeId.NamespaceIndex == 0)
                .Take(MaxReferences)
=======
                ReferenceDescriptions.Take(nodeCount)
                    .Select(reference => ExpandedNodeId.ToNodeId(reference.NodeId, Session.NamespaceUris))
>>>>>>> 1f17aad1
                );

            Session.ReadNodes(nodes, out IList<Node> nodeCollection, out IList<ServiceResult> errors);
            Assert.NotNull(nodeCollection);
            Assert.NotNull(errors);
            Assert.AreEqual(nodes.Count, nodeCollection.Count);
            Assert.AreEqual(nodes.Count, errors.Count);

            Session.ReadNodes(nodes, NodeClass.Unspecified, out nodeCollection, out errors);
            Assert.NotNull(nodeCollection);
            Assert.NotNull(errors);
            Assert.AreEqual(nodes.Count, nodeCollection.Count);
            Assert.AreEqual(nodes.Count, errors.Count);

            int ii = 0;
            var variableNodes = new NodeIdCollection();
            foreach (Node node in nodeCollection)
            {
                Assert.NotNull(node);
                Assert.AreEqual(ServiceResult.Good, errors[ii]);
                TestContext.Out.WriteLine("NodeId: {0} Node: {1}", node.NodeId, node);
                if (node is VariableNode)
                {
                    try
                    {
                        variableNodes.Add(node.NodeId);
                        var value = Session.ReadValue(node.NodeId);
                        Assert.NotNull(value);
                        TestContext.Out.WriteLine("-- Value {0} ", value);
                    }
                    catch (ServiceResultException sre)
                    {
                        TestContext.Out.WriteLine("-- Read Value {0} ", sre.Message);
                    }
                }
                ii++;
            }

            Session.ReadValues(nodes, out DataValueCollection values, out errors);

            Assert.NotNull(values);
            Assert.AreEqual(nodes.Count, values.Count);
            Assert.AreEqual(nodes.Count, errors.Count);

            Session.ReadValues(variableNodes, out values, out errors);

            Assert.NotNull(values);
            Assert.AreEqual(variableNodes.Count, values.Count);
            Assert.AreEqual(variableNodes.Count, errors.Count);
        }

        [Test, Order(570)]
        [TestCase(0)]
        [TestCase(MaxReferences)]
        public async Task ReadNodesAsync(int nodeCount)
        {
            if (ReferenceDescriptions == null)
            {
                await BrowseFullAddressSpace(null).ConfigureAwait(false);
            }

            NodeIdCollection nodes = new NodeIdCollection(
                ReferenceDescriptions
                    .Where(reference => reference.NodeClass == NodeClass.Variable)
                    .Take(nodeCount)
                    .Select(reference => ExpandedNodeId.ToNodeId(reference.NodeId, Session.NamespaceUris))
                );

            (IList<Node> nodeCollection, IList<ServiceResult> errors) = await Session.ReadNodesAsync(nodes, true).ConfigureAwait(false);
            Assert.NotNull(nodeCollection);
            Assert.NotNull(errors);
            Assert.AreEqual(nodes.Count, nodeCollection.Count);
            Assert.AreEqual(nodes.Count, errors.Count);

            (nodeCollection, errors) = await Session.ReadNodesAsync(nodes, NodeClass.Unspecified, true).ConfigureAwait(false);
            Assert.NotNull(nodeCollection);
            Assert.NotNull(errors);
            Assert.AreEqual(nodes.Count, nodeCollection.Count);
            Assert.AreEqual(nodes.Count, errors.Count);

            int ii = 0;
            var variableNodes = new NodeIdCollection();
            foreach (Node node in nodeCollection)
            {
                Assert.NotNull(node);
                Assert.AreEqual(ServiceResult.Good, errors[ii]);
                TestContext.Out.WriteLine("NodeId: {0} Node: {1}", node.NodeId, node);
                if (node is VariableNode)
                {
                    try
                    {
                        variableNodes.Add(node.NodeId);
                        var value = await Session.ReadValueAsync(node.NodeId).ConfigureAwait(false);
                        Assert.NotNull(value);
                        TestContext.Out.WriteLine("-- Value {0} ", value);
                    }
                    catch (ServiceResultException sre)
                    {
                        TestContext.Out.WriteLine("-- Read Value {0} ", sre.Message);
                    }
                }
                ii++;
            }

            DataValueCollection values;
            (values, errors) = await Session.ReadValuesAsync(nodes).ConfigureAwait(false);

            Assert.NotNull(values);
            Assert.NotNull(errors);
            Assert.AreEqual(nodes.Count, values.Count);
            Assert.AreEqual(nodes.Count, errors.Count);

            (values, errors) = await Session.ReadValuesAsync(variableNodes).ConfigureAwait(false);

            Assert.NotNull(values);
            Assert.NotNull(errors);
            Assert.AreEqual(variableNodes.Count, values.Count);
            Assert.AreEqual(variableNodes.Count, errors.Count);
        }

        [Test, Order(620)]
        public void ReadAvailableEncodings()
        {
            var sre = Assert.Throws<ServiceResultException>(() => Session.ReadAvailableEncodings(DataTypeIds.BaseDataType));
            Assert.AreEqual(StatusCodes.BadNodeIdInvalid, sre.StatusCode);
            var encoding = Session.ReadAvailableEncodings(VariableIds.Server_ServerStatus_CurrentTime);
            Assert.NotNull(encoding);
            Assert.AreEqual(0, encoding.Count);
        }

        [Test, Order(700)]
        public async Task LoadStandardDataTypeSystem()
        {
            var sre = Assert.ThrowsAsync<ServiceResultException>(async () => {
                var t = await Session.LoadDataTypeSystem(ObjectIds.ObjectAttributes_Encoding_DefaultJson).ConfigureAwait(false);
            });
            Assert.AreEqual(StatusCodes.BadNodeIdInvalid, sre.StatusCode);
            var typeSystem = await Session.LoadDataTypeSystem().ConfigureAwait(false);
            Assert.NotNull(typeSystem);
            typeSystem = await Session.LoadDataTypeSystem(ObjectIds.OPCBinarySchema_TypeSystem).ConfigureAwait(false);
            Assert.NotNull(typeSystem);
            typeSystem = await Session.LoadDataTypeSystem(ObjectIds.XmlSchema_TypeSystem).ConfigureAwait(false);
            Assert.NotNull(typeSystem);
        }

        [Test, Order(710)]
        [TestCaseSource(nameof(TypeSystems))]
        public async Task LoadAllServerDataTypeSystems(NodeId dataTypeSystem)
        {
            // find the dictionary for the description.
            Browser browser = new Browser(Session) {
                BrowseDirection = BrowseDirection.Forward,
                ReferenceTypeId = ReferenceTypeIds.HasComponent,
                IncludeSubtypes = false,
                NodeClassMask = 0
            };

            ReferenceDescriptionCollection references = browser.Browse(dataTypeSystem);
            Assert.NotNull(references);

            TestContext.Out.WriteLine("  Found {0} references", references.Count);

            // read all type dictionaries in the type system
            foreach (var r in references)
            {
                NodeId dictionaryId = ExpandedNodeId.ToNodeId(r.NodeId, Session.NamespaceUris);
                TestContext.Out.WriteLine("  ReadDictionary {0} {1}", r.BrowseName.Name, dictionaryId);
                var dictionaryToLoad = new DataDictionary(Session);
                await dictionaryToLoad.Load(dictionaryId, r.BrowseName.Name).ConfigureAwait(false);

                // internal API for testing only
                var dictionary = dictionaryToLoad.ReadDictionary(dictionaryId);
                // TODO: workaround known issues in the Xml type system.
                // https://mantis.opcfoundation.org/view.php?id=7393
                if (dataTypeSystem.Equals(ObjectIds.XmlSchema_TypeSystem))
                {
                    try
                    {
                        await dictionaryToLoad.Validate(dictionary, true).ConfigureAwait(false);
                    }
                    catch (Exception ex)
                    {
                        Assert.Inconclusive(ex.Message);
                    }
                }
                else
                {
                    await dictionaryToLoad.Validate(dictionary, true).ConfigureAwait(false);
                }
            }
        }

        /// <summary>
        /// Transfer the subscription using the native service calls, not the client SDK layer.
        /// </summary>
        /// <remarks>
        /// Create a subscription with a monitored item using the native service calls.
        /// Create a secondary Session.
        /// </remarks>
        [Theory, Order(800)]
        [NonParallelizable]
        public async Task TransferSubscriptionNative(bool sendInitialData)
        {
            ISession transferSession = null;
            try
            {
                var requestHeader = new RequestHeader {
                    Timestamp = DateTime.UtcNow,
                    TimeoutHint = MaxTimeout
                };

                // to validate the behavior of the sendInitialValue flag,
                // use a static variable to avoid sampled notifications in publish requests
                var namespaceUris = Session.NamespaceUris;
                NodeId[] testSet = CommonTestWorkers.NodeIdTestSetStatic.Select(n => ExpandedNodeId.ToNodeId(n, namespaceUris)).ToArray();
                var clientTestServices = new ClientTestServices(Session);
                var subscriptionIds = CommonTestWorkers.CreateSubscriptionForTransfer(clientTestServices, requestHeader, testSet, 0, -1);

                TestContext.Out.WriteLine("Transfer SubscriptionIds: {0}", subscriptionIds[0]);

                transferSession = await ClientFixture.ConnectAsync(ServerUrl, SecurityPolicies.Basic256Sha256, Endpoints).ConfigureAwait(false);
                Assert.AreNotEqual(Session.SessionId, transferSession.SessionId);

                requestHeader = new RequestHeader {
                    Timestamp = DateTime.UtcNow,
                    TimeoutHint = MaxTimeout
                };
                var transferTestServices = new ClientTestServices(transferSession);
                CommonTestWorkers.TransferSubscriptionTest(transferTestServices, requestHeader, subscriptionIds, sendInitialData, false);

                // verify the notification of message transfer
                requestHeader = new RequestHeader {
                    Timestamp = DateTime.UtcNow,
                    TimeoutHint = MaxTimeout
                };
                CommonTestWorkers.VerifySubscriptionTransferred(clientTestServices, requestHeader, subscriptionIds, true);

                transferSession.Close();
            }
            finally
            {
                transferSession?.Dispose();
            }
        }

        /// <summary>
        /// Read BuildInfo and ensure the values in the structure are the same as in the properties.
        /// </summary>
        [Test, Order(10000)]
        public void ReadBuildInfo()
        {
            NodeIdCollection nodes = new NodeIdCollection()
            {
                VariableIds.Server_ServerStatus_BuildInfo,
                VariableIds.Server_ServerStatus_BuildInfo_ProductName,
                VariableIds.Server_ServerStatus_BuildInfo_ProductUri,
                VariableIds.Server_ServerStatus_BuildInfo_ManufacturerName,
                VariableIds.Server_ServerStatus_BuildInfo_SoftwareVersion,
                VariableIds.Server_ServerStatus_BuildInfo_BuildNumber,
                VariableIds.Server_ServerStatus_BuildInfo_BuildDate
            };

            Session.ReadNodes(nodes, out IList<Node> nodeCollection, out IList<ServiceResult> errors);
            Assert.NotNull(nodeCollection);
            Assert.NotNull(errors);
            Assert.AreEqual(nodes.Count, nodeCollection.Count);
            Assert.AreEqual(nodes.Count, errors.Count);

            Session.ReadValues(nodes, out DataValueCollection values, out IList<ServiceResult> errors2);
            Assert.NotNull(values);
            Assert.NotNull(errors);
            Assert.AreEqual(nodes.Count, values.Count);
            Assert.AreEqual(nodes.Count, errors2.Count);

            IList<VariableNode> variableNodes = nodeCollection.Cast<VariableNode>().ToList();

            // test build info contains the equal values as the properties
            var buildInfo = (values[0].Value as ExtensionObject)?.Body as BuildInfo;
            Assert.NotNull(buildInfo);
            Assert.AreEqual(buildInfo.ProductName, values[1].Value);
            Assert.AreEqual(buildInfo.ProductUri, values[2].Value);
            Assert.AreEqual(buildInfo.ManufacturerName, values[3].Value);
            Assert.AreEqual(buildInfo.SoftwareVersion, values[4].Value);
            Assert.AreEqual(buildInfo.BuildNumber, values[5].Value);
            Assert.AreEqual(buildInfo.BuildDate, values[6].Value);
        }
        #endregion

        #region Benchmarks
        /// <summary>
        /// Benchmark wrapper for browse tests.
        /// </summary>
        [Benchmark]
        public async Task BrowseFullAddressSpaceBenchmark()
        {
            await BrowseFullAddressSpace(null).ConfigureAwait(false);
        }
        #endregion

        #region Private Methods
        void ValidateOperationLimit(uint serverLimit, uint clientLimit)
        {
            if (serverLimit != 0)
            {
                Assert.GreaterOrEqual(serverLimit, clientLimit);
                Assert.NotZero(clientLimit);
            }
        }
        #endregion
    }
}<|MERGE_RESOLUTION|>--- conflicted
+++ resolved
@@ -985,15 +985,12 @@
             }
 
             NodeIdCollection nodes = new NodeIdCollection(
-<<<<<<< HEAD
                 ReferenceDescriptions
                 .Select(reference => ExpandedNodeId.ToNodeId(reference.NodeId, Session.NamespaceUris))
                 .Where(nodeId => nodeId.NamespaceIndex == 0)
                 .Take(MaxReferences)
-=======
                 ReferenceDescriptions.Take(nodeCount)
                     .Select(reference => ExpandedNodeId.ToNodeId(reference.NodeId, Session.NamespaceUris))
->>>>>>> 1f17aad1
                 );
 
             Session.ReadNodes(nodes, out IList<Node> nodeCollection, out IList<ServiceResult> errors);
