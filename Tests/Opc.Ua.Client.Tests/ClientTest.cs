/* ========================================================================
 * Copyright (c) 2005-2020 The OPC Foundation, Inc. All rights reserved.
 *
 * OPC Foundation MIT License 1.00
 *
 * Permission is hereby granted, free of charge, to any person
 * obtaining a copy of this software and associated documentation
 * files (the "Software"), to deal in the Software without
 * restriction, including without limitation the rights to use,
 * copy, modify, merge, publish, distribute, sublicense, and/or sell
 * copies of the Software, and to permit persons to whom the
 * Software is furnished to do so, subject to the following
 * conditions:
 *
 * The above copyright notice and this permission notice shall be
 * included in all copies or substantial portions of the Software.
 * THE SOFTWARE IS PROVIDED "AS IS", WITHOUT WARRANTY OF ANY KIND,
 * EXPRESS OR IMPLIED, INCLUDING BUT NOT LIMITED TO THE WARRANTIES
 * OF MERCHANTABILITY, FITNESS FOR A PARTICULAR PURPOSE AND
 * NONINFRINGEMENT. IN NO EVENT SHALL THE AUTHORS OR COPYRIGHT
 * HOLDERS BE LIABLE FOR ANY CLAIM, DAMAGES OR OTHER LIABILITY,
 * WHETHER IN AN ACTION OF CONTRACT, TORT OR OTHERWISE, ARISING
 * FROM, OUT OF OR IN CONNECTION WITH THE SOFTWARE OR THE USE OR
 * OTHER DEALINGS IN THE SOFTWARE.
 *
 * The complete license agreement can be found here:
 * http://opcfoundation.org/License/MIT/1.00/
 * ======================================================================*/

using System;
using System.Collections.Generic;
using System.Linq;
using System.Security.Cryptography.X509Certificates;
using System.Text;
using System.Threading;
using System.Threading.Tasks;
using BenchmarkDotNet.Attributes;
using NUnit.Framework;
using Opc.Ua.Configuration;
using Opc.Ua.Server.Tests;

namespace Opc.Ua.Client.Tests
{
    /// <summary>
    /// Client tests.
    /// </summary>
    [TestFixture, Category("Client")]
    [SetCulture("en-us"), SetUICulture("en-us")]
    [TestFixtureSource(nameof(FixtureArgs))]
    [MemoryDiagnoser]
    [DisassemblyDiagnoser]
    public class ClientTest : ClientTestFramework
    {
        public ClientTest() : base(Utils.UriSchemeOpcTcp)
        {
        }

        public ClientTest(string uriScheme = Utils.UriSchemeOpcTcp) :
            base(uriScheme)
        {
        }

        #region DataPointSources
        public static readonly NodeId[] TypeSystems = {
            ObjectIds.OPCBinarySchema_TypeSystem,
            ObjectIds.XmlSchema_TypeSystem
        };
        #endregion

        #region Test Setup
        /// <summary>
        /// Set up a Server and a Client instance.
        /// </summary>
        [OneTimeSetUp]
        public new Task OneTimeSetUp()
        {
            SupportsExternalServerUrl = true;
            return base.OneTimeSetUp();
        }

        /// <summary>
        /// Tear down the Server and the Client.
        /// </summary>
        [OneTimeTearDown]
        public new Task OneTimeTearDownAsync()
        {
            return base.OneTimeTearDownAsync();
        }

        /// <summary>
        /// Test setup.
        /// </summary>
        [SetUp]
        public new Task SetUp()
        {
            return base.SetUp();
        }

        /// <summary>
        /// Test teardown.
        /// </summary>
        [TearDown]
        public new Task TearDown()
        {
            return base.TearDown();
        }
        #endregion

        #region Benchmark Setup
        /// <summary>
        /// Global Setup for benchmarks.
        /// </summary>
        [GlobalSetup]
        public new void GlobalSetup()
        {
            base.GlobalSetup();
        }

        /// <summary>
        /// Global cleanup for benchmarks.
        /// </summary>
        [GlobalCleanup]
        public new void GlobalCleanup()
        {
            base.GlobalCleanup();
        }
        #endregion

        #region Test Methods
        [Test, Order(100)]
        public async Task GetEndpointsAsync()
        {
            var endpointConfiguration = EndpointConfiguration.Create();
            endpointConfiguration.OperationTimeout = 10000;

            using (var client = DiscoveryClient.Create(ServerUrl, endpointConfiguration))
            {
                Endpoints = await client.GetEndpointsAsync(null).ConfigureAwait(false);
                TestContext.Out.WriteLine("Endpoints:");
                foreach (var endpoint in Endpoints)
                {
                    TestContext.Out.WriteLine("{0}", endpoint.Server.ApplicationName);
                    TestContext.Out.WriteLine("  {0}", endpoint.Server.ApplicationUri);
                    TestContext.Out.WriteLine(" {0}", endpoint.EndpointUrl);
                    TestContext.Out.WriteLine("  {0}", endpoint.EncodingSupport);
                    TestContext.Out.WriteLine("  {0}/{1}/{2}", endpoint.SecurityLevel, endpoint.SecurityMode, endpoint.SecurityPolicyUri);

                    if (endpoint.ServerCertificate != null)
                    {
                        using (var cert = new X509Certificate2(endpoint.ServerCertificate))
                        {
                            TestContext.Out.WriteLine("  [{0}]", cert.Thumbprint);
                        }
                    }
                    else
                    {
                        TestContext.Out.WriteLine("  [no certificate]");
                    }

                    foreach (var userIdentity in endpoint.UserIdentityTokens)
                    {
                        TestContext.Out.WriteLine("  {0}", userIdentity.TokenType);
                        TestContext.Out.WriteLine("  {0}", userIdentity.PolicyId);
                        TestContext.Out.WriteLine("  {0}", userIdentity.SecurityPolicyUri);
                    }
                }
            }
        }

        [Test, Order(100)]
        public async Task FindServersAsync()
        {
            var endpointConfiguration = EndpointConfiguration.Create();
            endpointConfiguration.OperationTimeout = 10000;

            using (var client = DiscoveryClient.Create(ServerUrl, endpointConfiguration))
            {
                var servers = await client.FindServersAsync(null).ConfigureAwait(false);
                foreach (var server in servers)
                {
                    TestContext.Out.WriteLine("{0}", server.ApplicationName);
                    TestContext.Out.WriteLine("  {0}", server.ApplicationUri);
                    TestContext.Out.WriteLine("  {0}", server.ApplicationType);
                    TestContext.Out.WriteLine("  {0}", server.ProductUri);
                    foreach (var discoveryUrl in server.DiscoveryUrls)
                    {
                        TestContext.Out.WriteLine("  {0}", discoveryUrl);
                    }
                }
            }
        }

        [Test, Order(100)]
        public async Task FindServersOnNetworkAsync()
        {
            var endpointConfiguration = EndpointConfiguration.Create();
            endpointConfiguration.OperationTimeout = 10000;

            using (var client = DiscoveryClient.Create(ServerUrl, endpointConfiguration))
            {
                try
                {
                    var response = await client.FindServersOnNetworkAsync(null, 0, 100, null, CancellationToken.None).ConfigureAwait(false);
                    foreach (ServerOnNetwork server in response.Servers)
                    {
                        TestContext.Out.WriteLine("{0}", server.ServerName);
                        TestContext.Out.WriteLine("  {0}", server.RecordId);
                        TestContext.Out.WriteLine("  {0}", server.ServerCapabilities);
                        TestContext.Out.WriteLine("  {0}", server.DiscoveryUrl);
                    }
                }
                catch (ServiceResultException sre)
                    when (sre.StatusCode == StatusCodes.BadServiceUnsupported)
                {
                    Assert.Ignore("FindServersOnNetwork not supported on server.");
                }
            }
        }

        /// <summary>
        /// Try to use the discovery channel to read a node.
        /// </summary>
        [Test, Order(105)]
        [TestCase(1000)]
        [TestCase(10000)]
        public void ReadOnDiscoveryChannel(int readCount)
        {
            var endpointConfiguration = EndpointConfiguration.Create();
            endpointConfiguration.OperationTimeout = 10000;

            using (var client = DiscoveryClient.Create(ServerUrl, endpointConfiguration))
            {
                var endpoints = client.GetEndpoints(null);
                Assert.NotNull(endpoints);

                // cast Innerchannel to ISessionChannel
                ITransportChannel channel = client.TransportChannel;

                var sessionClient = new SessionClient(channel) {
                    ReturnDiagnostics = DiagnosticsMasks.All
                };

                var request = new ReadRequest {
                    RequestHeader = null
                };

                var readMessage = new ReadMessage() {
                    ReadRequest = request,
                };

                var readValueId = new ReadValueId() {
                    NodeId = new NodeId(Guid.NewGuid().ToString()),
                    AttributeId = Attributes.Value
                };

                var readValues = new ReadValueIdCollection();
                for (int i = 0; i < readCount; i++)
                {
                    readValues.Add(readValueId);
                }

                // try to read nodes using discovery channel
                var sre = Assert.Throws<ServiceResultException>(() =>
                    sessionClient.Read(null, 0, TimestampsToReturn.Neither,
                        readValues, out var results, out var diagnosticInfos));
                StatusCode statusCode = StatusCodes.BadSecurityPolicyRejected;
                // race condition, if socket closed is detected before the error was returned,
                // client may report channel closed instead of security policy rejected
                if (StatusCodes.BadSecureChannelClosed == sre.StatusCode)
                {
                    Assert.Inconclusive("Unexpected Status: {0}", sre);
                }
                Assert.AreEqual(StatusCodes.BadSecurityPolicyRejected, sre.StatusCode, "Unexpected Status: {0}", sre);
            }
        }

        /// <summary>
        /// GetEndpoints on the discovery channel,
        /// but an oversized message should return an error.
        /// </summary>
        [Test, Order(105)]
        public void GetEndpointsOnDiscoveryChannel()
        {
            var endpointConfiguration = EndpointConfiguration.Create();
            endpointConfiguration.OperationTimeout = 10000;

            using (var client = DiscoveryClient.Create(ServerUrl, endpointConfiguration))
            {
                var profileUris = new StringCollection();
                for (int i = 0; i < 10000; i++)
                {
                    // dummy uri to create a bigger message
                    profileUris.Add($"https://opcfoundation.org/ProfileUri={i}");
                }
                var sre = Assert.Throws<ServiceResultException>(() => client.GetEndpoints(profileUris));
                // race condition, if socket closed is detected before the error was returned,
                // client may report channel closed instead of security policy rejected
                if (StatusCodes.BadSecureChannelClosed == sre.StatusCode)
                {
                    Assert.Inconclusive("Unexpected Status: {0}", sre);
                }
                Assert.AreEqual(StatusCodes.BadSecurityPolicyRejected, sre.StatusCode, "Unexpected Status: {0}", sre);
            }
        }

        [Test, Order(110)]
        public async Task InvalidConfiguration()
        {
            var applicationInstance = new ApplicationInstance() {
                ApplicationName = ClientFixture.Config.ApplicationName
            };
            Assert.NotNull(applicationInstance);
            ApplicationConfiguration config = await applicationInstance.Build(ClientFixture.Config.ApplicationUri, ClientFixture.Config.ProductUri)
                .AsClient()
                .AddSecurityConfiguration(ClientFixture.Config.SecurityConfiguration.ApplicationCertificate.SubjectName)
                .Create().ConfigureAwait(false);
        }

        [Theory, Order(200)]
        public async Task Connect(string securityPolicy)
        {
            var session = await ClientFixture.ConnectAsync(ServerUrl, securityPolicy, Endpoints).ConfigureAwait(false);
            Assert.NotNull(session);
            var result = session.Close();
            Assert.NotNull(result);
            session.Dispose();
        }

        [Theory, Order(210)]
        public async Task ConnectAndReconnectAsync(bool reconnectAbort, bool useMaxReconnectPeriod)
        {
            const int connectTimeout = MaxTimeout;
            var session = await ClientFixture.ConnectAsync(ServerUrl, SecurityPolicies.Basic256Sha256, Endpoints).ConfigureAwait(false);
            Assert.NotNull(session);

            ManualResetEvent quitEvent = new ManualResetEvent(false);
            var reconnectHandler = new SessionReconnectHandler(reconnectAbort, useMaxReconnectPeriod ? MaxTimeout : -1);
            reconnectHandler.BeginReconnect(session, connectTimeout / 5,
                (object sender, EventArgs e) => {
                    // ignore callbacks from discarded objects.
                    if (!Object.ReferenceEquals(sender, reconnectHandler))
                    {
                        Assert.Fail("Unexpected sender");
                    }

                    if (reconnectHandler.Session != null)
                    {
                        if (!Object.ReferenceEquals(reconnectHandler.Session, session))
                        {
                            session.Dispose();
                            session = reconnectHandler.Session;
                            TestContext.Out.WriteLine("Reconnected with new session.");
                        }
                        else
                        {
                            TestContext.Out.WriteLine("Reconnected with the same session.");
                        }
                    }
                    else
                    {
                        TestContext.Out.WriteLine("Reconnect aborted reusing secure channel.");
                    }

                    quitEvent.Set();
                });

            var timeout = quitEvent.WaitOne(connectTimeout);
            Assert.True(timeout);

            if (reconnectAbort)
            {
                Assert.IsNull(reconnectHandler.Session);
            }
            else
            {
                Assert.AreEqual(session, reconnectHandler.Session);
            }

            var result = session.Close();
            Assert.NotNull(result);
            reconnectHandler.Dispose();
            session.Dispose();
        }

        [Theory, Order(220)]
        public async Task ConnectJWT(string securityPolicy)
        {
            var identityToken = "fakeTokenString";

            var issuedToken = new IssuedIdentityToken() {
                IssuedTokenType = IssuedTokenType.JWT,
                PolicyId = Profiles.JwtUserToken,
                DecryptedTokenData = Encoding.UTF8.GetBytes(identityToken)
            };

            var userIdentity = new UserIdentity(issuedToken);

            var session = await ClientFixture.ConnectAsync(ServerUrl, securityPolicy, Endpoints, userIdentity).ConfigureAwait(false);
            Assert.NotNull(session);
            Assert.NotNull(TokenValidator.LastIssuedToken);

            var receivedToken = Encoding.UTF8.GetString(TokenValidator.LastIssuedToken.DecryptedTokenData);
            Assert.AreEqual(identityToken, receivedToken);

            var result = session.Close();
            Assert.NotNull(result);

            session.Dispose();
        }

        [Theory, Order(230)]
        public async Task ReconnectJWT(string securityPolicy)
        {
            UserIdentity CreateUserIdentity(string tokenData)
            {
                var issuedToken = new IssuedIdentityToken() {
                    IssuedTokenType = IssuedTokenType.JWT,
                    PolicyId = Profiles.JwtUserToken,
                    DecryptedTokenData = Encoding.UTF8.GetBytes(tokenData)
                };

                return new UserIdentity(issuedToken);
            }

            var identityToken = "fakeTokenString";
            var userIdentity = CreateUserIdentity(identityToken);

            var session = await ClientFixture.ConnectAsync(ServerUrl, securityPolicy, Endpoints, userIdentity).ConfigureAwait(false);
            Assert.NotNull(session);
            Assert.NotNull(TokenValidator.LastIssuedToken);

            var receivedToken = Encoding.UTF8.GetString(TokenValidator.LastIssuedToken.DecryptedTokenData);
            Assert.AreEqual(identityToken, receivedToken);

            var newIdentityToken = "fakeTokenStringNew";
            session.RenewUserIdentity += (s, i) => {
                return CreateUserIdentity(newIdentityToken);
            };

            session.Reconnect();
            receivedToken = Encoding.UTF8.GetString(TokenValidator.LastIssuedToken.DecryptedTokenData);
            Assert.AreEqual(newIdentityToken, receivedToken);

            var result = session.Close();
            Assert.NotNull(result);

            session.Dispose();
        }

        [Test, Order(240)]
        public async Task ConnectMultipleSessionsAsync()
        {
            var endpoint = await ClientFixture.GetEndpointAsync(ServerUrl, SecurityPolicies.Basic256Sha256, Endpoints).ConfigureAwait(false);
            Assert.NotNull(endpoint);

            var channel = await ClientFixture.CreateChannelAsync(endpoint).ConfigureAwait(false);
            Assert.NotNull(channel);

            var session1 = ClientFixture.CreateSession(channel, endpoint);
            session1.Open("Session1", null);

            var session2 = ClientFixture.CreateSession(channel, endpoint);
            session2.Open("Session2", null);

            _ = session1.ReadValue(VariableIds.Server_ServerStatus, typeof(ServerStatusDataType));

            session1.Close(closeChannel: false);
            session1.DetachChannel();
            session1.Dispose();

            _ = session2.ReadValue(VariableIds.Server_ServerStatus, typeof(ServerStatusDataType));

            session2.Close(closeChannel: false);
            session2.DetachChannel();
            session2.Dispose();

            channel.Dispose();
        }

        /// <summary>
        /// Open a session on a channel, then reconnect (activate) the same session on a new channel.
        /// Close the first channel before or after the new channel is activated.
        /// </summary>
        [Theory, Order(250)]
        public async Task ReconnectSessionOnAlternateChannel(bool closeChannel)
        {
            ServiceResultException sre;
            var endpoint = await ClientFixture.GetEndpointAsync(ServerUrl, SecurityPolicies.Basic256Sha256, Endpoints).ConfigureAwait(false);
            Assert.NotNull(endpoint);

            // the active channel
            ISession session1 = await ClientFixture.ConnectAsync(ServerUrl, SecurityPolicies.Basic256Sha256, Endpoints).ConfigureAwait(false);
            Assert.NotNull(session1);

            ServerStatusDataType value1 = (ServerStatusDataType)session1.ReadValue(VariableIds.Server_ServerStatus, typeof(ServerStatusDataType));
            Assert.NotNull(value1);

            var channel1 = session1.TransportChannel;
            if (closeChannel)
            {
                session1.DetachChannel();
                channel1.Dispose();

                // cannot read using a detached channel
                Assert.Throws<NullReferenceException>(() => session1.ReadValue(VariableIds.Server_ServerStatus, typeof(ServerStatusDataType)));
            }

            // the inactive channel
            ITransportChannel channel2 = await ClientFixture.CreateChannelAsync(endpoint).ConfigureAwait(false);
            Assert.NotNull(channel2);

<<<<<<< HEAD
            session1.Reconnect(channel2);

=======
            // activate the session on the new channel
            session1.Reconnect(channel2);

            // read using the new channel
>>>>>>> c64eb535
            ServerStatusDataType value2 = (ServerStatusDataType)session1.ReadValue(VariableIds.Server_ServerStatus, typeof(ServerStatusDataType));
            Assert.NotNull(value2);
            Assert.AreEqual(value1.State, value2.State);

            if (!closeChannel)
            {
                channel1.Close();
                channel1.Dispose();
            }

            ServerStatusDataType value3 = (ServerStatusDataType)session1.ReadValue(VariableIds.Server_ServerStatus, typeof(ServerStatusDataType));
            Assert.NotNull(value3);
            Assert.AreEqual(value1.State, value3.State);

            session1.Close(closeChannel: false);

            sre = Assert.Throws<ServiceResultException>(() => session1.ReadValue(VariableIds.Server_ServerStatus, typeof(ServerStatusDataType)));
            Assert.AreEqual(StatusCodes.BadSessionIdInvalid, sre.StatusCode, sre.Message);

            channel2.Close();
            channel2.Dispose();

            sre = Assert.Throws<ServiceResultException>(() => session1.ReadValue(VariableIds.Server_ServerStatus, typeof(ServerStatusDataType)));
<<<<<<< HEAD
            Assert.AreEqual(StatusCodes.BadSessionIdInvalid, sre.StatusCode, sre.Message);
=======

            // TODO: Both channel should return BadSecureChannleClosed
            if (endpoint.EndpointUrl.ToString().StartsWith(Utils.UriSchemeOpcTcp, StringComparison.Ordinal))
            {
                Assert.AreEqual(StatusCodes.BadSessionIdInvalid, sre.StatusCode, sre.Message);
            }
            else
            {
                Assert.AreEqual(StatusCodes.BadUnknownResponse, sre.StatusCode, sre.Message);
            }
>>>>>>> c64eb535
        }

        [Test, Order(300)]
        public new void GetOperationLimits()
        {
            base.GetOperationLimits();

            ValidateOperationLimit(OperationLimits.MaxNodesPerRead, Session.OperationLimits.MaxNodesPerRead);
            ValidateOperationLimit(OperationLimits.MaxNodesPerHistoryReadData, Session.OperationLimits.MaxNodesPerHistoryReadData);
            ValidateOperationLimit(OperationLimits.MaxNodesPerHistoryReadEvents, Session.OperationLimits.MaxNodesPerHistoryReadEvents);
            ValidateOperationLimit(OperationLimits.MaxNodesPerBrowse, Session.OperationLimits.MaxNodesPerBrowse);
            ValidateOperationLimit(OperationLimits.MaxMonitoredItemsPerCall, Session.OperationLimits.MaxMonitoredItemsPerCall);
            ValidateOperationLimit(OperationLimits.MaxNodesPerHistoryUpdateData, Session.OperationLimits.MaxNodesPerHistoryUpdateData);
            ValidateOperationLimit(OperationLimits.MaxNodesPerHistoryUpdateEvents, Session.OperationLimits.MaxNodesPerHistoryUpdateEvents);
            ValidateOperationLimit(OperationLimits.MaxNodesPerMethodCall, Session.OperationLimits.MaxNodesPerMethodCall);
            ValidateOperationLimit(OperationLimits.MaxNodesPerNodeManagement, Session.OperationLimits.MaxNodesPerNodeManagement);
            ValidateOperationLimit(OperationLimits.MaxNodesPerRegisterNodes, Session.OperationLimits.MaxNodesPerRegisterNodes);
            ValidateOperationLimit(OperationLimits.MaxNodesPerTranslateBrowsePathsToNodeIds, Session.OperationLimits.MaxNodesPerTranslateBrowsePathsToNodeIds);
            ValidateOperationLimit(OperationLimits.MaxNodesPerWrite, Session.OperationLimits.MaxNodesPerWrite);
        }

        [Test]
        public void ReadPublicProperties()
        {
            TestContext.Out.WriteLine("Identity         : {0}", Session.Identity);
            TestContext.Out.WriteLine("IdentityHistory  : {0}", Session.IdentityHistory);
            TestContext.Out.WriteLine("NamespaceUris    : {0}", Session.NamespaceUris);
            TestContext.Out.WriteLine("ServerUris       : {0}", Session.ServerUris);
            TestContext.Out.WriteLine("SystemContext    : {0}", Session.SystemContext);
            TestContext.Out.WriteLine("Factory          : {0}", Session.Factory);
            TestContext.Out.WriteLine("TypeTree         : {0}", Session.TypeTree);
            TestContext.Out.WriteLine("FilterContext    : {0}", Session.FilterContext);
            TestContext.Out.WriteLine("PreferredLocales : {0}", Session.PreferredLocales);
            TestContext.Out.WriteLine("DataTypeSystem   : {0}", Session.DataTypeSystem);
            TestContext.Out.WriteLine("Subscriptions    : {0}", Session.Subscriptions);
            TestContext.Out.WriteLine("SubscriptionCount: {0}", Session.SubscriptionCount);
            TestContext.Out.WriteLine("DefaultSubscription: {0}", Session.DefaultSubscription);
            TestContext.Out.WriteLine("LastKeepAliveTime: {0}", Session.LastKeepAliveTime);
            TestContext.Out.WriteLine("KeepAliveInterval: {0}", Session.KeepAliveInterval);
            Session.KeepAliveInterval += 1000;
            TestContext.Out.WriteLine("KeepAliveInterval: {0}", Session.KeepAliveInterval);
            Session.KeepAliveInterval -= 1000;
            TestContext.Out.WriteLine("KeepAliveInterval: {0}", Session.KeepAliveInterval);
            TestContext.Out.WriteLine("KeepAliveStopped : {0}", Session.KeepAliveStopped);
            TestContext.Out.WriteLine("OutstandingRequestCount : {0}", Session.OutstandingRequestCount);
            TestContext.Out.WriteLine("DefunctRequestCount     : {0}", Session.DefunctRequestCount);
            TestContext.Out.WriteLine("GoodPublishRequestCount : {0}", Session.GoodPublishRequestCount);
        }

        [Test]
        public void ChangePreferredLocales()
        {
            // change locale
            var localeCollection = new StringCollection() { "de-de", "en-us" };
            Session.ChangePreferredLocales(localeCollection);
        }

        [Test]
        public void ReadValueAsync()
        {
            // Test ReadValue
            Task task1 = Session.ReadValueAsync(VariableIds.Server_ServerRedundancy_RedundancySupport);
            Task task2 = Session.ReadValueAsync(VariableIds.Server_ServerStatus);
            Task task3 = Session.ReadValueAsync(VariableIds.Server_ServerStatus_BuildInfo);
            Task.WaitAll(task1, task2, task3);
        }

        [Test]
        public void ReadValueTyped()
        {
            // Test ReadValue
            _ = Session.ReadValue(VariableIds.Server_ServerRedundancy_RedundancySupport, typeof(Int32));
            _ = Session.ReadValue(VariableIds.Server_ServerStatus, typeof(ServerStatusDataType));
            var sre = Assert.Throws<ServiceResultException>(() => Session.ReadValue(VariableIds.Server_ServerStatus, typeof(ServiceHost)));
            Assert.AreEqual(StatusCodes.BadTypeMismatch, sre.StatusCode);
        }

        [Test]
        public void ReadValue()
        {
            var namespaceUris = Session.NamespaceUris;
            var testSet = GetTestSetStatic(namespaceUris).ToList();
            testSet.AddRange(GetTestSetSimulation(namespaceUris));
            foreach (var nodeId in testSet)
            {
                var dataValue = Session.ReadValue(nodeId);
                Assert.NotNull(dataValue);
                Assert.NotNull(dataValue.Value);
                Assert.AreNotEqual(DateTime.MinValue, dataValue.SourceTimestamp);
                Assert.AreNotEqual(DateTime.MinValue, dataValue.ServerTimestamp);
            }
        }

        [Test]
        public void ReadValues()
        {
            var namespaceUris = Session.NamespaceUris;
            var testSet = new NodeIdCollection(GetTestSetStatic(namespaceUris));
            testSet.AddRange(GetTestSetFullSimulation(namespaceUris));
            Session.ReadValues(testSet, out DataValueCollection values, out IList<ServiceResult> errors);
            Assert.AreEqual(testSet.Count, values.Count);
            Assert.AreEqual(testSet.Count, errors.Count);
        }

        [Test]
        public async Task ReadValuesAsync()
        {
            var namespaceUris = Session.NamespaceUris;
            var testSet = GetTestSetStatic(namespaceUris).ToList();
            testSet.AddRange(GetTestSetFullSimulation(namespaceUris));
            DataValueCollection values;
            IList<ServiceResult> errors;
            (values, errors) = await Session.ReadValuesAsync(new NodeIdCollection(testSet)).ConfigureAwait(false);
            Assert.AreEqual(testSet.Count, values.Count);
            Assert.AreEqual(testSet.Count, errors.Count);
        }

        [Test]
        public void ReadDataTypeDefinition()
        {
            // Test Read a DataType Node
            INode node = Session.ReadNode(DataTypeIds.ProgramDiagnosticDataType);
            ValidateDataTypeDefinition(node);
        }

        [Test]
        public async Task ReadDataTypeDefinitionAsync()
        {
            // Test Read a DataType Node
            INode node = await Session.ReadNodeAsync(DataTypeIds.ProgramDiagnosticDataType).ConfigureAwait(false);
            ValidateDataTypeDefinition(node);
        }

        [Test]
        public void ReadDataTypeDefinition2()
        {
            // Test Read a DataType Node, the nodeclass is known
            INode node = Session.ReadNode(DataTypeIds.ProgramDiagnosticDataType, NodeClass.DataType, false);
            ValidateDataTypeDefinition(node);
        }

        [Test]
        public async Task ReadDataTypeDefinition2Async()
        {
            // Test Read a DataType Node, the nodeclass is known
            INode node = await Session.ReadNodeAsync(DataTypeIds.ProgramDiagnosticDataType, NodeClass.DataType, false).ConfigureAwait(false);
            ValidateDataTypeDefinition(node);
        }

        [Test]
        public void ReadDataTypeDefinitionNodes()
        {
            // Test Read a DataType Node, the nodeclass is known
            Session.ReadNodes(new NodeIdCollection() { DataTypeIds.ProgramDiagnosticDataType }, NodeClass.DataType, out IList<Node> nodes, out IList<ServiceResult> errors, false);
            ValidateDataTypeDefinition(nodes[0]);
        }

        [Test]
        public async Task ReadDataTypeDefinitionNodesAsync()
        {
            // Test Read a DataType Node, the nodeclass is known
            (var nodes, var errors) = await Session.ReadNodesAsync(new NodeIdCollection() { DataTypeIds.ProgramDiagnosticDataType }, NodeClass.DataType, false).ConfigureAwait(false);
            Assert.AreEqual(nodes.Count, errors.Count);
            ValidateDataTypeDefinition(nodes[0]);
        }


        private void ValidateDataTypeDefinition(INode node)
        {
            Assert.NotNull(node);
            var dataTypeNode = (DataTypeNode)node;
            Assert.NotNull(dataTypeNode);
            var dataTypeDefinition = dataTypeNode.DataTypeDefinition;
            Assert.NotNull(dataTypeDefinition);
            Assert.True(dataTypeDefinition is ExtensionObject);
            Assert.NotNull(dataTypeDefinition.Body);
            Assert.True(dataTypeDefinition.Body is StructureDefinition);
            StructureDefinition structureDefinition = dataTypeDefinition.Body as StructureDefinition;
            Assert.AreEqual(ObjectIds.ProgramDiagnosticDataType_Encoding_DefaultBinary, structureDefinition.DefaultEncodingId);
        }

        [Theory, Order(400)]
        public async Task BrowseFullAddressSpace(string securityPolicy, bool operationLimits = false)
        {
            if (OperationLimits == null) { GetOperationLimits(); }

            var requestHeader = new RequestHeader();
            requestHeader.Timestamp = DateTime.UtcNow;
            requestHeader.TimeoutHint = MaxTimeout;

            // Session
            ISession session;
            if (securityPolicy != null)
            {
                session = await ClientFixture.ConnectAsync(ServerUrl, securityPolicy, Endpoints).ConfigureAwait(false);
                if (operationLimits)
                {
                    // disable the operation limit handler in SessionClientOperationLimits
                    session.OperationLimits.MaxNodesPerBrowse = 0;
                }
            }
            else
            {
                session = Session;
            }

            var clientTestServices = new ClientTestServices(session);
            ReferenceDescriptions = CommonTestWorkers.BrowseFullAddressSpaceWorker(clientTestServices, requestHeader, operationLimits ? OperationLimits : null);

            if (securityPolicy != null)
            {
                session.Close();
                session.Dispose();
            }
        }

        [Test, Order(410)]
        [NonParallelizable]
        public async Task ReadDisplayNames()
        {
            if (ReferenceDescriptions == null) { await BrowseFullAddressSpace(null).ConfigureAwait(false); }
            var nodeIds = ReferenceDescriptions.Select(n => ExpandedNodeId.ToNodeId(n.NodeId, Session.NamespaceUris)).ToList();
            if (OperationLimits.MaxNodesPerRead > 0 &&
                nodeIds.Count > OperationLimits.MaxNodesPerRead)
            {
                // force error
                try
                {
                    Session.OperationLimits.MaxNodesPerRead = 0;
                    var sre = Assert.Throws<ServiceResultException>(() => Session.ReadDisplayName(nodeIds, out var displayNames, out var errors));
                    Assert.AreEqual(StatusCodes.BadTooManyOperations, sre.StatusCode);
                    while (nodeIds.Count > 0)
                    {
                        Session.ReadDisplayName(nodeIds.Take((int)OperationLimits.MaxNodesPerRead).ToArray(), out var displayNames, out var errors);
                        foreach (var name in displayNames)
                        {
                            TestContext.Out.WriteLine("{0}", name);
                        }
                        nodeIds = nodeIds.Skip((int)OperationLimits.MaxNodesPerRead).ToList();
                    }
                }
                finally
                {
                    Session.OperationLimits.MaxNodesPerRead = OperationLimits.MaxNodesPerRead;
                }
            }
            else
            {
                Session.ReadDisplayName(nodeIds, out var displayNames, out var errors);
                foreach (var name in displayNames)
                {
                    TestContext.Out.WriteLine("{0}", name);
                }
            }
        }

        [Test, Order(480)]
        public void Subscription()
        {
            var requestHeader = new RequestHeader();
            requestHeader.Timestamp = DateTime.UtcNow;
            requestHeader.TimeoutHint = MaxTimeout;

            var clientTestServices = new ClientTestServices(Session);
            CommonTestWorkers.SubscriptionTest(clientTestServices, requestHeader);
        }


        [Test, Order(550)]
        public async Task ReadNode()
        {
            if (ReferenceDescriptions == null)
            {
                await BrowseFullAddressSpace(null).ConfigureAwait(false);
            }

            foreach (var reference in ReferenceDescriptions.Take(MaxReferences))
            {
                var nodeId = ExpandedNodeId.ToNodeId(reference.NodeId, Session.NamespaceUris);
                var node = Session.ReadNode(nodeId);
                Assert.NotNull(node);
                TestContext.Out.WriteLine("NodeId: {0} Node: {1}", nodeId, node);
                if (node is VariableNode)
                {
                    try
                    {
                        var value = Session.ReadValue(nodeId);
                        Assert.NotNull(value);
                        TestContext.Out.WriteLine("-- Value {0} ", value);
                    }
                    catch (ServiceResultException sre)
                    {
                        TestContext.Out.WriteLine("-- Read Value {0} ", sre.Message);
                    }
                }
            }
        }

        [Test, Order(550)]
        public async Task ReadNodeAsync()
        {
            if (ReferenceDescriptions == null)
            {
                await BrowseFullAddressSpace(null).ConfigureAwait(false);
            }

            foreach (var reference in ReferenceDescriptions.Take(MaxReferences))
            {
                var nodeId = ExpandedNodeId.ToNodeId(reference.NodeId, Session.NamespaceUris);
                INode node = await Session.ReadNodeAsync(nodeId).ConfigureAwait(false);
                Assert.NotNull(node);
                TestContext.Out.WriteLine("NodeId: {0} Node: {1}", nodeId, node);
                if (node is VariableNode)
                {
                    try
                    {
                        var value = await Session.ReadValueAsync(nodeId).ConfigureAwait(false);
                        Assert.NotNull(value);
                        TestContext.Out.WriteLine("-- Value {0} ", value);
                    }
                    catch (ServiceResultException sre)
                    {
                        TestContext.Out.WriteLine("-- Read Value {0} ", sre.Message);
                    }
                }
            }
        }

        [Test, Order(560)]
        public async Task ReadNodes()
        {
            if (ReferenceDescriptions == null)
            {
                await BrowseFullAddressSpace(null).ConfigureAwait(false);
            }

            NodeIdCollection nodes = new NodeIdCollection(
                ReferenceDescriptions.Take(MaxReferences).Select(reference => ExpandedNodeId.ToNodeId(reference.NodeId, Session.NamespaceUris))
                );
            Session.ReadNodes(nodes, out IList<Node> nodeCollection, out IList<ServiceResult> errors);
            Assert.NotNull(nodeCollection);
            Assert.NotNull(errors);
            Assert.AreEqual(nodes.Count, nodeCollection.Count);
            Assert.AreEqual(nodes.Count, errors.Count);


            int ii = 0;
            var variableNodes = new NodeIdCollection();
            foreach (Node node in nodeCollection)
            {
                Assert.NotNull(node);
                Assert.AreEqual(ServiceResult.Good, errors[ii]);
                TestContext.Out.WriteLine("NodeId: {0} Node: {1}", node.NodeId, node);
                if (node is VariableNode)
                {
                    try
                    {
                        variableNodes.Add(node.NodeId);
                        var value = Session.ReadValue(node.NodeId);
                        Assert.NotNull(value);
                        TestContext.Out.WriteLine("-- Value {0} ", value);
                    }
                    catch (ServiceResultException sre)
                    {
                        TestContext.Out.WriteLine("-- Read Value {0} ", sre.Message);
                    }
                }
                ii++;
            }

            Session.ReadValues(nodes, out DataValueCollection values, out errors);

            Assert.NotNull(values);
            Assert.AreEqual(nodes.Count, values.Count);
            Assert.AreEqual(nodes.Count, errors.Count);

            Session.ReadValues(variableNodes, out values, out errors);

            Assert.NotNull(values);
            Assert.AreEqual(variableNodes.Count, values.Count);
            Assert.AreEqual(variableNodes.Count, errors.Count);
        }

        [Test, Order(570)]
        public async Task ReadNodesAsync()
        {
            if (ReferenceDescriptions == null)
            {
                await BrowseFullAddressSpace(null).ConfigureAwait(false);
            }

            NodeIdCollection nodes = new NodeIdCollection(
                ReferenceDescriptions.Take(MaxReferences).Select(reference => ExpandedNodeId.ToNodeId(reference.NodeId, Session.NamespaceUris))
                );
            (IList<Node> nodeCollection, IList<ServiceResult> errors) = await Session.ReadNodesAsync(nodes).ConfigureAwait(false);
            Assert.NotNull(nodeCollection);
            Assert.NotNull(errors);
            Assert.AreEqual(nodes.Count, nodeCollection.Count);
            Assert.AreEqual(nodes.Count, errors.Count);

            int ii = 0;
            var variableNodes = new NodeIdCollection();
            foreach (Node node in nodeCollection)
            {
                Assert.NotNull(node);
                Assert.AreEqual(ServiceResult.Good, errors[ii]);
                TestContext.Out.WriteLine("NodeId: {0} Node: {1}", node.NodeId, node);
                if (node is VariableNode)
                {
                    try
                    {
                        variableNodes.Add(node.NodeId);
                        var value = await Session.ReadValueAsync(node.NodeId).ConfigureAwait(false);
                        Assert.NotNull(value);
                        TestContext.Out.WriteLine("-- Value {0} ", value);
                    }
                    catch (ServiceResultException sre)
                    {
                        TestContext.Out.WriteLine("-- Read Value {0} ", sre.Message);
                    }
                }
                ii++;
            }

            DataValueCollection values;
            (values, errors) = await Session.ReadValuesAsync(nodes).ConfigureAwait(false);

            Assert.NotNull(values);
            Assert.NotNull(errors);
            Assert.AreEqual(nodes.Count, values.Count);
            Assert.AreEqual(nodes.Count, errors.Count);

            (values, errors) = await Session.ReadValuesAsync(variableNodes).ConfigureAwait(false);

            Assert.NotNull(values);
            Assert.NotNull(errors);
            Assert.AreEqual(variableNodes.Count, values.Count);
            Assert.AreEqual(variableNodes.Count, errors.Count);
        }

        [Test, Order(620)]
        public void ReadAvailableEncodings()
        {
            var sre = Assert.Throws<ServiceResultException>(() => Session.ReadAvailableEncodings(DataTypeIds.BaseDataType));
            Assert.AreEqual(StatusCodes.BadNodeIdInvalid, sre.StatusCode);
            var encoding = Session.ReadAvailableEncodings(VariableIds.Server_ServerStatus_CurrentTime);
            Assert.NotNull(encoding);
            Assert.AreEqual(0, encoding.Count);
        }

        [Test, Order(700)]
        public async Task LoadStandardDataTypeSystem()
        {
            var sre = Assert.ThrowsAsync<ServiceResultException>(async () => {
                var t = await Session.LoadDataTypeSystem(ObjectIds.ObjectAttributes_Encoding_DefaultJson).ConfigureAwait(false);
            });
            Assert.AreEqual(StatusCodes.BadNodeIdInvalid, sre.StatusCode);
            var typeSystem = await Session.LoadDataTypeSystem().ConfigureAwait(false);
            Assert.NotNull(typeSystem);
            typeSystem = await Session.LoadDataTypeSystem(ObjectIds.OPCBinarySchema_TypeSystem).ConfigureAwait(false);
            Assert.NotNull(typeSystem);
            typeSystem = await Session.LoadDataTypeSystem(ObjectIds.XmlSchema_TypeSystem).ConfigureAwait(false);
            Assert.NotNull(typeSystem);
        }

        [Test, Order(710)]
        [TestCaseSource(nameof(TypeSystems))]
        public async Task LoadAllServerDataTypeSystems(NodeId dataTypeSystem)
        {
            // find the dictionary for the description.
            Browser browser = new Browser(Session) {
                BrowseDirection = BrowseDirection.Forward,
                ReferenceTypeId = ReferenceTypeIds.HasComponent,
                IncludeSubtypes = false,
                NodeClassMask = 0
            };

            ReferenceDescriptionCollection references = browser.Browse(dataTypeSystem);
            Assert.NotNull(references);

            TestContext.Out.WriteLine("  Found {0} references", references.Count);

            // read all type dictionaries in the type system
            foreach (var r in references)
            {
                NodeId dictionaryId = ExpandedNodeId.ToNodeId(r.NodeId, Session.NamespaceUris);
                TestContext.Out.WriteLine("  ReadDictionary {0} {1}", r.BrowseName.Name, dictionaryId);
                var dictionaryToLoad = new DataDictionary(Session);
                await dictionaryToLoad.Load(dictionaryId, r.BrowseName.Name).ConfigureAwait(false);

                // internal API for testing only
                var dictionary = dictionaryToLoad.ReadDictionary(dictionaryId);
                // TODO: workaround known issues in the Xml type system.
                // https://mantis.opcfoundation.org/view.php?id=7393
                if (dataTypeSystem.Equals(ObjectIds.XmlSchema_TypeSystem))
                {
                    try
                    {
                        await dictionaryToLoad.Validate(dictionary, true).ConfigureAwait(false);
                    }
                    catch (Exception ex)
                    {
                        Assert.Inconclusive(ex.Message);
                    }
                }
                else
                {
                    await dictionaryToLoad.Validate(dictionary, true).ConfigureAwait(false);
                }
            }
        }

        /// <summary>
        /// Transfer the subscription using the native service calls, not the client SDK layer.
        /// </summary>
        /// <remarks>
        /// Create a subscription with a monitored item using the native service calls.
        /// Create a secondary Session.
        /// </remarks>
        [Theory, Order(800)]
        [NonParallelizable]
        public async Task TransferSubscriptionNative(bool sendInitialData)
        {
            ISession transferSession = null;
            try
            {
                var requestHeader = new RequestHeader {
                    Timestamp = DateTime.UtcNow,
                    TimeoutHint = MaxTimeout
                };

                // to validate the behavior of the sendInitialValue flag,
                // use a static variable to avoid sampled notifications in publish requests
                var namespaceUris = Session.NamespaceUris;
                NodeId[] testSet = CommonTestWorkers.NodeIdTestSetStatic.Select(n => ExpandedNodeId.ToNodeId(n, namespaceUris)).ToArray();
                var clientTestServices = new ClientTestServices(Session);
                var subscriptionIds = CommonTestWorkers.CreateSubscriptionForTransfer(clientTestServices, requestHeader, testSet, 0, -1);

                TestContext.Out.WriteLine("Transfer SubscriptionIds: {0}", subscriptionIds[0]);

                transferSession = await ClientFixture.ConnectAsync(ServerUrl, SecurityPolicies.Basic256Sha256, Endpoints).ConfigureAwait(false);
                Assert.AreNotEqual(Session.SessionId, transferSession.SessionId);

                requestHeader = new RequestHeader {
                    Timestamp = DateTime.UtcNow,
                    TimeoutHint = MaxTimeout
                };
                var transferTestServices = new ClientTestServices(transferSession);
                CommonTestWorkers.TransferSubscriptionTest(transferTestServices, requestHeader, subscriptionIds, sendInitialData, false);

                // verify the notification of message transfer
                requestHeader = new RequestHeader {
                    Timestamp = DateTime.UtcNow,
                    TimeoutHint = MaxTimeout
                };
                CommonTestWorkers.VerifySubscriptionTransferred(clientTestServices, requestHeader, subscriptionIds, true);

                transferSession.Close();
            }
            finally
            {
                transferSession?.Dispose();
            }
        }

        /// <summary>
        /// Read BuildInfo and ensure the values in the structure are the same as in the properties.
        /// </summary>
        [Test, Order(10000)]
        public void ReadBuildInfo()
        {
            NodeIdCollection nodes = new NodeIdCollection()
            {
                VariableIds.Server_ServerStatus_BuildInfo,
                VariableIds.Server_ServerStatus_BuildInfo_ProductName,
                VariableIds.Server_ServerStatus_BuildInfo_ProductUri,
                VariableIds.Server_ServerStatus_BuildInfo_ManufacturerName,
                VariableIds.Server_ServerStatus_BuildInfo_SoftwareVersion,
                VariableIds.Server_ServerStatus_BuildInfo_BuildNumber,
                VariableIds.Server_ServerStatus_BuildInfo_BuildDate
            };

            Session.ReadNodes(nodes, out IList<Node> nodeCollection, out IList<ServiceResult> errors);
            Assert.NotNull(nodeCollection);
            Assert.NotNull(errors);
            Assert.AreEqual(nodes.Count, nodeCollection.Count);
            Assert.AreEqual(nodes.Count, errors.Count);

            Session.ReadValues(nodes, out DataValueCollection values, out IList<ServiceResult> errors2);
            Assert.NotNull(values);
            Assert.NotNull(errors);
            Assert.AreEqual(nodes.Count, values.Count);
            Assert.AreEqual(nodes.Count, errors2.Count);

            IList<VariableNode> variableNodes = nodeCollection.Cast<VariableNode>().ToList();

            // test build info contains the equal values as the properties
            var buildInfo = (values[0].Value as ExtensionObject)?.Body as BuildInfo;
            Assert.NotNull(buildInfo);
            Assert.AreEqual(buildInfo.ProductName, values[1].Value);
            Assert.AreEqual(buildInfo.ProductUri, values[2].Value);
            Assert.AreEqual(buildInfo.ManufacturerName, values[3].Value);
            Assert.AreEqual(buildInfo.SoftwareVersion, values[4].Value);
            Assert.AreEqual(buildInfo.BuildNumber, values[5].Value);
            Assert.AreEqual(buildInfo.BuildDate, values[6].Value);
        }
        #endregion

        #region Benchmarks
        /// <summary>
        /// Benchmark wrapper for browse tests.
        /// </summary>
        [Benchmark]
        public async Task BrowseFullAddressSpaceBenchmark()
        {
            await BrowseFullAddressSpace(null).ConfigureAwait(false);
        }
        #endregion

        #region Private Methods
        void ValidateOperationLimit(uint serverLimit, uint clientLimit)
        {
            if (serverLimit != 0)
            {
                Assert.GreaterOrEqual(serverLimit, clientLimit);
                Assert.NotZero(clientLimit);
            }
        }
        #endregion
    }
}<|MERGE_RESOLUTION|>--- conflicted
+++ resolved
@@ -509,15 +509,10 @@
             ITransportChannel channel2 = await ClientFixture.CreateChannelAsync(endpoint).ConfigureAwait(false);
             Assert.NotNull(channel2);
 
-<<<<<<< HEAD
-            session1.Reconnect(channel2);
-
-=======
             // activate the session on the new channel
             session1.Reconnect(channel2);
 
             // read using the new channel
->>>>>>> c64eb535
             ServerStatusDataType value2 = (ServerStatusDataType)session1.ReadValue(VariableIds.Server_ServerStatus, typeof(ServerStatusDataType));
             Assert.NotNull(value2);
             Assert.AreEqual(value1.State, value2.State);
@@ -541,9 +536,6 @@
             channel2.Dispose();
 
             sre = Assert.Throws<ServiceResultException>(() => session1.ReadValue(VariableIds.Server_ServerStatus, typeof(ServerStatusDataType)));
-<<<<<<< HEAD
-            Assert.AreEqual(StatusCodes.BadSessionIdInvalid, sre.StatusCode, sre.Message);
-=======
 
             // TODO: Both channel should return BadSecureChannleClosed
             if (endpoint.EndpointUrl.ToString().StartsWith(Utils.UriSchemeOpcTcp, StringComparison.Ordinal))
@@ -554,7 +546,6 @@
             {
                 Assert.AreEqual(StatusCodes.BadUnknownResponse, sre.StatusCode, sre.Message);
             }
->>>>>>> c64eb535
         }
 
         [Test, Order(300)]
