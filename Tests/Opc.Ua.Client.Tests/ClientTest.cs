--- conflicted
+++ resolved
@@ -680,17 +680,10 @@
             Assert.NotNull(channel);
 
             ISession session1 = ClientFixture.CreateSession(channel, endpoint);
-<<<<<<< HEAD
-            await session1.OpenAsync("Session1", null).ConfigureAwait(false);
-
-            ISession session2 = ClientFixture.CreateSession(channel, endpoint);
-            await session2.OpenAsync("Session2", null).ConfigureAwait(false);
-=======
             await session1.OpenAsync("Session1", null, CancellationToken.None).ConfigureAwait(false);
 
             ISession session2 = ClientFixture.CreateSession(channel, endpoint);
             await session2.OpenAsync("Session2", null, CancellationToken.None).ConfigureAwait(false);
->>>>>>> 2aa7ed32
 
             await session1.ReadValueAsync<ServerStatusDataType>(
                 VariableIds.Server_ServerStatus).ConfigureAwait(false);
