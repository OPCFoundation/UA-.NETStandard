--- conflicted
+++ resolved
@@ -54,30 +54,8 @@
     [DisassemblyDiagnoser]
     public class ClientTest : ClientTestFramework
     {
-<<<<<<< HEAD
-        static object[] FixtureArgs = {
-            new object [] { Utils.UriSchemeOpcTcp},
-            new object [] { Utils.UriSchemeHttps}
-        };
-
-        const int MaxReferences = 100;
-        const int MaxTimeout = 10000;
-        ServerFixture<ReferenceServer> m_serverFixture;
-        ClientFixture m_clientFixture;
-        ReferenceServer m_server;
-        EndpointDescriptionCollection m_endpoints;
-        ReferenceDescriptionCollection m_referenceDescriptions;
-        Session m_session;
-        OperationLimits m_operationLimits;
-        string m_uriScheme;
-        string m_pkiRoot;
-        Uri m_url;
-
-        public ClientTest(string uriScheme = Utils.UriSchemeOpcTcp)
-=======
         public ClientTest(string uriScheme = Utils.UriSchemeOpcTcp) :
             base(uriScheme)
->>>>>>> 7a3c3791
         {
         }
 
@@ -95,49 +73,8 @@
         [OneTimeSetUp]
         public new Task OneTimeSetUp()
         {
-<<<<<<< HEAD
-            return OneTimeSetUpAsync(null);
-        }
-
-        /// <summary>
-        /// Setup a server and client fixture.
-        /// </summary>
-        /// <param name="writer">The test output writer.</param>
-        public async Task OneTimeSetUpAsync(TextWriter writer = null)
-        {
-            // pki directory root for test runs. 
-            m_pkiRoot = Path.GetTempPath() + Path.GetRandomFileName();
-
-            // start Ref server
-            m_serverFixture = new ServerFixture<ReferenceServer> {
-                UriScheme = m_uriScheme,
-                SecurityNone = true,
-                AutoAccept = true,
-                OperationLimits = true
-            };
-            if (writer != null)
-            {
-                m_serverFixture.TraceMasks = Utils.TraceMasks.Error;
-            }
-            m_server = await m_serverFixture.StartAsync(writer ?? TestContext.Out, m_pkiRoot).ConfigureAwait(false);
-
-            m_clientFixture = new ClientFixture();
-            await m_clientFixture.LoadClientConfiguration(m_pkiRoot).ConfigureAwait(false);
-            m_clientFixture.Config.TransportQuotas.MaxMessageSize =
-            m_clientFixture.Config.TransportQuotas.MaxBufferSize = 4 * 1024 * 1024;
-            m_url = new Uri(m_uriScheme + "://localhost:" + m_serverFixture.Port.ToString());
-            try
-            {
-                m_session = await m_clientFixture.ConnectAsync(m_url, SecurityPolicies.Basic256Sha256).ConfigureAwait(false);
-            }
-            catch (Exception e)
-            {
-                Assert.Ignore("OneTimeSetup failed to create session, tests skipped. Error: {0}", e.Message);
-            }
-=======
             SupportsExternalServerUrl = true;
             return base.OneTimeSetUp();
->>>>>>> 7a3c3791
         }
 
         /// <summary>
