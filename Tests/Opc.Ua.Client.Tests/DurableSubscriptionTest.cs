--- conflicted
+++ resolved
@@ -502,11 +502,7 @@
 
                 subscription.SetPublishingMode(false);
 
-<<<<<<< HEAD
-                const double tolerance = 2000;
-=======
                 const double tolerance = 2500;
->>>>>>> 2aa7ed32
 
                 TestContext.Out.WriteLine("Session StartTime at {0}", DateTimeMs(startTime));
                 TestContext.Out.WriteLine("Session Closed at {0}", DateTimeMs(closeTime));
