/* ========================================================================
 * Copyright (c) 2005-2020 The OPC Foundation, Inc. All rights reserved.
 *
 * OPC Foundation MIT License 1.00
 *
 * Permission is hereby granted, free of charge, to any person
 * obtaining a copy of this software and associated documentation
 * files (the "Software"), to deal in the Software without
 * restriction, including without limitation the rights to use,
 * copy, modify, merge, publish, distribute, sublicense, and/or sell
 * copies of the Software, and to permit persons to whom the
 * Software is furnished to do so, subject to the following
 * conditions:
 *
 * The above copyright notice and this permission notice shall be
 * included in all copies or substantial portions of the Software.
 * THE SOFTWARE IS PROVIDED "AS IS", WITHOUT WARRANTY OF ANY KIND,
 * EXPRESS OR IMPLIED, INCLUDING BUT NOT LIMITED TO THE WARRANTIES
 * OF MERCHANTABILITY, FITNESS FOR A PARTICULAR PURPOSE AND
 * NONINFRINGEMENT. IN NO EVENT SHALL THE AUTHORS OR COPYRIGHT
 * HOLDERS BE LIABLE FOR ANY CLAIM, DAMAGES OR OTHER LIABILITY,
 * WHETHER IN AN ACTION OF CONTRACT, TORT OR OTHERWISE, ARISING
 * FROM, OUT OF OR IN CONNECTION WITH THE SOFTWARE OR THE USE OR
 * OTHER DEALINGS IN THE SOFTWARE.
 *
 * The complete license agreement can be found here:
 * http://opcfoundation.org/License/MIT/1.00/
 * ======================================================================*/

using System;
using System.Collections.Generic;
using System.Globalization;
using System.IO;
using System.Runtime.InteropServices;
using System.Threading.Tasks;
using NUnit.Framework;
using Opc.Ua.Server.Tests;
using Quickstarts.ReferenceServer;
using Assert = NUnit.Framework.Legacy.ClassicAssert;

namespace Opc.Ua.Client.Tests
{
    /// <summary>
    /// Test Client Services.
    /// </summary>
    [TestFixture]
    [Category("Client")]
    [SetCulture("en-us")]
    [SetUICulture("en-us")]
    public class DurableSubscriptionTest : ClientTestFramework
    {
        public readonly uint MillisecondsPerHour = 3600 * 1000;

        /// <summary>
        /// Set up a Server and a Client instance.
        /// </summary>
        [OneTimeSetUp]
        public override Task OneTimeSetUpAsync()
        {
            // the tests can be run against server specified in .runsettings
            SupportsExternalServerUrl = true;
            // create a new session for every test
            SingleSession = false;
            MaxChannelCount = 1000;
            return OneTimeSetUpAsync(writer: null, securityNone: true);
        }

        public override async Task CreateReferenceServerFixtureAsync(
            bool enableTracing,
            bool disableActivityLogging,
            bool securityNone,
            TextWriter writer)
        {
            {
                // start Ref server
                ServerFixture = new ServerFixture<ReferenceServer>(
                    enableTracing,
                    disableActivityLogging)
                {
                    UriScheme = UriScheme,
                    SecurityNone = securityNone,
                    AutoAccept = true,
                    AllNodeManagers = true,
                    OperationLimits = true,
                    DurableSubscriptionsEnabled = true
                };
            }

            if (writer != null)
            {
                ServerFixture.TraceMasks = Utils.TraceMasks.Error | Utils.TraceMasks.Security;
            }

            await ServerFixture.LoadConfigurationAsync(PkiRoot).ConfigureAwait(false);
            ServerFixture.Config.TransportQuotas.MaxMessageSize = TransportQuotaMaxMessageSize;
            ServerFixture.Config.TransportQuotas.MaxByteStringLength = ServerFixture
                .Config
                .TransportQuotas
                .MaxStringLength = TransportQuotaMaxStringLength;
            ServerFixture.Config.ServerConfiguration.MinSessionTimeout = 1000;
            ServerFixture.Config.ServerConfiguration.MinSubscriptionLifetime = 1500;
            ServerFixture.Config.ServerConfiguration.UserTokenPolicies
                .Add(new UserTokenPolicy(UserTokenType.UserName));
            ServerFixture.Config.ServerConfiguration.UserTokenPolicies.Add(
                new UserTokenPolicy(UserTokenType.Certificate));
            ServerFixture.Config.ServerConfiguration.UserTokenPolicies.Add(
                new UserTokenPolicy(UserTokenType.IssuedToken)
                {
                    IssuedTokenType = Profiles.JwtUserToken
                });

            ReferenceServer = await ServerFixture.StartAsync(writer ?? TestContext.Out)
                .ConfigureAwait(false);
            ReferenceServer.TokenValidator = TokenValidator;
            ServerFixturePort = ServerFixture.Port;
        }

        /// <summary>
        /// Tear down the Server and the Client.
        /// </summary>
        [OneTimeTearDown]
        public override Task OneTimeTearDownAsync()
        {
            return base.OneTimeTearDownAsync();
        }

        /// <summary>
        /// Test setup.
        /// </summary>
        [SetUp]
        public override Task SetUpAsync()
        {
            return MySetUpAsync();
        }

        public async Task MySetUpAsync()
        {
            if (!SingleSession)
            {
                try
                {
                    ClientFixture.SessionTimeout = 1500;
                    Session = await ClientFixture
                        .ConnectAsync(
                            ServerUrl,
                            SecurityPolicies.Basic256Sha256,
                            null,
                            new UserIdentity("sysadmin", "demo"))
                        .ConfigureAwait(false);
                    Session.DeleteSubscriptionsOnClose = false;
                }
                catch (Exception e)
                {
                    NUnit.Framework.Assert.Ignore(
                        $"OneTimeSetup failed to create session, tests skipped. Error: {e.Message}");
                }
            }
            if (ServerFixture == null)
            {
                ClientFixture.SetTraceOutput(TestContext.Out);
            }
            else
            {
                ServerFixture.SetTraceOutput(TestContext.Out);
            }
        }

        /// <summary>
        /// Test teardown.
        /// </summary>
        [TearDown]
        public override Task TearDownAsync()
        {
            return base.TearDownAsync();
        }

        [Test]
        [Order(100)]
        [TestCase(900, 100u, 100u, 10000u, 3600u, 83442u, TestName = "Test Lifetime Over Maximum")]
        [TestCase(900, 100u, 100u, 0u, 3600u, 83442u, TestName = "Test Lifetime Zero")]
        [TestCase(1200, 100u, 100u, 1u, 1u, 3000u, TestName = "Test Lifetime One")]
        [TestCase(
            60000,
            183u,
            61u,
            1u,
            1u,
            60u,
            TestName = "Test Lifetime Reduce Count",
            Description = "Expected MaxLifetimeCount matches what the demo server does"
        )]
        public void TestLifetime(
            int publishingInterval,
            uint keepAliveCount,
            uint lifetimeCount,
            uint requestedHours,
            uint expectedHours,
            uint expectedLifetime)
        {
            var subscription = new TestableSubscription(Session.DefaultSubscription)
            {
                KeepAliveCount = keepAliveCount,
                LifetimeCount = lifetimeCount,
                PublishingInterval = publishingInterval
            };

            Assert.True(Session.AddSubscription(subscription));
            subscription.Create();

            Dictionary<string, NodeId> desiredNodeIds = GetDesiredNodeIds(subscription.Id);

<<<<<<< HEAD
            _ = GetValues(desiredNodeIds);

            Assert.True(
                subscription.SetSubscriptionDurable(
                    requestedHours,
                    out uint revisedLifetimeInHours));
=======
            uint revisedLifetimeInHours = 0;
            Assert.True(subscription.SetSubscriptionDurable(requestedHours, out revisedLifetimeInHours), "SetSubscriptionDurable should return true");
>>>>>>> ab1f5c0e

            Assert.AreEqual(expectedHours, revisedLifetimeInHours);

            Dictionary<string, object> modifiedValues = GetValues(desiredNodeIds);

            var maxLifetimeCountValue = modifiedValues["MaxLifetimeCount"] as DataValue;
            Assert.IsNotNull(maxLifetimeCountValue);
            Assert.IsNotNull(maxLifetimeCountValue.Value);
            Assert.AreEqual(
                expectedLifetime,
                Convert.ToUInt32(maxLifetimeCountValue.Value, CultureInfo.InvariantCulture));

            Assert.True(Session.RemoveSubscription(subscription));
        }

        [Test]
        [Order(110)]
        [TestCase(0u, 1u, 1u, false, TestName = "QueueSize 0")]
        [TestCase(101u, 101u, 102u, false, TestName = "QueueSize over standard subscripion limit")]
        [TestCase(9999u, 1000u, 1000u, false, TestName = "QueueSize over durable limit")]
        [TestCase(0u, 1000u, 1u, true, TestName = "QueueSize 0 Event MI")]
        [TestCase(
            1001u,
            1001u,
            1002u,
            true,
            TestName = "QueueSize over standard subscripion limit Event MI")]
        [TestCase(
            99999u,
            10000u,
            10000u,
            true,
            TestName = "QueueSize over durable limit, Event MI")]
        public async Task TestRevisedQueueSizeAsync(
            uint queueSize,
            uint expectedRevisedQueueSize,
            uint expectedModifiedQueueSize,
            bool useEventMI)
        {
            TestableSubscription subscription = await CreateDurableSubscriptionAsync()
                .ConfigureAwait(false);

            MonitoredItem mi;
            if (useEventMI)
            {
                mi = CreateEventMonitoredItem(queueSize);
            }
            else
            {
                mi = new MonitoredItem
                {
                    AttributeId = Attributes.Value,
                    StartNodeId = VariableIds.Server_ServerStatus_CurrentTime,
                    MonitoringMode = MonitoringMode.Reporting,
                    Handle = 1,
                    SamplingInterval = 500,
                    Filter = null,
                    DiscardOldest = true,
                    QueueSize = queueSize
                };
            }

            subscription.AddItem(mi);

            IList<MonitoredItem> result = await subscription.CreateItemsAsync()
                .ConfigureAwait(false);
            NUnit.Framework.Assert.That(ServiceResult.IsGood(result[0].Status.Error), Is.True);
            NUnit.Framework.Assert
                .That(result[0].Status.QueueSize, Is.EqualTo(expectedRevisedQueueSize));

            mi.QueueSize = queueSize + 1;

            IList<MonitoredItem> resultModify = await subscription.ModifyItemsAsync()
                .ConfigureAwait(false);
            NUnit.Framework.Assert
                .That(ServiceResult.IsGood(resultModify[0].Status.Error), Is.True);
            NUnit.Framework.Assert
                .That(resultModify[0].Status.QueueSize, Is.EqualTo(expectedModifiedQueueSize));

            Assert.True(subscription.GetMonitoredItems(out _, out _));

            Assert.True(await Session.RemoveSubscriptionAsync(subscription).ConfigureAwait(false));
        }

        [Test]
        [Order(160)]
        public void SetSubscriptionDurableFailsWhenMIExists()
        {
            var subscription = new TestableSubscription(Session.DefaultSubscription)
            {
                KeepAliveCount = 100u,
                LifetimeCount = 100u,
                PublishingInterval = 900
            };

            Assert.True(Session.AddSubscription(subscription));
            subscription.Create();

            uint id = subscription.Id;

            var mi = new MonitoredItem
            {
                AttributeId = Attributes.Value,
                StartNodeId = VariableIds.Server_ServerStatus_CurrentTime,
                MonitoringMode = MonitoringMode.Reporting,
                Handle = 1,
                SamplingInterval = 500,
                Filter = null,
                DiscardOldest = true,
                QueueSize = 1
            };

            subscription.AddItem(mi);

            IList<MonitoredItem> result = subscription.CreateItems();
            NUnit.Framework.Assert.That(ServiceResult.IsGood(result[0].Status.Error), Is.True);

            NUnit.Framework.Assert.Throws<ServiceResultException>(() =>
                Session.Call(ObjectIds.Server, MethodIds.Server_SetSubscriptionDurable, id, 1));

            Assert.True(Session.RemoveSubscription(subscription));
        }

        [Test]
        [Order(180)]
        public void SetSubscriptionDurableFailsWhenSubscriptionDoesNotExist()
        {
            var subscription = new TestableSubscription(Session.DefaultSubscription)
            {
                KeepAliveCount = 100u,
                LifetimeCount = 100u,
                PublishingInterval = 900
            };

            Assert.True(Session.AddSubscription(subscription));
            subscription.Create();

            uint id = subscription.Id;

            Assert.True(Session.RemoveSubscription(subscription));

            NUnit.Framework.Assert.Throws<ServiceResultException>(() =>
                Session.Call(ObjectIds.Server, MethodIds.Server_SetSubscriptionDurable, id, 1));
        }

        [Test]
        [Order(200)]
        [TestCase(false, false, TestName = "Validate Session Close")]
        [TestCase(true, false, TestName = "Validate Transfer")]
        [TestCase(true, true, TestName = "Restart of Server")]
        public async Task TestSessionTransferAsync(bool setSubscriptionDurable, bool restartServer)
        {
            if (RuntimeInformation.IsOSPlatform(OSPlatform.OSX))
            {
                NUnit.Framework.Assert.Ignore("Timing on mac OS causes issues");
            }

            const int publishingInterval = 100;
            const uint keepAliveCount = 5;
            const uint lifetimeCount = 15;
            const uint requestedHours = 1;
            const uint expectedHours = 1;
            const uint expectedLifetime = 36000;

            var subscription = new TestableSubscription(Session.DefaultSubscription)
            {
                KeepAliveCount = keepAliveCount,
                LifetimeCount = lifetimeCount,
                PublishingInterval = publishingInterval,
                MinLifetimeInterval = 1500
            };

            subscription.StateChanged += (s, e) =>
                TestContext.Out.WriteLine($"StateChanged: {s.Session.SessionId}-{s.Id}-{e.Status}");

            Assert.True(Session.AddSubscription(subscription));
            subscription.Create();

            // Give some time to allow for the true browse of items
            await Task.Delay(500).ConfigureAwait(false);

            Dictionary<string, NodeId> desiredNodeIds = GetDesiredNodeIds(subscription.Id);
            Dictionary<string, object> initialValues = GetValues(desiredNodeIds);

            if (setSubscriptionDurable)
            {
                Assert.True(subscription.SetSubscriptionDurable(
                    requestedHours,
                    out uint revisedLifetimeInHours));

                Assert.AreEqual(expectedHours, revisedLifetimeInHours);

                ValidateDataValue(desiredNodeIds, "MaxLifetimeCount", expectedLifetime);
            }
            else
            {
                ValidateDataValue(desiredNodeIds, "MaxLifetimeCount", lifetimeCount);
            }

            var testSet = new List<NodeId>();
            testSet.AddRange(GetTestSetFullSimulation(Session.NamespaceUris));
            var valueTimeStamps = new Dictionary<NodeId, List<DateTime>>();

            var monitoredItemsList = new List<MonitoredItem>();
            foreach (NodeId nodeId in testSet)
            {
                if (nodeId.IdType == IdType.String)
                {
                    valueTimeStamps.Add(nodeId, []);
                    var monitoredItem = new MonitoredItem(subscription.DefaultItem)
                    {
                        StartNodeId = nodeId,
                        SamplingInterval = 1000,
                        QueueSize = 100
                    };
                    monitoredItem.Notification += (item, _) =>
                    {
                        List<DateTime> list = valueTimeStamps[nodeId];

                        foreach (DataValue value in item.DequeueValues())
                        {
                            list.Add(value.SourceTimestamp);
                        }
                    };

                    monitoredItemsList.Add(monitoredItem);
                }
            }

            //Add Event Monitored Item
            monitoredItemsList.Add(CreateEventMonitoredItem(100));

            DateTime startTime = DateTime.UtcNow;

            subscription.AddItems(monitoredItemsList);
            subscription.ApplyChanges();
            await Task.Delay(2000).ConfigureAwait(false);

            Dictionary<string, object> closeValues = GetValues(desiredNodeIds);

            var subscriptions = new SubscriptionCollection(Session.Subscriptions);
            DateTime closeTime = DateTime.UtcNow;
            TestContext.Out.WriteLine("Session Id {0} Closed at {1}", Session.SessionId, closeTime);

            Session.Close(closeChannel: false);

            if (restartServer)
            {
                // if durable subscription the server will restore the subscription
                ReferenceServer.Stop();
                ReferenceServer.Start(ServerFixture.Config);
            }
            else
            {
                // Subscription should time out with initial lifetime count
                await Task.Delay(3000).ConfigureAwait(false);
            }

            DateTime restartTime = DateTime.UtcNow;
            ISession transferSession = await ClientFixture
                .ConnectAsync(
                    ServerUrl,
                    SecurityPolicies.Basic256Sha256,
                    null,
                    new UserIdentity("sysadmin", "demo"))
                .ConfigureAwait(false);

            bool result = await transferSession.TransferSubscriptionsAsync(subscriptions, true)
                .ConfigureAwait(false);

            Assert.AreEqual(
                setSubscriptionDurable,
                result,
                "SetSubscriptionDurable = " +
                setSubscriptionDurable.ToString() +
                " Transfer Result " +
                result.ToString() +
                " Expected " +
                setSubscriptionDurable);

            if (setSubscriptionDurable && !restartServer)
            {
                // New Session and Transfer
                await Task.Delay(4000).ConfigureAwait(false);

                DateTime completionTime = DateTime.UtcNow;

                subscription.SetPublishingMode(false);

                const double tolerance = 1500;

                TestContext.Out.WriteLine("Session StartTime at {0}", DateTimeMs(startTime));
                TestContext.Out.WriteLine("Session Closed at {0}", DateTimeMs(closeTime));
                TestContext.Out.WriteLine("Restart at {0}", DateTimeMs(restartTime));
                TestContext.Out.WriteLine("Completion at {0}", DateTimeMs(completionTime));

                // Validate
                foreach (KeyValuePair<NodeId, List<DateTime>> pair in valueTimeStamps)
                {
                    DateTime previous = startTime;

                    for (int index = 0; index < pair.Value.Count; index++)
                    {
                        DateTime timestamp = pair.Value[index];

                        TimeSpan timeSpan = timestamp - previous;
                        TestContext.Out.WriteLine(
                            $"Node: {pair.Key} Index: {index} Time: {DateTimeMs(timestamp)} Previous: {DateTimeMs(previous)} Timespan {timeSpan.TotalMilliseconds.ToString("000.", CultureInfo.InvariantCulture)}");

                        Assert.Less(
                            Math.Abs(timeSpan.TotalMilliseconds),
                            tolerance,
                            $"Node: {pair.Key} Index: {index} Timespan {timeSpan.TotalMilliseconds} ");

                        previous = timestamp;

                        if (index == pair.Value.Count - 1)
                        {
                            TimeSpan finalTimeSpan = completionTime - timestamp;
                            Assert.Less(
                                Math.Abs(finalTimeSpan.TotalMilliseconds),
                                tolerance * 2,
                                $"Last Value - Node: {pair.Key} Index: {index} Timespan {finalTimeSpan.TotalMilliseconds} ");
                        }
                    }
                }
            }
            else if (setSubscriptionDurable)
            {
                Assert.True(await transferSession.RemoveSubscriptionAsync(subscription)
                    .ConfigureAwait(false));
            }
        }

        private Dictionary<string, object> ValidateDataValue(
            Dictionary<string, NodeId> nodeIds,
            string desiredValue,
            uint expectedValue)
        {
            Dictionary<string, object> modifiedValues = GetValues(nodeIds);

            var dataValue = modifiedValues[desiredValue] as DataValue;
            Assert.IsNotNull(dataValue);
            Assert.IsNotNull(dataValue.Value);
            Assert.AreEqual(
                expectedValue,
                Convert.ToUInt32(dataValue.Value, CultureInfo.InvariantCulture));

            return modifiedValues;
        }

        private async Task<TestableSubscription> CreateDurableSubscriptionAsync()
        {
            var subscription = new TestableSubscription(Session.DefaultSubscription)
            {
                KeepAliveCount = 100u,
                LifetimeCount = 100u,
                PublishingInterval = 900
            };

            Assert.True(Session.AddSubscription(subscription));
            subscription.Create();

            (bool success, _) = await subscription.SetSubscriptionDurableAsync(1)
                .ConfigureAwait(false);
            Assert.True(success);

            return subscription;
        }

        private Dictionary<string, NodeId> GetDesiredNodeIds(uint subscriptionId)
        {
            var desiredNodeIds = new Dictionary<string, NodeId>();

            var serverDiags = new NodeId(
                Variables.Server_ServerDiagnostics_SubscriptionDiagnosticsArray);

            NodeId monitoredItemCountNodeId = null;
            NodeId maxLifetimeCountNodeId = null;
            NodeId maxKeepAliveCountNodeId = null;
            NodeId currentLifetimeCountNodeId = null;
            NodeId publishingIntervalNodeId = null;

            Session.Browse(
                null,
                null,
                serverDiags,
                0u,
                BrowseDirection.Forward,
                ReferenceTypeIds.HierarchicalReferences,
                true,
                0,
                out _,
                out ReferenceDescriptionCollection references);

            Assert.NotNull(references, "Initial Browse has no references");
            Assert.Greater(references.Count, 0, "Initial Browse has zero references");

            TestContext.Out.WriteLine(
                "Initial Browse for SubscriptionDiagnosticsArray has {0} references, Desired SubscriptionId {1}",
                references.Count,
                subscriptionId);

            foreach (ReferenceDescription reference in references)
            {
                TestContext.Out
                    .WriteLine("Initial Browse Reference {0}", reference.BrowseName.Name);

                if (reference.BrowseName.Name == subscriptionId.ToString(
                    CultureInfo.InvariantCulture))
                {
                    Session.Browse(
                        null,
                        null,
                        (NodeId)reference.NodeId,
                        0u,
                        BrowseDirection.Forward,
                        ReferenceTypeIds.HierarchicalReferences,
                        true,
                        0,
                        out byte[] anotherContinuationPoint,
                        out ReferenceDescriptionCollection desiredReferences);

                    Assert.NotNull(desiredReferences, "Secondary Browse has no references");
                    Assert.Greater(
                        desiredReferences.Count,
                        0,
                        "Secondary Browse has zero references");

                    TestContext.Out.WriteLine(
                        "Secondary Browse for SubscriptionId {0} has {1} references",
                        subscriptionId,
                        desiredReferences.Count);

                    foreach (ReferenceDescription referenceDescription in desiredReferences)
                    {
                        NodeId recreated = null;
                        if (referenceDescription.NodeId.IsNull)
                        {
                            TestContext.Out.WriteLine(
                                "Subscription Reference {0} ExpandedNodeId is Null",
                                referenceDescription.BrowseName.Name);
                            TestContext.Out.WriteLine(
                                "Full ReferenceDescription {0}",
                                referenceDescription.ToString());
                        }
                        else
                        {
                            recreated = new NodeId(
                                referenceDescription.NodeId.Identifier,
                                referenceDescription.NodeId.NamespaceIndex);

                            if (recreated.IsNullNodeId)
                            {
                                TestContext.Out.WriteLine(
                                    "Subscription Reference {0} Recreated Node is Null",
                                    referenceDescription.BrowseName.Name);
                                TestContext.Out.WriteLine(
                                    "Full ReferenceDescription {0}",
                                    referenceDescription.ToString());
                            }
                            else
                            {
                                TestContext.Out.WriteLine(
                                    "Subscription Reference {0} ExpandedNodeId {1} Recreated {2}",
                                    referenceDescription.BrowseName.Name,
                                    referenceDescription.NodeId.ToString(),
                                    recreated.ToString());
                            }
                        }

                        if (referenceDescription.BrowseName.Name.Equals(
                                "MonitoredItemCount",
                                StringComparison.OrdinalIgnoreCase))
                        {
                            monitoredItemCountNodeId = recreated;
                        }
                        else if (referenceDescription.BrowseName.Name.Equals(
                                "MaxLifetimeCount",
                                StringComparison.OrdinalIgnoreCase))
                        {
                            maxLifetimeCountNodeId = recreated;
                        }
                        else if (referenceDescription.BrowseName.Name.Equals(
                                "MaxKeepAliveCount",
                                StringComparison.OrdinalIgnoreCase))
                        {
                            maxKeepAliveCountNodeId = recreated;
                        }
                        else if (referenceDescription.BrowseName.Name.Equals(
                                "CurrentLifetimeCount",
                                StringComparison.OrdinalIgnoreCase))
                        {
                            currentLifetimeCountNodeId = recreated;
                        }
                        else if (referenceDescription.BrowseName.Name.Equals(
                                "PublishingInterval",
                                StringComparison.OrdinalIgnoreCase))
                        {
                            publishingIntervalNodeId = recreated;
                        }
                    }
                    break;
                }
            }

            Assert.IsNotNull(monitoredItemCountNodeId, "Unable to find MonitoredItemCount");
            Assert.IsNotNull(maxLifetimeCountNodeId, "Unable to find MaxLifetimeCount");
            Assert.IsNotNull(maxKeepAliveCountNodeId, "Unable to find MaxKeepAliveCount");
            Assert.IsNotNull(currentLifetimeCountNodeId, "Unable to find CurrentLifetimeCount");
            Assert.IsNotNull(publishingIntervalNodeId, "Unable to find PublishingInterval");

            desiredNodeIds.Add("MonitoredItemCount", monitoredItemCountNodeId);
            desiredNodeIds.Add("MaxLifetimeCount", maxLifetimeCountNodeId);
            desiredNodeIds.Add("MaxKeepAliveCount", maxKeepAliveCountNodeId);
            desiredNodeIds.Add("CurrentLifetimeCount", currentLifetimeCountNodeId);
            desiredNodeIds.Add("PublishingInterval", publishingIntervalNodeId);

            return desiredNodeIds;
        }

        private Dictionary<string, object> GetValues(Dictionary<string, NodeId> ids)
        {
            var values = new Dictionary<string, object>();

            foreach (KeyValuePair<string, NodeId> id in ids)
            {
                values.Add(id.Key, Session.ReadValue(id.Value));
                TestContext.Out.WriteLine($"{id.Key}: {values[id.Key]}");
            }

            return values;
        }

        private static MonitoredItem CreateEventMonitoredItem(uint queueSize)
        {
            var whereClause = new ContentFilter();

            whereClause.Push(
                FilterOperator.Equals,
                [
                    new SimpleAttributeOperand
                    {
                        AttributeId = Attributes.Value,
                        TypeDefinitionId = ObjectTypeIds.BaseEventType,
                        BrowsePath = [.. new QualifiedName[] { "EventType" }]
                    },
                    new LiteralOperand {
                        Value = new Variant(new NodeId(ObjectTypeIds.BaseEventType)) }
                ]);

            return new MonitoredItem
            {
                AttributeId = Attributes.EventNotifier,
                StartNodeId = ObjectIds.Server,
                MonitoringMode = MonitoringMode.Reporting,
                Handle = 1,
                SamplingInterval = -1,
                Filter = new EventFilter
                {
                    SelectClauses =
                    [
                        .. new SimpleAttributeOperand[]
                        {
                            new()
                            {
                                AttributeId = Attributes.Value,
                                TypeDefinitionId = ObjectTypeIds.BaseEventType,
                                BrowsePath = [.. new QualifiedName[] { BrowseNames.Message }]
                            }
                        }
                    ],
                    WhereClause = whereClause
                },
                DiscardOldest = true,
                QueueSize = queueSize
            };
        }

        private static string DateTimeMs(DateTime dateTime)
        {
            return dateTime.ToLongTimeString() +
                "." +
                dateTime.Millisecond.ToString("D3", CultureInfo.InvariantCulture);
        }
    }
}<|MERGE_RESOLUTION|>--- conflicted
+++ resolved
@@ -209,17 +209,10 @@
 
             Dictionary<string, NodeId> desiredNodeIds = GetDesiredNodeIds(subscription.Id);
 
-<<<<<<< HEAD
-            _ = GetValues(desiredNodeIds);
-
             Assert.True(
                 subscription.SetSubscriptionDurable(
                     requestedHours,
                     out uint revisedLifetimeInHours));
-=======
-            uint revisedLifetimeInHours = 0;
-            Assert.True(subscription.SetSubscriptionDurable(requestedHours, out revisedLifetimeInHours), "SetSubscriptionDurable should return true");
->>>>>>> ab1f5c0e
 
             Assert.AreEqual(expectedHours, revisedLifetimeInHours);
 
