--- conflicted
+++ resolved
@@ -224,12 +224,9 @@
             Assert.NotNull(endpoint);
 
             // connect
-<<<<<<< HEAD
             var session = await m_clientFixture.SessionFactory.Create(config, m_clientFixture.ReverseConnectManager, endpoint, updateBeforeConnect, checkDomain, "Reverse Connect Client",
-=======
-            var session = await Session.Create(config, ClientFixture.ReverseConnectManager, endpoint, updateBeforeConnect, checkDomain, "Reverse Connect Client",
->>>>>>> 5b3adf73
                 MaxTimeout, new UserIdentity(new AnonymousIdentityToken()), null).ConfigureAwait(false);
+                
             Assert.NotNull(session);
 
             // header
