/* ========================================================================
 * Copyright (c) 2005-2020 The OPC Foundation, Inc. All rights reserved.
 *
 * OPC Foundation MIT License 1.00
 *
 * Permission is hereby granted, free of charge, to any person
 * obtaining a copy of this software and associated documentation
 * files (the "Software"), to deal in the Software without
 * restriction, including without limitation the rights to use,
 * copy, modify, merge, publish, distribute, sublicense, and/or sell
 * copies of the Software, and to permit persons to whom the
 * Software is furnished to do so, subject to the following
 * conditions:
 *
 * The above copyright notice and this permission notice shall be
 * included in all copies or substantial portions of the Software.
 * THE SOFTWARE IS PROVIDED "AS IS", WITHOUT WARRANTY OF ANY KIND,
 * EXPRESS OR IMPLIED, INCLUDING BUT NOT LIMITED TO THE WARRANTIES
 * OF MERCHANTABILITY, FITNESS FOR A PARTICULAR PURPOSE AND
 * NONINFRINGEMENT. IN NO EVENT SHALL THE AUTHORS OR COPYRIGHT
 * HOLDERS BE LIABLE FOR ANY CLAIM, DAMAGES OR OTHER LIABILITY,
 * WHETHER IN AN ACTION OF CONTRACT, TORT OR OTHERWISE, ARISING
 * FROM, OUT OF OR IN CONNECTION WITH THE SOFTWARE OR THE USE OR
 * OTHER DEALINGS IN THE SOFTWARE.
 *
 * The complete license agreement can be found here:
 * http://opcfoundation.org/License/MIT/1.00/
 * ======================================================================*/

using System;
using System.Diagnostics;
using System.IO;
using System.Threading;
using System.Threading.Tasks;
using Microsoft.Extensions.Logging;
using NUnit.Framework;
using Opc.Ua.Configuration;
using Opc.Ua.Server.Tests;

namespace Opc.Ua.Client.Tests
{
    /// <summary>
    /// Client fixture for tests.
    /// </summary>
    public class ClientFixture : IDisposable
    {
        private const uint kDefaultOperationLimits = 5000;
        private readonly ITelemetryContext m_telemetry;
        private readonly ILogger m_logger;

        public ApplicationConfiguration Config { get; private set; }
        public ConfiguredEndpoint Endpoint { get; private set; }
        public string EndpointUrl { get; private set; }
        public string ReverseConnectUri { get; private set; }
        public ReverseConnectManager ReverseConnectManager { get; private set; }
        public uint SessionTimeout { get; set; } = 10000;
        public int OperationTimeout { get; set; } = 10000;

        public int TraceMasks { get; set; } =
            Utils.TraceMasks.Error |
            Utils.TraceMasks.StackTrace |
            Utils.TraceMasks.Security |
            Utils.TraceMasks.Information;

        public ISessionFactory SessionFactory { get; set; }
        public ActivityListener ActivityListener { get; private set; }

        public ClientFixture(bool useTracing, bool disableActivityLogging, ITelemetryContext telemetry)
            : this(telemetry)
        {
            if (useTracing)
            {
                SessionFactory = new TraceableRequestHeaderClientSessionFactory(telemetry);
                StartActivityListenerInternal(disableActivityLogging);
            }
            else
            {
                SessionFactory = new TraceableSessionFactory(telemetry)
                {
                    ReturnDiagnostics = DiagnosticsMasks.SymbolicIdAndText
                };
            }
        }

        public ClientFixture(ITelemetryContext telemetry)
        {
            m_telemetry = telemetry;
            m_logger = telemetry.CreateLogger<ClientFixture>();
            SessionFactory = new DefaultSessionFactory(telemetry)
            {
                ReturnDiagnostics = DiagnosticsMasks.SymbolicIdAndText
            };
        }

        /// <inheritdoc/>
        public void Dispose()
        {
            Dispose(true);
            GC.SuppressFinalize(this);
        }

        /// <summary>
        /// An overrideable version of the Dispose.
        /// </summary>
        protected virtual void Dispose(bool disposing)
        {
            if (disposing)
            {
                StopActivityListener();
            }
        }

        /// <summary>
        /// Load the default client configuration.
        /// </summary>
        public async Task LoadClientConfigurationAsync(
            string pkiRoot = null,
            string clientName = "TestClient")
        {
            var application = new ApplicationInstance(m_telemetry) { ApplicationName = clientName };

            pkiRoot ??= Path.Combine("%LocalApplicationData%", "OPC", "pki");

            CertificateIdentifierCollection applicationCerts =
                ApplicationConfigurationBuilder.CreateDefaultApplicationCertificates(
                    "CN=" + clientName + ", O=OPC Foundation, DC=localhost",
                    CertificateStoreType.Directory,
                    pkiRoot);

            // build the application configuration.
            Config = await application
                .Build(
                    "urn:localhost:opcfoundation.org:" + clientName,
                    "http://opcfoundation.org/UA/" + clientName)
                .SetMaxByteStringLength(4 * 1024 * 1024)
                .SetMaxArrayLength(1024 * 1024)
                .AsClient()
                .SetClientOperationLimits(
                    new OperationLimits
                    {
                        MaxNodesPerBrowse = kDefaultOperationLimits,
                        MaxNodesPerRead = kDefaultOperationLimits,
                        MaxMonitoredItemsPerCall = kDefaultOperationLimits,
                        MaxNodesPerWrite = kDefaultOperationLimits
                    })
                .AddSecurityConfiguration(applicationCerts, pkiRoot)
                // .SetApplicationCertificates(applicationCerts)
                .SetAutoAcceptUntrustedCertificates(true)
                .SetRejectSHA1SignedCertificates(false)
                .SetOutputFilePath(Path.Combine(pkiRoot, "Logs", "Opc.Ua.Client.Tests.log.txt"))
                .CreateAsync()
                .ConfigureAwait(false);

            // check the application certificate.
            bool haveAppCertificate = await application
                .CheckApplicationInstanceCertificatesAsync(true)
                .ConfigureAwait(false);
            if (!haveAppCertificate)
            {
                throw new Exception("Application instance certificate invalid!");
            }

            ReverseConnectManager = new ReverseConnectManager(m_telemetry);
        }

        /// <summary>
        /// Start a host for reverse connections on random port.
        /// </summary>
        public async Task StartReverseConnectHostAsync()
        {
            var random = new Random();
            int testPort = ServerFixtureUtils.GetNextFreeIPPort();
            bool retryStartServer = false;
            int serverStartRetries = 25;
            do
            {
                try
                {
                    var reverseConnectUri = new Uri("opc.tcp://localhost:" + testPort);
                    ReverseConnectManager.AddEndpoint(reverseConnectUri);
                    ReverseConnectManager.StartService(Config);
                    ReverseConnectUri = reverseConnectUri.ToString();
                }
                catch (ServiceResultException sre)
                {
                    serverStartRetries--;
                    if (serverStartRetries == 0 || sre.StatusCode != StatusCodes.BadNoCommunication)
                    {
                        throw;
                    }
                    testPort = random.Next(
                        ServerFixtureUtils.MinTestPort,
                        ServerFixtureUtils.MaxTestPort);
                    retryStartServer = true;
                }
                await Task.Delay(random.Next(100, 1000)).ConfigureAwait(false);
            } while (retryStartServer);
        }

        /// <summary>
        /// Connects the specified endpoint URL.
        /// </summary>
        /// <param name="endpointUrl">The endpoint URL.</param>
        /// <param name="ct">Cancellation token to cancel operation with</param>
        /// <exception cref="ArgumentNullException"></exception>
        /// <exception cref="ArgumentException"></exception>
        /// <exception cref="ServiceResultException"></exception>
        public async Task<ISession> ConnectAsync(string endpointUrl, CancellationToken ct = default)
        {
            if (string.IsNullOrEmpty(endpointUrl))
            {
                throw new ArgumentNullException(nameof(endpointUrl));
            }

            if (!Uri.IsWellFormedUriString(endpointUrl, UriKind.Absolute))
            {
                throw new ArgumentException(
                    endpointUrl + " is not a valid URL.",
                    nameof(endpointUrl));
            }

<<<<<<< HEAD
            const int maxAttempts = 60;
=======
            const int maxAttempts = 5;
>>>>>>> ff0095c9
            for (int attempt = 0; ; attempt++)
            {
                try
                {
                    EndpointDescription endpointDescription =
                        await CoreClientUtils.SelectEndpointAsync(
                            Config,
                            endpointUrl,
                            true,
                            m_telemetry,
                            ct).ConfigureAwait(false);
                    var endpointConfiguration = EndpointConfiguration.Create(Config);
                    var endpoint = new ConfiguredEndpoint(
                        null,
                        endpointDescription,
                        endpointConfiguration);

                    return await ConnectAsync(endpoint).ConfigureAwait(false);
                }
                catch (ServiceResultException e) when ((e.StatusCode is
                    StatusCodes.BadServerHalted or
                    StatusCodes.BadSecureChannelClosed or
                    StatusCodes.BadNoCommunication) &&
                    attempt < maxAttempts)
                {
                    attempt++;
<<<<<<< HEAD
                    m_logger.LogError(e, "Failed to connect {Attempt}. Retrying in 1 second...", attempt);
=======
                    m_logger.LogError(e, "Failed to connect {Attempt}. Retrying in 1 second...", attempt + 1);
>>>>>>> ff0095c9
                    await Task.Delay(1000, ct).ConfigureAwait(false);
                }
            }

            throw new ServiceResultException(StatusCodes.BadNoCommunication);
        }

        /// <summary>
        /// Connects the url endpoint with specified security profile.
        /// </summary>
        /// <exception cref="ServiceResultException"></exception>
        public async Task<ISession> ConnectAsync(
            Uri url,
            string securityProfile,
            EndpointDescriptionCollection endpoints = null,
            IUserIdentity userIdentity = null)
        {
            string uri = url.AbsoluteUri;
            Uri getEndpointsUrl = url;
            if (uri.StartsWith(Utils.UriSchemeHttp, StringComparison.Ordinal) ||
                Utils.IsUriHttpsScheme(uri))
            {
                getEndpointsUrl = CoreClientUtils.GetDiscoveryUrl(uri);
            }

<<<<<<< HEAD
            const int maxAttempts = 60;
=======
            const int maxAttempts = 5;
>>>>>>> ff0095c9
            for (int attempt = 0; ; attempt++)
            {
                try
                {
                    ConfiguredEndpoint endpoint = await GetEndpointAsync(
                        getEndpointsUrl,
                        securityProfile,
                        endpoints
                    ).ConfigureAwait(false);
                    return await ConnectAsync(endpoint, userIdentity).ConfigureAwait(false);
                }
                catch (ServiceResultException e) when ((e.StatusCode is
                    StatusCodes.BadServerHalted or
                    StatusCodes.BadSecureChannelClosed or
                    StatusCodes.BadNoCommunication) &&
                    attempt < maxAttempts)
                {
<<<<<<< HEAD
                    attempt++;
                    m_logger.LogError(e, "Failed to connect {Attempt}. Retrying in 1 second...", attempt);
=======
                    m_logger.LogError(e, "Failed to connect {Attempt}. Retrying in 1 second...", attempt + 1);
>>>>>>> ff0095c9
                    await Task.Delay(1000).ConfigureAwait(false);
                }
            }

            throw new ServiceResultException(StatusCodes.BadNoCommunication);
        }

        /// <summary>
        /// Connects the specified endpoint.
        /// </summary>
        /// <param name="endpoint">The configured endpoint.</param>
        /// <exception cref="ArgumentNullException"><paramref name="endpoint"/> is <c>null</c>.</exception>
        public async Task<ISession> ConnectAsync(
            ConfiguredEndpoint endpoint,
            IUserIdentity userIdentity = null)
        {
            if (endpoint == null)
            {
                endpoint = Endpoint;
                if (endpoint == null)
                {
                    throw new ArgumentNullException(nameof(endpoint));
                }
            }

            ISession session = await SessionFactory
                .CreateAsync(
                    Config,
                    endpoint,
                    false,
                    false,
                    Config.ApplicationName,
                    SessionTimeout,
                    userIdentity,
                    null)
                .ConfigureAwait(false);

            Endpoint = session.ConfiguredEndpoint;

            session.KeepAlive += Session_KeepAlive;

            EndpointUrl = session.ConfiguredEndpoint.EndpointUrl.ToString();

            return session;
        }

        /// <summary>
        /// Create a channel using the specified endpoint.
        /// </summary>
        /// <param name="endpoint">The configured endpoint</param>
        public Task<ITransportChannel> CreateChannelAsync(
            ConfiguredEndpoint endpoint,
            bool updateBeforeConnect = true)
        {
            return SessionFactory.CreateChannelAsync(
                Config,
                null,
                endpoint,
                updateBeforeConnect,
                checkDomain: false);
        }

        /// <summary>
        /// Create a session using the specified channel.
        /// </summary>
        /// <param name="channel">The channel to use</param>
        /// <param name="endpoint">The configured endpoint</param>
        public ISession CreateSession(ITransportChannel channel, ConfiguredEndpoint endpoint)
        {
            return SessionFactory.Create(Config, channel, endpoint, null);
        }

        /// <summary>
        /// Get configured endpoint from url with security profile.
        /// </summary>
        public async Task<ConfiguredEndpoint> GetEndpointAsync(
            Uri url,
            string securityPolicy,
            EndpointDescriptionCollection endpoints = null)
        {
            endpoints ??= await GetEndpointsAsync(url).ConfigureAwait(false);
            EndpointDescription endpointDescription = SelectEndpoint(
                Config,
                endpoints,
                url,
                securityPolicy);
            if (endpointDescription == null)
            {
                Assert.Ignore("The endpoint is not supported by the server.");
            }
            var endpointConfiguration = EndpointConfiguration.Create(Config);
            endpointConfiguration.OperationTimeout = OperationTimeout;
            return new ConfiguredEndpoint(null, endpointDescription, endpointConfiguration);
        }

        /// <summary>
        /// Select a security endpoint from description.
        /// </summary>
        public static EndpointDescription SelectEndpoint(
            ApplicationConfiguration configuration,
            EndpointDescriptionCollection endpoints,
            Uri url,
            string securityPolicy)
        {
            EndpointDescription selectedEndpoint = null;

            // select the best endpoint to use based on the selected URL and the UseSecurity checkbox.
            foreach (EndpointDescription endpoint in endpoints)
            {
                // check for a match on the URL scheme.
                if (endpoint.EndpointUrl.StartsWith(url.Scheme))
                {
                    // skip unsupported security policies
                    if (!configuration.SecurityConfiguration.SupportedSecurityPolicies.Contains(
                            endpoint.SecurityPolicyUri))
                    {
                        continue;
                    }

                    // pick the first available endpoint by default.
                    if (selectedEndpoint == null &&
                        securityPolicy.Equals(endpoint.SecurityPolicyUri, StringComparison.Ordinal))
                    {
                        selectedEndpoint = endpoint;
                        continue;
                    }

                    if (selectedEndpoint?.SecurityMode < endpoint.SecurityMode &&
                        securityPolicy.Equals(endpoint.SecurityPolicyUri, StringComparison.Ordinal))
                    {
                        selectedEndpoint = endpoint;
                    }
                }
            }
            // return the selected endpoint.
            return selectedEndpoint;
        }

        /// <summary>
        /// Get endpoints from discovery endpoint.
        /// </summary>
        /// <param name="url">The url of the discovery endpoint.</param>
        public async Task<EndpointDescriptionCollection> GetEndpointsAsync(Uri url)
        {
            var endpointConfiguration = EndpointConfiguration.Create();
            endpointConfiguration.OperationTimeout = OperationTimeout;

            using var client = DiscoveryClient.Create(url, endpointConfiguration, m_telemetry);
            client.ReturnDiagnostics = DiagnosticsMasks.SymbolicIdAndText;
            EndpointDescriptionCollection result = await client.GetEndpointsAsync(null)
                .ConfigureAwait(false);
            await client.CloseAsync().ConfigureAwait(false);
            return result;
        }

        /// <summary>
        /// Configures Activity Listener and registers with Activity Source.
        /// </summary>
        public void StartActivityListenerInternal(bool disableActivityLogging)
        {
            string expectedName = m_telemetry.GetActivitySource().Name;

            if (disableActivityLogging)
            {
                // Create an instance of ActivityListener without logging
                ActivityListener = new ActivityListener
                {
                    ShouldListenTo = (source) => source.Name == expectedName,

                    // Sample all data and recorded activities
                    Sample = (ref ActivityCreationOptions<ActivityContext> _) =>
                        ActivitySamplingResult.AllDataAndRecorded,
                    // Do not log during benchmarks
                    ActivityStarted = _ => { },
                    ActivityStopped = _ => { }
                };
            }
            else
            {
                // Create an instance of ActivityListener and configure its properties with logging
                ActivityListener = new ActivityListener
                {
                    ShouldListenTo = (source) => source.Name == expectedName,

                    // Sample all data and recorded activities
                    Sample = (ref ActivityCreationOptions<ActivityContext> _) =>
                        ActivitySamplingResult.AllDataAndRecorded,
                    ActivityStarted = activity =>
                        m_logger.LogInformation(
                            "Client Started: {OperationName,-15} - TraceId: {TraceId,-32} SpanId: {SpanId,-16}",
                            activity.OperationName,
                            activity.TraceId,
                            activity.SpanId
                        ),
                    ActivityStopped = activity =>
                        m_logger.LogInformation(
                            "Client Stopped: {OperationName,-15} - TraceId: {TraceId,-32} SpanId: {SpanId,-16} Duration: {Duration}",
                            activity.OperationName,
                            activity.TraceId,
                            activity.SpanId,
                            activity.Duration)
                };
            }
            ActivitySource.AddActivityListener(ActivityListener);
        }

        /// <summary>
        /// Disposes Activity Listener and unregisters from Activity Source.
        /// </summary>
        public void StopActivityListener()
        {
            ActivityListener?.Dispose();
            ActivityListener = null;
        }

        private void Session_KeepAlive(ISession session, KeepAliveEventArgs e)
        {
            if (ServiceResult.IsBad(e.Status))
            {
                m_logger.LogError(
                    "Session '{SessionName}' keep alive error: {StatusCode}",
                    session.SessionName,
                    e.Status);
            }
        }
    }
}<|MERGE_RESOLUTION|>--- conflicted
+++ resolved
@@ -219,11 +219,7 @@
                     nameof(endpointUrl));
             }
 
-<<<<<<< HEAD
-            const int maxAttempts = 60;
-=======
             const int maxAttempts = 5;
->>>>>>> ff0095c9
             for (int attempt = 0; ; attempt++)
             {
                 try
@@ -250,11 +246,7 @@
                     attempt < maxAttempts)
                 {
                     attempt++;
-<<<<<<< HEAD
-                    m_logger.LogError(e, "Failed to connect {Attempt}. Retrying in 1 second...", attempt);
-=======
                     m_logger.LogError(e, "Failed to connect {Attempt}. Retrying in 1 second...", attempt + 1);
->>>>>>> ff0095c9
                     await Task.Delay(1000, ct).ConfigureAwait(false);
                 }
             }
@@ -280,11 +272,7 @@
                 getEndpointsUrl = CoreClientUtils.GetDiscoveryUrl(uri);
             }
 
-<<<<<<< HEAD
-            const int maxAttempts = 60;
-=======
             const int maxAttempts = 5;
->>>>>>> ff0095c9
             for (int attempt = 0; ; attempt++)
             {
                 try
@@ -302,12 +290,7 @@
                     StatusCodes.BadNoCommunication) &&
                     attempt < maxAttempts)
                 {
-<<<<<<< HEAD
-                    attempt++;
-                    m_logger.LogError(e, "Failed to connect {Attempt}. Retrying in 1 second...", attempt);
-=======
                     m_logger.LogError(e, "Failed to connect {Attempt}. Retrying in 1 second...", attempt + 1);
->>>>>>> ff0095c9
                     await Task.Delay(1000).ConfigureAwait(false);
                 }
             }
