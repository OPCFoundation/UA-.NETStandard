/* ========================================================================
 * Copyright (c) 2005-2024 The OPC Foundation, Inc. All rights reserved.
 *
 * OPC Foundation MIT License 1.00
 *
 * Permission is hereby granted, free of charge, to any person
 * obtaining a copy of this software and associated documentation
 * files (the "Software"), to deal in the Software without
 * restriction, including without limitation the rights to use,
 * copy, modify, merge, publish, distribute, sublicense, and/or sell
 * copies of the Software, and to permit persons to whom the
 * Software is furnished to do so, subject to the following
 * conditions:
 *
 * The above copyright notice and this permission notice shall be
 * included in all copies or substantial portions of the Software.
 * THE SOFTWARE IS PROVIDED "AS IS", WITHOUT WARRANTY OF ANY KIND,
 * EXPRESS OR IMPLIED, INCLUDING BUT NOT LIMITED TO THE WARRANTIES
 * OF MERCHANTABILITY, FITNESS FOR A PARTICULAR PURPOSE AND
 * NONINFRINGEMENT. IN NO EVENT SHALL THE AUTHORS OR COPYRIGHT
 * HOLDERS BE LIABLE FOR ANY CLAIM, DAMAGES OR OTHER LIABILITY,
 * WHETHER IN AN ACTION OF CONTRACT, TORT OR OTHERWISE, ARISING
 * FROM, OUT OF OR IN CONNECTION WITH THE SOFTWARE OR THE USE OR
 * OTHER DEALINGS IN THE SOFTWARE.
 *
 * The complete license agreement can be found here:
 * http://opcfoundation.org/License/MIT/1.00/
 * ======================================================================*/

using NUnit.Framework;
using Assert = NUnit.Framework.Legacy.ClassicAssert;

namespace Opc.Ua.Core.Tests.Types.Constants
{
    /// <summary>
    /// Tests for the DataTypes class helper methods.
    /// </summary>
    [TestFixture]
    [Category("DataTypes")]
    [Parallelizable]
    public class DataTypesTests
    {
        /// <summary>
        /// Test GetBrowseName for standard data types.
        /// </summary>
        [Test]
        public void GetBrowseName_StandardDataTypes_ReturnsValidNames()
        {
            // Test a few standard data type IDs
<<<<<<< HEAD
            int[] dataTypeIds = [
=======
            int[] dataTypeIds =
            [
>>>>>>> 2bee7e19
                (int)DataTypes.Boolean,
                (int)DataTypes.SByte,
                (int)DataTypes.Byte,
                (int)DataTypes.Int16,
                (int)DataTypes.UInt16,
                (int)DataTypes.Int32,
                (int)DataTypes.UInt32,
                (int)DataTypes.Int64,
                (int)DataTypes.UInt64,
                (int)DataTypes.Float,
                (int)DataTypes.Double,
                (int)DataTypes.String,
                (int)DataTypes.DateTime,
                (int)DataTypes.Guid,
                (int)DataTypes.ByteString,
                (int)DataTypes.XmlElement,
                (int)DataTypes.NodeId,
                (int)DataTypes.ExpandedNodeId,
                (int)DataTypes.StatusCode,
                (int)DataTypes.QualifiedName,
                (int)DataTypes.LocalizedText
            ];

            foreach (int id in dataTypeIds)
            {
                string browseName = DataTypes.GetBrowseName(id);
                Assert.IsNotNull(browseName);
                Assert.IsNotEmpty(browseName);
            }
        }

        /// <summary>
        /// Test GetBrowseName for the Boolean data type.
        /// </summary>
        [Test]
        public void GetBrowseName_BooleanDataType_ReturnsBoolean()
        {
            string browseName = DataTypes.GetBrowseName((int)DataTypes.Boolean);
            Assert.AreEqual("Boolean", browseName);
        }

        /// <summary>
        /// Test GetBrowseName for invalid data type ID returns empty string.
        /// </summary>
        [Test]
        public void GetBrowseName_InvalidDataTypeId_ReturnsEmptyString()
        {
            string browseName = DataTypes.GetBrowseName(-9999);
            Assert.AreEqual(string.Empty, browseName);
        }

        /// <summary>
        /// Test GetIdentifier for standard data type names.
        /// </summary>
        [Test]
        public void GetIdentifier_StandardDataTypes_ReturnsValidIds()
        {
<<<<<<< HEAD
            string[] dataTypeNames = [
=======
            string[] dataTypeNames =
            [
>>>>>>> 2bee7e19
                "Boolean", "SByte", "Byte", "Int16", "UInt16",
                "Int32", "UInt32", "Int64", "UInt64",
                "Float", "Double", "String", "DateTime",
                "Guid", "ByteString", "XmlElement",
                "NodeId", "ExpandedNodeId", "StatusCode",
                "QualifiedName", "LocalizedText"
            ];

            foreach (string name in dataTypeNames)
            {
                uint id = DataTypes.GetIdentifier(name);
                Assert.AreNotEqual(0, id);
            }
        }

        /// <summary>
        /// Test GetIdentifier for the Boolean data type name.
        /// </summary>
        [Test]
        public void GetIdentifier_BooleanName_ReturnsBooleanId()
        {
            uint id = DataTypes.GetIdentifier("Boolean");
            Assert.AreEqual(DataTypes.Boolean, id);
        }

        /// <summary>
        /// Test GetIdentifier for invalid name returns 0.
        /// </summary>
        [Test]
        public void GetIdentifier_InvalidName_ReturnsZero()
        {
            uint id = DataTypes.GetIdentifier("InvalidDataTypeName");
            Assert.AreEqual(0, id);
        }

        /// <summary>
        /// Test that GetBrowseName and GetIdentifier are inverse operations.
        /// </summary>
        [Test]
        public void GetBrowseName_GetIdentifier_AreInverseOperations()
        {
<<<<<<< HEAD
            int[] dataTypeIds = [
                (int)DataTypes.Boolean, (int)DataTypes.Int32, (int)DataTypes.String,
                (int)DataTypes.DateTime, (int)DataTypes.NodeId
=======
            int[] dataTypeIds =
            [
                (int)DataTypes.Boolean,
                (int)DataTypes.Int32,
                (int)DataTypes.String,
                (int)DataTypes.DateTime,
                (int)DataTypes.NodeId
>>>>>>> 2bee7e19
            ];

            foreach (int id in dataTypeIds)
            {
                string browseName = DataTypes.GetBrowseName(id);
                uint retrievedId = DataTypes.GetIdentifier(browseName);
                Assert.AreEqual((uint)id, retrievedId);
            }
        }
    }
}<|MERGE_RESOLUTION|>--- conflicted
+++ resolved
@@ -47,12 +47,8 @@
         public void GetBrowseName_StandardDataTypes_ReturnsValidNames()
         {
             // Test a few standard data type IDs
-<<<<<<< HEAD
-            int[] dataTypeIds = [
-=======
             int[] dataTypeIds =
             [
->>>>>>> 2bee7e19
                 (int)DataTypes.Boolean,
                 (int)DataTypes.SByte,
                 (int)DataTypes.Byte,
@@ -110,12 +106,8 @@
         [Test]
         public void GetIdentifier_StandardDataTypes_ReturnsValidIds()
         {
-<<<<<<< HEAD
-            string[] dataTypeNames = [
-=======
             string[] dataTypeNames =
             [
->>>>>>> 2bee7e19
                 "Boolean", "SByte", "Byte", "Int16", "UInt16",
                 "Int32", "UInt32", "Int64", "UInt64",
                 "Float", "Double", "String", "DateTime",
@@ -157,11 +149,6 @@
         [Test]
         public void GetBrowseName_GetIdentifier_AreInverseOperations()
         {
-<<<<<<< HEAD
-            int[] dataTypeIds = [
-                (int)DataTypes.Boolean, (int)DataTypes.Int32, (int)DataTypes.String,
-                (int)DataTypes.DateTime, (int)DataTypes.NodeId
-=======
             int[] dataTypeIds =
             [
                 (int)DataTypes.Boolean,
@@ -169,7 +156,6 @@
                 (int)DataTypes.String,
                 (int)DataTypes.DateTime,
                 (int)DataTypes.NodeId
->>>>>>> 2bee7e19
             ];
 
             foreach (int id in dataTypeIds)
