--- conflicted
+++ resolved
@@ -321,17 +321,12 @@
             Assert.Throws<ServiceResultException>(() => _ = NodeId.Create((uint)123, "urn:xyz", null));
             Assert.Throws<ServiceResultException>(() => _ = NodeId.Parse("ns="));
             Assert.Throws<ServiceResultException>(() => _ = NodeId.Parse("nsu="));
-<<<<<<< HEAD
-=======
             Assert.Throws<ServiceResultException>(() => _ = NodeId.Parse("nsu=http://opcfoundation.org/Tests;s=Test"));
             Assert.Throws<ServiceResultException>(() => { NodeId test = "nsu=http://opcfoundation.org/Tests;s=Test"; });
->>>>>>> de10298e
             Assert.IsNull(NodeId.ToExpandedNodeId(null, null));
         }
 
         [Test]
-<<<<<<< HEAD
-=======
         public void ExpandedNodeIdConstructor()
         {
             Guid id1 = Guid.NewGuid();
@@ -400,18 +395,14 @@
         }
 
         [Test]
->>>>>>> de10298e
         public void NodeIdHashCode()
         {
             // ensure that the hash code is the same for the same node id
             IList<NodeId> nodeIds = new List<NodeId>();
 
             // Null NodeIds
-<<<<<<< HEAD
-=======
             nodeIds.Add(0);
             nodeIds.Add("");
->>>>>>> de10298e
             nodeIds.Add(NodeId.Null);
             nodeIds.Add(new NodeId(0));
             nodeIds.Add(new NodeId(Guid.Empty));
@@ -420,14 +411,6 @@
 
             foreach (NodeId nodeId in nodeIds)
             {
-<<<<<<< HEAD
-                Assert.AreEqual(NodeId.Null.GetHashCode(), nodeId.GetHashCode(), $"NodeId={nodeId}");
-                Assert.IsTrue(nodeId.IsNullNodeId);
-            }
-
-            nodeIds.Insert(0, new NodeId(123));
-            nodeIds.Insert(0, new NodeId(123, 0));
-=======
                 Assert.IsTrue(nodeId.IsNullNodeId);
             }
 
@@ -444,22 +427,15 @@
             nodeIds.Insert(0, new NodeId(123));
             nodeIds.Insert(0, new NodeId(123, 0));
             distinctNodes++;
->>>>>>> de10298e
             Assert.AreEqual(nodeIds[0].GetHashCode(), nodeIds[1].GetHashCode());
             Assert.AreEqual(nodeIds[0], nodeIds[1]);
 
             nodeIds.Insert(0, new NodeId(123, 1));
-<<<<<<< HEAD
-            Assert.AreNotEqual(nodeIds[0].GetHashCode(), nodeIds[1].GetHashCode());
-
-            nodeIds.Insert(0, new NodeId("Test"));
-=======
             distinctNodes++;
             Assert.AreNotEqual(nodeIds[0].GetHashCode(), nodeIds[1].GetHashCode());
 
             nodeIds.Insert(0, new NodeId("Test"));
             distinctNodes++;
->>>>>>> de10298e
             Assert.AreNotEqual(nodeIds[0].GetHashCode(), nodeIds[2].GetHashCode());
 
             TestContext.Out.WriteLine("NodeIds:");
@@ -474,13 +450,8 @@
             {
                 TestContext.Out.WriteLine($"NodeId={nodeId}, HashCode={nodeId.GetHashCode():x8}");
             }
-<<<<<<< HEAD
-
-            Assert.AreEqual(4, distinctNodeIds.Count());
-=======
             // all null node ids should be equal and removed
             Assert.AreEqual(distinctNodes, distinctNodeIds.Count());
->>>>>>> de10298e
         }
 
         [Theory]
