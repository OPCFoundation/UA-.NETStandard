--- conflicted
+++ resolved
@@ -254,12 +254,9 @@
             Assert.AreEqual(null, diagnosticInfo.AdditionalInfo);
             Assert.AreEqual(ServiceResult.Good.StatusCode, diagnosticInfo.InnerStatusCode);
             Assert.AreEqual(null, diagnosticInfo.InnerDiagnosticInfo);
-<<<<<<< HEAD
-=======
 
             Assert.IsTrue(diagnosticInfo.Equals(null));
             Assert.IsTrue(diagnosticInfo.IsNullDiagnosticInfo);
->>>>>>> d99c4bc9
         }
 
         /// <summary>
