--- conflicted
+++ resolved
@@ -395,15 +395,11 @@
         public void EscapeStringLegacyPlus()
         {
             m_memoryStream.Position = 0;
-<<<<<<< HEAD
             int repeats = InnerLoops;
             while (repeats-- > 0)
             {
                 EscapedStringLegacyPlus(m_testString);
             }
-=======
-            EscapedStringToStream(m_testString);
->>>>>>> ca17fb23
             m_streamWriter.Flush();
         }
 
@@ -474,7 +470,6 @@
         public void EscapeStringSpanCharsInline()
         {
             m_memoryStream.Position = 0;
-<<<<<<< HEAD
             int repeats = InnerLoops;
             while (repeats-- > 0)
             {
@@ -581,26 +576,15 @@
             Assert.IsTrue(Utils.IsEqual(resultLegacy, resultSpanChars));
             Assert.IsTrue(Utils.IsEqual(resultLegacy, resultSpanIndex));
             Assert.IsTrue(Utils.IsEqual(resultLegacy, resultSpanDict));
-=======
-            EscapeString(m_testString);
-            m_streamWriter.Flush();
->>>>>>> ca17fb23
         }
 
         #region Test Setup
         [OneTimeSetUp]
         public void OneTimeSetUp()
         {
-<<<<<<< HEAD
             m_memoryManager = new RecyclableMemoryStreamManager();
             m_memoryStream = new RecyclableMemoryStream(m_memoryManager);
             m_streamWriter = new StreamWriter(m_memoryStream, new UTF8Encoding(false), m_streamSize, false);
-=======
-            m_memoryManager = new Microsoft.IO.RecyclableMemoryStreamManager();
-            m_memoryStream = new Microsoft.IO.RecyclableMemoryStream(m_memoryManager);
-            m_streamWriter = new StreamWriter(m_memoryStream, new UTF8Encoding(false), m_streamSize, false);
-            m_testString = "Test string ascii, special characters \n \b and control characters \0 \x04 ␀ ␁ ␂ ␃ ␄";
->>>>>>> ca17fb23
         }
 
         [OneTimeTearDown]
@@ -624,23 +608,10 @@
         [GlobalSetup]
         public void GlobalSetup()
         {
-<<<<<<< HEAD
             m_memoryManager = new RecyclableMemoryStreamManager();
             m_memoryStream = new RecyclableMemoryStream(m_memoryManager);
             m_streamWriter = new StreamWriter(m_memoryStream, new UTF8Encoding(false), m_streamSize, false);
             m_testString = EscapeTestStrings[StringVariantIndex - 1];
-=======
-            m_memoryStream = new MemoryStream();
-            m_streamWriter = new StreamWriter(m_memoryStream, new UTF8Encoding(false), m_streamSize, false);
-
-            // for validating benchmark tests
-            switch (StringVariantIndex )
-            {
-                case 1: m_testString = "\" \n \r \t \b \f \\"; break;
-                case 2: m_testString = "\0 \x01 \x02 \x03 \x04"; break;
-                default: m_testString = "Ascii characters , special characters \n \b & control characters \0 \x04 ␀ ␁ ␂ ␃ ␄"; break;
-            }
->>>>>>> ca17fb23
         }
 
         [GlobalCleanup]
@@ -1079,7 +1050,6 @@
 
         private void EscapeString(string value)
         {
-<<<<<<< HEAD
             StringBuilder stringBuilder = new StringBuilder(value.Length * 2);
 
             foreach (char ch in value)
@@ -1107,10 +1077,6 @@
             StringBuilder stringBuilder = m_stringBuilderPool.Value;
             stringBuilder.Clear();
             stringBuilder.EnsureCapacity(value.Length * 2);
-=======
-            m_stringBuilder.Clear();
-            m_stringBuilder.EnsureCapacity(value.Length * 2);
->>>>>>> ca17fb23
 
             foreach (char ch in value)
             {
