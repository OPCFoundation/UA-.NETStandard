--- conflicted
+++ resolved
@@ -706,17 +706,11 @@
             public void Encode(IEncoder encoder)
             {
             }
-<<<<<<< HEAD
+
             public void Decode(IDecoder decoder)
             {
             }
-=======
-
-            public void Decode(IDecoder decoder)
-            {
-            }
-
->>>>>>> 2bee7e19
+
             public bool IsEqual(IEncodeable encodeable)
             {
                 return encodeable is TestEncodeable test && test.Value == Value;
@@ -736,13 +730,9 @@
             public TestJsonEncodeable()
             {
             }
-<<<<<<< HEAD
-            public TestJsonEncodeable(string value) : base(value)
-=======
 
             public TestJsonEncodeable(string value)
                 : base(value)
->>>>>>> 2bee7e19
             {
             }
 
@@ -767,24 +757,15 @@
             public ExpandedNodeId TypeId => new(110000);
             public ExpandedNodeId BinaryEncodingId => new(110001);
             public ExpandedNodeId XmlEncodingId => new(110002);
-<<<<<<< HEAD
+
             public void Encode(IEncoder encoder)
             {
             }
+
             public void Decode(IDecoder decoder)
             {
             }
-=======
-
-            public void Encode(IEncoder encoder)
-            {
-            }
-
-            public void Decode(IDecoder decoder)
-            {
-            }
-
->>>>>>> 2bee7e19
+
             public bool IsEqual(IEncodeable encodeable)
             {
                 return encodeable is TestNoDefaultConstructorEncodeable test && test.Value == Value;
@@ -808,17 +789,11 @@
             public virtual void Encode(IEncoder encoder)
             {
             }
-<<<<<<< HEAD
+
             public virtual void Decode(IDecoder decoder)
             {
             }
-=======
-
-            public virtual void Decode(IDecoder decoder)
-            {
-            }
-
->>>>>>> 2bee7e19
+
             public virtual bool IsEqual(IEncodeable encodeable)
             {
                 return false;
@@ -1156,17 +1131,10 @@
             public void Encode(IEncoder encoder)
             {
             }
-<<<<<<< HEAD
+
             public void Decode(IDecoder decoder)
             {
             }
-            public bool IsEqual(IEncodeable encodeable) => encodeable is TestEncodeableWithoutXml;
-            public object Clone() => new TestEncodeableWithoutXml();
-=======
-
-            public void Decode(IDecoder decoder)
-            {
-            }
 
             public bool IsEqual(IEncodeable encodeable)
             {
@@ -1177,7 +1145,6 @@
             {
                 return new TestEncodeableWithoutXml();
             }
->>>>>>> 2bee7e19
         }
 
         /// <summary>
@@ -1193,30 +1160,20 @@
             public void Encode(IEncoder encoder)
             {
             }
-<<<<<<< HEAD
+
             public void Decode(IDecoder decoder)
             {
             }
-=======
-
-            public void Decode(IDecoder decoder)
-            {
-            }
-
->>>>>>> 2bee7e19
+
             public bool IsEqual(IEncodeable encodeable)
             {
                 return encodeable is TestEncodeableWithoutJson;
             }
 
-<<<<<<< HEAD
-            public object Clone() => new TestEncodeableWithoutJson();
-=======
             public object Clone()
             {
                 return new TestEncodeableWithoutJson();
             }
->>>>>>> 2bee7e19
         }
 
         /// <summary>
@@ -1231,17 +1188,10 @@
             public void Encode(IEncoder encoder)
             {
             }
-<<<<<<< HEAD
+
             public void Decode(IDecoder decoder)
             {
             }
-            public bool IsEqual(IEncodeable encodeable) => encodeable is TestEncodeableWithDefaultNamespace;
-            public object Clone() => new TestEncodeableWithDefaultNamespace();
-=======
-
-            public void Decode(IDecoder decoder)
-            {
-            }
 
             public bool IsEqual(IEncodeable encodeable)
             {
@@ -1252,7 +1202,6 @@
             {
                 return new TestEncodeableWithDefaultNamespace();
             }
->>>>>>> 2bee7e19
         }
 
         [Test]
@@ -1378,17 +1327,10 @@
             public void Encode(IEncoder encoder)
             {
             }
-<<<<<<< HEAD
+
             public void Decode(IDecoder decoder)
             {
             }
-            public bool IsEqual(IEncodeable encodeable) => encodeable is TestEncodeableWithNullIds;
-            public object Clone() => new TestEncodeableWithNullIds();
-=======
-
-            public void Decode(IDecoder decoder)
-            {
-            }
 
             public bool IsEqual(IEncodeable encodeable)
             {
@@ -1399,7 +1341,6 @@
             {
                 return new TestEncodeableWithNullIds();
             }
->>>>>>> 2bee7e19
         }
     }
 }