--- conflicted
+++ resolved
@@ -50,16 +50,10 @@
     [SetCulture("en-us")]
     public class EncoderCommon
     {
-<<<<<<< HEAD
-        protected const int RandomStart = 4840;
-        protected const int RandomRepeats = 100;
-        protected const int ArrayRepeats = 3;
-        protected const string ApplicationUri = "uri:localhost:opcfoundation.org:EncoderCommon";
-=======
+        protected const int kArrayRepeats = 3;
         protected const int kRandomStart = 4840;
         protected const int kRandomRepeats = 100;
         protected const string kApplicationUri = "uri:localhost:opcfoundation.org:EncoderCommon";
->>>>>>> cfc68eeb
         protected RandomSource RandomSource { get; private set; }
         protected DataGenerator DataGenerator { get; private set; }
         protected IServiceMessageContext Context { get; private set; }
