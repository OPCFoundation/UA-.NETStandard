/* ========================================================================
 * Copyright (c) 2005-2018 The OPC Foundation, Inc. All rights reserved.
 *
 * OPC Foundation MIT License 1.00
 * 
 * Permission is hereby granted, free of charge, to any person
 * obtaining a copy of this software and associated documentation
 * files (the "Software"), to deal in the Software without
 * restriction, including without limitation the rights to use,
 * copy, modify, merge, publish, distribute, sublicense, and/or sell
 * copies of the Software, and to permit persons to whom the
 * Software is furnished to do so, subject to the following
 * conditions:
 * 
 * The above copyright notice and this permission notice shall be
 * included in all copies or substantial portions of the Software.
 * THE SOFTWARE IS PROVIDED "AS IS", WITHOUT WARRANTY OF ANY KIND,
 * EXPRESS OR IMPLIED, INCLUDING BUT NOT LIMITED TO THE WARRANTIES
 * OF MERCHANTABILITY, FITNESS FOR A PARTICULAR PURPOSE AND
 * NONINFRINGEMENT. IN NO EVENT SHALL THE AUTHORS OR COPYRIGHT
 * HOLDERS BE LIABLE FOR ANY CLAIM, DAMAGES OR OTHER LIABILITY,
 * WHETHER IN AN ACTION OF CONTRACT, TORT OR OTHERWISE, ARISING
 * FROM, OUT OF OR IN CONNECTION WITH THE SOFTWARE OR THE USE OR
 * OTHER DEALINGS IN THE SOFTWARE.
 *
 * The complete license agreement can be found here:
 * http://opcfoundation.org/License/MIT/1.00/
 * ======================================================================*/

using System;
using System.Collections.Generic;
using System.Diagnostics;
using System.IO;
using System.Linq;
using System.Security.Cryptography;
using System.Security.Cryptography.X509Certificates;
using System.Text;
using System.Threading;
using System.Threading.Tasks;
using NUnit.Framework;
using Opc.Ua.Security.Certificates;
using Opc.Ua.Security.Certificates.Tests;
using Assert = NUnit.Framework.Legacy.ClassicAssert;

#if NETCOREAPP2_1 || !ECC_SUPPORT
using X509SignatureGenerator = Opc.Ua.Security.Certificates.X509SignatureGenerator;
#endif

namespace Opc.Ua.Core.Tests.Security.Certificates
{
    /// <summary>
    /// Tests for the CertificateValidator class.
    /// </summary>
    [TestFixture, Category("CertificateValidator")]
    [Parallelizable]
    [SetCulture("en-us")]
    public class CertificateValidatorTest
    {
        #region DataPoints
#if ECC_SUPPORT
        [DatapointSource]
        public static readonly ECCurveHashPair[] ECCurveHashPairs = CertificateTestsForECDsa.GetECCurveHashPairs();
#endif
        #endregion

        #region Test Setup
        public const string RootCASubject = "CN=Root CA Test Cert, O=OPC Foundation";

        /// <summary>
        /// Set up cert chains and validate.
        /// </summary>
        [OneTimeSetUp]
        protected void OneTimeSetUp()
        {
            // set max RSA key size and max SHA-2 hash size
            ushort keySize = 4096;
            ushort hashSize = 512;

            // good applications test set
            var appTestDataGenerator = new ApplicationTestDataGenerator(1);
            m_goodApplicationTestSet = appTestDataGenerator.ApplicationTestSet(kGoodApplicationsTestCount);
            m_notYetValidCertsApplicationTestSet = appTestDataGenerator.ApplicationTestSet(kGoodApplicationsTestCount);

            // create all certs and CRL
            m_caChain = new X509Certificate2[kCaChainCount];
            m_caDupeChain = new X509Certificate2[kCaChainCount];
            m_crlChain = new X509CRL[kCaChainCount];
            m_crlDupeChain = new X509CRL[kCaChainCount];
            m_crlRevokedChain = new X509CRL[kCaChainCount];
            m_appCerts = new X509Certificate2Collection();
            m_appSelfSignedCerts = new X509Certificate2Collection();
            m_notYetValidAppCerts = new X509Certificate2Collection();

            DateTime rootCABaseTime = DateTime.UtcNow.AddDays(-1);
            rootCABaseTime = new DateTime(rootCABaseTime.Year - 1, 1, 1, 0, 0, 0, DateTimeKind.Utc);
            X509Certificate2 rootCert = CertificateFactory.CreateCertificate(RootCASubject)
                .SetNotBefore(rootCABaseTime)
                .SetLifeTime(25 * 12)
                .SetCAConstraint()
                .SetHashAlgorithm(X509Utils.GetRSAHashAlgorithmName(hashSize))
                .SetRSAKeySize(keySize)
                .CreateForRSA();

            m_caChain[0] = rootCert;
            m_crlChain[0] = CertificateFactory.RevokeCertificate(rootCert, null, null);

            // to save time, the dupe chain uses just the default key size/hash
            m_caDupeChain[0] = CertificateFactory.CreateCertificate(RootCASubject)
                .SetNotBefore(rootCABaseTime)
                .SetLifeTime(25 * 12)
                .SetCAConstraint()
                .CreateForRSA();

            m_crlDupeChain[0] = CertificateFactory.RevokeCertificate(m_caDupeChain[0], null, null);
            m_crlRevokedChain[0] = null;

            X509Certificate2 signingCert = rootCert;
            DateTime subCABaseTime = DateTime.UtcNow.AddDays(-1);
            subCABaseTime = new DateTime(subCABaseTime.Year, subCABaseTime.Month, subCABaseTime.Day, 0, 0, 0, DateTimeKind.Utc);
            for (int i = 1; i < kCaChainCount; i++)
            {
                if (keySize > 2048) { keySize -= 1024; }
                if (hashSize > 256) { hashSize -= 128; }
                string subject = $"CN=Sub CA {i} Test Cert, O=OPC Foundation";
                X509Certificate2 subCACert = CertificateFactory.CreateCertificate(subject)
                    .SetNotBefore(subCABaseTime)
                    .SetLifeTime(5 * 12)
                    .SetHashAlgorithm(X509Utils.GetRSAHashAlgorithmName(hashSize))
                    .SetCAConstraint(kCaChainCount - 1 - i)
                    .SetIssuer(signingCert)
                    .SetRSAKeySize(keySize)
                    .CreateForRSA();
                m_caChain[i] = subCACert;
                m_crlChain[i] = CertificateFactory.RevokeCertificate(subCACert, null, null, subCABaseTime, subCABaseTime + TimeSpan.FromDays(10));
                X509Certificate2 subCADupeCert = CertificateFactory.CreateCertificate(subject)
                    .SetNotBefore(subCABaseTime)
                    .SetLifeTime(5 * 12)
                    .SetCAConstraint(kCaChainCount - 1 - i)
                    .SetIssuer(signingCert)
                    .CreateForRSA();
                m_caDupeChain[i] = subCADupeCert;
                m_crlDupeChain[i] = CertificateFactory.RevokeCertificate(subCADupeCert, null, null, subCABaseTime, subCABaseTime + TimeSpan.FromDays(10));
                m_crlRevokedChain[i] = null;
                signingCert = subCACert;
            }

            // create a CRL with a revoked Sub CA
            for (int i = 0; i < kCaChainCount - 1; i++)
            {
                m_crlRevokedChain[i] = CertificateFactory.RevokeCertificate(
                    m_caChain[i],
                    new X509CRLCollection() { m_crlChain[i] },
                    new X509Certificate2Collection { m_caChain[i + 1] });
            }

            // create self signed app certs
            foreach (ApplicationTestData app in m_goodApplicationTestSet)
            {
                string subject = app.Subject;
                X509Certificate2 appCert = CertificateFactory.CreateCertificate(
                    app.ApplicationUri,
                    app.ApplicationName,
                    subject,
                    app.DomainNames)
                    .CreateForRSA();
                m_appSelfSignedCerts.Add(appCert);
            }

            // create signed app certs
            foreach (ApplicationTestData app in m_goodApplicationTestSet)
            {
                string subject = app.Subject;
                X509Certificate2 appCert = CertificateFactory.CreateCertificate(
                    app.ApplicationUri,
                    app.ApplicationName,
                    subject,
                    app.DomainNames)
                    .SetIssuer(signingCert)
                    .CreateForRSA();
                app.Certificate = appCert.RawData;
                m_appCerts.Add(appCert);
            }

            // create a CRL with all apps revoked
            m_crlRevokedChain[kCaChainCount - 1] = CertificateFactory.RevokeCertificate(
                m_caChain[kCaChainCount - 1],
                new X509CRLCollection() { m_crlChain[kCaChainCount - 1] },
                m_appCerts);

            // create signed expired app certs
            foreach (ApplicationTestData app in m_notYetValidCertsApplicationTestSet)
            {
                string subject = app.Subject;
                X509Certificate2 expiredappcert = CertificateFactory.CreateCertificate(
                    app.ApplicationUri,
                    app.ApplicationName,
                    subject,
                    app.DomainNames)
                    .SetNotAfter(subCABaseTime.AddMonths(4))
                    .SetNotBefore(subCABaseTime.AddMonths(1))
                    .SetIssuer(signingCert)
                    .CreateForRSA();
                app.Certificate = expiredappcert.RawData;
                m_notYetValidAppCerts.Add(expiredappcert);
            }
        }

        /// <summary>
        /// Clean up the Test PKI folder.
        /// </summary>
        [OneTimeTearDown]
        protected void OneTimeTearDown()
        {
        }

        [TearDown]
        protected void TearDown()
        {
        }
        #endregion

        #region Test Methods
        /// <summary>
        /// Verify self signed app certs are not trusted.
        /// </summary>
        [Test]
        public void VerifySelfSignedAppCertsNotTrusted()
        {
            // verify cert with issuer chain
            using (var validator = TemporaryCertValidator.Create(true))
            {
                CertificateValidator certValidator = validator.Update();
                foreach (X509Certificate2 cert in m_appSelfSignedCerts)
                {
                    ServiceResultException serviceResultException = Assert.Throws<ServiceResultException>(() => certValidator.Validate(new X509Certificate2(cert)));
                    Assert.AreEqual((StatusCode)StatusCodes.BadCertificateUntrusted, (StatusCode)serviceResultException.StatusCode, serviceResultException.Message);
                }

                Thread.Sleep(1000);
                Assert.AreEqual(m_appSelfSignedCerts.Count, validator.RejectedStore.EnumerateAsync().GetAwaiter().GetResult().Count);

                // add auto approver
                var approver = new CertValidationApprover(new StatusCode[] { StatusCodes.BadCertificateUntrusted });
                certValidator.CertificateValidation += approver.OnCertificateValidation;
                foreach (X509Certificate2 cert in m_appSelfSignedCerts)
                {
                    using (var publicKey = new X509Certificate2(cert))
                    {
                        certValidator.Validate(publicKey);
                    }
                }
                // count certs written to rejected store
                Assert.AreEqual(m_appSelfSignedCerts.Count, approver.AcceptedCount);
            }
        }

        /// <summary>
        /// Verify self signed app certs are not trusted with other CA chains
        /// </summary>
        [Test]
        public async Task VerifySelfSignedAppCertsNotTrustedWithCA()
        {
            using (var validator = TemporaryCertValidator.Create())
            {
                // add random issuer certs
                for (int i = 0; i < kCaChainCount; i++)
                {
                    if (i == kCaChainCount / 2)
                    {
                        await validator.TrustedStore.AddAsync(m_caChain[i]).ConfigureAwait(false);
                        await validator.TrustedStore.AddCRLAsync(m_crlChain[i]).ConfigureAwait(false);
                    }
                    else
                    {
                        await validator.IssuerStore.AddAsync(m_caChain[i]).ConfigureAwait(false);
                        await validator.IssuerStore.AddCRLAsync(m_crlChain[i]).ConfigureAwait(false);
                    }
                }

                CertificateValidator certValidator = validator.Update();
                foreach (X509Certificate2 cert in m_appSelfSignedCerts)
                {
                    ServiceResultException serviceResultException = Assert.Throws<ServiceResultException>(() => certValidator.Validate(new X509Certificate2(cert)));
                    Assert.AreEqual((StatusCode)StatusCodes.BadCertificateUntrusted, (StatusCode)serviceResultException.StatusCode, serviceResultException.Message);
                }
            }
        }

        /// <summary>
        /// Verify self signed app certs throw by default.
        /// </summary>
        [Test]
        public async Task VerifySelfSignedAppCertsThrow()
        {
            // verify cert with issuer chain
            {
                // add all certs to issuer store, make sure validation fails.
                using (var validator = TemporaryCertValidator.Create(true))
                {
                    foreach (X509Certificate2 cert in m_appSelfSignedCerts)
                    {
                        await validator.IssuerStore.AddAsync(cert).ConfigureAwait(false);
                    }
<<<<<<< HEAD
                    Assert.AreEqual(m_appSelfSignedCerts.Count, validator.IssuerStore.Enumerate().Result.Count);
                    CertificateValidator certValidator = validator.Update();
                    foreach (X509Certificate2 cert in m_appSelfSignedCerts)
=======
                    Assert.AreEqual(m_appSelfSignedCerts.Count, validator.IssuerStore.EnumerateAsync().Result.Count);
                    var certValidator = validator.Update();
                    foreach (var cert in m_appSelfSignedCerts)
>>>>>>> 751d614d
                    {
                        ServiceResultException serviceResultException = Assert.Throws<ServiceResultException>(() => certValidator.Validate(new X509Certificate2(cert)));
                        Assert.AreEqual((StatusCode)StatusCodes.BadCertificateUntrusted, (StatusCode)serviceResultException.StatusCode, serviceResultException.Message);
                    }

                    await Task.Delay(1000).ConfigureAwait(false);
                    Assert.AreEqual(m_appSelfSignedCerts.Count, validator.RejectedStore.EnumerateAsync().Result.Count);
                }
            }
        }

        /// <summary>
        /// Verify untrusted app certs do not overflow the rejected store.
        /// </summary>
        [Test]
        public async Task VerifyRejectedCertsDoNotOverflowStore()
        {
            // test number of rejected certs 
            const int kNumberOfRejectCertsHistory = 5;

            // add all certs to issuer store, make sure validation fails.
            using (var validator = TemporaryCertValidator.Create(true))
            {
                foreach (X509Certificate2 cert in m_appSelfSignedCerts)
                {
                    await validator.IssuerStore.AddAsync(cert).ConfigureAwait(false);
                }
                X509Certificate2Collection certificates = await validator.IssuerStore.EnumerateAsync().ConfigureAwait(false);
                Assert.AreEqual(m_appSelfSignedCerts.Count, certificates.Count);

                CertificateValidator certValidator = validator.Update();
                certValidator.MaxRejectedCertificates = kNumberOfRejectCertsHistory;
                try
                {
                    await Task.Delay(1000).ConfigureAwait(false);

                    foreach (X509Certificate2 cert in m_appCerts)
                    {
                        var certs = new X509Certificate2Collection(cert);
                        certs.AddRange(m_caChain);
                        ServiceResultException serviceResultException = Assert.Throws<ServiceResultException>(() => certValidator.Validate(certs));
                        Assert.AreEqual((StatusCode)StatusCodes.BadCertificateUntrusted, (StatusCode)serviceResultException.StatusCode, serviceResultException.Message);
                    }

                    foreach (X509Certificate2 cert in m_notYetValidAppCerts)
                    {
                        var certs = new X509Certificate2Collection(cert);
                        certs.AddRange(m_caChain);
                        ServiceResultException serviceResultException = Assert.Throws<ServiceResultException>(() => certValidator.Validate(certs));
                        Assert.AreEqual((StatusCode)StatusCodes.BadCertificateUntrusted, (StatusCode)serviceResultException.StatusCode, serviceResultException.Message);
                    }

                    await Task.Delay(1000).ConfigureAwait(false);
                    certificates = await validator.RejectedStore.EnumerateAsync().ConfigureAwait(false);
                    Assert.GreaterOrEqual(m_caChain.Length + kNumberOfRejectCertsHistory + 1, certificates.Count);

                    foreach (X509Certificate2 cert in m_appSelfSignedCerts)
                    {
                        ServiceResultException serviceResultException = Assert.Throws<ServiceResultException>(() => certValidator.Validate(new X509Certificate2Collection(cert)));
                        Assert.AreEqual((StatusCode)StatusCodes.BadCertificateUntrusted, (StatusCode)serviceResultException.StatusCode, serviceResultException.Message);
                    }

                    await Task.Delay(1000).ConfigureAwait(false);
                    certificates = await validator.RejectedStore.EnumerateAsync().ConfigureAwait(false);
                    Assert.GreaterOrEqual(kNumberOfRejectCertsHistory + 1, certificates.Count);

                    // override with the same content
                    foreach (X509Certificate2 cert in m_appSelfSignedCerts)
                    {
                        ServiceResultException serviceResultException = Assert.ThrowsAsync<ServiceResultException>(async () => await certValidator.ValidateAsync(new X509Certificate2Collection(cert), CancellationToken.None).ConfigureAwait(false));
                        Assert.AreEqual((StatusCode)StatusCodes.BadCertificateUntrusted, (StatusCode)serviceResultException.StatusCode, serviceResultException.Message);
                    }

                    await Task.Delay(1000).ConfigureAwait(false);
                    certificates = await validator.RejectedStore.EnumerateAsync().ConfigureAwait(false);
                    Assert.GreaterOrEqual(kNumberOfRejectCertsHistory + 1, certificates.Count);

                    // test setter if overflow certs are not deleted
                    certValidator.MaxRejectedCertificates = 300;
                    await Task.Delay(1000).ConfigureAwait(false);
                    certificates = await validator.RejectedStore.EnumerateAsync().ConfigureAwait(false);
                    Assert.GreaterOrEqual(kNumberOfRejectCertsHistory + 1, certificates.Count);

                    // test setter if overflow certs are deleted
                    certValidator.MaxRejectedCertificates = 3;
                    await Task.Delay(1000).ConfigureAwait(false);
                    certificates = await validator.RejectedStore.EnumerateAsync().ConfigureAwait(false);
                    Assert.GreaterOrEqual(3, certificates.Count);

                    // test setter if allcerts are deleted
                    certValidator.MaxRejectedCertificates = -1;
                    await Task.Delay(1000).ConfigureAwait(false);
                    certificates = await validator.RejectedStore.EnumerateAsync().ConfigureAwait(false);
                    Assert.LessOrEqual(0, certificates.Count);

                    // ensure no certs are added to the rejected store
                    foreach (X509Certificate2 cert in m_appSelfSignedCerts)
                    {
                        ServiceResultException serviceResultException = Assert.ThrowsAsync<ServiceResultException>(async () => await certValidator.ValidateAsync(new X509Certificate2Collection(cert), CancellationToken.None).ConfigureAwait(false));
                        Assert.AreEqual((StatusCode)StatusCodes.BadCertificateUntrusted, (StatusCode)serviceResultException.StatusCode, serviceResultException.Message);
                    }
                    await Task.Delay(1000).ConfigureAwait(false);
                    certificates = await validator.RejectedStore.EnumerateAsync().ConfigureAwait(false);
                    Assert.LessOrEqual(0, certificates.Count);
                }
                finally
                {
                    certValidator.MaxRejectedCertificates = kNumberOfRejectCertsHistory;
                }
            }
        }

        /// <summary>
        /// Verify self signed app certs are trusted.
        /// </summary>
        [Test]
        public async Task VerifySelfSignedAppCertsTrusted()
        {
            // add all certs to trusted store
            using (var validator = TemporaryCertValidator.Create())
            {
                foreach (X509Certificate2 cert in m_appSelfSignedCerts)
                {
                    await validator.TrustedStore.AddAsync(cert).ConfigureAwait(false);
                }
<<<<<<< HEAD
                Assert.AreEqual(m_appSelfSignedCerts.Count, validator.TrustedStore.Enumerate().Result.Count);
                CertificateValidator certValidator = validator.Update();
                foreach (X509Certificate2 cert in m_appSelfSignedCerts)
=======
                Assert.AreEqual(m_appSelfSignedCerts.Count, validator.TrustedStore.EnumerateAsync().Result.Count);
                var certValidator = validator.Update();
                foreach (var cert in m_appSelfSignedCerts)
>>>>>>> 751d614d
                {
                    certValidator.Validate(new X509Certificate2(cert));
                }
            }
        }

        /// <summary>
        /// Verify self signed app certs validate if added to all stores.
        /// </summary>
        [Test]
        public async Task VerifySelfSignedAppCertsAllStores()
        {
            // add all certs to trusted and issuer store
            using (var validator = TemporaryCertValidator.Create())
            {
                foreach (X509Certificate2 cert in m_appSelfSignedCerts)
                {
                    await validator.TrustedStore.AddAsync(cert).ConfigureAwait(false);
                    await validator.IssuerStore.AddAsync(cert).ConfigureAwait(false);
                }
                CertificateValidator certValidator = validator.Update();
                foreach (X509Certificate2 cert in m_appSelfSignedCerts)
                {
                    certValidator.Validate(new X509Certificate2(cert));
                }
            }
        }

        /// <summary>
        /// Verify signed app certs validate. One of all trusted.
        /// </summary>
        [Test]
        public async Task VerifyAppChainsOneTrusted()
        {
            var stopWatch = new Stopwatch();
            stopWatch.Start();
            // verify cert with issuer chain
            for (int v = 0; v < kCaChainCount; v++)
            {
                long start = stopWatch.ElapsedMilliseconds;
                TestContext.Out.WriteLine($"Chain Number {v}, Total Elapsed: {start}");
                using (var validator = TemporaryCertValidator.Create())
                {
                    TestContext.Out.WriteLine($"Cleanup: {stopWatch.ElapsedMilliseconds - start}");
                    for (int i = 0; i < kCaChainCount; i++)
                    {
                        ICertificateStore store = i == v ? validator.TrustedStore : validator.IssuerStore;
                        await store.AddAsync(m_caChain[i]).ConfigureAwait(false);
                        await store.AddCRLAsync(m_crlChain[i]).ConfigureAwait(false);
                    }
                    TestContext.Out.WriteLine($"AddChains: {stopWatch.ElapsedMilliseconds - start}");
                    CertificateValidator certValidator = validator.Update();
                    TestContext.Out.WriteLine($"InitValidator: {stopWatch.ElapsedMilliseconds - start}");
                    foreach (ApplicationTestData app in m_goodApplicationTestSet)
                    {
                        certValidator.Validate(X509CertificateLoader.LoadCertificate(app.Certificate));
                    }
                    TestContext.Out.WriteLine($"Validation: {stopWatch.ElapsedMilliseconds - start}");
                }
            }
            TestContext.Out.WriteLine($"Total: {stopWatch.ElapsedMilliseconds}");
        }

        /// <summary>
        /// Verify signed app certs validate. All but one in trusted.
        /// </summary>
        [Test]
        public async Task VerifyAppChainsAllButOneTrusted()
        {
            // verify cert with issuer chain
            for (int v = 0; v < kCaChainCount; v++)
            {
                using (var validator = TemporaryCertValidator.Create())
                {
                    for (int i = 0; i < kCaChainCount; i++)
                    {
                        ICertificateStore store = (i != v || kCaChainCount == 1) ? validator.TrustedStore : validator.IssuerStore;
                        await store.AddAsync(m_caChain[i]).ConfigureAwait(false);
                        await store.AddCRLAsync(m_crlChain[i]).ConfigureAwait(false);
                    }
                    CertificateValidator certValidator = validator.Update();
                    foreach (ApplicationTestData app in m_goodApplicationTestSet)
                    {
                        certValidator.Validate(X509CertificateLoader.LoadCertificate(app.Certificate));
                    }
                }
            }
        }

        /// <summary>
        /// Verify app certs with incomplete chain throw.
        /// </summary>
        [Test]
        public async Task VerifyAppChainsIncompleteChain()
        {
            // verify cert with issuer chain
            for (int v = 0; v < kCaChainCount; v++)
            {
                using (var validator = TemporaryCertValidator.Create())
                {
                    for (int i = 0; i < kCaChainCount; i++)
                    {
                        if (i != v)
                        {
                            await validator.TrustedStore.AddAsync(m_caChain[i]).ConfigureAwait(false);
                            await validator.TrustedStore.AddCRLAsync(m_crlChain[i]).ConfigureAwait(false);
                        }
                    }
                    CertificateValidator certValidator = validator.Update();
                    foreach (ApplicationTestData app in m_goodApplicationTestSet)
                    {
                        ServiceResultException serviceResultException = Assert.Throws<ServiceResultException>(() => certValidator.Validate(X509CertificateLoader.LoadCertificate(app.Certificate)));
                        Assert.AreEqual((StatusCode)StatusCodes.BadCertificateChainIncomplete, (StatusCode)serviceResultException.StatusCode, serviceResultException.Message);
                    }
                }
            }
        }

        /// <summary>
        /// Verify app certs do not validate with invalid chain.
        /// </summary>
        [Test]
        public async Task VerifyAppChainsInvalidChain()
        {
            // verify cert with issuer chain
            for (int v = 0; v < kCaChainCount; v++)
            {
                using (var validator = TemporaryCertValidator.Create())
                {
                    for (int i = 0; i < kCaChainCount; i++)
                    {
                        if (i != v)
                        {
                            await validator.TrustedStore.AddAsync(m_caChain[i]).ConfigureAwait(false);
                            await validator.TrustedStore.AddCRLAsync(m_crlChain[i]).ConfigureAwait(false);
                        }
                        else
                        {
                            await validator.TrustedStore.AddAsync(m_caDupeChain[i]).ConfigureAwait(false);
                            await validator.TrustedStore.AddCRLAsync(m_crlDupeChain[i]).ConfigureAwait(false);
                        }
                    }
                    CertificateValidator certValidator = validator.Update();
                    foreach (ApplicationTestData app in m_goodApplicationTestSet)
                    {
                        ServiceResultException serviceResultException = Assert.Throws<ServiceResultException>(() => certValidator.Validate(X509CertificateLoader.LoadCertificate(app.Certificate)));
                        Assert.AreEqual((StatusCode)StatusCodes.BadCertificateChainIncomplete, (StatusCode)serviceResultException.StatusCode, serviceResultException.Message);
                    }
                }
            }
        }

        /// <summary>
        /// Verify app certs with good and invalid chain
        /// </summary>
        [Test]
        public async Task VerifyAppChainsWithGoodAndInvalidChain()
        {
            // verify cert with issuer chain
            for (int v = 0; v < kCaChainCount; v++)
            {
                using (var validator = TemporaryCertValidator.Create())
                {
                    for (int i = 0; i < kCaChainCount; i++)
                    {
                        ICertificateStore store = i == v ? validator.TrustedStore : validator.IssuerStore;
                        await store.AddAsync(m_caChain[i]).ConfigureAwait(false);
                        await store.AddCRLAsync(m_crlChain[i]).ConfigureAwait(false);
                        await store.AddAsync(m_caDupeChain[i]).ConfigureAwait(false);
                        await store.AddCRLAsync(m_crlDupeChain[i]).ConfigureAwait(false);
                    }
                    CertificateValidator certValidator = validator.Update();
                    foreach (ApplicationTestData app in m_goodApplicationTestSet)
                    {
                        certValidator.Validate(X509CertificateLoader.LoadCertificate(app.Certificate));
                    }
                }
            }
        }

        /// <summary>
        /// Verify cert is revoked with CRL in trusted store
        /// </summary>
        [Test]
        public async Task VerifyRevokedTrustedStoreAppChains()
        {
            // verify cert is revoked with CRL in trusted store
            for (int v = 0; v < kCaChainCount; v++)
            {
                using (var validator = TemporaryCertValidator.Create())
                {
                    for (int i = 0; i < kCaChainCount; i++)
                    {
                        if (i == v)
                        {
                            await validator.TrustedStore.AddAsync(m_caChain[i]).ConfigureAwait(false);
                            await validator.TrustedStore.AddCRLAsync(m_crlRevokedChain[i]).ConfigureAwait(false);
                        }
                        else
                        {
                            await validator.IssuerStore.AddAsync(m_caChain[i]).ConfigureAwait(false);
                            await validator.IssuerStore.AddCRLAsync(m_crlChain[i]).ConfigureAwait(false);
                        }
                    }
                    CertificateValidator certValidator = validator.Update();
                    foreach (ApplicationTestData app in m_goodApplicationTestSet)
                    {
                        ServiceResultException serviceResultException = Assert.Throws<ServiceResultException>(() => certValidator.Validate(X509CertificateLoader.LoadCertificate(app.Certificate)));
                        Assert.AreEqual(v == kCaChainCount - 1 ?
                            StatusCodes.BadCertificateRevoked : StatusCodes.BadCertificateIssuerRevoked, serviceResultException.StatusCode, serviceResultException.Message);
                    }
                }
            }
        }

        /// <summary>
        /// Verify cert is revoked with CRL in issuer store
        /// </summary>
        [Test]
        public async Task VerifyRevokedIssuerStoreAppChains()
        {
            for (int v = 0; v < kCaChainCount; v++)
            {
                using (var validator = TemporaryCertValidator.Create())
                {
                    for (int i = 0; i < kCaChainCount; i++)
                    {
                        if (i == v)
                        {
                            await validator.IssuerStore.AddAsync(m_caChain[i]).ConfigureAwait(false);
                            await validator.IssuerStore.AddCRLAsync(m_crlRevokedChain[i]).ConfigureAwait(false);
                        }
                        else
                        {
                            await validator.TrustedStore.AddAsync(m_caChain[i]).ConfigureAwait(false);
                            await validator.TrustedStore.AddCRLAsync(m_crlChain[i]).ConfigureAwait(false);
                        }
                    }
                    CertificateValidator certValidator = validator.Update();
                    foreach (ApplicationTestData app in m_goodApplicationTestSet)
                    {
                        ServiceResultException serviceResultException = Assert.Throws<ServiceResultException>(() => certValidator.Validate(X509CertificateLoader.LoadCertificate(app.Certificate)));
                        Assert.AreEqual(v == kCaChainCount - 1 ?
                            StatusCodes.BadCertificateRevoked : StatusCodes.BadCertificateIssuerRevoked, serviceResultException.StatusCode, serviceResultException.Message);
                    }
                }
            }
        }

        /// <summary>
        /// Verify trusted app cert is revoked with CRL in issuer store
        /// </summary>
        [Test]
        public async Task VerifyRevokedIssuerStoreTrustedAppChains()
        {
            for (int v = 0; v < kCaChainCount; v++)
            {
                using (var validator = TemporaryCertValidator.Create())
                {
                    for (int i = 0; i < kCaChainCount; i++)
                    {
                        if (i == v)
                        {
                            await validator.IssuerStore.AddAsync(m_caChain[i]).ConfigureAwait(false);
                            await validator.IssuerStore.AddCRLAsync(m_crlRevokedChain[i]).ConfigureAwait(false);
                        }
                        else
                        {
                            await validator.IssuerStore.AddAsync(m_caChain[i]).ConfigureAwait(false);
                            await validator.IssuerStore.AddCRLAsync(m_crlChain[i]).ConfigureAwait(false);
                        }
                    }
                    foreach (ApplicationTestData app in m_goodApplicationTestSet)
                    {
                        await validator.TrustedStore.AddAsync(X509CertificateLoader.LoadCertificate(app.Certificate)).ConfigureAwait(false);
                    }
                    CertificateValidator certValidator = validator.Update();
                    foreach (ApplicationTestData app in m_goodApplicationTestSet)
                    {
                        ServiceResultException serviceResultException = Assert.Throws<ServiceResultException>(() => certValidator.Validate(X509CertificateLoader.LoadCertificate(app.Certificate)));
                        Assert.AreEqual(v == kCaChainCount - 1 ?
                            StatusCodes.BadCertificateRevoked : StatusCodes.BadCertificateIssuerRevoked, serviceResultException.StatusCode, serviceResultException.Message);
                    }
                }
            }
        }

        /// <summary>
        /// Verify cert is revoked with CRL in trusted store
        /// </summary>
        [Test]
        public async Task VerifyRevokedTrustedStoreNotTrustedAppChains()
        {
            for (int v = 0; v < kCaChainCount; v++)
            {
                using (var validator = TemporaryCertValidator.Create())
                {
                    for (int i = 0; i < kCaChainCount; i++)
                    {
                        await validator.TrustedStore.AddAsync(m_caChain[i]).ConfigureAwait(false);
                        if (i == v)
                        {
                            await validator.TrustedStore.AddCRLAsync(m_crlRevokedChain[i]).ConfigureAwait(false);
                        }
                        else
                        {
                            await validator.TrustedStore.AddCRLAsync(m_crlChain[i]).ConfigureAwait(false);
                        }
                    }
                    CertificateValidator certValidator = validator.Update();
                    foreach (ApplicationTestData app in m_goodApplicationTestSet)
                    {
                        ServiceResultException serviceResultException = Assert.Throws<ServiceResultException>(() => certValidator.Validate(X509CertificateLoader.LoadCertificate(app.Certificate)));
                        Assert.AreEqual(v == kCaChainCount - 1 ?
                            StatusCodes.BadCertificateRevoked : StatusCodes.BadCertificateIssuerRevoked, serviceResultException.StatusCode, serviceResultException.Message);
                    }
                }
            }
        }

        /// <summary>
        /// Verify trusted cert is revoked with CRL in trusted store.
        /// </summary>
        [Test]
        public async Task VerifyRevokedTrustedStoreTrustedAppChains()
        {
            for (int v = 0; v < kCaChainCount; v++)
            {
                using (var validator = TemporaryCertValidator.Create())
                {
                    for (int i = 0; i < kCaChainCount; i++)
                    {
                        await validator.TrustedStore.AddAsync(m_caChain[i]).ConfigureAwait(false);
                        if (i == v)
                        {
                            await validator.TrustedStore.AddCRLAsync(m_crlRevokedChain[i]).ConfigureAwait(false);
                        }
                        else
                        {
                            await validator.TrustedStore.AddCRLAsync(m_crlChain[i]).ConfigureAwait(false);
                        }
                    }
                    foreach (ApplicationTestData app in m_goodApplicationTestSet)
                    {
                        await validator.TrustedStore.AddAsync(X509CertificateLoader.LoadCertificate(app.Certificate)).ConfigureAwait(false);
                    }
                    CertificateValidator certValidator = validator.Update();
                    foreach (ApplicationTestData app in m_goodApplicationTestSet)
                    {
                        ServiceResultException serviceResultException = Assert.Throws<ServiceResultException>(() => certValidator.Validate(X509CertificateLoader.LoadCertificate(app.Certificate)));
                        Assert.AreEqual(v == kCaChainCount - 1 ?
                            StatusCodes.BadCertificateRevoked : StatusCodes.BadCertificateIssuerRevoked, serviceResultException.StatusCode, serviceResultException.Message);
                    }
                }
            }
        }

        /// <summary>
        /// Verify trusted app certs with issuer chain.
        /// </summary>
        [Test]
        public async Task VerifyIssuerChainIncompleteTrustedAppCerts()
        {
            using (var validator = TemporaryCertValidator.Create())
            {
                // issuer chain
                for (int i = 0; i < kCaChainCount; i++)
                {
                    await validator.IssuerStore.AddAsync(m_caChain[i]).ConfigureAwait(false);
                    await validator.IssuerStore.AddCRLAsync(m_crlChain[i]).ConfigureAwait(false);
                }

                // all app certs are trusted
                foreach (ApplicationTestData app in m_goodApplicationTestSet)
                {
                    await validator.TrustedStore.AddAsync(X509CertificateLoader.LoadCertificate(app.Certificate)).ConfigureAwait(false);
                }

                CertificateValidator certValidator = validator.Update();
                foreach (ApplicationTestData app in m_goodApplicationTestSet)
                {
                    certValidator.Validate(X509CertificateLoader.LoadCertificate(app.Certificate));
                }
            }
        }

        /// <summary>
        /// Verify trusted app certs with incomplete issuer chain.
        /// </summary>
        [Test]
        public async Task VerifyIssuerChainTrustedAppCerts()
        {
            for (int v = 0; v < kCaChainCount; v++)
            {
                TestContext.Out.WriteLine("Chain cert {0} not in issuer store.", v);
                using (var validator = TemporaryCertValidator.Create())
                {
                    // issuer chain
                    for (int i = 0; i < kCaChainCount; i++)
                    {
                        if (i != v)
                        {
                            await validator.IssuerStore.AddAsync(m_caChain[i]).ConfigureAwait(false);
                            await validator.IssuerStore.AddCRLAsync(m_crlChain[i]).ConfigureAwait(false);
                        }
                    }

                    // all app certs are trusted
                    foreach (ApplicationTestData app in m_goodApplicationTestSet)
                    {
                        await validator.TrustedStore.AddAsync(X509CertificateLoader.LoadCertificate(app.Certificate)).ConfigureAwait(false);
                    }

                    CertificateValidator certValidator = validator.Update();
                    foreach (ApplicationTestData app in m_goodApplicationTestSet)
                    {
                        ServiceResultException serviceResultException = Assert.Throws<ServiceResultException>(() => certValidator.Validate(X509CertificateLoader.LoadCertificate(app.Certificate)));
                        Assert.AreEqual((StatusCode)StatusCodes.BadCertificateChainIncomplete, (StatusCode)serviceResultException.StatusCode, serviceResultException.Message);
                    }
                }
            }
        }

        /// <summary>
        /// Verify the PEM Writer, no password
        /// </summary>
        [Test]
        public void VerifyPemWriterPrivateKeys()
        {
            // all app certs are trusted
            foreach (X509Certificate2 appCert in m_appSelfSignedCerts)
            {
                byte[] pemDataBlob = PEMWriter.ExportPrivateKeyAsPEM(appCert);
                string pemString = Encoding.UTF8.GetString(pemDataBlob);
                TestContext.Out.WriteLine(pemString);
                CertificateFactory.CreateCertificateWithPEMPrivateKey(X509CertificateLoader.LoadCertificate(appCert.RawData), pemDataBlob);
                // note: password is ignored
                X509Certificate2 newCert = CertificateFactory.CreateCertificateWithPEMPrivateKey(X509CertificateLoader.LoadCertificate(appCert.RawData), pemDataBlob, "password");
                X509Utils.VerifyRSAKeyPair(newCert, newCert, true);
            }
        }

        /// <summary>
        /// Verify the PEM Writer, no password.
        /// </summary>
        [Test]
        public void VerifyPemWriterPublicKeys()
        {
            // all app certs are trusted
            foreach (X509Certificate2 appCert in m_appSelfSignedCerts)
            {
                byte[] pemDataBlob = PEMWriter.ExportCertificateAsPEM(appCert);
                string pemString = Encoding.UTF8.GetString(pemDataBlob);
                TestContext.Out.WriteLine(pemString);
#if NETCOREAPP3_1_OR_GREATER && ECC_SUPPORT
                ArgumentException exception = Assert.Throws<ArgumentException>(() => CertificateFactory.CreateCertificateWithPEMPrivateKey(new X509Certificate2(appCert), pemDataBlob));
#endif
            }
        }

#if NETCOREAPP3_1_OR_GREATER && ECC_SUPPORT
        /// <summary>
        /// Verify the PEM Writer, no password.
        /// </summary>
        [Test, Order(530)]
        public void VerifyPemWriterRSAPrivateKeys()
        {
            // all app certs are trusted
            foreach (X509Certificate2 appCert in m_appSelfSignedCerts)
            {
                byte[] pemDataBlob = PEMWriter.ExportRSAPrivateKeyAsPEM(appCert);
                string pemString = Encoding.UTF8.GetString(pemDataBlob);
                TestContext.Out.WriteLine(pemString);
                X509Certificate2 cert = CertificateFactory.CreateCertificateWithPEMPrivateKey(X509CertificateLoader.LoadCertificate(appCert.RawData), pemDataBlob);
                Assert.NotNull(cert);
                // note: password is ignored
                X509Certificate2 newCert = CertificateFactory.CreateCertificateWithPEMPrivateKey(X509CertificateLoader.LoadCertificate(appCert.RawData), pemDataBlob, "password");
                X509Utils.VerifyRSAKeyPair(newCert, newCert, true);
            }
        }

        /// <summary>
        /// Verify the PEM Writer, with password
        /// </summary>
        [Test]
        public void VerifyPemWriterPasswordPrivateKeys()
        {
            // all app certs are trusted
            foreach (X509Certificate2 appCert in m_appSelfSignedCerts)
            {
                string password = Guid.NewGuid().ToString()[..8];
                TestContext.Out.WriteLine("Password: {0}", password);
                byte[] pemDataBlob = PEMWriter.ExportPrivateKeyAsPEM(appCert, password);
                string pemString = Encoding.UTF8.GetString(pemDataBlob);
                TestContext.Out.WriteLine(pemString);
                X509Certificate2 newCert = CertificateFactory.CreateCertificateWithPEMPrivateKey(new X509Certificate2(appCert), pemDataBlob, password);
                CryptographicException exception = Assert.Throws<CryptographicException>(() => _ = CertificateFactory.CreateCertificateWithPEMPrivateKey(new X509Certificate2(appCert), pemDataBlob));
                X509Utils.VerifyRSAKeyPair(newCert, newCert, true);
            }
        }
#endif

        /// <summary>
        /// Verify self signed certs, not yet valid.
        /// </summary>
        [Theory]
        public async Task VerifyNotBeforeInvalid(bool trusted)
        {
            const string applicationName = "App Test Cert";
            X509Certificate2 cert = CertificateFactory.CreateCertificate(
                null, applicationName, null, null)
                .SetNotBefore(DateTime.Today.AddDays(14))
                .CreateForRSA();
            Assert.NotNull(cert);
            cert = new X509Certificate2(cert);
            Assert.NotNull(cert);
            Assert.True(X509Utils.CompareDistinguishedName("CN=" + applicationName, cert.Subject));
            var validator = TemporaryCertValidator.Create();
            if (!trusted)
            {
                await validator.IssuerStore.AddAsync(cert).ConfigureAwait(false);
            }
            else
            {
                await validator.TrustedStore.AddAsync(cert).ConfigureAwait(false);
            }
            CertificateValidator certValidator = validator.Update();
            ServiceResultException serviceResultException = Assert.Throws<ServiceResultException>(() => certValidator.Validate(cert));
            if (!trusted)
            {
                Assert.AreEqual((StatusCode)StatusCodes.BadCertificateUntrusted, (StatusCode)serviceResultException.StatusCode, serviceResultException.Message);
                // check the chained service result
                ServiceResult innerResult = serviceResultException.InnerResult.InnerResult;
                Assert.NotNull(innerResult);
                Assert.AreEqual((StatusCode)StatusCodes.BadCertificateTimeInvalid,
                    innerResult.StatusCode,
                    innerResult.LocalizedText.Text);
            }
            else
            {
                Assert.AreEqual((StatusCode)StatusCodes.BadCertificateTimeInvalid, (StatusCode)serviceResultException.StatusCode, serviceResultException.Message);
            }
        }

        /// <summary>
        /// Verify self signed certs, not after invalid.
        /// </summary>
        [Theory]
        public async Task VerifyNotAfterInvalid(bool trusted)
        {
            const string applicationName = "App Test Cert";
            X509Certificate2 cert = CertificateFactory.CreateCertificate(
                null, applicationName, null, null)
                .SetNotBefore(new DateTime(2010, 1, 1))
                .SetLifeTime(12)
                .CreateForRSA();
            TestContext.Out.WriteLine($"{cert}:");
            Assert.NotNull(cert);
            cert = new X509Certificate2(cert);
            Assert.NotNull(cert);
            Assert.True(X509Utils.CompareDistinguishedName("CN=" + applicationName, cert.Subject));
            var validator = TemporaryCertValidator.Create();
            if (!trusted)
            {
                await validator.IssuerStore.AddAsync(cert).ConfigureAwait(false);
            }
            else
            {
                await validator.TrustedStore.AddAsync(cert).ConfigureAwait(false);
            }
            CertificateValidator certValidator = validator.Update();
            ServiceResultException serviceResultException = Assert.Throws<ServiceResultException>(() => certValidator.Validate(cert));
            if (!trusted)
            {
                Assert.AreEqual((StatusCode)StatusCodes.BadCertificateUntrusted, (StatusCode)serviceResultException.StatusCode, serviceResultException.Message);
            }
            else
            {
                Assert.AreEqual((StatusCode)StatusCodes.BadCertificateTimeInvalid, (StatusCode)serviceResultException.StatusCode, serviceResultException.Message);
            }
        }

        /// <summary>
        /// Verify signed cert, not after invalid and chain missing.
        /// </summary>
        [Theory]
        public async Task VerifySignedNotAfterInvalid(bool trusted)
        {
            const string subject = "CN=Signed App Test Cert, O=OPC Foundation";
            X509Certificate2 cert = CertificateFactory.CreateCertificate(
                null, null, subject, null)
                .SetNotBefore(DateTime.Today.AddDays(30))
                .SetLifeTime(12)
                .SetIssuer(m_caChain[0])
                .CreateForRSA();
            TestContext.Out.WriteLine($"{cert}:");
            Assert.NotNull(cert);
            cert = new X509Certificate2(cert);
            Assert.NotNull(cert);
            Assert.True(X509Utils.CompareDistinguishedName(subject, cert.Subject));
            var validator = TemporaryCertValidator.Create();
            if (!trusted)
            {
                await validator.IssuerStore.AddAsync(cert).ConfigureAwait(false);
            }
            else
            {
                await validator.TrustedStore.AddAsync(cert).ConfigureAwait(false);
            }
            CertificateValidator certValidator = validator.Update();
            ServiceResultException serviceResultException = Assert.Throws<ServiceResultException>(() => certValidator.Validate(cert));
            Assert.AreEqual((StatusCode)StatusCodes.BadCertificateChainIncomplete, (StatusCode)serviceResultException.StatusCode, serviceResultException.Message);
            // approver tries to suppress error which is not suppressable
            var approver = new CertValidationApprover(new StatusCode[] {
                StatusCodes.BadCertificateTimeInvalid,
                StatusCodes.BadCertificateChainIncomplete
            });
            certValidator.CertificateValidation += approver.OnCertificateValidation;
            Assert.AreEqual((StatusCode)StatusCodes.BadCertificateChainIncomplete, (StatusCode)serviceResultException.StatusCode, serviceResultException.Message);
            certValidator.CertificateValidation -= approver.OnCertificateValidation;
        }

        /// <summary>
        /// Validate various null parameter return null exception.
        /// </summary>
        [Test]
        public void TestNullParameters()
        {
            var validator = TemporaryCertValidator.Create();
            var certValidator = validator.Update();
            Assert.Throws<ArgumentNullException>(() => certValidator.UpdateAsync((SecurityConfiguration)null).GetAwaiter().GetResult());
            Assert.Throws<ArgumentNullException>(() => certValidator.UpdateAsync((ApplicationConfiguration)null).GetAwaiter().GetResult());
        }

        /// <summary>
        /// Validate the event handlers can be used.
        /// </summary>
        [Test]
        public void TestEventHandler()
        {
            var validator = TemporaryCertValidator.Create();
            CertificateValidator certValidator = validator.Update();
            certValidator.CertificateUpdate += OnCertificateUpdate;
            certValidator.CertificateValidation += OnCertificateValidation;
            certValidator.CertificateUpdate -= OnCertificateUpdate;
            certValidator.CertificateValidation -= OnCertificateValidation;
        }

        /// <summary>
        /// Validate SHA1 signed certificates cause a policy check failed.
        /// </summary>
        [Theory]
        public async Task TestSHA1Rejected(bool trusted, bool rejectSHA1)
        {
#if NET472_OR_GREATER || NETCOREAPP3_1_OR_GREATER
            Assert.Ignore("To create SHA1 certificates is unsupported on this .NET version");
#endif
            X509Certificate2 cert = CertificateFactory.CreateCertificate(null, null, "CN=SHA1 signed, O=OPC Foundation", null)
                .SetHashAlgorithm(HashAlgorithmName.SHA1)
                .CreateForRSA();
            var validator = TemporaryCertValidator.Create();
            if (trusted)
            {
                await validator.TrustedStore.AddAsync(cert).ConfigureAwait(false);
            }
            CertificateValidator certValidator = validator.Update();
            certValidator.RejectSHA1SignedCertificates = rejectSHA1;
            if (rejectSHA1)
            {
                ServiceResultException serviceResultException = Assert.Throws<ServiceResultException>(() => certValidator.Validate(cert));
                Assert.AreEqual((StatusCode)StatusCodes.BadCertificatePolicyCheckFailed, (StatusCode)serviceResultException.StatusCode, serviceResultException.Message);
                Assert.NotNull(serviceResultException.InnerResult);
                ServiceResult innerResult = serviceResultException.InnerResult.InnerResult;
                if (!trusted)
                {
                    Assert.NotNull(innerResult);
                    Assert.AreEqual((StatusCode)StatusCodes.BadCertificateUntrusted,
                        innerResult.StatusCode,
                        innerResult.LocalizedText.Text);
                }
                else
                {
                    Assert.Null(innerResult);
                }
            }
            else
            {
                if (trusted)
                {
                    certValidator.Validate(cert);
                }
                else
                {
                    ServiceResultException serviceResultException = Assert.Throws<ServiceResultException>(() => certValidator.Validate(cert));
                    Assert.AreEqual((StatusCode)StatusCodes.BadCertificateUntrusted, (StatusCode)serviceResultException.StatusCode, serviceResultException.Message);
                    Assert.NotNull(serviceResultException.InnerResult);
                }
            }
        }

        /// <summary>
        /// Validate invalid key usage flags cause use not allowed.
        /// </summary>
        [Theory]
        public async Task TestInvalidKeyUsage(bool trusted)
        {
            const string subject = "CN=Invalid Signature Cert, O=OPC Foundation";
            // self signed but key usage is not valid for app cert
            X509Certificate2 cert = CertificateFactory.CreateCertificate(null, null, subject, null)
                .SetCAConstraint(0)
                .CreateForRSA();

            Assert.True(X509Utils.VerifySelfSigned(cert));
            var validator = TemporaryCertValidator.Create();
            if (trusted)
            {
                await validator.TrustedStore.AddAsync(cert).ConfigureAwait(false);
            }
            CertificateValidator certValidator = validator.Update();
            ServiceResultException serviceResultException = Assert.Throws<ServiceResultException>(() => certValidator.Validate(cert));
            Assert.AreEqual((StatusCode)StatusCodes.BadCertificateUseNotAllowed, (StatusCode)serviceResultException.StatusCode, serviceResultException.Message);
            Assert.NotNull(serviceResultException.InnerResult);
            ServiceResult innerResult = serviceResultException.InnerResult.InnerResult;
            if (trusted)
            {
                Assert.Null(innerResult);
            }
            else
            {
                Assert.NotNull(innerResult);
                Assert.AreEqual((StatusCode)StatusCodes.BadCertificateUntrusted, (StatusCode)innerResult.StatusCode.Code, innerResult.LocalizedText.Text);
            }
        }

        /// <summary>
        /// Validate certificates with invalid signature are returned as invalid.
        /// </summary>
        [Theory]
        public async Task TestInvalidSignature(bool ca, bool trusted)
        {
            const string subject = "CN=Invalid Signature Cert, O=OPC Foundation";
            X509Certificate2 certBase = CertificateFactory.CreateCertificate(null, null, subject, null)
                .CreateForRSA();

            var generator = X509SignatureGenerator.CreateForRSA(m_caChain[0].GetRSAPrivateKey(), RSASignaturePadding.Pkcs1);
            // generate a self signed cert with invalid signature
            ICertificateBuilder builder = CertificateFactory.CreateCertificate(null, null, subject, null);
            if (ca)
            {
                // set the CA flag changes the key usage to sign only
                builder.SetCAConstraint(0);
            }
            X509Certificate2 cert = builder.SetIssuer(certBase)
            .SetRSAPublicKey(certBase.GetRSAPublicKey())
            .CreateForRSA(generator);

            Assert.False(X509Utils.VerifySelfSigned(cert));
            var validator = TemporaryCertValidator.Create();
            if (trusted)
            {
                await validator.TrustedStore.AddAsync(cert).ConfigureAwait(false);
            }
            CertificateValidator certValidator = validator.Update();
            var approver = new CertValidationApprover(new StatusCode[] { StatusCodes.BadCertificateUntrusted });
            certValidator.CertificateValidation += approver.OnCertificateValidation;
            ServiceResult innerResult;
            ServiceResultException serviceResultException = Assert.Throws<ServiceResultException>(() => certValidator.Validate(cert));
            if (ca)
            {
                // The CA version fails for the key usage flags
                Assert.AreEqual((StatusCode)StatusCodes.BadCertificateUseNotAllowed, (StatusCode)serviceResultException.StatusCode, serviceResultException.Message);
                Assert.NotNull(serviceResultException.InnerResult);
                innerResult = serviceResultException.InnerResult.InnerResult;
            }
            else
            {
                innerResult = serviceResultException.InnerResult;
            }
            if (!trusted)
            {
                // for the untrusted case, the untrusted error is also reported.
                Assert.NotNull(innerResult);
                Assert.AreEqual((StatusCode)StatusCodes.BadCertificateUntrusted,
                    innerResult.StatusCode,
                    innerResult.LocalizedText.Text);
                innerResult = innerResult.InnerResult;
            }
            // However, all cert versions got an invalid signature, must fail...
            Assert.NotNull(innerResult);
            Assert.AreEqual((StatusCode)StatusCodes.BadCertificateInvalid,
                innerResult.StatusCode,
                innerResult.LocalizedText.Text);
            Assert.AreEqual(0, approver.Count);
        }

        /// <summary>
        /// Test if a key below min length is detected.
        /// </summary>
        [Theory]
        [NonParallelizable]
        public async Task TestMinimumKeyRejected(bool trusted)
        {
            X509Certificate2 cert = CertificateFactory.CreateCertificate(null, null, "CN=1k Key", null)
                .SetRSAKeySize(1024)
                .CreateForRSA();
            var validator = TemporaryCertValidator.Create();
            if (trusted)
            {
                await validator.TrustedStore.AddAsync(cert).ConfigureAwait(false);
            }
            CertificateValidator certValidator = validator.Update();
            ServiceResultException serviceResultException = Assert.Throws<ServiceResultException>(() => certValidator.Validate(cert));
            Assert.AreEqual((StatusCode)StatusCodes.BadCertificatePolicyCheckFailed, (StatusCode)serviceResultException.StatusCode, serviceResultException.Message);
            Assert.NotNull(serviceResultException.InnerResult);
            ServiceResult innerResult = serviceResultException.InnerResult.InnerResult;
            if (!trusted)
            {
                Assert.NotNull(innerResult);
                Assert.AreEqual((StatusCode)StatusCodes.BadCertificateUntrusted,
                    innerResult.StatusCode,
                    innerResult.LocalizedText.Text);
            }
            else
            {
                Assert.Null(innerResult);
            }

            // approve suppression of smaller key
            var approver = new CertValidationApprover(new StatusCode[] {
                StatusCodes.BadCertificatePolicyCheckFailed
            });
            certValidator.CertificateValidation += approver.OnCertificateValidation;
            if (trusted)
            {
                certValidator.Validate(cert);
            }
            else
            {
                serviceResultException = Assert.Throws<ServiceResultException>(() => certValidator.Validate(cert));
                Assert.AreEqual((StatusCode)StatusCodes.BadCertificateUntrusted, (StatusCode)serviceResultException.StatusCode, serviceResultException.Message);
            }
            certValidator.CertificateValidation -= approver.OnCertificateValidation;
        }

#if ECC_SUPPORT
        /// <summary>
        /// Test that Hash sizes lower than public key sizes of certificates are not valid
        /// </summary>
        /// <param name="ecCurveHashPair"></param>
        /// <returns></returns>
        [Theory]
        public async Task ECDsaHashSizeLowerThanPublicKeySize(
            ECCurveHashPair ecCurveHashPair
            )
        {
            if (ecCurveHashPair.HashSize > 0)
            {
                // default signing cert with custom key
                X509Certificate2 cert = CertificateBuilder.Create("CN=LowHash")
                    .SetHashAlgorithm(HashAlgorithmName.SHA512)
                    .SetECCurve(ecCurveHashPair.Curve)
                    .CreateForECDsa();

                var validator = TemporaryCertValidator.Create();
<<<<<<< HEAD
                await validator.TrustedStore.Add(cert).ConfigureAwait(false);
                CertificateValidator certValidator = validator.Update();
=======
                await validator.TrustedStore.AddAsync(cert).ConfigureAwait(false);
                var certValidator = validator.Update();
>>>>>>> 751d614d

                ServiceResultException serviceResultException = Assert.Throws<ServiceResultException>(() => certValidator.Validate(cert));
                Assert.AreEqual((StatusCode)StatusCodes.BadCertificatePolicyCheckFailed, (StatusCode)serviceResultException.StatusCode, serviceResultException.Message);
                Assert.NotNull(serviceResultException.InnerResult);
                ServiceResult innerResult = serviceResultException.InnerResult.InnerResult;
                Assert.Null(innerResult);
            }
        }
#endif

        /// <summary>
        /// Test auto accept.
        /// </summary>
        [Theory]
        [NonParallelizable]
        public async Task TestAutoAccept(bool trusted, bool autoAccept)
        {
            X509Certificate2 cert = CertificateFactory.CreateCertificate(null, null, "CN=Test", null)
                .CreateForRSA();
            var validator = TemporaryCertValidator.Create();
            if (trusted)
            {
                await validator.TrustedStore.AddAsync(cert).ConfigureAwait(false);
            }
            CertificateValidator certValidator = validator.Update();
            certValidator.AutoAcceptUntrustedCertificates = autoAccept;
            if (autoAccept || trusted)
            {
                certValidator.Validate(cert);
            }
            else
            {
                ServiceResultException serviceResultException = Assert.Throws<ServiceResultException>(() => certValidator.Validate(cert));
                Assert.AreEqual((StatusCode)StatusCodes.BadCertificateUntrusted, (StatusCode)serviceResultException.StatusCode, serviceResultException.Message);
                Assert.NotNull(serviceResultException.InnerResult);
                ServiceResult innerResult = serviceResultException.InnerResult.InnerResult;
                Assert.Null(innerResult);
            }

            // override the autoaccept flag, always approve
            certValidator = validator.Update();
            certValidator.AutoAcceptUntrustedCertificates = autoAccept;
            CertValidationApprover approver;
            approver = new CertValidationApprover(new StatusCode[] {
                StatusCodes.BadCertificateUntrusted
            });
            certValidator.CertificateValidation += approver.OnCertificateValidation;
            certValidator.Validate(cert);
            certValidator.CertificateValidation -= approver.OnCertificateValidation;

            // override the autoaccept flag, but do not approve
            certValidator = validator.Update();
            certValidator.AutoAcceptUntrustedCertificates = autoAccept;
            approver = new CertValidationApprover(Array.Empty<StatusCode>());
            certValidator.CertificateValidation += approver.OnCertificateValidation;
            if (trusted)
            {
                certValidator.Validate(cert);
            }
            else
            {
                ServiceResultException serviceResultException = Assert.Throws<ServiceResultException>(() => certValidator.Validate(cert));
                Assert.AreEqual((StatusCode)StatusCodes.BadCertificateUntrusted, (StatusCode)serviceResultException.StatusCode, serviceResultException.Message);
            }
            certValidator.CertificateValidation -= approver.OnCertificateValidation;
        }

        /// <summary>
        /// Verify the certificate validator can be assigned.
        /// </summary>
        [Test]
        public void CertificateValidatorAssignableFromAppConfig()
        {
            Assert.DoesNotThrow(() => {
                var appConfig = new ApplicationConfiguration() {
                    CertificateValidator = new CertificateValidator()
                };
                Assert.NotNull(appConfig);
                Assert.NotNull(appConfig.CertificateValidator);
            });
        }

        #region tests with missing revocation list when revocation is enforced
        /// <summary>
        /// Certificate chain with revoced certificate,
        /// with CA CRLs missing and revocation status enforced.
        /// </summary>
        [Theory]
        public async Task VerifySomeMissingCRLRevokedTrustedStoreAppChains(bool rejectUnknownRevocationStatus)
        {
            // verify cert is revoked with CRL in trusted store

            for (int v = 0; v < kCaChainCount; v++)
            {
                using (var validator = TemporaryCertValidator.Create())
                {
                    // Discussion:
                    // one CA (root or intermediate) is added to the trust store, all others to the issuer store
                    // for the one in the trust store, a CRL is added revoking the certificates signed by the CA
                    // All other CRLs are missing.

                    for (int i = 0; i < kCaChainCount; i++)
                    {
                        if (i == v)
                        {
                            await validator.TrustedStore.AddAsync(m_caChain[i]).ConfigureAwait(false);
                            await validator.TrustedStore.AddCRLAsync(m_crlRevokedChain[i]).ConfigureAwait(false);
                        }
                        else
                        {
                            await validator.IssuerStore.AddAsync(m_caChain[i]).ConfigureAwait(false);
                        }
                    }
                    CertificateValidator certValidator = validator.Update();

                    // ****** setting under test ******
                    certValidator.RejectUnknownRevocationStatus = rejectUnknownRevocationStatus;

                    foreach (ApplicationTestData app in m_goodApplicationTestSet)
                    {
                        ServiceResultException serviceResultException = Assert.Throws<ServiceResultException>(() => certValidator.Validate(X509CertificateLoader.LoadCertificate(app.Certificate)));

                        Assert.AreEqual(v == kCaChainCount - 1 ?
                            StatusCodes.BadCertificateRevoked : StatusCodes.BadCertificateIssuerRevoked, serviceResultException.StatusCode, serviceResultException.Message);
                    }
                }
            }
        }

        /// <summary>
        /// certificate chain with all CRLs missing and revocation enforced.
        /// </summary>
        [Test]
        public async Task VerifyAllMissingCRLRevokedTrustedStoreAppChains()
        {
            // verify cert is revoked with CRL in trusted store

            for (int v = 0; v < kCaChainCount; v++)
            {
                // Discussion:
                // no crl is placed into any store, but revocation list is required.
                // the validator (correctly) complains about a missing CRL
                // it does not detect the missing CA CRLs                
                using (var validator = TemporaryCertValidator.Create())
                {
                    for (int i = 0; i < kCaChainCount; i++)
                    {
                        if (i == v)
                        {
                            await validator.TrustedStore.AddAsync(m_caChain[i]).ConfigureAwait(false);
                        }
                        else
                        {
                            await validator.IssuerStore.AddAsync(m_caChain[i]).ConfigureAwait(false);
                        }
                    }
                    CertificateValidator certValidator = validator.Update();

                    // ****** setting under test ******
                    certValidator.RejectUnknownRevocationStatus = true;

                    foreach (ApplicationTestData app in m_goodApplicationTestSet)
                    {
                        ServiceResultException serviceResultException = Assert.Throws<ServiceResultException>(() => certValidator.Validate(X509CertificateLoader.LoadCertificate(app.Certificate)));

                        Assert.IsTrue(StatusCodes.BadCertificateRevocationUnknown == serviceResultException.StatusCode,
                            serviceResultException.Message);

                        // ensure the missing issuer certificate is detected, also.
                        int isPresentCertificateIssuerRevocationUnknown = 0;
                        ServiceResult inner = serviceResultException.InnerResult;
                        while (inner != null)
                        {
                            if (inner.StatusCode == StatusCodes.BadCertificateIssuerRevocationUnknown)
                            {
                                isPresentCertificateIssuerRevocationUnknown++;
                            }
                            inner = inner.InnerResult;
                        };
                        Assert.IsTrue(isPresentCertificateIssuerRevocationUnknown == kCaChainCount - 1);
                    }
                }
            }
        }

        /// <summary>
        /// certificate chains with missing CRL for trust store and revocation list enforced.
        ///  No revoked certificate.
        /// </summary>
        [Theory]
        public async Task VerifySomeMissingCRLTrustedStoreAppChains(bool rejectUnknownRevocationStatus)
        {
            //Discussion:
            // v == kCaChainCount - 1: empty CRL is placed into the issuer stores, no CRL in trust store:
            // -> validator complains about missing revocation list for CA which signed the application certificate (ok)

            // v != kCaChainCount - 1: in the trust store the CRL for one of the issuer certificates is missing.
            // all other CRLs are present and empty
            // -> validator complains correctly about missing issuer revocation list

            for (int v = 0; v < kCaChainCount; v++)
            {
                using (var validator = TemporaryCertValidator.Create())
                {
                    for (int i = 0; i < kCaChainCount; i++)
                    {
                        if (i == v)
                        {
                            await validator.TrustedStore.AddAsync(m_caChain[i]).ConfigureAwait(false);
                        }
                        else
                        {
                            await validator.IssuerStore.AddAsync(m_caChain[i]).ConfigureAwait(false);
                            await validator.IssuerStore.AddCRLAsync(m_crlChain[i]).ConfigureAwait(false);
                        }
                    }
                    CertificateValidator certValidator = validator.Update();

                    // ****** setting under test ******
                    certValidator.RejectUnknownRevocationStatus = rejectUnknownRevocationStatus;

                    foreach (ApplicationTestData app in m_goodApplicationTestSet)
                    {
                        if (rejectUnknownRevocationStatus)
                        {
                            ServiceResultException serviceResultException = Assert.Throws<ServiceResultException>(() => certValidator.Validate(X509CertificateLoader.LoadCertificate(app.Certificate)));

                            Assert.AreEqual(v == kCaChainCount - 1 ? StatusCodes.BadCertificateRevocationUnknown : StatusCodes.BadCertificateIssuerRevocationUnknown,
                                serviceResultException.StatusCode,
                                serviceResultException.Message);
                        }
                        else
                        {
                            certValidator.Validate(X509CertificateLoader.LoadCertificate(app.Certificate));
                        }
                    }
                }
            }
        }

        /// <summary>
        /// Verify app certs with incomplete chain throw.
        /// </summary>
        [Theory]
        public async Task VerifyMissingCRLANDAppChainsIncompleteChain(bool rejectUnknownRevocationStatus)
        {
            // verify cert with issuer chain
            for (int v = 0; v < kCaChainCount; v++)
            {
                using (var validator = TemporaryCertValidator.Create())
                {
                    for (int i = 0; i < kCaChainCount; i++)
                    {
                        if (i != v)
                        {
                            await validator.TrustedStore.AddAsync(m_caChain[i]).ConfigureAwait(false);
                        }
                    }
                    CertificateValidator certValidator = validator.Update();

                    // ****** setting under test ******
                    certValidator.RejectUnknownRevocationStatus = rejectUnknownRevocationStatus;

                    foreach (ApplicationTestData app in m_goodApplicationTestSet)
                    {
                        ServiceResultException serviceResultException = Assert.Throws<ServiceResultException>(() => certValidator.Validate(X509CertificateLoader.LoadCertificate(app.Certificate)));
                        Assert.AreEqual((StatusCode)StatusCodes.BadCertificateChainIncomplete, (StatusCode)serviceResultException.StatusCode, serviceResultException.Message);
                        // no need to check for inner exceptions, since an incomplete chain error cannot be suppressed.
                    }
                }
            }
        }

        /// <summary>
        /// Comparison test for the next test:
        /// verify not yet valid app certs in a chain with
        /// CRL.
        /// </summary>
        [Theory]
        public async Task VerifyExistingCRLAppChainsExpiredCertificates(bool rejectUnknownRevocationStatus)
        {
            for (int v = 0; v < kCaChainCount; v++)
            {
                using (var validator = TemporaryCertValidator.Create())
                {
                    for (int i = 0; i < kCaChainCount; i++)
                    {
                        if (i != v || kCaChainCount == 1)
                        {
                            await validator.TrustedStore.AddAsync(X509CertificateLoader.LoadCertificate(m_caChain[i].RawData)).ConfigureAwait(false);
                            await validator.TrustedStore.AddCRLAsync(m_crlChain[i]).ConfigureAwait(false);
                        }
                        else
                        {
                            await validator.IssuerStore.AddAsync(X509CertificateLoader.LoadCertificate(m_caChain[i].RawData)).ConfigureAwait(false);
                            await validator.IssuerStore.AddCRLAsync(m_crlChain[i]).ConfigureAwait(false);
                        }
                    }
                    CertificateValidator certValidator = validator.Update();

                    // ****** setting under test ******
                    certValidator.RejectUnknownRevocationStatus = rejectUnknownRevocationStatus;

                    foreach (ApplicationTestData app in m_notYetValidCertsApplicationTestSet)
                    {
                        ServiceResultException serviceResultException = Assert.Throws<ServiceResultException>(() => certValidator.Validate(X509CertificateLoader.LoadCertificate(app.Certificate)));
                        Assert.AreEqual((StatusCode)StatusCodes.BadCertificateTimeInvalid, (StatusCode)serviceResultException.StatusCode, serviceResultException.Message);
                    }
                }
            }
        }

        /// <summary>
        /// Not yet valid application certificates in a certificate chain
        /// CRLs are missing and Revocation status check is enforced.
        /// Should report BadCertificateTimeInvalid and (inner result)
        /// BadCertificateRevocationUnknown or BadCertificateIssuerRevocationUnknown.
        /// Currently misbehaves: chain
        /// </summary>
        [Theory]
        public async Task VerifyMissingCRLAppChainsExpiredCertificates(bool rejectUnknownRevocationStatus)
        {
            for (int v = 0; v < kCaChainCount; v++)
            {
                using (var validator = TemporaryCertValidator.Create())
                {
                    for (int i = 0; i < kCaChainCount; i++)
                    {
                        if (i != v || kCaChainCount == 1)
                        {
                            await validator.TrustedStore.AddAsync(m_caChain[i]).ConfigureAwait(false);
                        }
                        else
                        {
                            await validator.IssuerStore.AddAsync(m_caChain[i]).ConfigureAwait(false);
                        }
                    }
                    CertificateValidator certValidator = validator.Update();

                    // ****** setting under test ******
                    certValidator.RejectUnknownRevocationStatus = rejectUnknownRevocationStatus;

                    foreach (ApplicationTestData app in m_notYetValidCertsApplicationTestSet)
                    {
                        ServiceResultException serviceResultException = Assert.Throws<ServiceResultException>(() => certValidator.Validate(X509CertificateLoader.LoadCertificate(app.Certificate)));
                        Assert.AreEqual((StatusCode)StatusCodes.BadCertificateTimeInvalid, (StatusCode)serviceResultException.StatusCode, serviceResultException.Message);

                        // BadCertificateTimeInvalid can be suppressed. Ensure the other issues are caught, as well:
                        int isPresentCertificateIssuerRevocationUnknown = 0;
                        int isPresentCertificateRevocationUnknown = 0;
                        ServiceResult inner = serviceResultException.InnerResult;
                        while (inner != null)
                        {
                            if (inner.StatusCode == StatusCodes.BadCertificateIssuerRevocationUnknown)
                            {
                                isPresentCertificateIssuerRevocationUnknown++;
                            }
                            else if (inner.StatusCode == StatusCodes.BadCertificateRevocationUnknown)
                            {
                                isPresentCertificateRevocationUnknown++;
                            }
                            inner = inner.InnerResult;
                        };
                        if (rejectUnknownRevocationStatus)
                        {
                            Assert.LessOrEqual(kCaChainCount - 1, isPresentCertificateIssuerRevocationUnknown);
                            Assert.AreEqual(1, isPresentCertificateRevocationUnknown);
                        }
                        else
                        {
                            Assert.AreEqual(0, isPresentCertificateIssuerRevocationUnknown);
                            Assert.AreEqual(0, isPresentCertificateRevocationUnknown);
                        }
                    }
                }
            }
        }

        /// <summary>
        /// No certificate is trusted, and one CRL is missing
        /// </summary>
        [Theory]
        public async Task VerifyMissingCRLNoTrust(bool rejectUnknownRevocationStatus)
        {
            // verify cert with issuer chain
            for (int v = 0; v < kCaChainCount; v++)
            {
                using (var validator = TemporaryCertValidator.Create())
                {
                    for (int i = 0; i < kCaChainCount; i++)
                    {
                        await validator.IssuerStore.AddAsync(m_caChain[i]).ConfigureAwait(false);
                        if (i != v)
                        {
                            await validator.IssuerStore.AddCRLAsync(m_crlChain[i]).ConfigureAwait(false);
                        }
                    }
                    CertificateValidator certValidator = validator.Update();

                    // ****** setting under test ******
                    certValidator.RejectUnknownRevocationStatus = rejectUnknownRevocationStatus;

                    foreach (ApplicationTestData app in m_goodApplicationTestSet)
                    {
                        ServiceResultException serviceResultException = Assert.Throws<ServiceResultException>(() => certValidator.Validate(X509CertificateLoader.LoadCertificate(app.Certificate)));
                        Assert.AreEqual((StatusCode)StatusCodes.BadCertificateUntrusted, (StatusCode)serviceResultException.StatusCode, serviceResultException.Message);
                    }
                }
            }
        }
        #endregion missing revocation list when revocation is enforced

#endregion Test Methods

        #region Private Methods
        private void OnCertificateUpdate(object sender, CertificateUpdateEventArgs e)
        {
        }
        private void OnCertificateValidation(object sender, CertificateValidationEventArgs e)
        {
        }
        #endregion

        #region Private Fields
        private const int kCaChainCount = 3;
        private const int kGoodApplicationsTestCount = 3;
        private IList<ApplicationTestData> m_goodApplicationTestSet;
        private IList<ApplicationTestData> m_notYetValidCertsApplicationTestSet;
        private X509Certificate2[] m_caChain;
        private X509Certificate2[] m_caDupeChain;
        private X509CRL[] m_crlChain;
        private X509CRL[] m_crlDupeChain;
        private X509CRL[] m_crlRevokedChain;
        private X509Certificate2Collection m_appCerts;
        private X509Certificate2Collection m_appSelfSignedCerts;
        private X509Certificate2Collection m_notYetValidAppCerts;
        #endregion
    }

    /// <summary>
    /// Helper to approve suppressable errors in test cases.
    /// To catch cases where unsuppressable errors should not
    /// call for approvals.
    /// </summary>
    internal class CertValidationApprover
    {
        public StatusCode[] ApprovedCodes { get; }
        public int Count { get; private set; }
        public int AcceptedCount { get; private set; }
        public CertValidationApprover(StatusCode[] approvedCodes)
        {
            ApprovedCodes = approvedCodes;
            AcceptedCount = Count = 0;
        }

        public void OnCertificateValidation(object sender, CertificateValidationEventArgs e)
        {
            Count++;
            if (ApprovedCodes.Contains(e.Error.StatusCode))
            {
                e.Accept = true;
                AcceptedCount++;
            }
        }
    }
}<|MERGE_RESOLUTION|>--- conflicted
+++ resolved
@@ -301,15 +301,9 @@
                     {
                         await validator.IssuerStore.AddAsync(cert).ConfigureAwait(false);
                     }
-<<<<<<< HEAD
-                    Assert.AreEqual(m_appSelfSignedCerts.Count, validator.IssuerStore.Enumerate().Result.Count);
+                    Assert.AreEqual(m_appSelfSignedCerts.Count, validator.IssuerStore.EnumerateAsync().Result.Count);
                     CertificateValidator certValidator = validator.Update();
                     foreach (X509Certificate2 cert in m_appSelfSignedCerts)
-=======
-                    Assert.AreEqual(m_appSelfSignedCerts.Count, validator.IssuerStore.EnumerateAsync().Result.Count);
-                    var certValidator = validator.Update();
-                    foreach (var cert in m_appSelfSignedCerts)
->>>>>>> 751d614d
                     {
                         ServiceResultException serviceResultException = Assert.Throws<ServiceResultException>(() => certValidator.Validate(new X509Certificate2(cert)));
                         Assert.AreEqual((StatusCode)StatusCodes.BadCertificateUntrusted, (StatusCode)serviceResultException.StatusCode, serviceResultException.Message);
@@ -435,15 +429,9 @@
                 {
                     await validator.TrustedStore.AddAsync(cert).ConfigureAwait(false);
                 }
-<<<<<<< HEAD
-                Assert.AreEqual(m_appSelfSignedCerts.Count, validator.TrustedStore.Enumerate().Result.Count);
+                Assert.AreEqual(m_appSelfSignedCerts.Count, validator.TrustedStore.EnumerateAsync().Result.Count);
                 CertificateValidator certValidator = validator.Update();
                 foreach (X509Certificate2 cert in m_appSelfSignedCerts)
-=======
-                Assert.AreEqual(m_appSelfSignedCerts.Count, validator.TrustedStore.EnumerateAsync().Result.Count);
-                var certValidator = validator.Update();
-                foreach (var cert in m_appSelfSignedCerts)
->>>>>>> 751d614d
                 {
                     certValidator.Validate(new X509Certificate2(cert));
                 }
@@ -1308,13 +1296,8 @@
                     .CreateForECDsa();
 
                 var validator = TemporaryCertValidator.Create();
-<<<<<<< HEAD
-                await validator.TrustedStore.Add(cert).ConfigureAwait(false);
+                await validator.TrustedStore.AddAsync(cert).ConfigureAwait(false);
                 CertificateValidator certValidator = validator.Update();
-=======
-                await validator.TrustedStore.AddAsync(cert).ConfigureAwait(false);
-                var certValidator = validator.Update();
->>>>>>> 751d614d
 
                 ServiceResultException serviceResultException = Assert.Throws<ServiceResultException>(() => certValidator.Validate(cert));
                 Assert.AreEqual((StatusCode)StatusCodes.BadCertificatePolicyCheckFailed, (StatusCode)serviceResultException.StatusCode, serviceResultException.Message);
