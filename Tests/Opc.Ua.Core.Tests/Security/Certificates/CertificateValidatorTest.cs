/* ========================================================================
 * Copyright (c) 2005-2018 The OPC Foundation, Inc. All rights reserved.
 *
 * OPC Foundation MIT License 1.00
 * 
 * Permission is hereby granted, free of charge, to any person
 * obtaining a copy of this software and associated documentation
 * files (the "Software"), to deal in the Software without
 * restriction, including without limitation the rights to use,
 * copy, modify, merge, publish, distribute, sublicense, and/or sell
 * copies of the Software, and to permit persons to whom the
 * Software is furnished to do so, subject to the following
 * conditions:
 * 
 * The above copyright notice and this permission notice shall be
 * included in all copies or substantial portions of the Software.
 * THE SOFTWARE IS PROVIDED "AS IS", WITHOUT WARRANTY OF ANY KIND,
 * EXPRESS OR IMPLIED, INCLUDING BUT NOT LIMITED TO THE WARRANTIES
 * OF MERCHANTABILITY, FITNESS FOR A PARTICULAR PURPOSE AND
 * NONINFRINGEMENT. IN NO EVENT SHALL THE AUTHORS OR COPYRIGHT
 * HOLDERS BE LIABLE FOR ANY CLAIM, DAMAGES OR OTHER LIABILITY,
 * WHETHER IN AN ACTION OF CONTRACT, TORT OR OTHERWISE, ARISING
 * FROM, OUT OF OR IN CONNECTION WITH THE SOFTWARE OR THE USE OR
 * OTHER DEALINGS IN THE SOFTWARE.
 *
 * The complete license agreement can be found here:
 * http://opcfoundation.org/License/MIT/1.00/
 * ======================================================================*/

using System;
using System.Collections.Generic;
using System.Diagnostics;
using System.IO;
using System.Linq;
using System.Security.Cryptography;
using System.Security.Cryptography.X509Certificates;
using System.Text;
using System.Threading;
using System.Threading.Tasks;
using NUnit.Framework;
using Opc.Ua.Security.Certificates;
using Opc.Ua.Security.Certificates.Tests;
using Assert = NUnit.Framework.Legacy.ClassicAssert;

#if NETCOREAPP2_1 || !ECC_SUPPORT
using X509SignatureGenerator = Opc.Ua.Security.Certificates.X509SignatureGenerator;
#endif

namespace Opc.Ua.Core.Tests.Security.Certificates
{
    /// <summary>
    /// Tests for the CertificateValidator class.
    /// </summary>
    [TestFixture, Category("CertificateValidator")]
    [Parallelizable]
    [SetCulture("en-us")]
    public class CertificateValidatorTest
    {
        #region DataPoints
#if ECC_SUPPORT
        [DatapointSource]
        public static readonly ECCurveHashPair[] ECCurveHashPairs = CertificateTestsForECDsa.GetECCurveHashPairs();
#endif
        #endregion

        #region Test Setup
        public const string RootCASubject = "CN=Root CA Test Cert, O=OPC Foundation";

        /// <summary>
        /// Set up cert chains and validate.
        /// </summary>
        [OneTimeSetUp]
        protected void OneTimeSetUp()
        {
            // set max RSA key size and max SHA-2 hash size
            ushort keySize = 4096;
            ushort hashSize = 512;

            // good applications test set
            var appTestDataGenerator = new ApplicationTestDataGenerator(1);
            m_goodApplicationTestSet = appTestDataGenerator.ApplicationTestSet(kGoodApplicationsTestCount);
            m_notYetValidCertsApplicationTestSet = appTestDataGenerator.ApplicationTestSet(kGoodApplicationsTestCount);

            // create all certs and CRL
            m_caChain = new X509Certificate2[kCaChainCount];
            m_caDupeChain = new X509Certificate2[kCaChainCount];
            m_crlChain = new X509CRL[kCaChainCount];
            m_crlDupeChain = new X509CRL[kCaChainCount];
            m_crlRevokedChain = new X509CRL[kCaChainCount];
            m_appCerts = new X509Certificate2Collection();
            m_appSelfSignedCerts = new X509Certificate2Collection();
            m_notYetValidAppCerts = new X509Certificate2Collection();

            DateTime rootCABaseTime = DateTime.UtcNow.AddDays(-1);
            rootCABaseTime = new DateTime(rootCABaseTime.Year - 1, 1, 1, 0, 0, 0, DateTimeKind.Utc);
            X509Certificate2 rootCert = CertificateFactory.CreateCertificate(RootCASubject)
                .SetNotBefore(rootCABaseTime)
                .SetLifeTime(25 * 12)
                .SetCAConstraint()
                .SetHashAlgorithm(X509Utils.GetRSAHashAlgorithmName(hashSize))
                .SetRSAKeySize(keySize)
                .CreateForRSA();

            m_caChain[0] = rootCert;
            m_crlChain[0] = CertificateFactory.RevokeCertificate(rootCert, null, null);

            // to save time, the dupe chain uses just the default key size/hash
            m_caDupeChain[0] = CertificateFactory.CreateCertificate(RootCASubject)
                .SetNotBefore(rootCABaseTime)
                .SetLifeTime(25 * 12)
                .SetCAConstraint()
                .CreateForRSA();

            m_crlDupeChain[0] = CertificateFactory.RevokeCertificate(m_caDupeChain[0], null, null);
            m_crlRevokedChain[0] = null;

            X509Certificate2 signingCert = rootCert;
            DateTime subCABaseTime = DateTime.UtcNow.AddDays(-1);
            subCABaseTime = new DateTime(subCABaseTime.Year, subCABaseTime.Month, subCABaseTime.Day, 0, 0, 0, DateTimeKind.Utc);
            for (int i = 1; i < kCaChainCount; i++)
            {
                if (keySize > 2048) { keySize -= 1024; }
                if (hashSize > 256) { hashSize -= 128; }
                string subject = $"CN=Sub CA {i} Test Cert, O=OPC Foundation";
                X509Certificate2 subCACert = CertificateFactory.CreateCertificate(subject)
                    .SetNotBefore(subCABaseTime)
                    .SetLifeTime(5 * 12)
                    .SetHashAlgorithm(X509Utils.GetRSAHashAlgorithmName(hashSize))
                    .SetCAConstraint(kCaChainCount - 1 - i)
                    .SetIssuer(signingCert)
                    .SetRSAKeySize(keySize)
                    .CreateForRSA();
                m_caChain[i] = subCACert;
                m_crlChain[i] = CertificateFactory.RevokeCertificate(subCACert, null, null, subCABaseTime, subCABaseTime + TimeSpan.FromDays(10));
                X509Certificate2 subCADupeCert = CertificateFactory.CreateCertificate(subject)
                    .SetNotBefore(subCABaseTime)
                    .SetLifeTime(5 * 12)
                    .SetCAConstraint(kCaChainCount - 1 - i)
                    .SetIssuer(signingCert)
                    .CreateForRSA();
                m_caDupeChain[i] = subCADupeCert;
                m_crlDupeChain[i] = CertificateFactory.RevokeCertificate(subCADupeCert, null, null, subCABaseTime, subCABaseTime + TimeSpan.FromDays(10));
                m_crlRevokedChain[i] = null;
                signingCert = subCACert;
            }

            // create a CRL with a revoked Sub CA
            for (int i = 0; i < kCaChainCount - 1; i++)
            {
                m_crlRevokedChain[i] = CertificateFactory.RevokeCertificate(
                    m_caChain[i],
                    new X509CRLCollection() { m_crlChain[i] },
                    new X509Certificate2Collection { m_caChain[i + 1] });
            }

            // create self signed app certs
            foreach (ApplicationTestData app in m_goodApplicationTestSet)
            {
                string subject = app.Subject;
                X509Certificate2 appCert = CertificateFactory.CreateCertificate(
                    app.ApplicationUri,
                    app.ApplicationName,
                    subject,
                    app.DomainNames)
                    .CreateForRSA();
                m_appSelfSignedCerts.Add(appCert);
            }

            // create signed app certs
            foreach (ApplicationTestData app in m_goodApplicationTestSet)
            {
                string subject = app.Subject;
                X509Certificate2 appCert = CertificateFactory.CreateCertificate(
                    app.ApplicationUri,
                    app.ApplicationName,
                    subject,
                    app.DomainNames)
                    .SetIssuer(signingCert)
                    .CreateForRSA();
                app.Certificate = appCert.RawData;
                m_appCerts.Add(appCert);
            }

            // create a CRL with all apps revoked
            m_crlRevokedChain[kCaChainCount - 1] = CertificateFactory.RevokeCertificate(
                m_caChain[kCaChainCount - 1],
                new X509CRLCollection() { m_crlChain[kCaChainCount - 1] },
                m_appCerts);

            // create signed expired app certs
            foreach (ApplicationTestData app in m_notYetValidCertsApplicationTestSet)
            {
                string subject = app.Subject;
                X509Certificate2 expiredappcert = CertificateFactory.CreateCertificate(
                    app.ApplicationUri,
                    app.ApplicationName,
                    subject,
                    app.DomainNames)
                    .SetNotAfter(subCABaseTime.AddMonths(4))
                    .SetNotBefore(subCABaseTime.AddMonths(1))
                    .SetIssuer(signingCert)
                    .CreateForRSA();
                app.Certificate = expiredappcert.RawData;
                m_notYetValidAppCerts.Add(expiredappcert);
            }
        }

        /// <summary>
        /// Clean up the Test PKI folder.
        /// </summary>
        [OneTimeTearDown]
        protected void OneTimeTearDown()
        {
        }

        [TearDown]
        protected void TearDown()
        {
        }
        #endregion

        #region Test Methods
        /// <summary>
        /// Verify self signed app certs are not trusted.
        /// </summary>
        [Test]
        public void VerifySelfSignedAppCertsNotTrusted()
        {
            // verify cert with issuer chain
            using (var validator = TemporaryCertValidator.Create(true))
            {
                CertificateValidator certValidator = validator.Update();
                foreach (X509Certificate2 cert in m_appSelfSignedCerts)
                {
                    ServiceResultException serviceResultException = Assert.Throws<ServiceResultException>(() => certValidator.Validate(new X509Certificate2(cert)));
                    Assert.AreEqual((StatusCode)StatusCodes.BadCertificateUntrusted, (StatusCode)serviceResultException.StatusCode, serviceResultException.Message);
                }

                Thread.Sleep(1000);
                Assert.AreEqual(m_appSelfSignedCerts.Count, validator.RejectedStore.Enumerate().GetAwaiter().GetResult().Count);

                // add auto approver
                var approver = new CertValidationApprover(new StatusCode[] { StatusCodes.BadCertificateUntrusted });
                certValidator.CertificateValidation += approver.OnCertificateValidation;
                foreach (X509Certificate2 cert in m_appSelfSignedCerts)
                {
                    using (var publicKey = new X509Certificate2(cert))
                    {
                        certValidator.Validate(publicKey);
                    }
                }
                // count certs written to rejected store
                Assert.AreEqual(m_appSelfSignedCerts.Count, approver.AcceptedCount);
            }
        }

        /// <summary>
        /// Verify self signed app certs are not trusted with other CA chains
        /// </summary>
        [Test]
        public async Task VerifySelfSignedAppCertsNotTrustedWithCA()
        {
            using (var validator = TemporaryCertValidator.Create())
            {
                // add random issuer certs
                for (int i = 0; i < kCaChainCount; i++)
                {
                    if (i == kCaChainCount / 2)
                    {
                        await validator.TrustedStore.Add(m_caChain[i]).ConfigureAwait(false);
                        await validator.TrustedStore.AddCRL(m_crlChain[i]).ConfigureAwait(false);
                    }
                    else
                    {
                        await validator.IssuerStore.Add(m_caChain[i]).ConfigureAwait(false);
                        await validator.IssuerStore.AddCRL(m_crlChain[i]).ConfigureAwait(false);
                    }
                }

                CertificateValidator certValidator = validator.Update();
                foreach (X509Certificate2 cert in m_appSelfSignedCerts)
                {
                    ServiceResultException serviceResultException = Assert.Throws<ServiceResultException>(() => certValidator.Validate(new X509Certificate2(cert)));
                    Assert.AreEqual((StatusCode)StatusCodes.BadCertificateUntrusted, (StatusCode)serviceResultException.StatusCode, serviceResultException.Message);
                }
            }
        }

        /// <summary>
        /// Verify self signed app certs throw by default.
        /// </summary>
        [Test]
        public async Task VerifySelfSignedAppCertsThrow()
        {
            // verify cert with issuer chain
            {
                // add all certs to issuer store, make sure validation fails.
                using (var validator = TemporaryCertValidator.Create(true))
                {
                    foreach (X509Certificate2 cert in m_appSelfSignedCerts)
                    {
                        await validator.IssuerStore.Add(cert).ConfigureAwait(false);
                    }
                    Assert.AreEqual(m_appSelfSignedCerts.Count, validator.IssuerStore.Enumerate().Result.Count);
                    CertificateValidator certValidator = validator.Update();
                    foreach (X509Certificate2 cert in m_appSelfSignedCerts)
                    {
                        ServiceResultException serviceResultException = Assert.Throws<ServiceResultException>(() => certValidator.Validate(new X509Certificate2(cert)));
                        Assert.AreEqual((StatusCode)StatusCodes.BadCertificateUntrusted, (StatusCode)serviceResultException.StatusCode, serviceResultException.Message);
                    }

                    await Task.Delay(1000).ConfigureAwait(false);
                    Assert.AreEqual(m_appSelfSignedCerts.Count, validator.RejectedStore.Enumerate().Result.Count);
                }
            }
        }

        /// <summary>
        /// Verify untrusted app certs do not overflow the rejected store.
        /// </summary>
        [Test]
        public async Task VerifyRejectedCertsDoNotOverflowStore()
        {
            // test number of rejected certs 
            const int kNumberOfRejectCertsHistory = 5;

            // add all certs to issuer store, make sure validation fails.
            using (var validator = TemporaryCertValidator.Create(true))
            {
                foreach (X509Certificate2 cert in m_appSelfSignedCerts)
                {
                    await validator.IssuerStore.Add(cert).ConfigureAwait(false);
                }
                X509Certificate2Collection certificates = await validator.IssuerStore.Enumerate().ConfigureAwait(false);
                Assert.AreEqual(m_appSelfSignedCerts.Count, certificates.Count);

                CertificateValidator certValidator = validator.Update();
                certValidator.MaxRejectedCertificates = kNumberOfRejectCertsHistory;
                try
                {
                    await Task.Delay(1000).ConfigureAwait(false);

                    foreach (X509Certificate2 cert in m_appCerts)
                    {
                        var certs = new X509Certificate2Collection(cert);
                        certs.AddRange(m_caChain);
                        ServiceResultException serviceResultException = Assert.Throws<ServiceResultException>(() => certValidator.Validate(certs));
                        Assert.AreEqual((StatusCode)StatusCodes.BadCertificateUntrusted, (StatusCode)serviceResultException.StatusCode, serviceResultException.Message);
                    }

                    foreach (X509Certificate2 cert in m_notYetValidAppCerts)
                    {
                        var certs = new X509Certificate2Collection(cert);
                        certs.AddRange(m_caChain);
                        ServiceResultException serviceResultException = Assert.Throws<ServiceResultException>(() => certValidator.Validate(certs));
                        Assert.AreEqual((StatusCode)StatusCodes.BadCertificateUntrusted, (StatusCode)serviceResultException.StatusCode, serviceResultException.Message);
                    }

                    await Task.Delay(1000).ConfigureAwait(false);
                    certificates = await validator.RejectedStore.Enumerate().ConfigureAwait(false);
                    Assert.GreaterOrEqual(m_caChain.Length + kNumberOfRejectCertsHistory + 1, certificates.Count);

                    foreach (X509Certificate2 cert in m_appSelfSignedCerts)
                    {
                        ServiceResultException serviceResultException = Assert.Throws<ServiceResultException>(() => certValidator.Validate(new X509Certificate2Collection(cert)));
                        Assert.AreEqual((StatusCode)StatusCodes.BadCertificateUntrusted, (StatusCode)serviceResultException.StatusCode, serviceResultException.Message);
                    }

                    await Task.Delay(1000).ConfigureAwait(false);
                    certificates = await validator.RejectedStore.Enumerate().ConfigureAwait(false);
                    Assert.GreaterOrEqual(kNumberOfRejectCertsHistory + 1, certificates.Count);

                    // override with the same content
                    foreach (X509Certificate2 cert in m_appSelfSignedCerts)
                    {
                        ServiceResultException serviceResultException = Assert.ThrowsAsync<ServiceResultException>(async () => await certValidator.ValidateAsync(new X509Certificate2Collection(cert), CancellationToken.None).ConfigureAwait(false));
                        Assert.AreEqual((StatusCode)StatusCodes.BadCertificateUntrusted, (StatusCode)serviceResultException.StatusCode, serviceResultException.Message);
                    }

                    await Task.Delay(1000).ConfigureAwait(false);
                    certificates = await validator.RejectedStore.Enumerate().ConfigureAwait(false);
                    Assert.GreaterOrEqual(kNumberOfRejectCertsHistory + 1, certificates.Count);

                    // test setter if overflow certs are not deleted
                    certValidator.MaxRejectedCertificates = 300;
                    await Task.Delay(1000).ConfigureAwait(false);
                    certificates = await validator.RejectedStore.Enumerate().ConfigureAwait(false);
                    Assert.GreaterOrEqual(kNumberOfRejectCertsHistory + 1, certificates.Count);

                    // test setter if overflow certs are deleted
                    certValidator.MaxRejectedCertificates = 3;
                    await Task.Delay(1000).ConfigureAwait(false);
                    certificates = await validator.RejectedStore.Enumerate().ConfigureAwait(false);
                    Assert.GreaterOrEqual(3, certificates.Count);

                    // test setter if allcerts are deleted
                    certValidator.MaxRejectedCertificates = -1;
                    await Task.Delay(1000).ConfigureAwait(false);
                    certificates = await validator.RejectedStore.Enumerate().ConfigureAwait(false);
                    Assert.LessOrEqual(0, certificates.Count);

                    // ensure no certs are added to the rejected store
                    foreach (X509Certificate2 cert in m_appSelfSignedCerts)
                    {
                        ServiceResultException serviceResultException = Assert.ThrowsAsync<ServiceResultException>(async () => await certValidator.ValidateAsync(new X509Certificate2Collection(cert), CancellationToken.None).ConfigureAwait(false));
                        Assert.AreEqual((StatusCode)StatusCodes.BadCertificateUntrusted, (StatusCode)serviceResultException.StatusCode, serviceResultException.Message);
                    }
                    await Task.Delay(1000).ConfigureAwait(false);
                    certificates = await validator.RejectedStore.Enumerate().ConfigureAwait(false);
                    Assert.LessOrEqual(0, certificates.Count);
                }
                finally
                {
                    certValidator.MaxRejectedCertificates = kNumberOfRejectCertsHistory;
                }
            }
        }

        /// <summary>
        /// Verify self signed app certs are trusted.
        /// </summary>
        [Test]
        public async Task VerifySelfSignedAppCertsTrusted()
        {
            // add all certs to trusted store
            using (var validator = TemporaryCertValidator.Create())
            {
                foreach (X509Certificate2 cert in m_appSelfSignedCerts)
                {
                    await validator.TrustedStore.Add(cert).ConfigureAwait(false);
                }
                Assert.AreEqual(m_appSelfSignedCerts.Count, validator.TrustedStore.Enumerate().Result.Count);
                CertificateValidator certValidator = validator.Update();
                foreach (X509Certificate2 cert in m_appSelfSignedCerts)
                {
                    certValidator.Validate(new X509Certificate2(cert));
                }
            }
        }

        /// <summary>
        /// Verify self signed app certs validate if added to all stores.
        /// </summary>
        [Test]
        public async Task VerifySelfSignedAppCertsAllStores()
        {
            // add all certs to trusted and issuer store
            using (var validator = TemporaryCertValidator.Create())
            {
                foreach (X509Certificate2 cert in m_appSelfSignedCerts)
                {
                    await validator.TrustedStore.Add(cert).ConfigureAwait(false);
                    await validator.IssuerStore.Add(cert).ConfigureAwait(false);
                }
                CertificateValidator certValidator = validator.Update();
                foreach (X509Certificate2 cert in m_appSelfSignedCerts)
                {
                    certValidator.Validate(new X509Certificate2(cert));
                }
            }
        }

        /// <summary>
        /// Verify signed app certs validate. One of all trusted.
        /// </summary>
        [Test]
        public async Task VerifyAppChainsOneTrusted()
        {
            var stopWatch = new Stopwatch();
            stopWatch.Start();
            // verify cert with issuer chain
            for (int v = 0; v < kCaChainCount; v++)
            {
                long start = stopWatch.ElapsedMilliseconds;
                TestContext.Out.WriteLine($"Chain Number {v}, Total Elapsed: {start}");
                using (var validator = TemporaryCertValidator.Create())
                {
                    TestContext.Out.WriteLine($"Cleanup: {stopWatch.ElapsedMilliseconds - start}");
                    for (int i = 0; i < kCaChainCount; i++)
                    {
                        ICertificateStore store = i == v ? validator.TrustedStore : validator.IssuerStore;
                        await store.Add(m_caChain[i]).ConfigureAwait(false);
                        await store.AddCRL(m_crlChain[i]).ConfigureAwait(false);
                    }
                    TestContext.Out.WriteLine($"AddChains: {stopWatch.ElapsedMilliseconds - start}");
                    CertificateValidator certValidator = validator.Update();
                    TestContext.Out.WriteLine($"InitValidator: {stopWatch.ElapsedMilliseconds - start}");
                    foreach (ApplicationTestData app in m_goodApplicationTestSet)
                    {
                        certValidator.Validate(X509CertificateLoader.LoadCertificate(app.Certificate));
                    }
                    TestContext.Out.WriteLine($"Validation: {stopWatch.ElapsedMilliseconds - start}");
                }
            }
            TestContext.Out.WriteLine($"Total: {stopWatch.ElapsedMilliseconds}");
        }

        /// <summary>
        /// Verify signed app certs validate. All but one in trusted.
        /// </summary>
        [Test]
        public async Task VerifyAppChainsAllButOneTrusted()
        {
            // verify cert with issuer chain
            for (int v = 0; v < kCaChainCount; v++)
            {
                using (var validator = TemporaryCertValidator.Create())
                {
                    for (int i = 0; i < kCaChainCount; i++)
                    {
                        ICertificateStore store = (i != v || kCaChainCount == 1) ? validator.TrustedStore : validator.IssuerStore;
                        await store.Add(m_caChain[i]).ConfigureAwait(false);
                        await store.AddCRL(m_crlChain[i]).ConfigureAwait(false);
                    }
                    CertificateValidator certValidator = validator.Update();
                    foreach (ApplicationTestData app in m_goodApplicationTestSet)
                    {
                        certValidator.Validate(X509CertificateLoader.LoadCertificate(app.Certificate));
                    }
                }
            }
        }

        /// <summary>
        /// Verify app certs with incomplete chain throw.
        /// </summary>
        [Test]
        public async Task VerifyAppChainsIncompleteChain()
        {
            // verify cert with issuer chain
            for (int v = 0; v < kCaChainCount; v++)
            {
                using (var validator = TemporaryCertValidator.Create())
                {
                    for (int i = 0; i < kCaChainCount; i++)
                    {
                        if (i != v)
                        {
                            await validator.TrustedStore.Add(m_caChain[i]).ConfigureAwait(false);
                            await validator.TrustedStore.AddCRL(m_crlChain[i]).ConfigureAwait(false);
                        }
                    }
                    CertificateValidator certValidator = validator.Update();
                    foreach (ApplicationTestData app in m_goodApplicationTestSet)
                    {
                        ServiceResultException serviceResultException = Assert.Throws<ServiceResultException>(() => certValidator.Validate(X509CertificateLoader.LoadCertificate(app.Certificate)));
                        Assert.AreEqual((StatusCode)StatusCodes.BadCertificateChainIncomplete, (StatusCode)serviceResultException.StatusCode, serviceResultException.Message);
                    }
                }
            }
        }

        /// <summary>
        /// Verify app certs do not validate with invalid chain.
        /// </summary>
        [Test]
        public async Task VerifyAppChainsInvalidChain()
        {
            // verify cert with issuer chain
            for (int v = 0; v < kCaChainCount; v++)
            {
                using (var validator = TemporaryCertValidator.Create())
                {
                    for (int i = 0; i < kCaChainCount; i++)
                    {
                        if (i != v)
                        {
                            await validator.TrustedStore.Add(m_caChain[i]).ConfigureAwait(false);
                            await validator.TrustedStore.AddCRL(m_crlChain[i]).ConfigureAwait(false);
                        }
                        else
                        {
                            await validator.TrustedStore.Add(m_caDupeChain[i]).ConfigureAwait(false);
                            await validator.TrustedStore.AddCRL(m_crlDupeChain[i]).ConfigureAwait(false);
                        }
                    }
                    CertificateValidator certValidator = validator.Update();
                    foreach (ApplicationTestData app in m_goodApplicationTestSet)
                    {
                        ServiceResultException serviceResultException = Assert.Throws<ServiceResultException>(() => certValidator.Validate(X509CertificateLoader.LoadCertificate(app.Certificate)));
                        Assert.AreEqual((StatusCode)StatusCodes.BadCertificateChainIncomplete, (StatusCode)serviceResultException.StatusCode, serviceResultException.Message);
                    }
                }
            }
        }

        /// <summary>
        /// Verify app certs with good and invalid chain
        /// </summary>
        [Test]
        public async Task VerifyAppChainsWithGoodAndInvalidChain()
        {
            // verify cert with issuer chain
            for (int v = 0; v < kCaChainCount; v++)
            {
                using (var validator = TemporaryCertValidator.Create())
                {
                    for (int i = 0; i < kCaChainCount; i++)
                    {
                        ICertificateStore store = i == v ? validator.TrustedStore : validator.IssuerStore;
                        await store.Add(m_caChain[i]).ConfigureAwait(false);
                        await store.AddCRL(m_crlChain[i]).ConfigureAwait(false);
                        await store.Add(m_caDupeChain[i]).ConfigureAwait(false);
                        await store.AddCRL(m_crlDupeChain[i]).ConfigureAwait(false);
                    }
                    CertificateValidator certValidator = validator.Update();
                    foreach (ApplicationTestData app in m_goodApplicationTestSet)
                    {
                        certValidator.Validate(X509CertificateLoader.LoadCertificate(app.Certificate));
                    }
                }
            }
        }

        /// <summary>
        /// Verify cert is revoked with CRL in trusted store
        /// </summary>
        [Test]
        public async Task VerifyRevokedTrustedStoreAppChains()
        {
            // verify cert is revoked with CRL in trusted store
            for (int v = 0; v < kCaChainCount; v++)
            {
                using (var validator = TemporaryCertValidator.Create())
                {
                    for (int i = 0; i < kCaChainCount; i++)
                    {
                        if (i == v)
                        {
                            await validator.TrustedStore.Add(m_caChain[i]).ConfigureAwait(false);
                            await validator.TrustedStore.AddCRL(m_crlRevokedChain[i]).ConfigureAwait(false);
                        }
                        else
                        {
                            await validator.IssuerStore.Add(m_caChain[i]).ConfigureAwait(false);
                            await validator.IssuerStore.AddCRL(m_crlChain[i]).ConfigureAwait(false);
                        }
                    }
                    CertificateValidator certValidator = validator.Update();
                    foreach (ApplicationTestData app in m_goodApplicationTestSet)
                    {
                        ServiceResultException serviceResultException = Assert.Throws<ServiceResultException>(() => certValidator.Validate(X509CertificateLoader.LoadCertificate(app.Certificate)));
                        Assert.AreEqual(v == kCaChainCount - 1 ?
                            StatusCodes.BadCertificateRevoked : StatusCodes.BadCertificateIssuerRevoked, serviceResultException.StatusCode, serviceResultException.Message);
                    }
                }
            }
        }

        /// <summary>
        /// Verify cert is revoked with CRL in issuer store
        /// </summary>
        [Test]
        public async Task VerifyRevokedIssuerStoreAppChains()
        {
            for (int v = 0; v < kCaChainCount; v++)
            {
                using (var validator = TemporaryCertValidator.Create())
                {
                    for (int i = 0; i < kCaChainCount; i++)
                    {
                        if (i == v)
                        {
                            await validator.IssuerStore.Add(m_caChain[i]).ConfigureAwait(false);
                            await validator.IssuerStore.AddCRL(m_crlRevokedChain[i]).ConfigureAwait(false);
                        }
                        else
                        {
                            await validator.TrustedStore.Add(m_caChain[i]).ConfigureAwait(false);
                            await validator.TrustedStore.AddCRL(m_crlChain[i]).ConfigureAwait(false);
                        }
                    }
                    CertificateValidator certValidator = validator.Update();
                    foreach (ApplicationTestData app in m_goodApplicationTestSet)
                    {
                        ServiceResultException serviceResultException = Assert.Throws<ServiceResultException>(() => certValidator.Validate(X509CertificateLoader.LoadCertificate(app.Certificate)));
                        Assert.AreEqual(v == kCaChainCount - 1 ?
                            StatusCodes.BadCertificateRevoked : StatusCodes.BadCertificateIssuerRevoked, serviceResultException.StatusCode, serviceResultException.Message);
                    }
                }
            }
        }

        /// <summary>
        /// Verify trusted app cert is revoked with CRL in issuer store
        /// </summary>
        [Test]
        public async Task VerifyRevokedIssuerStoreTrustedAppChains()
        {
            for (int v = 0; v < kCaChainCount; v++)
            {
                using (var validator = TemporaryCertValidator.Create())
                {
                    for (int i = 0; i < kCaChainCount; i++)
                    {
                        if (i == v)
                        {
                            await validator.IssuerStore.Add(m_caChain[i]).ConfigureAwait(false);
                            await validator.IssuerStore.AddCRL(m_crlRevokedChain[i]).ConfigureAwait(false);
                        }
                        else
                        {
                            await validator.IssuerStore.Add(m_caChain[i]).ConfigureAwait(false);
                            await validator.IssuerStore.AddCRL(m_crlChain[i]).ConfigureAwait(false);
                        }
                    }
                    foreach (ApplicationTestData app in m_goodApplicationTestSet)
                    {
                        await validator.TrustedStore.Add(X509CertificateLoader.LoadCertificate(app.Certificate)).ConfigureAwait(false);
                    }
                    CertificateValidator certValidator = validator.Update();
                    foreach (ApplicationTestData app in m_goodApplicationTestSet)
                    {
                        ServiceResultException serviceResultException = Assert.Throws<ServiceResultException>(() => certValidator.Validate(X509CertificateLoader.LoadCertificate(app.Certificate)));
                        Assert.AreEqual(v == kCaChainCount - 1 ?
                            StatusCodes.BadCertificateRevoked : StatusCodes.BadCertificateIssuerRevoked, serviceResultException.StatusCode, serviceResultException.Message);
                    }
                }
            }
        }

        /// <summary>
        /// Verify cert is revoked with CRL in trusted store
        /// </summary>
        [Test]
        public async Task VerifyRevokedTrustedStoreNotTrustedAppChains()
        {
            for (int v = 0; v < kCaChainCount; v++)
            {
                using (var validator = TemporaryCertValidator.Create())
                {
                    for (int i = 0; i < kCaChainCount; i++)
                    {
                        await validator.TrustedStore.Add(m_caChain[i]).ConfigureAwait(false);
                        if (i == v)
                        {
                            await validator.TrustedStore.AddCRL(m_crlRevokedChain[i]).ConfigureAwait(false);
                        }
                        else
                        {
                            await validator.TrustedStore.AddCRL(m_crlChain[i]).ConfigureAwait(false);
                        }
                    }
                    CertificateValidator certValidator = validator.Update();
                    foreach (ApplicationTestData app in m_goodApplicationTestSet)
                    {
                        ServiceResultException serviceResultException = Assert.Throws<ServiceResultException>(() => certValidator.Validate(X509CertificateLoader.LoadCertificate(app.Certificate)));
                        Assert.AreEqual(v == kCaChainCount - 1 ?
                            StatusCodes.BadCertificateRevoked : StatusCodes.BadCertificateIssuerRevoked, serviceResultException.StatusCode, serviceResultException.Message);
                    }
                }
            }
        }

        /// <summary>
        /// Verify trusted cert is revoked with CRL in trusted store.
        /// </summary>
        [Test]
        public async Task VerifyRevokedTrustedStoreTrustedAppChains()
        {
            for (int v = 0; v < kCaChainCount; v++)
            {
                using (var validator = TemporaryCertValidator.Create())
                {
                    for (int i = 0; i < kCaChainCount; i++)
                    {
                        await validator.TrustedStore.Add(m_caChain[i]).ConfigureAwait(false);
                        if (i == v)
                        {
                            await validator.TrustedStore.AddCRL(m_crlRevokedChain[i]).ConfigureAwait(false);
                        }
                        else
                        {
                            await validator.TrustedStore.AddCRL(m_crlChain[i]).ConfigureAwait(false);
                        }
                    }
                    foreach (ApplicationTestData app in m_goodApplicationTestSet)
                    {
                        await validator.TrustedStore.Add(X509CertificateLoader.LoadCertificate(app.Certificate)).ConfigureAwait(false);
                    }
                    CertificateValidator certValidator = validator.Update();
                    foreach (ApplicationTestData app in m_goodApplicationTestSet)
                    {
                        ServiceResultException serviceResultException = Assert.Throws<ServiceResultException>(() => certValidator.Validate(X509CertificateLoader.LoadCertificate(app.Certificate)));
                        Assert.AreEqual(v == kCaChainCount - 1 ?
                            StatusCodes.BadCertificateRevoked : StatusCodes.BadCertificateIssuerRevoked, serviceResultException.StatusCode, serviceResultException.Message);
                    }
                }
            }
        }

        /// <summary>
        /// Verify trusted app certs with issuer chain.
        /// </summary>
        [Test]
        public async Task VerifyIssuerChainIncompleteTrustedAppCerts()
        {
            using (var validator = TemporaryCertValidator.Create())
            {
                // issuer chain
                for (int i = 0; i < kCaChainCount; i++)
                {
                    await validator.IssuerStore.Add(m_caChain[i]).ConfigureAwait(false);
                    await validator.IssuerStore.AddCRL(m_crlChain[i]).ConfigureAwait(false);
                }

                // all app certs are trusted
                foreach (ApplicationTestData app in m_goodApplicationTestSet)
                {
                    await validator.TrustedStore.Add(X509CertificateLoader.LoadCertificate(app.Certificate)).ConfigureAwait(false);
                }

                CertificateValidator certValidator = validator.Update();
                foreach (ApplicationTestData app in m_goodApplicationTestSet)
                {
                    certValidator.Validate(X509CertificateLoader.LoadCertificate(app.Certificate));
                }
            }
        }

        /// <summary>
        /// Verify trusted app certs with incomplete issuer chain.
        /// </summary>
        [Test]
        public async Task VerifyIssuerChainTrustedAppCerts()
        {
            for (int v = 0; v < kCaChainCount; v++)
            {
                TestContext.Out.WriteLine("Chain cert {0} not in issuer store.", v);
                using (var validator = TemporaryCertValidator.Create())
                {
                    // issuer chain
                    for (int i = 0; i < kCaChainCount; i++)
                    {
                        if (i != v)
                        {
                            await validator.IssuerStore.Add(m_caChain[i]).ConfigureAwait(false);
                            await validator.IssuerStore.AddCRL(m_crlChain[i]).ConfigureAwait(false);
                        }
                    }

                    // all app certs are trusted
                    foreach (ApplicationTestData app in m_goodApplicationTestSet)
                    {
                        await validator.TrustedStore.Add(X509CertificateLoader.LoadCertificate(app.Certificate)).ConfigureAwait(false);
                    }

                    CertificateValidator certValidator = validator.Update();
                    foreach (ApplicationTestData app in m_goodApplicationTestSet)
                    {
                        ServiceResultException serviceResultException = Assert.Throws<ServiceResultException>(() => certValidator.Validate(X509CertificateLoader.LoadCertificate(app.Certificate)));
                        Assert.AreEqual((StatusCode)StatusCodes.BadCertificateChainIncomplete, (StatusCode)serviceResultException.StatusCode, serviceResultException.Message);
                    }
                }
            }
        }

        /// <summary>
        /// Verify the PEM Writer, no password
        /// </summary>
        [Test]
        public void VerifyPemWriterPrivateKeys()
        {
            // all app certs are trusted
            foreach (X509Certificate2 appCert in m_appSelfSignedCerts)
            {
                byte[] pemDataBlob = PEMWriter.ExportPrivateKeyAsPEM(appCert);
                string pemString = Encoding.UTF8.GetString(pemDataBlob);
                TestContext.Out.WriteLine(pemString);
                CertificateFactory.CreateCertificateWithPEMPrivateKey(X509CertificateLoader.LoadCertificate(appCert.RawData), pemDataBlob);
                // note: password is ignored
                X509Certificate2 newCert = CertificateFactory.CreateCertificateWithPEMPrivateKey(X509CertificateLoader.LoadCertificate(appCert.RawData), pemDataBlob, "password");
                X509Utils.VerifyRSAKeyPair(newCert, newCert, true);
            }
        }

        /// <summary>
        /// Verify the PEM Writer, no password.
        /// </summary>
        [Test]
        public void VerifyPemWriterPublicKeys()
        {
            // all app certs are trusted
            foreach (X509Certificate2 appCert in m_appSelfSignedCerts)
            {
                byte[] pemDataBlob = PEMWriter.ExportCertificateAsPEM(appCert);
                string pemString = Encoding.UTF8.GetString(pemDataBlob);
                TestContext.Out.WriteLine(pemString);
#if NETCOREAPP3_1_OR_GREATER && ECC_SUPPORT
                ArgumentException exception = Assert.Throws<ArgumentException>(() => CertificateFactory.CreateCertificateWithPEMPrivateKey(new X509Certificate2(appCert), pemDataBlob));
#endif
            }
        }

#if NETCOREAPP3_1_OR_GREATER && ECC_SUPPORT
        /// <summary>
        /// Verify the PEM Writer, no password.
        /// </summary>
        [Test, Order(530)]
        public void VerifyPemWriterRSAPrivateKeys()
        {
            // all app certs are trusted
            foreach (X509Certificate2 appCert in m_appSelfSignedCerts)
            {
                byte[] pemDataBlob = PEMWriter.ExportRSAPrivateKeyAsPEM(appCert);
                string pemString = Encoding.UTF8.GetString(pemDataBlob);
                TestContext.Out.WriteLine(pemString);
                X509Certificate2 cert = CertificateFactory.CreateCertificateWithPEMPrivateKey(X509CertificateLoader.LoadCertificate(appCert.RawData), pemDataBlob);
                Assert.NotNull(cert);
                // note: password is ignored
                X509Certificate2 newCert = CertificateFactory.CreateCertificateWithPEMPrivateKey(X509CertificateLoader.LoadCertificate(appCert.RawData), pemDataBlob, "password");
                X509Utils.VerifyRSAKeyPair(newCert, newCert, true);
            }
        }

        /// <summary>
        /// Verify the PEM Writer, with password
        /// </summary>
        [Test]
        public void VerifyPemWriterPasswordPrivateKeys()
        {
            // all app certs are trusted
            foreach (X509Certificate2 appCert in m_appSelfSignedCerts)
            {
                string password = Guid.NewGuid().ToString()[..8];
                TestContext.Out.WriteLine("Password: {0}", password);
                byte[] pemDataBlob = PEMWriter.ExportPrivateKeyAsPEM(appCert, password);
                string pemString = Encoding.UTF8.GetString(pemDataBlob);
                TestContext.Out.WriteLine(pemString);
                X509Certificate2 newCert = CertificateFactory.CreateCertificateWithPEMPrivateKey(new X509Certificate2(appCert), pemDataBlob, password);
                CryptographicException exception = Assert.Throws<CryptographicException>(() => _ = CertificateFactory.CreateCertificateWithPEMPrivateKey(new X509Certificate2(appCert), pemDataBlob));
                X509Utils.VerifyRSAKeyPair(newCert, newCert, true);
            }
        }
#endif

        /// <summary>
        /// Verify self signed certs, not yet valid.
        /// </summary>
        [Theory]
        public async Task VerifyNotBeforeInvalid(bool trusted)
        {
            const string applicationName = "App Test Cert";
            X509Certificate2 cert = CertificateFactory.CreateCertificate(
                null, applicationName, null, null)
                .SetNotBefore(DateTime.Today.AddDays(14))
                .CreateForRSA();
            Assert.NotNull(cert);
            cert = new X509Certificate2(cert);
            Assert.NotNull(cert);
            Assert.True(X509Utils.CompareDistinguishedName("CN=" + applicationName, cert.Subject));
            var validator = TemporaryCertValidator.Create();
            if (!trusted)
            {
                await validator.IssuerStore.Add(cert).ConfigureAwait(false);
            }
            else
            {
                await validator.TrustedStore.Add(cert).ConfigureAwait(false);
            }
            CertificateValidator certValidator = validator.Update();
            ServiceResultException serviceResultException = Assert.Throws<ServiceResultException>(() => certValidator.Validate(cert));
            if (!trusted)
            {
                Assert.AreEqual((StatusCode)StatusCodes.BadCertificateUntrusted, (StatusCode)serviceResultException.StatusCode, serviceResultException.Message);
                // check the chained service result
                ServiceResult innerResult = serviceResultException.InnerResult.InnerResult;
                Assert.NotNull(innerResult);
                Assert.AreEqual((StatusCode)StatusCodes.BadCertificateTimeInvalid,
                    innerResult.StatusCode,
                    innerResult.LocalizedText.Text);
            }
            else
            {
                Assert.AreEqual((StatusCode)StatusCodes.BadCertificateTimeInvalid, (StatusCode)serviceResultException.StatusCode, serviceResultException.Message);
            }
        }

        /// <summary>
        /// Verify self signed certs, not after invalid.
        /// </summary>
        [Theory]
        public async Task VerifyNotAfterInvalid(bool trusted)
        {
            const string applicationName = "App Test Cert";
            X509Certificate2 cert = CertificateFactory.CreateCertificate(
                null, applicationName, null, null)
                .SetNotBefore(new DateTime(2010, 1, 1))
                .SetLifeTime(12)
                .CreateForRSA();
            TestContext.Out.WriteLine($"{cert}:");
            Assert.NotNull(cert);
            cert = new X509Certificate2(cert);
            Assert.NotNull(cert);
            Assert.True(X509Utils.CompareDistinguishedName("CN=" + applicationName, cert.Subject));
            var validator = TemporaryCertValidator.Create();
            if (!trusted)
            {
                await validator.IssuerStore.Add(cert).ConfigureAwait(false);
            }
            else
            {
                await validator.TrustedStore.Add(cert).ConfigureAwait(false);
            }
            CertificateValidator certValidator = validator.Update();
            ServiceResultException serviceResultException = Assert.Throws<ServiceResultException>(() => certValidator.Validate(cert));
            if (!trusted)
            {
                Assert.AreEqual((StatusCode)StatusCodes.BadCertificateUntrusted, (StatusCode)serviceResultException.StatusCode, serviceResultException.Message);
            }
            else
            {
                Assert.AreEqual((StatusCode)StatusCodes.BadCertificateTimeInvalid, (StatusCode)serviceResultException.StatusCode, serviceResultException.Message);
            }
        }

        /// <summary>
        /// Verify signed cert, not after invalid and chain missing.
        /// </summary>
        [Theory]
        public async Task VerifySignedNotAfterInvalid(bool trusted)
        {
            const string subject = "CN=Signed App Test Cert, O=OPC Foundation";
            X509Certificate2 cert = CertificateFactory.CreateCertificate(
                null, null, subject, null)
                .SetNotBefore(DateTime.Today.AddDays(30))
                .SetLifeTime(12)
                .SetIssuer(m_caChain[0])
                .CreateForRSA();
            TestContext.Out.WriteLine($"{cert}:");
            Assert.NotNull(cert);
            cert = new X509Certificate2(cert);
            Assert.NotNull(cert);
            Assert.True(X509Utils.CompareDistinguishedName(subject, cert.Subject));
            var validator = TemporaryCertValidator.Create();
            if (!trusted)
            {
                await validator.IssuerStore.Add(cert).ConfigureAwait(false);
            }
            else
            {
                await validator.TrustedStore.Add(cert).ConfigureAwait(false);
            }
            CertificateValidator certValidator = validator.Update();
            ServiceResultException serviceResultException = Assert.Throws<ServiceResultException>(() => certValidator.Validate(cert));
            Assert.AreEqual((StatusCode)StatusCodes.BadCertificateChainIncomplete, (StatusCode)serviceResultException.StatusCode, serviceResultException.Message);
            // approver tries to suppress error which is not suppressable
            var approver = new CertValidationApprover(new StatusCode[] {
                StatusCodes.BadCertificateTimeInvalid,
                StatusCodes.BadCertificateChainIncomplete
            });
            certValidator.CertificateValidation += approver.OnCertificateValidation;
            Assert.AreEqual((StatusCode)StatusCodes.BadCertificateChainIncomplete, (StatusCode)serviceResultException.StatusCode, serviceResultException.Message);
            certValidator.CertificateValidation -= approver.OnCertificateValidation;
        }

        /// <summary>
        /// Validate various null parameter return null exception.
        /// </summary>
        [Test]
        public void TestNullParameters()
        {
            var validator = TemporaryCertValidator.Create();
<<<<<<< HEAD
            CertificateValidator certValidator = validator.Update();
            Assert.Throws<ArgumentNullException>(() => certValidator.UpdateAsync(null).GetAwaiter().GetResult());
            Assert.Throws<ArgumentNullException>(() => certValidator.Update(null).GetAwaiter().GetResult());
=======
            var certValidator = validator.Update();
            Assert.Throws<ArgumentNullException>(() => certValidator.UpdateAsync((SecurityConfiguration)null).GetAwaiter().GetResult());
            Assert.Throws<ArgumentNullException>(() => certValidator.UpdateAsync((ApplicationConfiguration)null).GetAwaiter().GetResult());
>>>>>>> 1cce7686
        }

        /// <summary>
        /// Validate the event handlers can be used.
        /// </summary>
        [Test]
        public void TestEventHandler()
        {
            var validator = TemporaryCertValidator.Create();
            CertificateValidator certValidator = validator.Update();
            certValidator.CertificateUpdate += OnCertificateUpdate;
            certValidator.CertificateValidation += OnCertificateValidation;
            certValidator.CertificateUpdate -= OnCertificateUpdate;
            certValidator.CertificateValidation -= OnCertificateValidation;
        }

        /// <summary>
        /// Validate SHA1 signed certificates cause a policy check failed.
        /// </summary>
        [Theory]
        public async Task TestSHA1Rejected(bool trusted, bool rejectSHA1)
        {
#if NET472_OR_GREATER || NETCOREAPP3_1_OR_GREATER
            Assert.Ignore("To create SHA1 certificates is unsupported on this .NET version");
#endif
            X509Certificate2 cert = CertificateFactory.CreateCertificate(null, null, "CN=SHA1 signed, O=OPC Foundation", null)
                .SetHashAlgorithm(HashAlgorithmName.SHA1)
                .CreateForRSA();
            var validator = TemporaryCertValidator.Create();
            if (trusted)
            {
                await validator.TrustedStore.Add(cert).ConfigureAwait(false);
            }
            CertificateValidator certValidator = validator.Update();
            certValidator.RejectSHA1SignedCertificates = rejectSHA1;
            if (rejectSHA1)
            {
                ServiceResultException serviceResultException = Assert.Throws<ServiceResultException>(() => certValidator.Validate(cert));
                Assert.AreEqual((StatusCode)StatusCodes.BadCertificatePolicyCheckFailed, (StatusCode)serviceResultException.StatusCode, serviceResultException.Message);
                Assert.NotNull(serviceResultException.InnerResult);
                ServiceResult innerResult = serviceResultException.InnerResult.InnerResult;
                if (!trusted)
                {
                    Assert.NotNull(innerResult);
                    Assert.AreEqual((StatusCode)StatusCodes.BadCertificateUntrusted,
                        innerResult.StatusCode,
                        innerResult.LocalizedText.Text);
                }
                else
                {
                    Assert.Null(innerResult);
                }
            }
            else
            {
                if (trusted)
                {
                    certValidator.Validate(cert);
                }
                else
                {
                    ServiceResultException serviceResultException = Assert.Throws<ServiceResultException>(() => certValidator.Validate(cert));
                    Assert.AreEqual((StatusCode)StatusCodes.BadCertificateUntrusted, (StatusCode)serviceResultException.StatusCode, serviceResultException.Message);
                    Assert.NotNull(serviceResultException.InnerResult);
                }
            }
        }

        /// <summary>
        /// Validate invalid key usage flags cause use not allowed.
        /// </summary>
        [Theory]
        public async Task TestInvalidKeyUsage(bool trusted)
        {
            const string subject = "CN=Invalid Signature Cert, O=OPC Foundation";
            // self signed but key usage is not valid for app cert
            X509Certificate2 cert = CertificateFactory.CreateCertificate(null, null, subject, null)
                .SetCAConstraint(0)
                .CreateForRSA();

            Assert.True(X509Utils.VerifySelfSigned(cert));
            var validator = TemporaryCertValidator.Create();
            if (trusted)
            {
                await validator.TrustedStore.Add(cert).ConfigureAwait(false);
            }
            CertificateValidator certValidator = validator.Update();
            ServiceResultException serviceResultException = Assert.Throws<ServiceResultException>(() => certValidator.Validate(cert));
            Assert.AreEqual((StatusCode)StatusCodes.BadCertificateUseNotAllowed, (StatusCode)serviceResultException.StatusCode, serviceResultException.Message);
            Assert.NotNull(serviceResultException.InnerResult);
            ServiceResult innerResult = serviceResultException.InnerResult.InnerResult;
            if (trusted)
            {
                Assert.Null(innerResult);
            }
            else
            {
                Assert.NotNull(innerResult);
                Assert.AreEqual((StatusCode)StatusCodes.BadCertificateUntrusted, (StatusCode)innerResult.StatusCode.Code, innerResult.LocalizedText.Text);
            }
        }

        /// <summary>
        /// Validate certificates with invalid signature are returned as invalid.
        /// </summary>
        [Theory]
        public async Task TestInvalidSignature(bool ca, bool trusted)
        {
            const string subject = "CN=Invalid Signature Cert, O=OPC Foundation";
            X509Certificate2 certBase = CertificateFactory.CreateCertificate(null, null, subject, null)
                .CreateForRSA();

            var generator = X509SignatureGenerator.CreateForRSA(m_caChain[0].GetRSAPrivateKey(), RSASignaturePadding.Pkcs1);
            // generate a self signed cert with invalid signature
            ICertificateBuilder builder = CertificateFactory.CreateCertificate(null, null, subject, null);
            if (ca)
            {
                // set the CA flag changes the key usage to sign only
                builder.SetCAConstraint(0);
            }
            X509Certificate2 cert = builder.SetIssuer(certBase)
            .SetRSAPublicKey(certBase.GetRSAPublicKey())
            .CreateForRSA(generator);

            Assert.False(X509Utils.VerifySelfSigned(cert));
            var validator = TemporaryCertValidator.Create();
            if (trusted)
            {
                await validator.TrustedStore.Add(cert).ConfigureAwait(false);
            }
            CertificateValidator certValidator = validator.Update();
            var approver = new CertValidationApprover(new StatusCode[] { StatusCodes.BadCertificateUntrusted });
            certValidator.CertificateValidation += approver.OnCertificateValidation;
            ServiceResult innerResult;
            ServiceResultException serviceResultException = Assert.Throws<ServiceResultException>(() => certValidator.Validate(cert));
            if (ca)
            {
                // The CA version fails for the key usage flags
                Assert.AreEqual((StatusCode)StatusCodes.BadCertificateUseNotAllowed, (StatusCode)serviceResultException.StatusCode, serviceResultException.Message);
                Assert.NotNull(serviceResultException.InnerResult);
                innerResult = serviceResultException.InnerResult.InnerResult;
            }
            else
            {
                innerResult = serviceResultException.InnerResult;
            }
            if (!trusted)
            {
                // for the untrusted case, the untrusted error is also reported.
                Assert.NotNull(innerResult);
                Assert.AreEqual((StatusCode)StatusCodes.BadCertificateUntrusted,
                    innerResult.StatusCode,
                    innerResult.LocalizedText.Text);
                innerResult = innerResult.InnerResult;
            }
            // However, all cert versions got an invalid signature, must fail...
            Assert.NotNull(innerResult);
            Assert.AreEqual((StatusCode)StatusCodes.BadCertificateInvalid,
                innerResult.StatusCode,
                innerResult.LocalizedText.Text);
            Assert.AreEqual(0, approver.Count);
        }

        /// <summary>
        /// Test if a key below min length is detected.
        /// </summary>
        [Theory]
        [NonParallelizable]
        public async Task TestMinimumKeyRejected(bool trusted)
        {
            X509Certificate2 cert = CertificateFactory.CreateCertificate(null, null, "CN=1k Key", null)
                .SetRSAKeySize(1024)
                .CreateForRSA();
            var validator = TemporaryCertValidator.Create();
            if (trusted)
            {
                await validator.TrustedStore.Add(cert).ConfigureAwait(false);
            }
            CertificateValidator certValidator = validator.Update();
            ServiceResultException serviceResultException = Assert.Throws<ServiceResultException>(() => certValidator.Validate(cert));
            Assert.AreEqual((StatusCode)StatusCodes.BadCertificatePolicyCheckFailed, (StatusCode)serviceResultException.StatusCode, serviceResultException.Message);
            Assert.NotNull(serviceResultException.InnerResult);
            ServiceResult innerResult = serviceResultException.InnerResult.InnerResult;
            if (!trusted)
            {
                Assert.NotNull(innerResult);
                Assert.AreEqual((StatusCode)StatusCodes.BadCertificateUntrusted,
                    innerResult.StatusCode,
                    innerResult.LocalizedText.Text);
            }
            else
            {
                Assert.Null(innerResult);
            }

            // approve suppression of smaller key
            var approver = new CertValidationApprover(new StatusCode[] {
                StatusCodes.BadCertificatePolicyCheckFailed
            });
            certValidator.CertificateValidation += approver.OnCertificateValidation;
            if (trusted)
            {
                certValidator.Validate(cert);
            }
            else
            {
                serviceResultException = Assert.Throws<ServiceResultException>(() => certValidator.Validate(cert));
                Assert.AreEqual((StatusCode)StatusCodes.BadCertificateUntrusted, (StatusCode)serviceResultException.StatusCode, serviceResultException.Message);
            }
            certValidator.CertificateValidation -= approver.OnCertificateValidation;
        }

#if ECC_SUPPORT
        /// <summary>
        /// Test that Hash sizes lower than public key sizes of certificates are not valid
        /// </summary>
        /// <param name="ecCurveHashPair"></param>
        /// <returns></returns>
        [Theory]
        public async Task ECDsaHashSizeLowerThanPublicKeySize(
            ECCurveHashPair ecCurveHashPair
            )
        {
            if (ecCurveHashPair.HashSize > 0)
            {
                // default signing cert with custom key
                X509Certificate2 cert = CertificateBuilder.Create("CN=LowHash")
                    .SetHashAlgorithm(HashAlgorithmName.SHA512)
                    .SetECCurve(ecCurveHashPair.Curve)
                    .CreateForECDsa();

                var validator = TemporaryCertValidator.Create();
                await validator.TrustedStore.Add(cert).ConfigureAwait(false);
                CertificateValidator certValidator = validator.Update();

                ServiceResultException serviceResultException = Assert.Throws<ServiceResultException>(() => certValidator.Validate(cert));
                Assert.AreEqual((StatusCode)StatusCodes.BadCertificatePolicyCheckFailed, (StatusCode)serviceResultException.StatusCode, serviceResultException.Message);
                Assert.NotNull(serviceResultException.InnerResult);
                ServiceResult innerResult = serviceResultException.InnerResult.InnerResult;
                Assert.Null(innerResult);
            }
        }
#endif

        /// <summary>
        /// Test auto accept.
        /// </summary>
        [Theory]
        [NonParallelizable]
        public async Task TestAutoAccept(bool trusted, bool autoAccept)
        {
            X509Certificate2 cert = CertificateFactory.CreateCertificate(null, null, "CN=Test", null)
                .CreateForRSA();
            var validator = TemporaryCertValidator.Create();
            if (trusted)
            {
                await validator.TrustedStore.Add(cert).ConfigureAwait(false);
            }
            CertificateValidator certValidator = validator.Update();
            certValidator.AutoAcceptUntrustedCertificates = autoAccept;
            if (autoAccept || trusted)
            {
                certValidator.Validate(cert);
            }
            else
            {
                ServiceResultException serviceResultException = Assert.Throws<ServiceResultException>(() => certValidator.Validate(cert));
                Assert.AreEqual((StatusCode)StatusCodes.BadCertificateUntrusted, (StatusCode)serviceResultException.StatusCode, serviceResultException.Message);
                Assert.NotNull(serviceResultException.InnerResult);
                ServiceResult innerResult = serviceResultException.InnerResult.InnerResult;
                Assert.Null(innerResult);
            }

            // override the autoaccept flag, always approve
            certValidator = validator.Update();
            certValidator.AutoAcceptUntrustedCertificates = autoAccept;
            CertValidationApprover approver;
            approver = new CertValidationApprover(new StatusCode[] {
                StatusCodes.BadCertificateUntrusted
            });
            certValidator.CertificateValidation += approver.OnCertificateValidation;
            certValidator.Validate(cert);
            certValidator.CertificateValidation -= approver.OnCertificateValidation;

            // override the autoaccept flag, but do not approve
            certValidator = validator.Update();
            certValidator.AutoAcceptUntrustedCertificates = autoAccept;
            approver = new CertValidationApprover(Array.Empty<StatusCode>());
            certValidator.CertificateValidation += approver.OnCertificateValidation;
            if (trusted)
            {
                certValidator.Validate(cert);
            }
            else
            {
                ServiceResultException serviceResultException = Assert.Throws<ServiceResultException>(() => certValidator.Validate(cert));
                Assert.AreEqual((StatusCode)StatusCodes.BadCertificateUntrusted, (StatusCode)serviceResultException.StatusCode, serviceResultException.Message);
            }
            certValidator.CertificateValidation -= approver.OnCertificateValidation;
        }

        /// <summary>
        /// Verify the certificate validator can be assigned.
        /// </summary>
        [Test]
        public void CertificateValidatorAssignableFromAppConfig()
        {
            Assert.DoesNotThrow(() => {
                var appConfig = new ApplicationConfiguration() {
                    CertificateValidator = new CertificateValidator()
                };
                Assert.NotNull(appConfig);
                Assert.NotNull(appConfig.CertificateValidator);
            });
        }

        #region tests with missing revocation list when revocation is enforced
        /// <summary>
        /// Certificate chain with revoced certificate,
        /// with CA CRLs missing and revocation status enforced.
        /// </summary>
        [Theory]
        public async Task VerifySomeMissingCRLRevokedTrustedStoreAppChains(bool rejectUnknownRevocationStatus)
        {
            // verify cert is revoked with CRL in trusted store

            for (int v = 0; v < kCaChainCount; v++)
            {
                using (var validator = TemporaryCertValidator.Create())
                {
                    // Discussion:
                    // one CA (root or intermediate) is added to the trust store, all others to the issuer store
                    // for the one in the trust store, a CRL is added revoking the certificates signed by the CA
                    // All other CRLs are missing.

                    for (int i = 0; i < kCaChainCount; i++)
                    {
                        if (i == v)
                        {
                            await validator.TrustedStore.Add(m_caChain[i]).ConfigureAwait(false);
                            await validator.TrustedStore.AddCRL(m_crlRevokedChain[i]).ConfigureAwait(false);
                        }
                        else
                        {
                            await validator.IssuerStore.Add(m_caChain[i]).ConfigureAwait(false);
                        }
                    }
                    CertificateValidator certValidator = validator.Update();

                    // ****** setting under test ******
                    certValidator.RejectUnknownRevocationStatus = rejectUnknownRevocationStatus;

                    foreach (ApplicationTestData app in m_goodApplicationTestSet)
                    {
                        ServiceResultException serviceResultException = Assert.Throws<ServiceResultException>(() => certValidator.Validate(X509CertificateLoader.LoadCertificate(app.Certificate)));

                        Assert.AreEqual(v == kCaChainCount - 1 ?
                            StatusCodes.BadCertificateRevoked : StatusCodes.BadCertificateIssuerRevoked, serviceResultException.StatusCode, serviceResultException.Message);
                    }
                }
            }
        }

        /// <summary>
        /// certificate chain with all CRLs missing and revocation enforced.
        /// </summary>
        [Test]
        public async Task VerifyAllMissingCRLRevokedTrustedStoreAppChains()
        {
            // verify cert is revoked with CRL in trusted store

            for (int v = 0; v < kCaChainCount; v++)
            {
                // Discussion:
                // no crl is placed into any store, but revocation list is required.
                // the validator (correctly) complains about a missing CRL
                // it does not detect the missing CA CRLs                
                using (var validator = TemporaryCertValidator.Create())
                {
                    for (int i = 0; i < kCaChainCount; i++)
                    {
                        if (i == v)
                        {
                            await validator.TrustedStore.Add(m_caChain[i]).ConfigureAwait(false);
                        }
                        else
                        {
                            await validator.IssuerStore.Add(m_caChain[i]).ConfigureAwait(false);
                        }
                    }
                    CertificateValidator certValidator = validator.Update();

                    // ****** setting under test ******
                    certValidator.RejectUnknownRevocationStatus = true;

                    foreach (ApplicationTestData app in m_goodApplicationTestSet)
                    {
                        ServiceResultException serviceResultException = Assert.Throws<ServiceResultException>(() => certValidator.Validate(X509CertificateLoader.LoadCertificate(app.Certificate)));

                        Assert.IsTrue(StatusCodes.BadCertificateRevocationUnknown == serviceResultException.StatusCode,
                            serviceResultException.Message);

                        // ensure the missing issuer certificate is detected, also.
                        int isPresentCertificateIssuerRevocationUnknown = 0;
                        ServiceResult inner = serviceResultException.InnerResult;
                        while (inner != null)
                        {
                            if (inner.StatusCode == StatusCodes.BadCertificateIssuerRevocationUnknown)
                            {
                                isPresentCertificateIssuerRevocationUnknown++;
                            }
                            inner = inner.InnerResult;
                        };
                        Assert.IsTrue(isPresentCertificateIssuerRevocationUnknown == kCaChainCount - 1);
                    }
                }
            }
        }

        /// <summary>
        /// certificate chains with missing CRL for trust store and revocation list enforced.
        ///  No revoked certificate.
        /// </summary>
        [Theory]
        public async Task VerifySomeMissingCRLTrustedStoreAppChains(bool rejectUnknownRevocationStatus)
        {
            //Discussion:
            // v == kCaChainCount - 1: empty CRL is placed into the issuer stores, no CRL in trust store:
            // -> validator complains about missing revocation list for CA which signed the application certificate (ok)

            // v != kCaChainCount - 1: in the trust store the CRL for one of the issuer certificates is missing.
            // all other CRLs are present and empty
            // -> validator complains correctly about missing issuer revocation list

            for (int v = 0; v < kCaChainCount; v++)
            {
                using (var validator = TemporaryCertValidator.Create())
                {
                    for (int i = 0; i < kCaChainCount; i++)
                    {
                        if (i == v)
                        {
                            await validator.TrustedStore.Add(m_caChain[i]).ConfigureAwait(false);
                        }
                        else
                        {
                            await validator.IssuerStore.Add(m_caChain[i]).ConfigureAwait(false);
                            await validator.IssuerStore.AddCRL(m_crlChain[i]).ConfigureAwait(false);
                        }
                    }
                    CertificateValidator certValidator = validator.Update();

                    // ****** setting under test ******
                    certValidator.RejectUnknownRevocationStatus = rejectUnknownRevocationStatus;

                    foreach (ApplicationTestData app in m_goodApplicationTestSet)
                    {
                        if (rejectUnknownRevocationStatus)
                        {
                            ServiceResultException serviceResultException = Assert.Throws<ServiceResultException>(() => certValidator.Validate(X509CertificateLoader.LoadCertificate(app.Certificate)));

                            Assert.AreEqual(v == kCaChainCount - 1 ? StatusCodes.BadCertificateRevocationUnknown : StatusCodes.BadCertificateIssuerRevocationUnknown,
                                serviceResultException.StatusCode,
                                serviceResultException.Message);
                        }
                        else
                        {
                            certValidator.Validate(X509CertificateLoader.LoadCertificate(app.Certificate));
                        }
                    }
                }
            }
        }

        /// <summary>
        /// Verify app certs with incomplete chain throw.
        /// </summary>
        [Theory]
        public async Task VerifyMissingCRLANDAppChainsIncompleteChain(bool rejectUnknownRevocationStatus)
        {
            // verify cert with issuer chain
            for (int v = 0; v < kCaChainCount; v++)
            {
                using (var validator = TemporaryCertValidator.Create())
                {
                    for (int i = 0; i < kCaChainCount; i++)
                    {
                        if (i != v)
                        {
                            await validator.TrustedStore.Add(m_caChain[i]).ConfigureAwait(false);
                        }
                    }
                    CertificateValidator certValidator = validator.Update();

                    // ****** setting under test ******
                    certValidator.RejectUnknownRevocationStatus = rejectUnknownRevocationStatus;

                    foreach (ApplicationTestData app in m_goodApplicationTestSet)
                    {
                        ServiceResultException serviceResultException = Assert.Throws<ServiceResultException>(() => certValidator.Validate(X509CertificateLoader.LoadCertificate(app.Certificate)));
                        Assert.AreEqual((StatusCode)StatusCodes.BadCertificateChainIncomplete, (StatusCode)serviceResultException.StatusCode, serviceResultException.Message);
                        // no need to check for inner exceptions, since an incomplete chain error cannot be suppressed.
                    }
                }
            }
        }

        /// <summary>
        /// Comparison test for the next test:
        /// verify not yet valid app certs in a chain with
        /// CRL.
        /// </summary>
        [Theory]
        public async Task VerifyExistingCRLAppChainsExpiredCertificates(bool rejectUnknownRevocationStatus)
        {
            for (int v = 0; v < kCaChainCount; v++)
            {
                using (var validator = TemporaryCertValidator.Create())
                {
                    for (int i = 0; i < kCaChainCount; i++)
                    {
                        if (i != v || kCaChainCount == 1)
                        {
                            await validator.TrustedStore.Add(X509CertificateLoader.LoadCertificate(m_caChain[i].RawData)).ConfigureAwait(false);
                            await validator.TrustedStore.AddCRL(m_crlChain[i]).ConfigureAwait(false);
                        }
                        else
                        {
                            await validator.IssuerStore.Add(X509CertificateLoader.LoadCertificate(m_caChain[i].RawData)).ConfigureAwait(false);
                            await validator.IssuerStore.AddCRL(m_crlChain[i]).ConfigureAwait(false);
                        }
                    }
                    CertificateValidator certValidator = validator.Update();

                    // ****** setting under test ******
                    certValidator.RejectUnknownRevocationStatus = rejectUnknownRevocationStatus;

                    foreach (ApplicationTestData app in m_notYetValidCertsApplicationTestSet)
                    {
                        ServiceResultException serviceResultException = Assert.Throws<ServiceResultException>(() => certValidator.Validate(X509CertificateLoader.LoadCertificate(app.Certificate)));
                        Assert.AreEqual((StatusCode)StatusCodes.BadCertificateTimeInvalid, (StatusCode)serviceResultException.StatusCode, serviceResultException.Message);
                    }
                }
            }
        }

        /// <summary>
        /// Not yet valid application certificates in a certificate chain
        /// CRLs are missing and Revocation status check is enforced.
        /// Should report BadCertificateTimeInvalid and (inner result)
        /// BadCertificateRevocationUnknown or BadCertificateIssuerRevocationUnknown.
        /// Currently misbehaves: chain
        /// </summary>
        [Theory]
        public async Task VerifyMissingCRLAppChainsExpiredCertificates(bool rejectUnknownRevocationStatus)
        {
            for (int v = 0; v < kCaChainCount; v++)
            {
                using (var validator = TemporaryCertValidator.Create())
                {
                    for (int i = 0; i < kCaChainCount; i++)
                    {
                        if (i != v || kCaChainCount == 1)
                        {
                            await validator.TrustedStore.Add(m_caChain[i]).ConfigureAwait(false);
                        }
                        else
                        {
                            await validator.IssuerStore.Add(m_caChain[i]).ConfigureAwait(false);
                        }
                    }
                    CertificateValidator certValidator = validator.Update();

                    // ****** setting under test ******
                    certValidator.RejectUnknownRevocationStatus = rejectUnknownRevocationStatus;

                    foreach (ApplicationTestData app in m_notYetValidCertsApplicationTestSet)
                    {
                        ServiceResultException serviceResultException = Assert.Throws<ServiceResultException>(() => certValidator.Validate(X509CertificateLoader.LoadCertificate(app.Certificate)));
                        Assert.AreEqual((StatusCode)StatusCodes.BadCertificateTimeInvalid, (StatusCode)serviceResultException.StatusCode, serviceResultException.Message);

                        // BadCertificateTimeInvalid can be suppressed. Ensure the other issues are caught, as well:
                        int isPresentCertificateIssuerRevocationUnknown = 0;
                        int isPresentCertificateRevocationUnknown = 0;
                        ServiceResult inner = serviceResultException.InnerResult;
                        while (inner != null)
                        {
                            if (inner.StatusCode == StatusCodes.BadCertificateIssuerRevocationUnknown)
                            {
                                isPresentCertificateIssuerRevocationUnknown++;
                            }
                            else if (inner.StatusCode == StatusCodes.BadCertificateRevocationUnknown)
                            {
                                isPresentCertificateRevocationUnknown++;
                            }
                            inner = inner.InnerResult;
                        };
                        if (rejectUnknownRevocationStatus)
                        {
                            Assert.LessOrEqual(kCaChainCount - 1, isPresentCertificateIssuerRevocationUnknown);
                            Assert.AreEqual(1, isPresentCertificateRevocationUnknown);
                        }
                        else
                        {
                            Assert.AreEqual(0, isPresentCertificateIssuerRevocationUnknown);
                            Assert.AreEqual(0, isPresentCertificateRevocationUnknown);
                        }
                    }
                }
            }
        }

        /// <summary>
        /// No certificate is trusted, and one CRL is missing
        /// </summary>
        [Theory]
        public async Task VerifyMissingCRLNoTrust(bool rejectUnknownRevocationStatus)
        {
            // verify cert with issuer chain
            for (int v = 0; v < kCaChainCount; v++)
            {
                using (var validator = TemporaryCertValidator.Create())
                {
                    for (int i = 0; i < kCaChainCount; i++)
                    {
                        await validator.IssuerStore.Add(m_caChain[i]).ConfigureAwait(false);
                        if (i != v)
                        {
                            await validator.IssuerStore.AddCRL(m_crlChain[i]).ConfigureAwait(false);
                        }
                    }
                    CertificateValidator certValidator = validator.Update();

                    // ****** setting under test ******
                    certValidator.RejectUnknownRevocationStatus = rejectUnknownRevocationStatus;

                    foreach (ApplicationTestData app in m_goodApplicationTestSet)
                    {
                        ServiceResultException serviceResultException = Assert.Throws<ServiceResultException>(() => certValidator.Validate(X509CertificateLoader.LoadCertificate(app.Certificate)));
                        Assert.AreEqual((StatusCode)StatusCodes.BadCertificateUntrusted, (StatusCode)serviceResultException.StatusCode, serviceResultException.Message);
                    }
                }
            }
        }
        #endregion missing revocation list when revocation is enforced

#endregion Test Methods

        #region Private Methods
        private void OnCertificateUpdate(object sender, CertificateUpdateEventArgs e)
        {
        }
        private void OnCertificateValidation(object sender, CertificateValidationEventArgs e)
        {
        }
        #endregion

        #region Private Fields
        private const int kCaChainCount = 3;
        private const int kGoodApplicationsTestCount = 3;
        private IList<ApplicationTestData> m_goodApplicationTestSet;
        private IList<ApplicationTestData> m_notYetValidCertsApplicationTestSet;
        private X509Certificate2[] m_caChain;
        private X509Certificate2[] m_caDupeChain;
        private X509CRL[] m_crlChain;
        private X509CRL[] m_crlDupeChain;
        private X509CRL[] m_crlRevokedChain;
        private X509Certificate2Collection m_appCerts;
        private X509Certificate2Collection m_appSelfSignedCerts;
        private X509Certificate2Collection m_notYetValidAppCerts;
        #endregion
    }

    /// <summary>
    /// Helper to approve suppressable errors in test cases.
    /// To catch cases where unsuppressable errors should not
    /// call for approvals.
    /// </summary>
    internal class CertValidationApprover
    {
        public StatusCode[] ApprovedCodes { get; }
        public int Count { get; private set; }
        public int AcceptedCount { get; private set; }
        public CertValidationApprover(StatusCode[] approvedCodes)
        {
            ApprovedCodes = approvedCodes;
            AcceptedCount = Count = 0;
        }

        public void OnCertificateValidation(object sender, CertificateValidationEventArgs e)
        {
            Count++;
            if (ApprovedCodes.Contains(e.Error.StatusCode))
            {
                e.Accept = true;
                AcceptedCount++;
            }
        }
    }
}<|MERGE_RESOLUTION|>--- conflicted
+++ resolved
@@ -1061,15 +1061,9 @@
         public void TestNullParameters()
         {
             var validator = TemporaryCertValidator.Create();
-<<<<<<< HEAD
-            CertificateValidator certValidator = validator.Update();
-            Assert.Throws<ArgumentNullException>(() => certValidator.UpdateAsync(null).GetAwaiter().GetResult());
-            Assert.Throws<ArgumentNullException>(() => certValidator.Update(null).GetAwaiter().GetResult());
-=======
             var certValidator = validator.Update();
             Assert.Throws<ArgumentNullException>(() => certValidator.UpdateAsync((SecurityConfiguration)null).GetAwaiter().GetResult());
             Assert.Throws<ArgumentNullException>(() => certValidator.UpdateAsync((ApplicationConfiguration)null).GetAwaiter().GetResult());
->>>>>>> 1cce7686
         }
 
         /// <summary>
