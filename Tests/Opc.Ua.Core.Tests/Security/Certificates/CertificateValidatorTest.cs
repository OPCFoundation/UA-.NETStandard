--- conflicted
+++ resolved
@@ -748,13 +748,8 @@
                 var pemDataBlob = PEMWriter.ExportCertificateAsPEM(appCert);
                 var pemString = Encoding.UTF8.GetString(pemDataBlob);
                 TestContext.Out.WriteLine(pemString);
-<<<<<<< HEAD
 #if NETCOREAPP3_1_OR_GREATER
-                var exception = Assert.Throws<ArgumentException>(() => { CertificateFactory.CreateCertificateWithPEMPrivateKey(new X509Certificate2(appCert), pemDataBlob); });
-=======
-#if NETCOREAPP3_1
                 var exception = Assert.Throws<ArgumentException>(() => CertificateFactory.CreateCertificateWithPEMPrivateKey(new X509Certificate2(appCert), pemDataBlob));
->>>>>>> 631e7297
 #endif
             }
         }
@@ -965,18 +960,10 @@
                 await validator.TrustedStore.Add(cert).ConfigureAwait(false);
             }
             var certValidator = validator.Update();
-<<<<<<< HEAD
             certValidator.RejectSHA1SignedCertificates = rejectSHA1;
             if (rejectSHA1)
-=======
-            var serviceResultException = Assert.Throws<ServiceResultException>(() => certValidator.Validate(cert));
-            Assert.AreEqual(StatusCodes.BadCertificatePolicyCheckFailed, serviceResultException.StatusCode, serviceResultException.Message);
-            Assert.NotNull(serviceResultException.InnerResult);
-            ServiceResult innerResult = serviceResultException.InnerResult.InnerResult;
-            if (!trusted)
->>>>>>> 631e7297
-            {
-                var serviceResultException = Assert.Throws<ServiceResultException>(() => { certValidator.Validate(cert); });
+            {
+                var serviceResultException = Assert.Throws<ServiceResultException>(() => certValidator.Validate(cert); );
                 Assert.AreEqual(StatusCodes.BadCertificatePolicyCheckFailed, serviceResultException.StatusCode, serviceResultException.Message);
                 Assert.NotNull(serviceResultException.InnerResult);
                 ServiceResult innerResult = serviceResultException.InnerResult.InnerResult;
@@ -1000,7 +987,7 @@
                 }
                 else
                 {
-                    var serviceResultException = Assert.Throws<ServiceResultException>(() => { certValidator.Validate(cert); });
+                    var serviceResultException = Assert.Throws<ServiceResultException>(() => certValidator.Validate(cert); );
                     Assert.AreEqual(StatusCodes.BadCertificateUntrusted, serviceResultException.StatusCode, serviceResultException.Message);
                     Assert.NotNull(serviceResultException.InnerResult);
                 }
