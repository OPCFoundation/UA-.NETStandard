/* ========================================================================
 * Copyright (c) 2005-2020 The OPC Foundation, Inc. All rights reserved.
 *
 * OPC Foundation MIT License 1.00
 *
 * Permission is hereby granted, free of charge, to any person
 * obtaining a copy of this software and associated documentation
 * files (the "Software"), to deal in the Software without
 * restriction, including without limitation the rights to use,
 * copy, modify, merge, publish, distribute, sublicense, and/or sell
 * copies of the Software, and to permit persons to whom the
 * Software is furnished to do so, subject to the following
 * conditions:
 *
 * The above copyright notice and this permission notice shall be
 * included in all copies or substantial portions of the Software.
 * THE SOFTWARE IS PROVIDED "AS IS", WITHOUT WARRANTY OF ANY KIND,
 * EXPRESS OR IMPLIED, INCLUDING BUT NOT LIMITED TO THE WARRANTIES
 * OF MERCHANTABILITY, FITNESS FOR A PARTICULAR PURPOSE AND
 * NONINFRINGEMENT. IN NO EVENT SHALL THE AUTHORS OR COPYRIGHT
 * HOLDERS BE LIABLE FOR ANY CLAIM, DAMAGES OR OTHER LIABILITY,
 * WHETHER IN AN ACTION OF CONTRACT, TORT OR OTHERWISE, ARISING
 * FROM, OUT OF OR IN CONNECTION WITH THE SOFTWARE OR THE USE OR
 * OTHER DEALINGS IN THE SOFTWARE.
 *
 * The complete license agreement can be found here:
 * http://opcfoundation.org/License/MIT/1.00/
 * ======================================================================*/

using System;
using System.Collections.Generic;
using System.Globalization;
using System.IO;
using System.Linq;
using System.Threading;
using System.Threading.Tasks;
using NUnit.Framework;
using Opc.Ua.Client.Tests;
using Opc.Ua.Server.Tests;
using Opc.Ua.Tests;
using Quickstarts;
using Quickstarts.ReferenceServer;
using Assert = NUnit.Framework.Legacy.ClassicAssert;

namespace Opc.Ua.Client.ComplexTypes.Tests
{
    /// <summary>
    /// Load Type System tests.
    /// </summary>
    [TestFixture]
    [Category("Client")]
    [SetCulture("en-us")]
    [SetUICulture("en-us")]
    [NonParallelizable]
    public class TypeSystemClientTest : IUAClient
    {
        public ISession Session { get; private set; }
        private ServerFixture<ReferenceServer> m_serverFixture;
        private ClientFixture m_clientFixture;
        private ReferenceServer m_server;
        private readonly string m_uriScheme;
        private ITelemetryContext m_telemetry;
        private string m_pkiRoot;
        private Uri m_url;

        /// <summary>
        /// for test that fetched and browsed node count match
        /// </summary>
        private int m_fetchedNodesCount;
        private int m_browsedNodesCount;

        public TypeSystemClientTest()
        {
            m_uriScheme = Utils.UriSchemeOpcTcp;
        }

        public TypeSystemClientTest(string uriScheme)
        {
            m_uriScheme = uriScheme;
        }

        /// <summary>
        /// Set up a Server and a Client instance.
        /// </summary>
        [OneTimeSetUp]
        public Task OneTimeSetUpAsync()
        {
            m_fetchedNodesCount = -1;
            m_browsedNodesCount = -1;

            return OneTimeSetUpAsync(NUnitTelemetryContext.Create());
        }

        /// <summary>
        /// Setup a server and client fixture.
        /// </summary>
        /// <param name="telemetry">The telemetry context to use to create obvservability instruments</param>
        public async Task OneTimeSetUpAsync(ITelemetryContext telemetry)
        {
            // pki directory root for test runs.
            m_telemetry = telemetry;
            m_pkiRoot = Path.GetTempPath() + Path.GetRandomFileName();

            // start Ref server
<<<<<<< HEAD
            m_serverFixture = new ServerFixture<ReferenceServer>()
=======
            m_serverFixture = new ServerFixture<ReferenceServer>
>>>>>>> ff0095c9
            {
                UriScheme = m_uriScheme,
                SecurityNone = true,
                AutoAccept = true,
                AllNodeManagers = true,
                OperationLimits = true
            };

            m_server = await m_serverFixture.StartAsync(m_pkiRoot)
                .ConfigureAwait(false);

            m_clientFixture = new ClientFixture(telemetry);

            await m_clientFixture.LoadClientConfigurationAsync(m_pkiRoot).ConfigureAwait(false);
            m_clientFixture.Config.TransportQuotas.MaxMessageSize = 4 * 1024 * 1024;
            m_url = new Uri(
                m_uriScheme +
                "://localhost:" +
                m_serverFixture.Port.ToString(CultureInfo.InvariantCulture));
            try
            {
                Session = await m_clientFixture
                    .ConnectAsync(m_url, SecurityPolicies.Basic256Sha256)
                    .ConfigureAwait(false);
            }
            catch (Exception e)
            {
                NUnit.Framework.Assert.Ignore(
                    $"OneTimeSetup failed to create session, tests skipped. Error: {e.Message}");
            }
        }

        /// <summary>
        /// Tear down the Server and the Client.
        /// </summary>
        [OneTimeTearDown]
        public async Task OneTimeTearDownAsync()
        {
            if (Session != null)
            {
                await Session.CloseAsync().ConfigureAwait(false);
                Session.Dispose();
                Session = null;
            }
            await m_serverFixture.StopAsync().ConfigureAwait(false);
            Utils.SilentDispose(m_clientFixture);
            Utils.SilentDispose(m_server);
        }

        [Test]
        [Order(100)]
        [TestCase(false, false, false)]
        [TestCase(true, false, false)]
        [TestCase(false, true, false)]
        [TestCase(false, false, true)]
        public async Task LoadTypeSystemAsync(
            bool onlyEnumTypes,
            bool disableDataTypeDefinition,
            bool disableDataTypeDictionary)
        {
            var typeSystem = new ComplexTypeSystem(Session, m_telemetry);
            Assert.NotNull(typeSystem);
            typeSystem.DisableDataTypeDefinition = disableDataTypeDefinition;
            typeSystem.DisableDataTypeDictionary = disableDataTypeDictionary;

            bool success = await typeSystem.LoadAsync(onlyEnumTypes, true).ConfigureAwait(false);
            Assert.IsTrue(success);

            Type[] types = typeSystem.GetDefinedTypes();
            TestContext.Out.WriteLine("Types loaded: {0} ", types.Length);
            foreach (Type type in types)
            {
                TestContext.Out.WriteLine("Type: {0} ", type.FullName);
            }

            foreach (ExpandedNodeId dataTypeId in typeSystem.GetDefinedDataTypeIds())
            {
                NodeIdDictionary<DataTypeDefinition> definitions = typeSystem
                    .GetDataTypeDefinitionsForDataType(
                        dataTypeId);
                Assert.IsNotEmpty(definitions);
                Type type = Session.Factory.GetSystemType(dataTypeId);
                Assert.IsNotNull(type);

                var localTypeId = ExpandedNodeId.ToNodeId(dataTypeId, Session.NamespaceUris);
                if (type.IsEnum)
                {
                    Assert.AreEqual(1, definitions.Count);
                    Assert.IsTrue(definitions.First().Value is EnumDefinition);
                    Assert.AreEqual(localTypeId, definitions.First().Key);
                }
                else
                {
                    Assert.IsTrue(definitions[localTypeId] is StructureDefinition);
                }
            }
        }

        [Test]
        [Order(200)]
        public async Task BrowseComplexTypesServerAsync()
        {
            var samples = new ClientSamples(m_telemetry, null, null, true);

            await samples.LoadTypeSystemAsync(Session).ConfigureAwait(false);

            ReferenceDescriptionCollection referenceDescriptions = await samples
                .BrowseFullAddressSpaceAsync(this, Objects.RootFolder)
                .ConfigureAwait(false);

            TestContext.Out.WriteLine("References: {0}", referenceDescriptions.Count);
            m_browsedNodesCount = referenceDescriptions.Count;

            var variableIds = new NodeIdCollection(
                referenceDescriptions
                    .Where(r => r.NodeClass == NodeClass.Variable)
                    .Select(r => ExpandedNodeId.ToNodeId(r.NodeId, Session.NamespaceUris)));

            TestContext.Out.WriteLine("VariableIds: {0}", variableIds.Count);

            (DataValueCollection values, IList<ServiceResult> serviceResults) = await samples
                .ReadAllValuesAsync(this, variableIds)
                .ConfigureAwait(false);

            int ii = 0;
            foreach (ServiceResult serviceResult in serviceResults)
            {
                ServiceResult result = serviceResults[ii++];
                Assert.IsTrue(
                    ServiceResult.IsGood(serviceResult),
                    $"Expected good result, but received {serviceResult}");
            }
        }

        [Test]
        [Order(300)]
        public async Task FetchComplexTypesServerAsync()
        {
            var samples = new ClientSamples(m_telemetry, null, null, true);

            await samples.LoadTypeSystemAsync(Session).ConfigureAwait(false);

            IList<INode> allNodes = await samples
                .FetchAllNodesNodeCacheAsync(this, Objects.RootFolder, true, false, false)
                .ConfigureAwait(false);

            TestContext.Out.WriteLine("References: {0}", allNodes.Count);

            m_fetchedNodesCount = allNodes.Count;

            var variableIds = new NodeIdCollection(
                allNodes
                    .Where(r =>
                        r.NodeClass == NodeClass.Variable &&
                        r is VariableNode v &&
                        v.DataType.NamespaceIndex != 0)
                    .Select(r => ExpandedNodeId.ToNodeId(r.NodeId, Session.NamespaceUris)));

            TestContext.Out.WriteLine("VariableIds: {0}", variableIds.Count);

            (DataValueCollection values, IList<ServiceResult> serviceResults) = await samples
                .ReadAllValuesAsync(this, variableIds)
                .ConfigureAwait(false);

            foreach (ServiceResult serviceResult in serviceResults)
            {
                Assert.IsTrue(ServiceResult.IsGood(serviceResult));
            }

            // check if complex type is properly decoded
            bool testFailed = false;
            for (int ii = 0; ii < values.Count; ii++)
            {
                DataValue value = values[ii];
                NodeId variableId = variableIds[ii];
                var variableExpandedNodeId = NodeId.ToExpandedNodeId(
                    variableId,
                    Session.NamespaceUris);
                if (allNodes.FirstOrDefault(
                        n => n.NodeId == variableId) is VariableNode variableNode &&
                    variableNode.DataType.NamespaceIndex != 0)
                {
                    TestContext.Out.WriteLine("Check for custom type: {0}", variableNode);
                    var fullTypeId = NodeId.ToExpandedNodeId(
                        variableNode.DataType,
                        Session.NamespaceUris);
                    Type type = Session.Factory.GetSystemType(fullTypeId);
                    if (type == null)
                    {
                        // check for opaque type
                        NodeId superType =
                            await Session.NodeCache.FindSuperTypeAsync(fullTypeId).ConfigureAwait(false);
                        NodeId lastGoodType = variableNode.DataType;
                        while (!superType.IsNullNodeId && superType != DataTypes.BaseDataType)
                        {
                            if (superType == DataTypeIds.Structure)
                            {
                                testFailed = true;
                                break;
                            }
                            lastGoodType = superType;
                            superType =
                                await Session.NodeCache.FindSuperTypeAsync(superType).ConfigureAwait(false);
                        }

                        if (testFailed)
                        {
                            TestContext.Out.WriteLine(
                                "-- Variable: {0} complex type unavailable --> {1}",
                                variableNode.NodeId,
                                variableNode.DataType);
                            (_, _) = await samples.ReadAllValuesAsync(this, [variableId])
                                .ConfigureAwait(false);
                        }
                        else
                        {
                            TestContext.Out.WriteLine(
                                "-- Variable: {0} opaque typeid --> {1}",
                                variableNode.NodeId,
                                lastGoodType);
                        }
                        continue;
                    }

                    if (value.Value is ExtensionObject extensionObject)
                    {
                        Type valueType = extensionObject.Body.GetType();
                        if (valueType != type)
                        {
                            testFailed = true;
                            TestContext.Out.WriteLine(
                                "Variable: {0} type is decoded as ExtensionObject --> {1}",
                                variableNode,
                                value.Value);
                            (_, _) = await samples.ReadAllValuesAsync(this, [variableId])
                                .ConfigureAwait(false);
                        }
                        continue;
                    }

                    if (value.Value is Array array &&
                        array.GetType().GetElementType() == typeof(ExtensionObject))
                    {
                        foreach (ExtensionObject valueItem in array)
                        {
                            Type valueType = valueItem.Body.GetType();
                            if (valueType != type)
                            {
                                testFailed = true;
                                TestContext.Out.WriteLine(
                                    "Variable: {0} type is decoded as ExtensionObject --> {1}",
                                    variableNode,
                                    valueItem);
                                (_, _) = await samples.ReadAllValuesAsync(this, [variableId])
                                    .ConfigureAwait(false);
                            }
                        }
                    }
                }
            }

            if (testFailed)
            {
                NUnit.Framework.Assert.Fail(
                    "Test failed, unknown or undecodable complex type detected. See log for information.");
            }
        }

        [Test]
        [Order(330)]
        public void ValidateFetchedAndBrowsedNodesMatch()
        {
            if (m_browsedNodesCount < 0 || m_fetchedNodesCount < 0)
            {
                NUnit.Framework.Assert.Ignore("The browse or fetch test did not run.");
            }
            Assert.AreEqual(m_fetchedNodesCount, m_browsedNodesCount);
        }

        [Test]
        [Order(400)]
        public async Task ReadWriteScalarVariableTypeAsync()
        {
            var samples = new ClientSamples(m_telemetry, null, null, true);
            await samples.LoadTypeSystemAsync(Session).ConfigureAwait(false);

            // test the static version of the structure
            ExpandedNodeId structureVariable = TestData.VariableIds
                .Data_Static_Structure_ScalarStructure;
            Assert.NotNull(structureVariable);
            var nodeId = ExpandedNodeId.ToNodeId(structureVariable, Session.NamespaceUris);
            Assert.NotNull(nodeId);
            Node node = await Session.ReadNodeAsync(nodeId).ConfigureAwait(false);
            Assert.NotNull(node);
            Assert.True(node is VariableNode);
            DataValue dataValue = await Session.ReadValueAsync(nodeId).ConfigureAwait(false);
            Assert.NotNull(dataValue);

            // test the accessor to the complex types
            Assert.True(dataValue.Value is ExtensionObject);
            var extensionObject = (ExtensionObject)dataValue.Value;
            Assert.True(extensionObject.Body is IEncodeable);
            var encodeable = extensionObject.Body as IEncodeable;
            Assert.NotNull(encodeable);
            Assert.True(extensionObject.Body is IComplexTypeProperties);
            var complexType = extensionObject.Body as IComplexTypeProperties;
            Assert.NotNull(complexType);

            // list properties
            TestContext.Out.WriteLine("{0} Properties", complexType.GetPropertyCount());
            foreach (ComplexTypePropertyInfo property in complexType.GetPropertyEnumerator())
            {
                TestContext.Out.WriteLine(
                    "{0}:{1:20}: Type: {2}: ValueRank: {3} Value: {4}",
                    property.Order,
                    property.Name,
                    property.PropertyType.Name,
                    property.ValueRank,
                    complexType[property.Name].ToString());
            }

            complexType["ByteValue"] = (byte)0;
            complexType["StringValue"] = "badbeef";
            complexType["NumberValue"] = new Variant((uint)3210);
            complexType["IntegerValue"] = new Variant((long)54321);
            complexType["UIntegerValue"] = new Variant((ulong)12345);

            var dataWriteValue = new DataValue(dataValue.WrappedValue)
            {
                SourceTimestamp = DateTime.UtcNow
            };

            // write value back
            var writeValues = new WriteValueCollection
            {
                new WriteValue
                {
                    NodeId = nodeId,
                    AttributeId = Attributes.Value,
                    Value = dataWriteValue
                }
            };

            WriteResponse response = await Session
                .WriteAsync(null, writeValues, CancellationToken.None)
                .ConfigureAwait(false);
            Assert.NotNull(response);
            Assert.NotNull(response.Results);
            TestContext.Out.WriteLine(new ServiceResult(response.Results[0]).StatusCode);
            TestContext.Out.WriteLine(response.Results[0].ToString());
            Assert.True(StatusCode.IsGood(response.Results[0]));

            // read back written values
            dataValue = await Session.ReadValueAsync(nodeId).ConfigureAwait(false);
            Assert.NotNull(dataValue);

            Assert.True(dataValue.Value is ExtensionObject);
            extensionObject = (ExtensionObject)dataValue.Value;
            Assert.True(extensionObject.Body is IEncodeable);
            encodeable = extensionObject.Body as IEncodeable;
            Assert.NotNull(encodeable);
            Assert.True(extensionObject.Body is IComplexTypeProperties);
            complexType = extensionObject.Body as IComplexTypeProperties;
            Assert.NotNull(complexType);

            // list properties
            TestContext.Out.WriteLine("{0} Properties", complexType.GetPropertyCount());
            foreach (ComplexTypePropertyInfo property in complexType.GetPropertyEnumerator())
            {
                TestContext.Out.WriteLine(
                    "{0}:{1:20}: Type: {2}: ValueRank: {3} Value: {4}",
                    property.Order,
                    property.Name,
                    property.GetType().Name,
                    property.ValueRank,
                    complexType[property.Name].ToString());
            }

            Assert.AreEqual(complexType["ByteValue"], (byte)0);
            Assert.AreEqual(complexType["StringValue"], "badbeef");
            Assert.AreEqual(complexType["NumberValue"], new Variant((uint)3210));
            Assert.AreEqual(complexType["IntegerValue"], new Variant((long)54321));
            Assert.AreEqual(complexType["UIntegerValue"], new Variant((ulong)12345));
        }
    }
}<|MERGE_RESOLUTION|>--- conflicted
+++ resolved
@@ -102,11 +102,7 @@
             m_pkiRoot = Path.GetTempPath() + Path.GetRandomFileName();
 
             // start Ref server
-<<<<<<< HEAD
-            m_serverFixture = new ServerFixture<ReferenceServer>()
-=======
             m_serverFixture = new ServerFixture<ReferenceServer>
->>>>>>> ff0095c9
             {
                 UriScheme = m_uriScheme,
                 SecurityNone = true,
