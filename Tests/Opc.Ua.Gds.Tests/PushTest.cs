/* ========================================================================
 * Copyright (c) 2005-2020 The OPC Foundation, Inc. All rights reserved.
 *
 * OPC Foundation MIT License 1.00
 * 
 * Permission is hereby granted, free of charge, to any person
 * obtaining a copy of this software and associated documentation
 * files (the "Software"), to deal in the Software without
 * restriction, including without limitation the rights to use,
 * copy, modify, merge, publish, distribute, sublicense, and/or sell
 * copies of the Software, and to permit persons to whom the
 * Software is furnished to do so, subject to the following
 * conditions:
 * 
 * The above copyright notice and this permission notice shall be
 * included in all copies or substantial portions of the Software.
 * THE SOFTWARE IS PROVIDED "AS IS", WITHOUT WARRANTY OF ANY KIND,
 * EXPRESS OR IMPLIED, INCLUDING BUT NOT LIMITED TO THE WARRANTIES
 * OF MERCHANTABILITY, FITNESS FOR A PARTICULAR PURPOSE AND
 * NONINFRINGEMENT. IN NO EVENT SHALL THE AUTHORS OR COPYRIGHT
 * HOLDERS BE LIABLE FOR ANY CLAIM, DAMAGES OR OTHER LIABILITY,
 * WHETHER IN AN ACTION OF CONTRACT, TORT OR OTHERWISE, ARISING
 * FROM, OUT OF OR IN CONNECTION WITH THE SOFTWARE OR THE USE OR
 * OTHER DEALINGS IN THE SOFTWARE.
 *
 * The complete license agreement can be found here:
 * http://opcfoundation.org/License/MIT/1.00/
 * ======================================================================*/

using System;
using System.Linq;
using System.Security.Cryptography.X509Certificates;
using System.Text;
using System.Threading;
using System.Threading.Tasks;
using NUnit.Framework;
using Opc.Ua.Client;
using Opc.Ua.Gds.Server;
using Opc.Ua.Security.Certificates;
using Opc.Ua.Test;
using OpcUa = Opc.Ua;
using Assert = NUnit.Framework.Legacy.ClassicAssert;
using System.Security.Cryptography;


namespace Opc.Ua.Gds.Tests
{

    [TestFixture, Category("GDSPush"), Category("GDS")]
    [TestFixtureSource(nameof(FixtureArgs))]
    [SetCulture("en-us"), SetUICulture("en-us")]
    [NonParallelizable]
    public class PushTest
    {
        #region Test Setup
        /// <summary>
        /// CertificateTypes to run the Test with
        /// </summary>
        public static readonly object[] FixtureArgs = {
            new object [] { nameof(Opc.Ua.ObjectTypeIds.RsaSha256ApplicationCertificateType), Opc.Ua.ObjectTypeIds.RsaSha256ApplicationCertificateType},
            new object [] { nameof(Opc.Ua.ObjectTypeIds.EccNistP256ApplicationCertificateType), Opc.Ua.ObjectTypeIds.EccNistP256ApplicationCertificateType},
            new object [] { nameof(Opc.Ua.ObjectTypeIds.EccNistP384ApplicationCertificateType), Opc.Ua.ObjectTypeIds.EccNistP384ApplicationCertificateType },
            new object [] { nameof(Opc.Ua.ObjectTypeIds.EccBrainpoolP256r1ApplicationCertificateType), Opc.Ua.ObjectTypeIds.EccBrainpoolP256r1ApplicationCertificateType },
            new object [] { nameof(Opc.Ua.ObjectTypeIds.EccBrainpoolP384r1ApplicationCertificateType), Opc.Ua.ObjectTypeIds.EccBrainpoolP384r1ApplicationCertificateType },
        };

        public PushTest(string certificateTypeString, NodeId certificateType)
        {
            if (!Utils.IsSupportedCertificateType(certificateType))
            {
                Assert.Ignore($"Certificate type {certificateTypeString} is not supported on this platform.");
            }

            m_certificateType = certificateType;
        }


        /// <summary>
        /// Set up a Global Discovery Server and Client instance and connect the session
        /// </summary>
        [OneTimeSetUp]
        protected async Task OneTimeSetUp()
        {
            // start GDS first clean, then restart server
            // to ensure the application cert is not 'fresh'
            m_server = await TestUtils.StartGDS(true).ConfigureAwait(false);
            m_server.StopServer();
            await Task.Delay(1000).ConfigureAwait(false);
            m_server = await TestUtils.StartGDS(false).ConfigureAwait(false);

            m_randomSource = new RandomSource(kRandomStart);

            // load clients
            m_gdsClient = new GlobalDiscoveryTestClient(true);
            await m_gdsClient.LoadClientConfiguration(m_server.BasePort).ConfigureAwait(false);
            m_pushClient = new ServerConfigurationPushTestClient(true);
            await m_pushClient.LoadClientConfiguration(m_server.BasePort).ConfigureAwait(false);

            // connect once
            await m_gdsClient.GDSClient.ConnectAsync(m_gdsClient.GDSClient.EndpointUrl).ConfigureAwait(false);
            await m_pushClient.PushClient.ConnectAsync(m_pushClient.PushClient.EndpointUrl).ConfigureAwait(false);

            ConnectGDSClient(true);
            RegisterPushServerApplication(m_pushClient.PushClient.EndpointUrl);

            m_selfSignedServerCert = X509CertificateLoader.LoadCertificate(m_pushClient.PushClient.Session.ConfiguredEndpoint.Description.ServerCertificate);
            m_domainNames = X509Utils.GetDomainsFromCertificate(m_selfSignedServerCert).ToArray();

            await CreateCATestCerts(m_pushClient.TempStorePath).ConfigureAwait(false);
        }

        /// <summary>
        /// Tear down the Global Discovery Server and disconnect the Client
        /// </summary>
        [OneTimeTearDown]
        protected void OneTimeTearDown()
        {
            try
            {
                ConnectGDSClient(true);
                UnRegisterPushServerApplication();
                m_gdsClient.DisconnectClient();
                m_pushClient.DisconnectClient();
                m_server.StopServer();
            }
            catch { }
            m_gdsClient = null;
            m_pushClient = null;
            m_server = null;
        }

        [SetUp]
        protected void SetUp()
        {
            m_server.ResetLogFile();
        }

        [TearDown]
        protected void TearDown()
        {
            DisconnectGDSClient();
            DisconnectPushClient();
            try
            {
                TestContext.AddTestAttachment(m_server.GetLogFilePath(), "GDS Client and Server logs");
            }
            catch { }

        }
        #endregion

        #region Test Methods
        [Test, Order(100)]
        public void GetSupportedKeyFormats()
        {
            ConnectPushClient(true);
            string[] keyFormats = m_pushClient.PushClient.GetSupportedKeyFormats();
            Assert.IsNotNull(keyFormats);
        }

        [Test, Order(200)]
        public void ReadTrustList()
        {
            ConnectPushClient(true);
            TrustListDataType allTrustList = m_pushClient.PushClient.ReadTrustList();
            Assert.IsNotNull(allTrustList);
            Assert.IsNotNull(allTrustList.IssuerCertificates);
            Assert.IsNotNull(allTrustList.IssuerCrls);
            Assert.IsNotNull(allTrustList.TrustedCertificates);
            Assert.IsNotNull(allTrustList.TrustedCrls);
            TrustListDataType noneTrustList = m_pushClient.PushClient.ReadTrustList(TrustListMasks.None);
            Assert.IsNotNull(noneTrustList);
            Assert.IsNotNull(noneTrustList.IssuerCertificates);
            Assert.IsNotNull(noneTrustList.IssuerCrls);
            Assert.IsNotNull(noneTrustList.TrustedCertificates);
            Assert.IsNotNull(noneTrustList.TrustedCrls);
            Assert.IsTrue(noneTrustList.IssuerCertificates.Count == 0);
            Assert.IsTrue(noneTrustList.IssuerCrls.Count == 0);
            Assert.IsTrue(noneTrustList.TrustedCertificates.Count == 0);
            Assert.IsTrue(noneTrustList.TrustedCrls.Count == 0);
            TrustListDataType issuerTrustList = m_pushClient.PushClient.ReadTrustList(TrustListMasks.IssuerCertificates | TrustListMasks.IssuerCrls);
            Assert.IsNotNull(issuerTrustList);
            Assert.IsNotNull(issuerTrustList.IssuerCertificates);
            Assert.IsNotNull(issuerTrustList.IssuerCrls);
            Assert.IsNotNull(issuerTrustList.TrustedCertificates);
            Assert.IsNotNull(issuerTrustList.TrustedCrls);
            Assert.IsTrue(issuerTrustList.IssuerCertificates.Count == allTrustList.IssuerCertificates.Count);
            Assert.IsTrue(issuerTrustList.IssuerCrls.Count == allTrustList.IssuerCrls.Count);
            Assert.IsTrue(issuerTrustList.TrustedCertificates.Count == 0);
            Assert.IsTrue(issuerTrustList.TrustedCrls.Count == 0);
            TrustListDataType trustedTrustList = m_pushClient.PushClient.ReadTrustList(TrustListMasks.TrustedCertificates | TrustListMasks.TrustedCrls);
            Assert.IsNotNull(trustedTrustList);
            Assert.IsNotNull(trustedTrustList.IssuerCertificates);
            Assert.IsNotNull(trustedTrustList.IssuerCrls);
            Assert.IsNotNull(trustedTrustList.TrustedCertificates);
            Assert.IsNotNull(trustedTrustList.TrustedCrls);
            Assert.IsTrue(trustedTrustList.IssuerCertificates.Count == 0);
            Assert.IsTrue(trustedTrustList.IssuerCrls.Count == 0);
            Assert.IsTrue(trustedTrustList.TrustedCertificates.Count == allTrustList.TrustedCertificates.Count);
            Assert.IsTrue(trustedTrustList.TrustedCrls.Count == allTrustList.TrustedCrls.Count);
        }

        [Test, Order(300)]
        public void UpdateTrustList()
        {
            ConnectPushClient(true);
            TrustListDataType fullTrustList = m_pushClient.PushClient.ReadTrustList();
            TrustListDataType emptyTrustList = m_pushClient.PushClient.ReadTrustList(TrustListMasks.None);
            emptyTrustList.SpecifiedLists = (uint)TrustListMasks.All;
            bool requireReboot = m_pushClient.PushClient.UpdateTrustList(emptyTrustList);
            Assert.False(requireReboot);
            TrustListDataType expectEmptyTrustList = m_pushClient.PushClient.ReadTrustList();
            Assert.IsTrue(Utils.IsEqual(expectEmptyTrustList, emptyTrustList));
            requireReboot = m_pushClient.PushClient.UpdateTrustList(fullTrustList);
            Assert.False(requireReboot);
            TrustListDataType expectFullTrustList = m_pushClient.PushClient.ReadTrustList();
            Assert.IsTrue(Utils.IsEqual(expectFullTrustList, fullTrustList));
        }

        [Test, Order(301)]
        public void AddRemoveCert()
        {
            using (X509Certificate2 trustedCert = CertificateFactory.CreateCertificate("uri:x:y:z", "TrustedCert", "CN=Push Server Test", null).CreateForRSA())
            using (X509Certificate2 issuerCert = CertificateFactory.CreateCertificate("uri:x:y:z", "IssuerCert", "CN=Push Server Test", null).CreateForRSA())
            {
                ConnectPushClient(true);
                TrustListDataType beforeTrustList = m_pushClient.PushClient.ReadTrustList();
                m_pushClient.PushClient.AddCertificate(trustedCert, true);
                m_pushClient.PushClient.AddCertificate(issuerCert, false);
                TrustListDataType afterAddTrustList = m_pushClient.PushClient.ReadTrustList();
                Assert.Greater(afterAddTrustList.TrustedCertificates.Count, beforeTrustList.TrustedCertificates.Count);
                Assert.Greater(afterAddTrustList.IssuerCertificates.Count, beforeTrustList.IssuerCertificates.Count);
                Assert.IsFalse(Utils.IsEqual(beforeTrustList, afterAddTrustList));
                m_pushClient.PushClient.RemoveCertificate(trustedCert.Thumbprint, true);
                m_pushClient.PushClient.RemoveCertificate(issuerCert.Thumbprint, false);
                TrustListDataType afterRemoveTrustList = m_pushClient.PushClient.ReadTrustList();
                Assert.IsTrue(Utils.IsEqual(beforeTrustList, afterRemoveTrustList));
            }
        }

        [Test, Order(302)]
        public void AddRemoveCATrustedCert()
        {
            ConnectPushClient(true);
            TrustListDataType beforeTrustList = m_pushClient.PushClient.ReadTrustList();
            m_pushClient.PushClient.AddCertificate(m_caCert, true);
            TrustListDataType afterAddTrustList = m_pushClient.PushClient.ReadTrustList();
            Assert.Greater(afterAddTrustList.TrustedCertificates.Count, beforeTrustList.TrustedCertificates.Count);
            Assert.AreEqual(afterAddTrustList.TrustedCrls.Count, beforeTrustList.TrustedCrls.Count);
            Assert.IsFalse(Utils.IsEqual(beforeTrustList, afterAddTrustList));
            ServiceResultException serviceResultException = Assert.Throws<ServiceResultException>(() => { m_pushClient.PushClient.RemoveCertificate(m_caCert.Thumbprint, false); });
            Assert.AreEqual((StatusCode)StatusCodes.BadInvalidArgument, (StatusCode)serviceResultException.StatusCode, serviceResultException.Message);
            TrustListDataType afterRemoveTrustList = m_pushClient.PushClient.ReadTrustList();
            Assert.IsFalse(Utils.IsEqual(beforeTrustList, afterRemoveTrustList));
            m_pushClient.PushClient.RemoveCertificate(m_caCert.Thumbprint, true);
            afterRemoveTrustList = m_pushClient.PushClient.ReadTrustList();
            Assert.IsTrue(Utils.IsEqual(beforeTrustList, afterRemoveTrustList));
        }

        [Test, Order(303)]
        public void AddRemoveCAIssuerCert()
        {
            ConnectPushClient(true);
            TrustListDataType beforeTrustList = m_pushClient.PushClient.ReadTrustList();
            m_pushClient.PushClient.AddCertificate(m_caCert, false);
            TrustListDataType afterAddTrustList = m_pushClient.PushClient.ReadTrustList();
            Assert.Greater(afterAddTrustList.IssuerCertificates.Count, beforeTrustList.IssuerCertificates.Count);
            Assert.AreEqual(afterAddTrustList.IssuerCrls.Count, beforeTrustList.IssuerCrls.Count);
            Assert.IsFalse(Utils.IsEqual(beforeTrustList, afterAddTrustList));
            Assert.That(() => { m_pushClient.PushClient.RemoveCertificate(m_caCert.Thumbprint, true); }, Throws.Exception);
            TrustListDataType afterRemoveTrustList = m_pushClient.PushClient.ReadTrustList();
            Assert.IsFalse(Utils.IsEqual(beforeTrustList, afterRemoveTrustList));
            m_pushClient.PushClient.RemoveCertificate(m_caCert.Thumbprint, false);
            afterRemoveTrustList = m_pushClient.PushClient.ReadTrustList();
            Assert.IsTrue(Utils.IsEqual(beforeTrustList, afterRemoveTrustList));
        }


        [Test, Order(400)]
        public void CreateSigningRequestBadParms()
        {
            ConnectPushClient(true);
            var invalidCertGroup = new NodeId(333);
            var invalidCertType = new NodeId(Guid.NewGuid());
            Assert.That(() => { m_pushClient.PushClient.CreateSigningRequest(invalidCertGroup, null, null, false, null); }, Throws.Exception);
            Assert.That(() => { m_pushClient.PushClient.CreateSigningRequest(null, invalidCertType, null, false, null); }, Throws.Exception);
            Assert.That(() => { m_pushClient.PushClient.CreateSigningRequest(null, null, null, false, null); }, Throws.Exception);
            Assert.That(() => { m_pushClient.PushClient.CreateSigningRequest(invalidCertGroup, invalidCertType, null, false, null); }, Throws.Exception);
        }

        [Test, Order(401)]
        public void CreateSigningRequestNullParms()
        {
            ConnectPushClient(true);
            byte[] csr = m_pushClient.PushClient.CreateSigningRequest(null, m_certificateType, null, false, null);
            Assert.IsNotNull(csr);
        }

        [Test, Order(402)]
        public void CreateSigningRequestRsaMinNullParms()
        {
#if NETSTANDARD2_1 || NET5_0_OR_GREATER
            Assert.Ignore("SHA1 not supported on .NET Standard 2.1 and .NET 5.0 or greater");
#endif
            ConnectPushClient(true);
            Assert.That(() => { m_pushClient.PushClient.CreateSigningRequest(null, OpcUa.ObjectTypeIds.RsaMinApplicationCertificateType, null, false, null); }, Throws.Exception);
        }

        [Test, Order(409)]
        public void CreateSigningRequestAllParms()
        {
            ConnectPushClient(true);
            byte[] nonce = Array.Empty<byte>();
            byte[] csr = m_pushClient.PushClient.CreateSigningRequest(
                m_pushClient.PushClient.DefaultApplicationGroup,
                m_certificateType,
                "",
                false,
                nonce);
            Assert.IsNotNull(csr);
        }

        [Test, Order(410)]
        public void CreateSigningRequestNullParmsWithNewPrivateKey()
        {
            ConnectPushClient(true);
            byte[] csr = m_pushClient.PushClient.CreateSigningRequest(null, m_certificateType, null, true, Encoding.ASCII.GetBytes("OPCTest"));
            Assert.IsNotNull(csr);
        }

        [Test, Order(419)]
        public void CreateSigningRequestAllParmsWithNewPrivateKey()
        {
            ConnectPushClient(true);
            byte[] nonce = new byte[32];
            m_randomSource.NextBytes(nonce, 0, nonce.Length);
            byte[] csr = m_pushClient.PushClient.CreateSigningRequest(
                m_pushClient.PushClient.DefaultApplicationGroup,
                m_certificateType,
                "",
                true,
                nonce);
            Assert.IsNotNull(csr);
        }

        [Test, Order(500)]
        public void UpdateCertificateSelfSignedNoPrivateKeyAsserts()
        {
            ConnectPushClient(true);
            using (X509Certificate2 invalidCert = CertificateFactory.CreateCertificate("uri:x:y:z", "TestApp", "CN=Push Server Test", null).CreateForRSA())
            using (X509Certificate2 serverCert = X509CertificateLoader.LoadCertificate(m_pushClient.PushClient.Session.ConfiguredEndpoint.Description.ServerCertificate))
            {
                if (!X509Utils.CompareDistinguishedName(serverCert.Subject, serverCert.Issuer))
                {
                    Assert.Ignore("Server has no self signed cert in use.");
                }
                byte[] invalidRawCert = { 0xba, 0xd0, 0xbe, 0xef, 3 };
                // negative test all parameter combinations
                var invalidCertGroup = new NodeId(333);
                var invalidCertType = new NodeId(Guid.NewGuid());
                Assert.That(() => { m_pushClient.PushClient.UpdateCertificate(null, null, null, null, null, null); }, Throws.Exception);
                Assert.That(() => { m_pushClient.PushClient.UpdateCertificate(invalidCertGroup, null, serverCert.RawData, null, null, null); }, Throws.Exception);
                Assert.That(() => { m_pushClient.PushClient.UpdateCertificate(null, invalidCertType, serverCert.RawData, null, null, null); }, Throws.Exception);
                Assert.That(() => { m_pushClient.PushClient.UpdateCertificate(invalidCertGroup, invalidCertType, serverCert.RawData, null, null, null); }, Throws.Exception);
                Assert.That(() => { m_pushClient.PushClient.UpdateCertificate(null, null, invalidRawCert, null, null, null); }, Throws.Exception);
                Assert.That(() => { m_pushClient.PushClient.UpdateCertificate(null, null, invalidCert.RawData, null, null, null); }, Throws.Exception);
                Assert.That(() => { m_pushClient.PushClient.UpdateCertificate(null, null, serverCert.RawData, "XYZ", null, null); }, Throws.Exception);
                Assert.That(() => { m_pushClient.PushClient.UpdateCertificate(null, null, serverCert.RawData, "XYZ", invalidCert.RawData, null); }, Throws.Exception);
                Assert.That(() => { m_pushClient.PushClient.UpdateCertificate(null, null, invalidCert.RawData, null, null, new byte[][] { serverCert.RawData, invalidCert.RawData }); }, Throws.Exception);
                Assert.That(() => { m_pushClient.PushClient.UpdateCertificate(null, null, null, null, null, new byte[][] { serverCert.RawData, invalidCert.RawData }); }, Throws.Exception);
                Assert.That(() => { m_pushClient.PushClient.UpdateCertificate(null, null, invalidRawCert, null, null, new byte[][] { serverCert.RawData, invalidCert.RawData }); }, Throws.Exception);
                Assert.That(() => { m_pushClient.PushClient.UpdateCertificate(null, null, serverCert.RawData, null, null, new byte[][] { serverCert.RawData, invalidRawCert }); }, Throws.Exception);
                Assert.That(() => { m_pushClient.PushClient.UpdateCertificate(null, null, serverCert.RawData, null, null, null); }, Throws.Exception);
            }
        }

        [Test, Order(501)]
        public void UpdateCertificateSelfSignedNoPrivateKey()
        {
            if (m_certificateType != Opc.Ua.ObjectTypeIds.RsaSha256ApplicationCertificateType)
            {
                Assert.Ignore("Test only supported for RSA");
            }
            ConnectPushClient(true);
            using (X509Certificate2 serverCert = X509CertificateLoader.LoadCertificate(m_pushClient.PushClient.Session.ConfiguredEndpoint.Description.ServerCertificate))
            {
                if (!X509Utils.CompareDistinguishedName(serverCert.Subject, serverCert.Issuer))
                {
                    Assert.Ignore("Server has no self signed cert in use.");
                }
                bool success = m_pushClient.PushClient.UpdateCertificate(
                    null,
                    m_certificateType,
                    serverCert.RawData,
                    null,
                    null,
                    null);
                if (success)
                {
                    m_pushClient.PushClient.ApplyChanges();
                }
                VerifyNewPushServerCert(serverCert.RawData);
            }
        }

        [Test, Order(509)]
        public void UpdateCertificateCASignedRegeneratePrivateKey()
        {
            UpdateCertificateCASigned(true);
        }

        [Test, Order(510)]
        public void UpdateCertificateCASigned()
        {
            UpdateCertificateCASigned(false);
        }

        public void UpdateCertificateCASigned(bool regeneratePrivateKey)
        {
            ConnectPushClient(true);
            ConnectGDSClient(true);
            TestContext.Out.WriteLine("Create Signing Request");
            byte[] csr = m_pushClient.PushClient.CreateSigningRequest(
                null,
                m_certificateType,
                m_selfSignedServerCert.Subject + "2",
                regeneratePrivateKey,
                null);
            Assert.IsNotNull(csr);
            TestContext.Out.WriteLine("Start Signing Request");
            NodeId requestId = m_gdsClient.GDSClient.StartSigningRequest(
                m_applicationRecord.ApplicationId,
                null,
                m_certificateType,
                csr);
            Assert.NotNull(requestId);
            byte[] privateKey = null;
            byte[] certificate = null;
            byte[][] issuerCertificates = null;

            Thread.Sleep(1000);

            DateTime now = DateTime.UtcNow;
            do
            {
                try
                {
                    TestContext.Out.WriteLine("Finish Signing Request");
                    certificate = m_gdsClient.GDSClient.FinishRequest(
                        m_applicationRecord.ApplicationId,
                        requestId,
                        out privateKey,
                        out issuerCertificates);
                }
                catch (ServiceResultException sre)
                {
                    // wait if GDS requires manual approval of cert request
                    if (sre.StatusCode == StatusCodes.BadNothingToDo &&
                        now.AddMinutes(5) > DateTime.UtcNow)
                    {
                        Thread.Sleep(10000);
                    }
                    else
                    {
                        throw;
                    }
                }
            } while (certificate == null);
            Assert.NotNull(issuerCertificates);
            Assert.IsNull(privateKey);
            DisconnectGDSClient();
            TestContext.Out.WriteLine("Update Certificate");
            bool success = m_pushClient.PushClient.UpdateCertificate(
                null,
                m_certificateType,
                certificate,
                null,
                null,
                issuerCertificates);
            if (success)
            {
                TestContext.Out.WriteLine("Apply Changes");
                m_pushClient.PushClient.ApplyChanges();
            }
            TestContext.Out.WriteLine("Verify Cert Update");
            VerifyNewPushServerCert(certificate);
        }


        [Test, Order(520)]
        public void UpdateCertificateSelfSignedPFX()
        {
            UpdateCertificateSelfSigned("PFX");
        }

        [Test, Order(530)]
        public void UpdateCertificateSelfSignedPEM()
        {
            UpdateCertificateSelfSigned("PEM");
        }

        public void UpdateCertificateSelfSigned(string keyFormat)
        {
            ConnectPushClient(true);
            string[] keyFormats = m_pushClient.PushClient.GetSupportedKeyFormats();
            if (!keyFormats.Contains(keyFormat))
            {
                Assert.Ignore($"Push server doesn't support {keyFormat} key update");
            }


            X509Certificate2 newCert;

#if ECC_SUPPORT
            ECCurve? curve = EccUtils.GetCurveFromCertificateTypeId(m_certificateType);

            if (curve != null)
            {
                newCert = CertificateFactory.CreateCertificate(
                m_applicationRecord.ApplicationUri,
                m_applicationRecord.ApplicationNames[0].Text,
                m_selfSignedServerCert.Subject + "1",
                null)
               .SetECCurve(curve.Value)
               .CreateForECDsa();
            }
            // RSA Certificate
            else
            {
#endif
                newCert = CertificateFactory.CreateCertificate(
                 m_applicationRecord.ApplicationUri,
                 m_applicationRecord.ApplicationNames[0].Text,
                 m_selfSignedServerCert.Subject + "1",
                 null).CreateForRSA();
#if ECC_SUPPORT
            }
#endif


            byte[] privateKey = null;
            if (keyFormat == "PFX")
            {
                Assert.IsTrue(newCert.HasPrivateKey);
                privateKey = newCert.Export(X509ContentType.Pfx);
            }
            else if (keyFormat == "PEM")
            {
                Assert.IsTrue(newCert.HasPrivateKey);
                privateKey = PEMWriter.ExportPrivateKeyAsPEM(newCert);
            }
            else
            {
                Assert.Fail($"Testing unsupported key format {keyFormat}.");
            }

            bool success = m_pushClient.PushClient.UpdateCertificate(
                m_pushClient.PushClient.DefaultApplicationGroup,
                m_certificateType,
                newCert.RawData,
                keyFormat,
                privateKey,
                null);

            if (success)
            {
                m_pushClient.PushClient.ApplyChanges();
            }
            VerifyNewPushServerCert(newCert.RawData);
        }

        [Test, Order(540)]
        public void UpdateCertificateNewKeyPairPFX()
        {
            UpdateCertificateWithNewKeyPair("PFX");
        }

        [Test, Order(550)]
        public void UpdateCertificateNewKeyPairPEM()
        {
            UpdateCertificateWithNewKeyPair("PEM");
        }

        public void UpdateCertificateWithNewKeyPair(string keyFormat)
        {
            ConnectPushClient(true);
            string[] keyFormats = m_pushClient.PushClient.GetSupportedKeyFormats();
            if (!keyFormats.Contains(keyFormat))
            {
                Assert.Ignore($"Push server doesn't support {keyFormat} key update");
            }

            NodeId requestId = m_gdsClient.GDSClient.StartNewKeyPairRequest(
                m_applicationRecord.ApplicationId,
                null,
                m_certificateType,
                m_selfSignedServerCert.Subject + "3",
                m_domainNames,
                keyFormat,
                null);

            Assert.NotNull(requestId);
            byte[] privateKey = null;
            byte[] certificate = null;
            byte[][] issuerCertificates = null;
            DateTime now = DateTime.UtcNow;
            do
            {
                try
                {
                    Thread.Sleep(500);
                    certificate = m_gdsClient.GDSClient.FinishRequest(
                        m_applicationRecord.ApplicationId,
                        requestId,
                        out privateKey,
                        out issuerCertificates);
                }
                catch (ServiceResultException sre)
                {
                    // wait if GDS requires manual approval of cert request
                    if (sre.StatusCode == StatusCodes.BadNothingToDo &&
                        now.AddMinutes(5) > DateTime.UtcNow)
                    {
                        Thread.Sleep(10000);
                    }
                    else
                    {
                        throw;
                    }
                }
            } while (certificate == null);
            Assert.NotNull(issuerCertificates);
            Assert.NotNull(privateKey);
            DisconnectGDSClient();

            bool success = m_pushClient.PushClient.UpdateCertificate(
                m_pushClient.PushClient.DefaultApplicationGroup,
                m_certificateType,
                certificate,
                keyFormat,
                privateKey,
                issuerCertificates);
            if (success)
            {
                m_pushClient.PushClient.ApplyChanges();
            }
            VerifyNewPushServerCert(certificate);
        }

        [Test, Order(600)]
        public void GetRejectedList()
        {
            ConnectPushClient(true);
            X509Certificate2Collection collection = m_pushClient.PushClient.GetRejectedList();
            Assert.NotNull(collection);
        }

        [Test, Order(610)]
        public void GetCertificates()
        {
            ConnectPushClient(true);

            Assert.That(() => {
                m_pushClient.PushClient.GetCertificates(null, out NodeId[] _, out byte[][] _);
            }, Throws.Exception);

            m_pushClient.PushClient.GetCertificates(m_pushClient.PushClient.DefaultApplicationGroup, out NodeId[] certificateTypeIds, out byte[][] certificates);

            Assert.That(certificateTypeIds.Length == certificates.Length);
            Assert.NotNull(certificates[0]);
            using (X509Certificate2 x509 = X509CertificateLoader.LoadCertificate(certificates[0]))
            {
                Assert.NotNull(x509);
            }
        }

        [Test, Order(700)]
        public void ApplyChanges()
        {
            ConnectPushClient(true);
            m_pushClient.PushClient.ApplyChanges();
        }

        [Test, Order(800)]
        public void VerifyNoUserAccess()
        {
            ConnectPushClient(false);
            Assert.That(() => { m_pushClient.PushClient.ApplyChanges(); }, Throws.Exception);
            Assert.That(() => { m_pushClient.PushClient.GetRejectedList(); }, Throws.Exception);
            Assert.That(() => { m_pushClient.PushClient.GetCertificates(null, out _, out _); }, Throws.Exception);
            Assert.That(() => { m_pushClient.PushClient.UpdateCertificate(null, null, m_selfSignedServerCert.RawData, null, null, null); }, Throws.Exception);
            Assert.That(() => { m_pushClient.PushClient.CreateSigningRequest(null, null, null, false, null); }, Throws.Exception);
            Assert.That(() => { m_pushClient.PushClient.ReadTrustList(); }, Throws.Exception);
        }
        #endregion

        #region Private Methods
        private void ConnectPushClient(bool sysAdmin,
            [System.Runtime.CompilerServices.CallerMemberName] string memberName = ""
            )
        {
            m_pushClient.PushClient.AdminCredentials = sysAdmin ? m_pushClient.SysAdminUser : m_pushClient.AppUser;
            m_pushClient.PushClient.ConnectAsync(m_pushClient.PushClient.EndpointUrl).GetAwaiter().GetResult();
            TestContext.Progress.WriteLine($"GDS Push({sysAdmin}) Connected -- {memberName}");
        }

        private void DisconnectPushClient()
        {
            m_pushClient.PushClient.Disconnect();
        }

        private void ConnectGDSClient(bool admin,
            [System.Runtime.CompilerServices.CallerMemberName] string memberName = ""
            )
        {
            m_gdsClient.GDSClient.AdminCredentials = admin ? m_gdsClient.AdminUser : m_gdsClient.AppUser;
            m_gdsClient.GDSClient.ConnectAsync(m_gdsClient.GDSClient.EndpointUrl).Wait();
            TestContext.Progress.WriteLine($"GDS Client({admin}) connected -- {memberName}");
        }

        private void DisconnectGDSClient()
        {
            m_gdsClient.GDSClient.Disconnect();
        }

        private void RegisterPushServerApplication(string discoveryUrl)
        {
            if (m_applicationRecord == null && discoveryUrl != null)
            {
                EndpointDescription endpointDescription = CoreClientUtils.SelectEndpoint(m_gdsClient.Configuration, discoveryUrl, true);
                ApplicationDescription description = endpointDescription.Server;
                m_applicationRecord = new ApplicationRecordDataType {
                    ApplicationNames = new LocalizedTextCollection { description.ApplicationName },
                    ApplicationUri = description.ApplicationUri,
                    ApplicationType = description.ApplicationType,
                    ProductUri = description.ProductUri,
                    DiscoveryUrls = description.DiscoveryUrls,
                    ServerCapabilities = new StringCollection { "NA" },
                };
            }
            Assert.IsNotNull(m_applicationRecord);
            Assert.IsNull(m_applicationRecord.ApplicationId);
            NodeId id = m_gdsClient.GDSClient.RegisterApplication(m_applicationRecord);
            Assert.IsNotNull(id);
            m_applicationRecord.ApplicationId = id;

            // add issuer and trusted certs to client stores
            NodeId trustListId = m_gdsClient.GDSClient.GetTrustList(id, null);
            TrustListDataType trustList = m_gdsClient.GDSClient.ReadTrustList(trustListId);
            bool result = AddTrustListToStore(m_gdsClient.Configuration.SecurityConfiguration, trustList).Result;
            Assert.IsTrue(result);
            result = AddTrustListToStore(m_pushClient.Config.SecurityConfiguration, trustList).Result;
            Assert.IsTrue(result);
        }

        private void UnRegisterPushServerApplication()
        {
            m_gdsClient.GDSClient.UnregisterApplication(m_applicationRecord.ApplicationId);
            m_applicationRecord.ApplicationId = null;
        }

        private void VerifyNewPushServerCert(byte[] certificateBlob)
        {
            DisconnectPushClient();
            Thread.Sleep(10000);
            m_gdsClient.GDSClient.ConnectAsync(m_gdsClient.GDSClient.EndpointUrl).GetAwaiter().GetResult();
            m_pushClient.PushClient.ConnectAsync(m_pushClient.PushClient.EndpointUrl).GetAwaiter().GetResult();
            // compare leaf certificates, ServerCertificate might be a chain if sendCertChain is sets
            X509Certificate2 serverCertificate = Utils.ParseCertificateBlob(m_pushClient.PushClient.Session.ConfiguredEndpoint.Description.ServerCertificate);
            //validation currently only works for RSA certificates
            if (m_certificateType == Opc.Ua.ObjectTypeIds.RsaSha256ApplicationCertificateType)
            {
                Assert.AreEqual(
                    certificateBlob,
                    serverCertificate.RawData
                    );
            }
        }

        private async Task<bool> AddTrustListToStore(SecurityConfiguration config, TrustListDataType trustList)
        {
            var masks = (TrustListMasks)trustList.SpecifiedLists;

            X509Certificate2Collection issuerCertificates = null;
            X509CRLCollection issuerCrls = null;
            X509Certificate2Collection trustedCertificates = null;
            X509CRLCollection trustedCrls = null;

            // test integrity of all CRLs
            if ((masks & TrustListMasks.IssuerCertificates) != 0)
            {
                issuerCertificates = new X509Certificate2Collection();
                foreach (byte[] cert in trustList.IssuerCertificates)
                {
                    issuerCertificates.Add(X509CertificateLoader.LoadCertificate(cert));
                }
            }
            if ((masks & TrustListMasks.IssuerCrls) != 0)
            {
                issuerCrls = new X509CRLCollection();
                foreach (byte[] crl in trustList.IssuerCrls)
                {
                    issuerCrls.Add(new X509CRL(crl));
                }
            }
            if ((masks & TrustListMasks.TrustedCertificates) != 0)
            {
                trustedCertificates = new X509Certificate2Collection();
                foreach (byte[] cert in trustList.TrustedCertificates)
                {
                    trustedCertificates.Add(X509CertificateLoader.LoadCertificate(cert));
                }
            }
            if ((masks & TrustListMasks.TrustedCrls) != 0)
            {
                trustedCrls = new X509CRLCollection();
                foreach (byte[] crl in trustList.TrustedCrls)
                {
                    trustedCrls.Add(new X509CRL(crl));
                }
            }

            // update store
            // test integrity of all CRLs
            TrustListMasks updateMasks = TrustListMasks.None;
            if ((masks & TrustListMasks.IssuerCertificates) != 0)
            {
                if (await UpdateStoreCertificates(config.TrustedIssuerCertificates, issuerCertificates).ConfigureAwait(false))
                {
                    updateMasks |= TrustListMasks.IssuerCertificates;
                }
            }
            if ((masks & TrustListMasks.IssuerCrls) != 0)
            {
                if (await UpdateStoreCrls(config.TrustedIssuerCertificates, issuerCrls).ConfigureAwait(false))
                {
                    updateMasks |= TrustListMasks.IssuerCrls;
                }
            }
            if ((masks & TrustListMasks.TrustedCertificates) != 0)
            {
                if (await UpdateStoreCertificates(config.TrustedPeerCertificates, trustedCertificates).ConfigureAwait(false))
                {
                    updateMasks |= TrustListMasks.TrustedCertificates;
                }
            }
            if ((masks & TrustListMasks.TrustedCrls) != 0)
            {
                if (await UpdateStoreCrls(config.TrustedPeerCertificates, trustedCrls).ConfigureAwait(false))
                {
                    updateMasks |= TrustListMasks.TrustedCrls;
                }
            }

            return masks == updateMasks;
        }

        private async Task<bool> UpdateStoreCrls(
            CertificateTrustList trustList,
            X509CRLCollection updatedCrls)
        {
            bool result = true;
            ICertificateStore store = null;
            try
            {
                store = trustList.OpenStore();
<<<<<<< HEAD
                X509CRLCollection storeCrls = await store.EnumerateCRLs().ConfigureAwait(false);
                foreach (X509CRL crl in storeCrls)
=======
                var storeCrls = await store.EnumerateCRLsAsync().ConfigureAwait(false);
                foreach (var crl in storeCrls)
>>>>>>> 751d614d
                {
                    if (!updatedCrls.Remove(crl))
                    {
                        if (!await store.DeleteCRLAsync(crl).ConfigureAwait(false))
                        {
                            result = false;
                        }
                    }
                }
                foreach (X509CRL crl in updatedCrls)
                {
                    await store.AddCRLAsync(crl).ConfigureAwait(false);
                }
            }
            catch
            {
                result = false;
            }
            finally
            {
                store?.Close();
            }
            return result;
        }

        private async Task<bool> UpdateStoreCertificates(
            CertificateTrustList trustList,
            X509Certificate2Collection updatedCerts)
        {
            bool result = true;
            ICertificateStore store = null;
            try
            {
                store = trustList.OpenStore();
<<<<<<< HEAD
                X509Certificate2Collection storeCerts = await store.Enumerate().ConfigureAwait(false);
                foreach (X509Certificate2 cert in storeCerts)
=======
                var storeCerts = await store.EnumerateAsync().ConfigureAwait(false);
                foreach (var cert in storeCerts)
>>>>>>> 751d614d
                {
                    if (!updatedCerts.Contains(cert))
                    {
                        if (!store.DeleteAsync(cert.Thumbprint).Result)
                        {
                            result = false;
                        }
                    }
                    else
                    {
                        updatedCerts.Remove(cert);
                    }
                }
                foreach (X509Certificate2 cert in updatedCerts)
                {
                    await store.AddAsync(cert).ConfigureAwait(false);
                }
            }
            catch
            {
                result = false;
            }
            finally
            {
                store?.Close();
            }
            return result;
        }

        /// <summary>
        /// Create CA test certificates.
        /// </summary>
        private async Task CreateCATestCerts(string tempStorePath)
        {
            var certificateStoreIdentifier = new CertificateStoreIdentifier(tempStorePath, false);
            Assert.IsTrue(EraseStore(certificateStoreIdentifier));
            string subjectName = "CN=CA Test Cert, O=OPC Foundation";
#if ECC_SUPPORT
            ECCurve? curve = EccUtils.GetCurveFromCertificateTypeId(m_certificateType);

            if (curve != null)
            {
                m_caCert = await CertificateFactory.CreateCertificate(
           null, null, subjectName, null)
               .SetCAConstraint()
               .SetECCurve(curve.Value)
               .CreateForECDsa()
               .AddToStoreAsync(certificateStoreIdentifier).ConfigureAwait(false);
            }
            // RSA Certificate
            else
            {
#endif
                m_caCert = await CertificateFactory.CreateCertificate(
            null, null, subjectName, null)
                .SetCAConstraint()
                .CreateForRSA()
                .AddToStoreAsync(certificateStoreIdentifier).ConfigureAwait(false);
#if ECC_SUPPORT
            }
#endif

            // initialize cert revocation list (CRL)
            X509CRL newCACrl = await CertificateGroup.RevokeCertificateAsync(certificateStoreIdentifier, m_caCert).ConfigureAwait(false);

            m_caCrl = newCACrl;
        }

        private bool EraseStore(CertificateStoreIdentifier storeIdentifier)
        {
            bool result = true;
            try
            {
                using (ICertificateStore store = storeIdentifier.OpenStore())
                {
<<<<<<< HEAD
                    X509Certificate2Collection storeCerts = store.Enumerate().Result;
                    foreach (X509Certificate2 cert in storeCerts)
=======
                    var storeCerts = store.EnumerateAsync().Result;
                    foreach (var cert in storeCerts)
>>>>>>> 751d614d
                    {
                        if (!store.DeleteAsync(cert.Thumbprint).Result)
                        {
                            result = false;
                        }
                    }
<<<<<<< HEAD
                    X509CRLCollection storeCrls = store.EnumerateCRLs().Result;
                    foreach (X509CRL crl in storeCrls)
=======
                    var storeCrls = store.EnumerateCRLsAsync().Result;
                    foreach (var crl in storeCrls)
>>>>>>> 751d614d
                    {
                        if (!store.DeleteCRLAsync(crl).Result)
                        {
                            result = false;
                        }
                    }
                }
            }
            catch
            {
                result = false;
            }
            return result;
        }
        #endregion

        #region Private Fields
        private const int kRandomStart = 1;
        private RandomSource m_randomSource;
        private GlobalDiscoveryTestServer m_server;
        private GlobalDiscoveryTestClient m_gdsClient;
        private ServerConfigurationPushTestClient m_pushClient;
        private ApplicationRecordDataType m_applicationRecord;
        private X509Certificate2 m_selfSignedServerCert;
        private string[] m_domainNames;
        private X509Certificate2 m_caCert;
        private X509CRL m_caCrl;
        private readonly NodeId m_certificateType;
        #endregion
    }
}<|MERGE_RESOLUTION|>--- conflicted
+++ resolved
@@ -864,13 +864,8 @@
             try
             {
                 store = trustList.OpenStore();
-<<<<<<< HEAD
-                X509CRLCollection storeCrls = await store.EnumerateCRLs().ConfigureAwait(false);
+                X509CRLCollection storeCrls = await store.EnumerateCRLsAsync().ConfigureAwait(false);
                 foreach (X509CRL crl in storeCrls)
-=======
-                var storeCrls = await store.EnumerateCRLsAsync().ConfigureAwait(false);
-                foreach (var crl in storeCrls)
->>>>>>> 751d614d
                 {
                     if (!updatedCrls.Remove(crl))
                     {
@@ -905,13 +900,8 @@
             try
             {
                 store = trustList.OpenStore();
-<<<<<<< HEAD
-                X509Certificate2Collection storeCerts = await store.Enumerate().ConfigureAwait(false);
+                X509Certificate2Collection storeCerts = await store.EnumerateAsync().ConfigureAwait(false);
                 foreach (X509Certificate2 cert in storeCerts)
-=======
-                var storeCerts = await store.EnumerateAsync().ConfigureAwait(false);
-                foreach (var cert in storeCerts)
->>>>>>> 751d614d
                 {
                     if (!updatedCerts.Contains(cert))
                     {
@@ -987,26 +977,16 @@
             {
                 using (ICertificateStore store = storeIdentifier.OpenStore())
                 {
-<<<<<<< HEAD
-                    X509Certificate2Collection storeCerts = store.Enumerate().Result;
+                    X509Certificate2Collection storeCerts = store.EnumerateAsync().Result;
                     foreach (X509Certificate2 cert in storeCerts)
-=======
-                    var storeCerts = store.EnumerateAsync().Result;
-                    foreach (var cert in storeCerts)
->>>>>>> 751d614d
                     {
                         if (!store.DeleteAsync(cert.Thumbprint).Result)
                         {
                             result = false;
                         }
                     }
-<<<<<<< HEAD
-                    X509CRLCollection storeCrls = store.EnumerateCRLs().Result;
+                    X509CRLCollection storeCrls = store.EnumerateCRLsAsync().Result;
                     foreach (X509CRL crl in storeCrls)
-=======
-                    var storeCrls = store.EnumerateCRLsAsync().Result;
-                    foreach (var crl in storeCrls)
->>>>>>> 751d614d
                     {
                         if (!store.DeleteCRLAsync(crl).Result)
                         {
