/* ========================================================================
 * Copyright (c) 2005-2020 The OPC Foundation, Inc. All rights reserved.
 *
 * OPC Foundation MIT License 1.00
 * 
 * Permission is hereby granted, free of charge, to any person
 * obtaining a copy of this software and associated documentation
 * files (the "Software"), to deal in the Software without
 * restriction, including without limitation the rights to use,
 * copy, modify, merge, publish, distribute, sublicense, and/or sell
 * copies of the Software, and to permit persons to whom the
 * Software is furnished to do so, subject to the following
 * conditions:
 * 
 * The above copyright notice and this permission notice shall be
 * included in all copies or substantial portions of the Software.
 * THE SOFTWARE IS PROVIDED "AS IS", WITHOUT WARRANTY OF ANY KIND,
 * EXPRESS OR IMPLIED, INCLUDING BUT NOT LIMITED TO THE WARRANTIES
 * OF MERCHANTABILITY, FITNESS FOR A PARTICULAR PURPOSE AND
 * NONINFRINGEMENT. IN NO EVENT SHALL THE AUTHORS OR COPYRIGHT
 * HOLDERS BE LIABLE FOR ANY CLAIM, DAMAGES OR OTHER LIABILITY,
 * WHETHER IN AN ACTION OF CONTRACT, TORT OR OTHERWISE, ARISING
 * FROM, OUT OF OR IN CONNECTION WITH THE SOFTWARE OR THE USE OR
 * OTHER DEALINGS IN THE SOFTWARE.
 *
 * The complete license agreement can be found here:
 * http://opcfoundation.org/License/MIT/1.00/
 * ======================================================================*/

using System;
using System.Linq;
using System.Runtime.InteropServices;
using System.Security.Cryptography.X509Certificates;
using System.Text;
using System.Threading;
using System.Threading.Tasks;
using NUnit.Framework;
using Opc.Ua.Client;
using Opc.Ua.Gds.Client;
using Opc.Ua.Gds.Server;
using Opc.Ua.Security.Certificates;
using Opc.Ua.Test;
using OpcUa = Opc.Ua;
using Assert = NUnit.Framework.Legacy.ClassicAssert;


namespace Opc.Ua.Gds.Tests
{

    [TestFixture, Category("GDSPush"), Category("GDS")]
    [SetCulture("en-us"), SetUICulture("en-us")]
    [NonParallelizable]
    public class PushTest
    {
        #region Test Setup
        /// <summary>
        /// Set up a Global Discovery Server and Client instance and connect the session
        /// </summary>
        [OneTimeSetUp]
        protected async Task OneTimeSetUp()
        {
            // start GDS first clean, then restart server
            // to ensure the application cert is not 'fresh'
            m_server = await TestUtils.StartGDS(true).ConfigureAwait(false);
            m_server.StopServer();
            await Task.Delay(1000).ConfigureAwait(false);
            m_server = await TestUtils.StartGDS(false).ConfigureAwait(false);

            m_serverCapabilities = new ServerCapabilities();
            m_randomSource = new RandomSource(kRandomStart);
            m_dataGenerator = new DataGenerator(m_randomSource);

            // load clients
            m_gdsClient = new GlobalDiscoveryTestClient(true);
            await m_gdsClient.LoadClientConfiguration(m_server.BasePort).ConfigureAwait(false);
            m_pushClient = new ServerConfigurationPushTestClient(true);
            await m_pushClient.LoadClientConfiguration(m_server.BasePort).ConfigureAwait(false);

            // connect once
            await m_gdsClient.GDSClient.Connect(m_gdsClient.GDSClient.EndpointUrl).ConfigureAwait(false);
            await m_pushClient.PushClient.Connect(m_pushClient.PushClient.EndpointUrl).ConfigureAwait(false);

            ConnectGDSClient(true);
            RegisterPushServerApplication(m_pushClient.PushClient.EndpointUrl);

            m_selfSignedServerCert = new X509Certificate2(m_pushClient.PushClient.Session.ConfiguredEndpoint.Description.ServerCertificate);
            m_domainNames = X509Utils.GetDomainsFromCertificate(m_selfSignedServerCert).ToArray();

            await CreateCATestCerts(m_pushClient.TempStorePath).ConfigureAwait(false);
        }

        /// <summary>
        /// Tear down the Global Discovery Server and disconnect the Client
        /// </summary>
        [OneTimeTearDown]
        protected void OneTimeTearDown()
        {
            try
            {
                ConnectGDSClient(true);
                UnRegisterPushServerApplication();
                m_gdsClient.DisconnectClient();
                m_pushClient.DisconnectClient();
                m_server.StopServer();
            }
            catch { }
            m_gdsClient = null;
            m_pushClient = null;
            m_server = null;
        }

        [SetUp]
        protected void SetUp()
        {
            m_server.ResetLogFile();
        }

        [TearDown]
        protected void TearDown()
        {
            DisconnectGDSClient();
            DisconnectPushClient();
            try
            {
                TestContext.AddTestAttachment(m_server.GetLogFilePath(), "GDS Client and Server logs");
            }
            catch { }

        }
        #endregion

        #region Test Methods
        [Test, Order(100)]
        public void GetSupportedKeyFormats()
        {
            ConnectPushClient(true);
            var keyFormats = m_pushClient.PushClient.GetSupportedKeyFormats();
            Assert.IsNotNull(keyFormats);
        }

        [Test, Order(200)]
        public void ReadTrustList()
        {
            ConnectPushClient(true);
            TrustListDataType allTrustList = m_pushClient.PushClient.ReadTrustList();
            Assert.IsNotNull(allTrustList);
            Assert.IsNotNull(allTrustList.IssuerCertificates);
            Assert.IsNotNull(allTrustList.IssuerCrls);
            Assert.IsNotNull(allTrustList.TrustedCertificates);
            Assert.IsNotNull(allTrustList.TrustedCrls);
            TrustListDataType noneTrustList = m_pushClient.PushClient.ReadTrustList(TrustListMasks.None);
            Assert.IsNotNull(noneTrustList);
            Assert.IsNotNull(noneTrustList.IssuerCertificates);
            Assert.IsNotNull(noneTrustList.IssuerCrls);
            Assert.IsNotNull(noneTrustList.TrustedCertificates);
            Assert.IsNotNull(noneTrustList.TrustedCrls);
            Assert.IsTrue(noneTrustList.IssuerCertificates.Count == 0);
            Assert.IsTrue(noneTrustList.IssuerCrls.Count == 0);
            Assert.IsTrue(noneTrustList.TrustedCertificates.Count == 0);
            Assert.IsTrue(noneTrustList.TrustedCrls.Count == 0);
            TrustListDataType issuerTrustList = m_pushClient.PushClient.ReadTrustList(TrustListMasks.IssuerCertificates | TrustListMasks.IssuerCrls);
            Assert.IsNotNull(issuerTrustList);
            Assert.IsNotNull(issuerTrustList.IssuerCertificates);
            Assert.IsNotNull(issuerTrustList.IssuerCrls);
            Assert.IsNotNull(issuerTrustList.TrustedCertificates);
            Assert.IsNotNull(issuerTrustList.TrustedCrls);
            Assert.IsTrue(issuerTrustList.IssuerCertificates.Count == allTrustList.IssuerCertificates.Count);
            Assert.IsTrue(issuerTrustList.IssuerCrls.Count == allTrustList.IssuerCrls.Count);
            Assert.IsTrue(issuerTrustList.TrustedCertificates.Count == 0);
            Assert.IsTrue(issuerTrustList.TrustedCrls.Count == 0);
            TrustListDataType trustedTrustList = m_pushClient.PushClient.ReadTrustList(TrustListMasks.TrustedCertificates | TrustListMasks.TrustedCrls);
            Assert.IsNotNull(trustedTrustList);
            Assert.IsNotNull(trustedTrustList.IssuerCertificates);
            Assert.IsNotNull(trustedTrustList.IssuerCrls);
            Assert.IsNotNull(trustedTrustList.TrustedCertificates);
            Assert.IsNotNull(trustedTrustList.TrustedCrls);
            Assert.IsTrue(trustedTrustList.IssuerCertificates.Count == 0);
            Assert.IsTrue(trustedTrustList.IssuerCrls.Count == 0);
            Assert.IsTrue(trustedTrustList.TrustedCertificates.Count == allTrustList.TrustedCertificates.Count);
            Assert.IsTrue(trustedTrustList.TrustedCrls.Count == allTrustList.TrustedCrls.Count);
        }

        [Test, Order(300)]
        public void UpdateTrustList()
        {
            ConnectPushClient(true);
            TrustListDataType fullTrustList = m_pushClient.PushClient.ReadTrustList();
            TrustListDataType emptyTrustList = m_pushClient.PushClient.ReadTrustList(TrustListMasks.None);
            emptyTrustList.SpecifiedLists = (uint)TrustListMasks.All;
            bool requireReboot = m_pushClient.PushClient.UpdateTrustList(emptyTrustList);
            Assert.False(requireReboot);
            TrustListDataType expectEmptyTrustList = m_pushClient.PushClient.ReadTrustList();
            Assert.IsTrue(Utils.IsEqual(expectEmptyTrustList, emptyTrustList));
            requireReboot = m_pushClient.PushClient.UpdateTrustList(fullTrustList);
            Assert.False(requireReboot);
            TrustListDataType expectFullTrustList = m_pushClient.PushClient.ReadTrustList();
            Assert.IsTrue(Utils.IsEqual(expectFullTrustList, fullTrustList));
        }

        [Test, Order(301)]
        public void AddRemoveCert()
        {
            using (X509Certificate2 trustedCert = CertificateFactory.CreateCertificate("uri:x:y:z", "TrustedCert", "CN=Push Server Test", null).CreateForRSA())
            using (X509Certificate2 issuerCert = CertificateFactory.CreateCertificate("uri:x:y:z", "IssuerCert", "CN=Push Server Test", null).CreateForRSA())
            {
                ConnectPushClient(true);
                TrustListDataType beforeTrustList = m_pushClient.PushClient.ReadTrustList();
                m_pushClient.PushClient.AddCertificate(trustedCert, true);
                m_pushClient.PushClient.AddCertificate(issuerCert, false);
                TrustListDataType afterAddTrustList = m_pushClient.PushClient.ReadTrustList();
                Assert.Greater(afterAddTrustList.TrustedCertificates.Count, beforeTrustList.TrustedCertificates.Count);
                Assert.Greater(afterAddTrustList.IssuerCertificates.Count, beforeTrustList.IssuerCertificates.Count);
                Assert.IsFalse(Utils.IsEqual(beforeTrustList, afterAddTrustList));
                m_pushClient.PushClient.RemoveCertificate(trustedCert.Thumbprint, true);
                m_pushClient.PushClient.RemoveCertificate(issuerCert.Thumbprint, false);
                TrustListDataType afterRemoveTrustList = m_pushClient.PushClient.ReadTrustList();
                Assert.IsTrue(Utils.IsEqual(beforeTrustList, afterRemoveTrustList));
            }
        }

        [Test, Order(302)]
        public void AddRemoveCATrustedCert()
        {
            ConnectPushClient(true);
            TrustListDataType beforeTrustList = m_pushClient.PushClient.ReadTrustList();
            m_pushClient.PushClient.AddCertificate(m_caCert, true);
            TrustListDataType afterAddTrustList = m_pushClient.PushClient.ReadTrustList();
            Assert.Greater(afterAddTrustList.TrustedCertificates.Count, beforeTrustList.TrustedCertificates.Count);
            Assert.AreEqual(afterAddTrustList.TrustedCrls.Count, beforeTrustList.TrustedCrls.Count);
            Assert.IsFalse(Utils.IsEqual(beforeTrustList, afterAddTrustList));
            var serviceResultException = Assert.Throws<ServiceResultException>(() => { m_pushClient.PushClient.RemoveCertificate(m_caCert.Thumbprint, false); });
            Assert.AreEqual((StatusCode)StatusCodes.BadInvalidArgument, (StatusCode)serviceResultException.StatusCode, serviceResultException.Message);
            TrustListDataType afterRemoveTrustList = m_pushClient.PushClient.ReadTrustList();
            Assert.IsFalse(Utils.IsEqual(beforeTrustList, afterRemoveTrustList));
            m_pushClient.PushClient.RemoveCertificate(m_caCert.Thumbprint, true);
            afterRemoveTrustList = m_pushClient.PushClient.ReadTrustList();
            Assert.IsTrue(Utils.IsEqual(beforeTrustList, afterRemoveTrustList));
        }

        [Test, Order(303)]
        public void AddRemoveCAIssuerCert()
        {
            ConnectPushClient(true);
            TrustListDataType beforeTrustList = m_pushClient.PushClient.ReadTrustList();
            m_pushClient.PushClient.AddCertificate(m_caCert, false);
            TrustListDataType afterAddTrustList = m_pushClient.PushClient.ReadTrustList();
            Assert.Greater(afterAddTrustList.IssuerCertificates.Count, beforeTrustList.IssuerCertificates.Count);
            Assert.AreEqual(afterAddTrustList.IssuerCrls.Count, beforeTrustList.IssuerCrls.Count);
            Assert.IsFalse(Utils.IsEqual(beforeTrustList, afterAddTrustList));
            Assert.That(() => { m_pushClient.PushClient.RemoveCertificate(m_caCert.Thumbprint, true); }, Throws.Exception);
            TrustListDataType afterRemoveTrustList = m_pushClient.PushClient.ReadTrustList();
            Assert.IsFalse(Utils.IsEqual(beforeTrustList, afterRemoveTrustList));
            m_pushClient.PushClient.RemoveCertificate(m_caCert.Thumbprint, false);
            afterRemoveTrustList = m_pushClient.PushClient.ReadTrustList();
            Assert.IsTrue(Utils.IsEqual(beforeTrustList, afterRemoveTrustList));
        }


        [Test, Order(400)]
        public void CreateSigningRequestBadParms()
        {
            ConnectPushClient(true);
            NodeId invalidCertGroup = new NodeId(333);
            NodeId invalidCertType = new NodeId(Guid.NewGuid());
            Assert.That(() => { m_pushClient.PushClient.CreateSigningRequest(invalidCertGroup, null, null, false, null); }, Throws.Exception);
            Assert.That(() => { m_pushClient.PushClient.CreateSigningRequest(null, invalidCertType, null, false, null); }, Throws.Exception);
            Assert.That(() => { m_pushClient.PushClient.CreateSigningRequest(null, null, null, false, null); }, Throws.Exception);
            Assert.That(() => { m_pushClient.PushClient.CreateSigningRequest(invalidCertGroup, invalidCertType, null, false, null); }, Throws.Exception);
        }

        [Test, Order(401)]
        public void CreateSigningRequestNullParms()
        {
            ConnectPushClient(true);
            byte[] csr = m_pushClient.PushClient.CreateSigningRequest(null, m_pushClient.PushClient.ApplicationCertificateType, null, false, null);
            Assert.IsNotNull(csr);
        }

        [Test, Order(402)]
        public void CreateSigningRequestRsaMinNullParms()
        {
#if NETSTANDARD2_1 || NET5_0_OR_GREATER
            Assert.Ignore("SHA1 not supported on .NET Standard 2.1 and .NET 5.0 or greater");
#endif
            ConnectPushClient(true);
            Assert.That(() => { m_pushClient.PushClient.CreateSigningRequest(null, OpcUa.ObjectTypeIds.RsaMinApplicationCertificateType, null, false, null); }, Throws.Exception);
        }

        [Test, Order(409)]
        public void CreateSigningRequestAllParms()
        {
            ConnectPushClient(true);
            byte[] nonce = Array.Empty<byte>();
            byte[] csr = m_pushClient.PushClient.CreateSigningRequest(
                m_pushClient.PushClient.DefaultApplicationGroup,
                m_pushClient.PushClient.ApplicationCertificateType,
                "",
                false,
                nonce);
            Assert.IsNotNull(csr);
        }

        [Test, Order(410)]
        public void CreateSigningRequestNullParmsWithNewPrivateKey()
        {
            ConnectPushClient(true);
            byte[] csr = m_pushClient.PushClient.CreateSigningRequest(null, m_pushClient.PushClient.ApplicationCertificateType, null, true, Encoding.ASCII.GetBytes("OPCTest"));
            Assert.IsNotNull(csr);
        }

        [Test, Order(419)]
        public void CreateSigningRequestAllParmsWithNewPrivateKey()
        {
            ConnectPushClient(true);
            byte[] nonce = new byte[32];
            m_randomSource.NextBytes(nonce, 0, nonce.Length);
            byte[] csr = m_pushClient.PushClient.CreateSigningRequest(
                m_pushClient.PushClient.DefaultApplicationGroup,
                m_pushClient.PushClient.ApplicationCertificateType,
                "",
                true,
                nonce);
            Assert.IsNotNull(csr);
        }

        [Test, Order(500)]
        public void UpdateCertificateSelfSignedNoPrivateKeyAsserts()
        {
            ConnectPushClient(true);
            using (X509Certificate2 invalidCert = CertificateFactory.CreateCertificate("uri:x:y:z", "TestApp", "CN=Push Server Test", null).CreateForRSA())
            using (X509Certificate2 serverCert = new X509Certificate2(m_pushClient.PushClient.Session.ConfiguredEndpoint.Description.ServerCertificate))
            {
                if (!X509Utils.CompareDistinguishedName(serverCert.Subject, serverCert.Issuer))
                {
                    Assert.Ignore("Server has no self signed cert in use.");
                }
                byte[] invalidRawCert = { 0xba, 0xd0, 0xbe, 0xef, 3 };
                // negative test all parameter combinations
                NodeId invalidCertGroup = new NodeId(333);
                NodeId invalidCertType = new NodeId(Guid.NewGuid());
                Assert.That(() => { m_pushClient.PushClient.UpdateCertificate(null, null, null, null, null, null); }, Throws.Exception);
                Assert.That(() => { m_pushClient.PushClient.UpdateCertificate(invalidCertGroup, null, serverCert.RawData, null, null, null); }, Throws.Exception);
                Assert.That(() => { m_pushClient.PushClient.UpdateCertificate(null, invalidCertType, serverCert.RawData, null, null, null); }, Throws.Exception);
                Assert.That(() => { m_pushClient.PushClient.UpdateCertificate(invalidCertGroup, invalidCertType, serverCert.RawData, null, null, null); }, Throws.Exception);
                Assert.That(() => { m_pushClient.PushClient.UpdateCertificate(null, null, invalidRawCert, null, null, null); }, Throws.Exception);
                Assert.That(() => { m_pushClient.PushClient.UpdateCertificate(null, null, invalidCert.RawData, null, null, null); }, Throws.Exception);
                Assert.That(() => { m_pushClient.PushClient.UpdateCertificate(null, null, serverCert.RawData, "XYZ", null, null); }, Throws.Exception);
                Assert.That(() => { m_pushClient.PushClient.UpdateCertificate(null, null, serverCert.RawData, "XYZ", invalidCert.RawData, null); }, Throws.Exception);
                Assert.That(() => { m_pushClient.PushClient.UpdateCertificate(null, null, invalidCert.RawData, null, null, new byte[][] { serverCert.RawData, invalidCert.RawData }); }, Throws.Exception);
                Assert.That(() => { m_pushClient.PushClient.UpdateCertificate(null, null, null, null, null, new byte[][] { serverCert.RawData, invalidCert.RawData }); }, Throws.Exception);
                Assert.That(() => { m_pushClient.PushClient.UpdateCertificate(null, null, invalidRawCert, null, null, new byte[][] { serverCert.RawData, invalidCert.RawData }); }, Throws.Exception);
                Assert.That(() => { m_pushClient.PushClient.UpdateCertificate(null, null, serverCert.RawData, null, null, new byte[][] { serverCert.RawData, invalidRawCert }); }, Throws.Exception);
                Assert.That(() => { m_pushClient.PushClient.UpdateCertificate(null, null, serverCert.RawData, null, null, null); }, Throws.Exception);
            }
        }

        [Test, Order(501)]
        public void UpdateCertificateSelfSignedNoPrivateKey()
        {
            ConnectPushClient(true);
            using (X509Certificate2 serverCert = new X509Certificate2(m_pushClient.PushClient.Session.ConfiguredEndpoint.Description.ServerCertificate))
            {
                if (!X509Utils.CompareDistinguishedName(serverCert.Subject, serverCert.Issuer))
                {
                    Assert.Ignore("Server has no self signed cert in use.");
                }
                var success = m_pushClient.PushClient.UpdateCertificate(
                    null,
                    m_pushClient.PushClient.ApplicationCertificateType,
                    serverCert.RawData,
                    null,
                    null,
                    null);
                if (success)
                {
                    m_pushClient.PushClient.ApplyChanges();
                }
                VerifyNewPushServerCert(serverCert.RawData);
            }
        }

        [Test, Order(509)]
        public void UpdateCertificateCASignedRegeneratePrivateKey()
        {
            UpdateCertificateCASigned(true);
        }

        [Test, Order(510)]
        public void UpdateCertificateCASigned()
        {
<<<<<<< HEAD
=======
            UpdateCertificateCASigned(false);
        }

        public void UpdateCertificateCASigned(bool regeneratePrivateKey = false)
        {
#if NETCOREAPP3_1_OR_GREATER
            // this test fails on macOS, ignore
            if (RuntimeInformation.IsOSPlatform(OSPlatform.OSX))
            {
                Assert.Ignore("Update CA signed certificate fails on mac OS.");
            }
#endif
>>>>>>> 3672ebef
            ConnectPushClient(true);
            ConnectGDSClient(true);
            TestContext.Out.WriteLine("Create Signing Request");
            byte[] csr = m_pushClient.PushClient.CreateSigningRequest(
                null,
                m_pushClient.PushClient.ApplicationCertificateType,
                null,
                regeneratePrivateKey,
                null);
            Assert.IsNotNull(csr);
            TestContext.Out.WriteLine("Start Signing Request");
            NodeId requestId = m_gdsClient.GDSClient.StartSigningRequest(
                m_applicationRecord.ApplicationId,
                null,
                null,
                csr);
            Assert.NotNull(requestId);
            byte[] privateKey = null;
            byte[] certificate = null;
            byte[][] issuerCertificates = null;

            Thread.Sleep(1000);

            DateTime now = DateTime.UtcNow;
            do
            {
                try
                {
                    TestContext.Out.WriteLine("Finish Signing Request");
                    certificate = m_gdsClient.GDSClient.FinishRequest(
                        m_applicationRecord.ApplicationId,
                        requestId,
                        out privateKey,
                        out issuerCertificates);
                }
                catch (ServiceResultException sre)
                {
                    // wait if GDS requires manual approval of cert request
                    if (sre.StatusCode == StatusCodes.BadNothingToDo &&
                        now.AddMinutes(5) > DateTime.UtcNow)
                    {
                        Thread.Sleep(10000);
                    }
                    else
                    {
                        throw;
                    }
                }
            } while (certificate == null);
            Assert.NotNull(issuerCertificates);
            Assert.IsNull(privateKey);
            DisconnectGDSClient();
            TestContext.Out.WriteLine("Update Certificate");
            bool success = m_pushClient.PushClient.UpdateCertificate(
                null,
                m_pushClient.PushClient.ApplicationCertificateType,
                certificate,
                null,
                null,
                issuerCertificates);
            if (success)
            {
                TestContext.Out.WriteLine("Apply Changes");
                m_pushClient.PushClient.ApplyChanges();
            }
            TestContext.Out.WriteLine("Verify Cert Update");
            VerifyNewPushServerCert(certificate);
        }


        [Test, Order(520)]
        public void UpdateCertificateSelfSignedPFX()
        {
            UpdateCertificateSelfSigned("PFX");
        }

        [Test, Order(530)]
        public void UpdateCertificateSelfSignedPEM()
        {
            UpdateCertificateSelfSigned("PEM");
        }

        public void UpdateCertificateSelfSigned(string keyFormat)
        {
            ConnectPushClient(true);
            var keyFormats = m_pushClient.PushClient.GetSupportedKeyFormats();
            if (!keyFormats.Contains(keyFormat))
            {
                Assert.Ignore($"Push server doesn't support {keyFormat} key update");
            }

            X509Certificate2 newCert = CertificateFactory.CreateCertificate(
                m_applicationRecord.ApplicationUri,
                m_applicationRecord.ApplicationNames[0].Text,
                m_selfSignedServerCert.Subject,
                null).CreateForRSA();

            byte[] privateKey = null;
            if (keyFormat == "PFX")
            {
                Assert.IsTrue(newCert.HasPrivateKey);
                privateKey = newCert.Export(X509ContentType.Pfx);
            }
            else if (keyFormat == "PEM")
            {
                Assert.IsTrue(newCert.HasPrivateKey);
                privateKey = PEMWriter.ExportPrivateKeyAsPEM(newCert);
            }
            else
            {
                Assert.Fail($"Testing unsupported key format {keyFormat}.");
            }

            var success = m_pushClient.PushClient.UpdateCertificate(
                m_pushClient.PushClient.DefaultApplicationGroup,
                m_pushClient.PushClient.ApplicationCertificateType,
                newCert.RawData,
                keyFormat,
                privateKey,
                null);

            if (success)
            {
                m_pushClient.PushClient.ApplyChanges();
            }
            VerifyNewPushServerCert(newCert.RawData);
        }

        [Test, Order(540)]
        public void UpdateCertificateNewKeyPairPFX()
        {
            UpdateCertificateWithNewKeyPair("PFX");
        }

        [Test, Order(550)]
        public void UpdateCertificateNewKeyPairPEM()
        {
            UpdateCertificateWithNewKeyPair("PEM");
        }

        public void UpdateCertificateWithNewKeyPair(string keyFormat)
        {
            ConnectPushClient(true);
            var keyFormats = m_pushClient.PushClient.GetSupportedKeyFormats();
            if (!keyFormats.Contains(keyFormat))
            {
                Assert.Ignore($"Push server doesn't support {keyFormat} key update");
            }

            NodeId requestId = m_gdsClient.GDSClient.StartNewKeyPairRequest(
                m_applicationRecord.ApplicationId,
                null,
                null,
                m_selfSignedServerCert.Subject,
                m_domainNames,
                keyFormat,
                null);

            Assert.NotNull(requestId);
            byte[] privateKey = null;
            byte[] certificate = null;
            byte[][] issuerCertificates = null;
            DateTime now = DateTime.UtcNow;
            do
            {
                try
                {
                    Thread.Sleep(500);
                    certificate = m_gdsClient.GDSClient.FinishRequest(
                        m_applicationRecord.ApplicationId,
                        requestId,
                        out privateKey,
                        out issuerCertificates);
                }
                catch (ServiceResultException sre)
                {
                    // wait if GDS requires manual approval of cert request
                    if (sre.StatusCode == StatusCodes.BadNothingToDo &&
                        now.AddMinutes(5) > DateTime.UtcNow)
                    {
                        Thread.Sleep(10000);
                    }
                    else
                    {
                        throw;
                    }
                }
            } while (certificate == null);
            Assert.NotNull(issuerCertificates);
            Assert.NotNull(privateKey);
            DisconnectGDSClient();

            var success = m_pushClient.PushClient.UpdateCertificate(
                m_pushClient.PushClient.DefaultApplicationGroup,
                m_pushClient.PushClient.ApplicationCertificateType,
                certificate,
                keyFormat,
                privateKey,
                issuerCertificates);
            if (success)
            {
                m_pushClient.PushClient.ApplyChanges();
            }
            VerifyNewPushServerCert(certificate);
        }

        [Test, Order(600)]
        public void GetRejectedList()
        {
            ConnectPushClient(true);
            var collection = m_pushClient.PushClient.GetRejectedList();
            Assert.NotNull(collection);
        }

        [Test, Order(610)]
        public void GetCertificates()
        {
            ConnectPushClient(true);

            Assert.That(() => {
                m_pushClient.PushClient.GetCertificates(null, out var _, out var _);
            }, Throws.Exception);

            m_pushClient.PushClient.GetCertificates(m_pushClient.PushClient.DefaultApplicationGroup, out NodeId[] certificateTypeIds, out byte[][] certificates);

            Assert.That(certificateTypeIds.Length == 1);
            Assert.NotNull(certificates[0]);
            using (var x509 = new X509Certificate2(certificates[0]))
            {
                Assert.NotNull(x509);
            }
        }

        [Test, Order(700)]
        public void ApplyChanges()
        {
            ConnectPushClient(true);
            m_pushClient.PushClient.ApplyChanges();
        }

        [Test, Order(800)]
        public void VerifyNoUserAccess()
        {
            ConnectPushClient(false);
            Assert.That(() => { m_pushClient.PushClient.ApplyChanges(); }, Throws.Exception);
            Assert.That(() => { m_pushClient.PushClient.GetRejectedList(); }, Throws.Exception);
            Assert.That(() => { m_pushClient.PushClient.GetCertificates(null, out _, out _); }, Throws.Exception);
            Assert.That(() => { m_pushClient.PushClient.UpdateCertificate(null, null, m_selfSignedServerCert.RawData, null, null, null); }, Throws.Exception);
            Assert.That(() => { m_pushClient.PushClient.CreateSigningRequest(null, null, null, false, null); }, Throws.Exception);
            Assert.That(() => { m_pushClient.PushClient.ReadTrustList(); }, Throws.Exception);
        }
        #endregion

        #region Private Methods
        private void ConnectPushClient(bool sysAdmin,
            [System.Runtime.CompilerServices.CallerMemberName] string memberName = ""
            )
        {
            m_pushClient.PushClient.AdminCredentials = sysAdmin ? m_pushClient.SysAdminUser : m_pushClient.AppUser;
            m_pushClient.PushClient.Connect(m_pushClient.PushClient.EndpointUrl).GetAwaiter().GetResult();
            TestContext.Progress.WriteLine($"GDS Push({sysAdmin}) Connected -- {memberName}");
        }

        private void DisconnectPushClient()
        {
            m_pushClient.PushClient.Disconnect();
        }

        private void ConnectGDSClient(bool admin,
            [System.Runtime.CompilerServices.CallerMemberName] string memberName = ""
            )
        {
            m_gdsClient.GDSClient.AdminCredentials = admin ? m_gdsClient.AdminUser : m_gdsClient.AppUser;
            m_gdsClient.GDSClient.Connect(m_gdsClient.GDSClient.EndpointUrl).Wait();
            TestContext.Progress.WriteLine($"GDS Client({admin}) connected -- {memberName}");
        }

        private void DisconnectGDSClient()
        {
            m_gdsClient.GDSClient.Disconnect();
        }

        private X509Certificate2Collection CreateCertCollection(ByteStringCollection certList)
        {
            var result = new X509Certificate2Collection();
            foreach (var rawCert in certList)
            {
                result.Add(new X509Certificate2(rawCert));
            }
            return result;
        }

        private void RegisterPushServerApplication(string discoveryUrl)
        {
            if (m_applicationRecord == null && discoveryUrl != null)
            {
                EndpointDescription endpointDescription = CoreClientUtils.SelectEndpoint(m_gdsClient.Configuration, discoveryUrl, true);
                ApplicationDescription description = endpointDescription.Server;
                m_applicationRecord = new ApplicationRecordDataType {
                    ApplicationNames = new LocalizedTextCollection { description.ApplicationName },
                    ApplicationUri = description.ApplicationUri,
                    ApplicationType = description.ApplicationType,
                    ProductUri = description.ProductUri,
                    DiscoveryUrls = description.DiscoveryUrls,
                    ServerCapabilities = new StringCollection { "NA" },
                };
            }
            Assert.IsNotNull(m_applicationRecord);
            Assert.IsNull(m_applicationRecord.ApplicationId);
            NodeId id = m_gdsClient.GDSClient.RegisterApplication(m_applicationRecord);
            Assert.IsNotNull(id);
            m_applicationRecord.ApplicationId = id;

            // add issuer and trusted certs to client stores
            NodeId trustListId = m_gdsClient.GDSClient.GetTrustList(id, null);
            var trustList = m_gdsClient.GDSClient.ReadTrustList(trustListId);
            var result = AddTrustListToStore(m_gdsClient.Configuration.SecurityConfiguration, trustList).Result;
            Assert.IsTrue(result);
            result = AddTrustListToStore(m_pushClient.Config.SecurityConfiguration, trustList).Result;
            Assert.IsTrue(result);
        }

        private void UnRegisterPushServerApplication()
        {
            m_gdsClient.GDSClient.UnregisterApplication(m_applicationRecord.ApplicationId);
            m_applicationRecord.ApplicationId = null;
        }

        private void VerifyNewPushServerCert(byte[] certificateBlob)
        {
            DisconnectPushClient();
            Thread.Sleep(2000);
            m_gdsClient.GDSClient.Connect(m_gdsClient.GDSClient.EndpointUrl).GetAwaiter().GetResult();
            m_pushClient.PushClient.Connect(m_pushClient.PushClient.EndpointUrl).GetAwaiter().GetResult();
            // compare leaf certificates, ServerCertificate might be a chain if sendCertChain is sets
            var serverCertificate = Utils.ParseCertificateBlob(m_pushClient.PushClient.Session.ConfiguredEndpoint.Description.ServerCertificate);
            Assert.AreEqual(
                certificateBlob,
                serverCertificate.RawData
                );
        }

        private async Task<bool> AddTrustListToStore(SecurityConfiguration config, TrustListDataType trustList)
        {
            TrustListMasks masks = (TrustListMasks)trustList.SpecifiedLists;

            X509Certificate2Collection issuerCertificates = null;
            X509CRLCollection issuerCrls = null;
            X509Certificate2Collection trustedCertificates = null;
            X509CRLCollection trustedCrls = null;

            // test integrity of all CRLs
            if ((masks & TrustListMasks.IssuerCertificates) != 0)
            {
                issuerCertificates = new X509Certificate2Collection();
                foreach (var cert in trustList.IssuerCertificates)
                {
                    issuerCertificates.Add(new X509Certificate2(cert));
                }
            }
            if ((masks & TrustListMasks.IssuerCrls) != 0)
            {
                issuerCrls = new X509CRLCollection();
                foreach (var crl in trustList.IssuerCrls)
                {
                    issuerCrls.Add(new X509CRL(crl));
                }
            }
            if ((masks & TrustListMasks.TrustedCertificates) != 0)
            {
                trustedCertificates = new X509Certificate2Collection();
                foreach (var cert in trustList.TrustedCertificates)
                {
                    trustedCertificates.Add(new X509Certificate2(cert));
                }
            }
            if ((masks & TrustListMasks.TrustedCrls) != 0)
            {
                trustedCrls = new X509CRLCollection();
                foreach (var crl in trustList.TrustedCrls)
                {
                    trustedCrls.Add(new X509CRL(crl));
                }
            }

            // update store
            // test integrity of all CRLs
            TrustListMasks updateMasks = TrustListMasks.None;
            if ((masks & TrustListMasks.IssuerCertificates) != 0)
            {
                if (await UpdateStoreCertificates(config.TrustedIssuerCertificates, issuerCertificates).ConfigureAwait(false))
                {
                    updateMasks |= TrustListMasks.IssuerCertificates;
                }
            }
            if ((masks & TrustListMasks.IssuerCrls) != 0)
            {
                if (await UpdateStoreCrls(config.TrustedIssuerCertificates, issuerCrls).ConfigureAwait(false))
                {
                    updateMasks |= TrustListMasks.IssuerCrls;
                }
            }
            if ((masks & TrustListMasks.TrustedCertificates) != 0)
            {
                if (await UpdateStoreCertificates(config.TrustedPeerCertificates, trustedCertificates).ConfigureAwait(false))
                {
                    updateMasks |= TrustListMasks.TrustedCertificates;
                }
            }
            if ((masks & TrustListMasks.TrustedCrls) != 0)
            {
                if (await UpdateStoreCrls(config.TrustedPeerCertificates, trustedCrls).ConfigureAwait(false))
                {
                    updateMasks |= TrustListMasks.TrustedCrls;
                }
            }

            return masks == updateMasks;
        }

        private async Task<bool> UpdateStoreCrls(
            CertificateTrustList trustList,
            X509CRLCollection updatedCrls)
        {
            bool result = true;
            ICertificateStore store = null;
            try
            {
                store = trustList.OpenStore();
                var storeCrls = await store.EnumerateCRLs().ConfigureAwait(false);
                foreach (var crl in storeCrls)
                {
                    if (!updatedCrls.Remove(crl))
                    {
                        if (!await store.DeleteCRL(crl).ConfigureAwait(false))
                        {
                            result = false;
                        }
                    }
                }
                foreach (var crl in updatedCrls)
                {
                    await store.AddCRL(crl).ConfigureAwait(false);
                }
            }
            catch
            {
                result = false;
            }
            finally
            {
                store?.Close();
            }
            return result;
        }

        private async Task<bool> UpdateStoreCertificates(
            CertificateTrustList trustList,
            X509Certificate2Collection updatedCerts)
        {
            bool result = true;
            ICertificateStore store = null;
            try
            {
                store = trustList.OpenStore();
                var storeCerts = await store.Enumerate().ConfigureAwait(false);
                foreach (var cert in storeCerts)
                {
                    if (!updatedCerts.Contains(cert))
                    {
                        if (!store.Delete(cert.Thumbprint).Result)
                        {
                            result = false;
                        }
                    }
                    else
                    {
                        updatedCerts.Remove(cert);
                    }
                }
                foreach (var cert in updatedCerts)
                {
                    await store.Add(cert).ConfigureAwait(false);
                }
            }
            catch
            {
                result = false;
            }
            finally
            {
                store?.Close();
            }
            return result;
        }

        /// <summary>
        /// Create CA test certificates.
        /// </summary>
        private async Task CreateCATestCerts(string tempStorePath)
        {
            var certificateStoreIdentifier = new CertificateStoreIdentifier(tempStorePath, false);
            Assert.IsTrue(EraseStore(certificateStoreIdentifier));
            string subjectName = "CN=CA Test Cert, O=OPC Foundation";
            X509Certificate2 newCACert = await CertificateFactory.CreateCertificate(
                null, null, subjectName, null)
                .SetCAConstraint()
                .CreateForRSA()
                .AddToStoreAsync(certificateStoreIdentifier).ConfigureAwait(false);

            m_caCert = newCACert;

            // initialize cert revocation list (CRL)
            X509CRL newCACrl = await CertificateGroup.RevokeCertificateAsync(certificateStoreIdentifier, newCACert).ConfigureAwait(false);

            m_caCrl = newCACrl;
        }

        private bool EraseStore(CertificateStoreIdentifier storeIdentifier)
        {
            bool result = true;
            try
            {
                using (ICertificateStore store = storeIdentifier.OpenStore())
                {
                    var storeCerts = store.Enumerate().Result;
                    foreach (var cert in storeCerts)
                    {
                        if (!store.Delete(cert.Thumbprint).Result)
                        {
                            result = false;
                        }
                    }
                    var storeCrls = store.EnumerateCRLs().Result;
                    foreach (var crl in storeCrls)
                    {
                        if (!store.DeleteCRL(crl).Result)
                        {
                            result = false;
                        }
                    }
                }
            }
            catch
            {
                result = false;
            }
            return result;
        }
        #endregion

        #region Private Fields
        private const int kRandomStart = 1;
        private RandomSource m_randomSource;
        private DataGenerator m_dataGenerator;
        private GlobalDiscoveryTestServer m_server;
        private GlobalDiscoveryTestClient m_gdsClient;
        private ServerConfigurationPushTestClient m_pushClient;
        private ServerCapabilities m_serverCapabilities;
        private ApplicationRecordDataType m_applicationRecord;
        private X509Certificate2 m_selfSignedServerCert;
        private string[] m_domainNames;
        private X509Certificate2 m_caCert;
        private X509CRL m_caCrl;
        #endregion
    }
}<|MERGE_RESOLUTION|>--- conflicted
+++ resolved
@@ -388,21 +388,11 @@
         [Test, Order(510)]
         public void UpdateCertificateCASigned()
         {
-<<<<<<< HEAD
-=======
             UpdateCertificateCASigned(false);
         }
 
-        public void UpdateCertificateCASigned(bool regeneratePrivateKey = false)
-        {
-#if NETCOREAPP3_1_OR_GREATER
-            // this test fails on macOS, ignore
-            if (RuntimeInformation.IsOSPlatform(OSPlatform.OSX))
-            {
-                Assert.Ignore("Update CA signed certificate fails on mac OS.");
-            }
-#endif
->>>>>>> 3672ebef
+        public void UpdateCertificateCASigned(bool regeneratePrivateKey)
+        {
             ConnectPushClient(true);
             ConnectGDSClient(true);
             TestContext.Out.WriteLine("Create Signing Request");
