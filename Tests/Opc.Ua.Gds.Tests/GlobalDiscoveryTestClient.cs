/* ========================================================================
 * Copyright (c) 2005-2020 The OPC Foundation, Inc. All rights reserved.
 *
 * OPC Foundation MIT License 1.00
 * 
 * Permission is hereby granted, free of charge, to any person
 * obtaining a copy of this software and associated documentation
 * files (the "Software"), to deal in the Software without
 * restriction, including without limitation the rights to use,
 * copy, modify, merge, publish, distribute, sublicense, and/or sell
 * copies of the Software, and to permit persons to whom the
 * Software is furnished to do so, subject to the following
 * conditions:
 * 
 * The above copyright notice and this permission notice shall be
 * included in all copies or substantial portions of the Software.
 * THE SOFTWARE IS PROVIDED "AS IS", WITHOUT WARRANTY OF ANY KIND,
 * EXPRESS OR IMPLIED, INCLUDING BUT NOT LIMITED TO THE WARRANTIES
 * OF MERCHANTABILITY, FITNESS FOR A PARTICULAR PURPOSE AND
 * NONINFRINGEMENT. IN NO EVENT SHALL THE AUTHORS OR COPYRIGHT
 * HOLDERS BE LIABLE FOR ANY CLAIM, DAMAGES OR OTHER LIABILITY,
 * WHETHER IN AN ACTION OF CONTRACT, TORT OR OTHERWISE, ARISING
 * FROM, OUT OF OR IN CONNECTION WITH THE SOFTWARE OR THE USE OR
 * OTHER DEALINGS IN THE SOFTWARE.
 *
 * The complete license agreement can be found here:
 * http://opcfoundation.org/License/MIT/1.00/
 * ======================================================================*/

using System;
using System.IO;
using System.Runtime.InteropServices;
using System.Runtime.Serialization;
using System.Security.Cryptography.X509Certificates;
using System.Threading.Tasks;
using Opc.Ua.Configuration;
using Opc.Ua.Gds.Client;

namespace Opc.Ua.Gds.Tests
{

    public class GlobalDiscoveryTestClient
    {
        public GlobalDiscoveryServerClient GDSClient => m_client;
        public static bool AutoAccept = false;

        public GlobalDiscoveryTestClient(bool autoAccept, string storeType = CertificateStoreType.Directory)
        {
            AutoAccept = autoAccept;
            m_storeType = storeType;
        }

        public IUserIdentity AppUser { get; private set; }
        public IUserIdentity AdminUser { get; private set; }
        public IUserIdentity Anonymous { get; private set; }
        public ApplicationTestData OwnApplicationTestData { get; private set; }
        public ApplicationConfiguration Configuration { get; private set; }

        #region Public methods
        public async Task LoadClientConfiguration(int port = -1)
        {
            ApplicationInstance.MessageDlg = new ApplicationMessageDlg();

            string configSectionName = "Opc.Ua.GlobalDiscoveryTestClient";
            if (m_storeType == CertificateStoreType.X509Store)
            {
                if (!RuntimeInformation.IsOSPlatform(OSPlatform.Windows))
                {
                    throw new PlatformNotSupportedException("X509 Store with crls is only supported on Windows");
                }
                configSectionName = "Opc.Ua.GlobalDiscoveryTestClientX509Stores";
            }

            m_application = new ApplicationInstance {
                ApplicationName = "Global Discovery Client",
                ApplicationType = ApplicationType.Client,
                ConfigSectionName = configSectionName
            };


#if USE_FILE_CONFIG
            // load the application configuration.
            Configuration = await m_application.LoadApplicationConfiguration(false).ConfigureAwait(false);
#else
            string root = Path.Combine("%LocalApplicationData%", "OPC");
            string pkiRoot = Path.Combine(root, "pki");
            var clientConfig = new GlobalDiscoveryTestClientConfiguration() {
                GlobalDiscoveryServerUrl = "opc.tcp://localhost:58810/GlobalDiscoveryTestServer",
                AppUserName = "appuser",
                AppPassword = "demo",
                AdminUserName = "appadmin",
                AdminPassword = "demo"
            };

            CertificateIdentifierCollection applicationCerts = ApplicationConfigurationBuilder.CreateDefaultApplicationCertificates(
                "CN=Global Discovery Test Client, O=OPC Foundation, DC=localhost",
                CertificateStoreType.Directory,
                pkiRoot);

            // build the application configuration.
            Configuration = await m_application
                .Build(
                    "urn:localhost:opcfoundation.org:GlobalDiscoveryTestClient",
                    "http://opcfoundation.org/UA/GlobalDiscoveryTestClient")
                .AsClient()
                .SetDefaultSessionTimeout(600000)
                .SetMinSubscriptionLifetime(10000)
                .AddSecurityConfiguration(
                    applicationCerts,
                    pkiRoot)
                .SetAutoAcceptUntrustedCertificates(true)
                .SetRejectSHA1SignedCertificates(false)
                .SetRejectUnknownRevocationStatus(true)
                .SetMinimumCertificateKeySize(1024)
                .AddExtension<GlobalDiscoveryTestClientConfiguration>(null, clientConfig)
                .SetOutputFilePath(Path.Combine(root, "Logs", "Opc.Ua.Gds.Tests.log.txt"))
                .SetTraceMasks(519)
                .Create().ConfigureAwait(false);
#endif
            // check the application certificate.
            bool haveAppCertificate = await m_application.CheckApplicationInstanceCertificates(true).ConfigureAwait(false);
            if (!haveAppCertificate)
            {
                throw new Exception("Application instance certificate invalid!");
            }

            Configuration.CertificateValidator.CertificateValidation += new CertificateValidationEventHandler(CertificateValidator_CertificateValidation);

            GlobalDiscoveryTestClientConfiguration gdsClientConfiguration = Configuration.ParseExtension<GlobalDiscoveryTestClientConfiguration>();
            m_client = new GlobalDiscoveryServerClient(Configuration, gdsClientConfiguration.GlobalDiscoveryServerUrl) {
                EndpointUrl = TestUtils.PatchOnlyGDSEndpointUrlPort(gdsClientConfiguration.GlobalDiscoveryServerUrl, port)
            };
            if (string.IsNullOrEmpty(gdsClientConfiguration.AppUserName))
            {
                AppUser = new UserIdentity(new AnonymousIdentityToken());
            }
            else
            {
                AppUser = new UserIdentity(gdsClientConfiguration.AppUserName, gdsClientConfiguration.AppPassword);
            }
            AdminUser = new UserIdentity(gdsClientConfiguration.AdminUserName, gdsClientConfiguration.AdminPassword);
            Anonymous = new UserIdentity();
        }

        /// <summary>
        /// Register the Test Client at the used GDS, needed to test the ApplicationSelfAdminPrivilege
        /// </summary>
        public bool RegisterTestClientAtGds()
        {
            try
            {
                OwnApplicationTestData = GetOwnApplicationData();

                m_client.AdminCredentials = AdminUser;
                //register
                NodeId id = Register(OwnApplicationTestData);
                if (id == null)
                {
                    return false;
                }
                OwnApplicationTestData.ApplicationRecord.ApplicationId = id;
                //start Key Pair Request
                NodeId req_id = StartNewKeyPair(OwnApplicationTestData);
                if (req_id == null)
                {
                    return false;
                }

                OwnApplicationTestData.CertificateRequestId = req_id;
                //Finish KeyPairRequest
                byte[] certificate, privateKey;
                FinishKeyPair(OwnApplicationTestData, out certificate, out privateKey);
                if (certificate == null || privateKey == null)
                {
                    return false;
                }
                //apply cert
                ApplyNewApplicationInstanceCertificateAsync(certificate, privateKey).Wait();
                OwnApplicationTestData.Certificate = certificate;
                OwnApplicationTestData.PrivateKey = privateKey;
                OwnApplicationTestData.CertificateRequestId = null;
            }
            catch (ArgumentException e)
            {
                Console.WriteLine("RegisterTestClientAtGds at GDS failed" + e.ToString());
                return false;
            }


            return true;
        }

        public void DisconnectClient()
        {
            Console.WriteLine("Disconnect Session. Waiting for exit...");

            if (m_client != null)
            {
                GlobalDiscoveryServerClient gdsClient = m_client;
                m_client = null;
                gdsClient.Disconnect();
            }
        }

        public string ReadLogFile()
        {
            return File.ReadAllText(Utils.ReplaceSpecialFolderNames(Configuration.TraceConfiguration.OutputFilePath));
        }
        #endregion

        #region Private Methods
        private async Task ApplyNewApplicationInstanceCertificateAsync(byte[] certificate, byte[] privateKey)
        {
            using (X509Certificate2 x509 = X509CertificateLoader.LoadCertificate(certificate))
            {
                X509Certificate2 certWithPrivateKey = CertificateFactory.CreateCertificateWithPEMPrivateKey(x509, privateKey);
                m_client.Configuration.SecurityConfiguration.ApplicationCertificate = new CertificateIdentifier(certWithPrivateKey);
<<<<<<< HEAD
                ICertificateStore store = m_client.Configuration.SecurityConfiguration.ApplicationCertificate.OpenStore();
                await store.Add(certWithPrivateKey).ConfigureAwait(false);
=======
                var store = m_client.Configuration.SecurityConfiguration.ApplicationCertificate.OpenStore();
                await store.AddAsync(certWithPrivateKey).ConfigureAwait(false);
>>>>>>> 751d614d
            }
        }

        private void FinishKeyPair(ApplicationTestData ownApplicationTestData, out byte[] certificate, out byte[] privateKey)
        {
            m_client.ConnectAsync(m_client.EndpointUrl).Wait();
            //get cert
            certificate = m_client.FinishRequest(
             ownApplicationTestData.ApplicationRecord.ApplicationId,
             ownApplicationTestData.CertificateRequestId,
             out privateKey,
             out _
             );
            m_client.Disconnect();
        }

        private NodeId StartNewKeyPair(ApplicationTestData ownApplicationTestData)
        {
            m_client.ConnectAsync(m_client.EndpointUrl).Wait();
            //request new Cert
            NodeId req_id = m_client.StartNewKeyPairRequest(
             ownApplicationTestData.ApplicationRecord.ApplicationId,
             ownApplicationTestData.CertificateGroupId,
             ownApplicationTestData.CertificateTypeId,
             ownApplicationTestData.Subject,
             ownApplicationTestData.DomainNames,
             ownApplicationTestData.PrivateKeyFormat,
             ownApplicationTestData.PrivateKeyPassword
             );

            m_client.Disconnect();
            return req_id;
        }

        private NodeId Register(ApplicationTestData ownApplicationTestData)
        {
            m_client.ConnectAsync(m_client.EndpointUrl).Wait();
            var id = m_client.RegisterApplication(ownApplicationTestData.ApplicationRecord);
            m_client.Disconnect();
            return id;
        }
        private static void CertificateValidator_CertificateValidation(CertificateValidator validator, CertificateValidationEventArgs e)
        {
            if (e.Error.StatusCode == StatusCodes.BadCertificateUntrusted)
            {
                e.Accept = AutoAccept;
                if (AutoAccept)
                {
                    Console.WriteLine("Accepted Certificate: {0}", e.Certificate.Subject);
                }
                else
                {
                    Console.WriteLine("Rejected Certificate: {0}", e.Certificate.Subject);
                }
            }
        }

        private ApplicationTestData GetOwnApplicationData()
        {
            var
                //fill application record data type with own Data
                ownApplicationTestData = new ApplicationTestData {
                    ApplicationRecord = new ApplicationRecordDataType {
                        ApplicationUri = m_client.Configuration.ApplicationUri,
                        ApplicationType = m_client.Configuration.ApplicationType,
                        ProductUri = m_client.Configuration.ProductUri,
                        ApplicationNames = new LocalizedTextCollection() { new LocalizedText(m_client.Configuration.ApplicationName) },
                        ApplicationId = new NodeId(Guid.NewGuid())
                    },
                    PrivateKeyFormat = "PEM",
                    Subject = $"CN={m_client.Configuration.ApplicationName},DC={Utils.GetHostName()},O=OPC Foundation",
                };
            return ownApplicationTestData;
        }

        #endregion


        private GlobalDiscoveryServerClient m_client;
        private ApplicationInstance m_application;
        private readonly string m_storeType;

    }

    /// <summary>
    /// Stores the configuration the data access node manager.
    /// </summary>
    [DataContract(Namespace = Opc.Ua.Gds.Namespaces.OpcUaGds + "Configuration.xsd")]
    public class GlobalDiscoveryTestClientConfiguration
    {
        #region Constructors
        /// <summary>
        /// The default constructor.
        /// </summary>
        public GlobalDiscoveryTestClientConfiguration()
        {
            Initialize();
        }

        /// <summary>
        /// Initializes the object during deserialization.
        /// </summary>
        [OnDeserializing()]
        private void Initialize(StreamingContext context)
        {
            Initialize();
        }

        /// <summary>
        /// Sets private members to default values.
        /// </summary>
        private void Initialize()
        {
        }
        #endregion

        #region Public
        [DataMember(Order = 1)]
        public string GlobalDiscoveryServerUrl { get; set; }
        [DataMember(Order = 2)]
        public string AppUserName { get; set; }
        [DataMember(Order = 3)]
        public string AppPassword { get; set; }
        [DataMember(Order = 4, IsRequired = true)]
        public string AdminUserName { get; set; }
        [DataMember(Order = 5, IsRequired = true)]
        public string AdminPassword { get; set; }
        #endregion

        #region Private Members
        #endregion
    }

}<|MERGE_RESOLUTION|>--- conflicted
+++ resolved
@@ -2,7 +2,7 @@
  * Copyright (c) 2005-2020 The OPC Foundation, Inc. All rights reserved.
  *
  * OPC Foundation MIT License 1.00
- * 
+ *
  * Permission is hereby granted, free of charge, to any person
  * obtaining a copy of this software and associated documentation
  * files (the "Software"), to deal in the Software without
@@ -11,7 +11,7 @@
  * copies of the Software, and to permit persons to whom the
  * Software is furnished to do so, subject to the following
  * conditions:
- * 
+ *
  * The above copyright notice and this permission notice shall be
  * included in all copies or substantial portions of the Software.
  * THE SOFTWARE IS PROVIDED "AS IS", WITHOUT WARRANTY OF ANY KIND,
@@ -215,13 +215,8 @@
             {
                 X509Certificate2 certWithPrivateKey = CertificateFactory.CreateCertificateWithPEMPrivateKey(x509, privateKey);
                 m_client.Configuration.SecurityConfiguration.ApplicationCertificate = new CertificateIdentifier(certWithPrivateKey);
-<<<<<<< HEAD
                 ICertificateStore store = m_client.Configuration.SecurityConfiguration.ApplicationCertificate.OpenStore();
-                await store.Add(certWithPrivateKey).ConfigureAwait(false);
-=======
-                var store = m_client.Configuration.SecurityConfiguration.ApplicationCertificate.OpenStore();
                 await store.AddAsync(certWithPrivateKey).ConfigureAwait(false);
->>>>>>> 751d614d
             }
         }
 
