--- conflicted
+++ resolved
@@ -1333,12 +1333,8 @@
             foreach (var application in m_goodApplicationTestSet)
             {
                 m_gdsClient.GDSClient.CheckRevocationStatus(application.Certificate, out StatusCode certificateStatus, out DateTime validityTime);
-<<<<<<< HEAD
                 //Status code needs to be Bad as the method builds a custom chain that does not know about the custom cert stores.
                 Assert.True(StatusCode.IsBad(certificateStatus.Code));
-=======
-                Assert.AreEqual((StatusCode)StatusCodes.Good, (StatusCode)certificateStatus.Code);
->>>>>>> a6f44c78
                 Assert.NotNull(validityTime);
             }
         }
@@ -1380,11 +1376,7 @@
             foreach (var application in m_goodApplicationTestSet)
             {
                 m_gdsClient.GDSClient.CheckRevocationStatus(application.Certificate, out StatusCode certificateStatus, out DateTime validityTime);
-<<<<<<< HEAD
-                Assert.True(StatusCode.IsBad(certificateStatus.Code));
-=======
-                Assert.AreEqual((StatusCode)StatusCodes.BadCertificateRevoked, (StatusCode)certificateStatus.Code);
->>>>>>> a6f44c78
+                Assert.AreEqual(StatusCodes.BadCertificateRevoked, certificateStatus.Code);
                 Assert.NotNull(validityTime);
             }
         }
