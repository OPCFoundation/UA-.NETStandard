/* ========================================================================
 * Copyright (c) 2005-2020 The OPC Foundation, Inc. All rights reserved.
 *
 * OPC Foundation MIT License 1.00
 * 
 * Permission is hereby granted, free of charge, to any person
 * obtaining a copy of this software and associated documentation
 * files (the "Software"), to deal in the Software without
 * restriction, including without limitation the rights to use,
 * copy, modify, merge, publish, distribute, sublicense, and/or sell
 * copies of the Software, and to permit persons to whom the
 * Software is furnished to do so, subject to the following
 * conditions:
 * 
 * The above copyright notice and this permission notice shall be
 * included in all copies or substantial portions of the Software.
 * THE SOFTWARE IS PROVIDED "AS IS", WITHOUT WARRANTY OF ANY KIND,
 * EXPRESS OR IMPLIED, INCLUDING BUT NOT LIMITED TO THE WARRANTIES
 * OF MERCHANTABILITY, FITNESS FOR A PARTICULAR PURPOSE AND
 * NONINFRINGEMENT. IN NO EVENT SHALL THE AUTHORS OR COPYRIGHT
 * HOLDERS BE LIABLE FOR ANY CLAIM, DAMAGES OR OTHER LIABILITY,
 * WHETHER IN AN ACTION OF CONTRACT, TORT OR OTHERWISE, ARISING
 * FROM, OUT OF OR IN CONNECTION WITH THE SOFTWARE OR THE USE OR
 * OTHER DEALINGS IN THE SOFTWARE.
 *
 * The complete license agreement can be found here:
 * http://opcfoundation.org/License/MIT/1.00/
 * ======================================================================*/

using System;
using System.Collections.Generic;
using System.IO;
using System.Linq;
using System.Security.Cryptography.X509Certificates;
using System.Threading;
using System.Threading.Tasks;
using NUnit.Framework;

namespace Opc.Ua.Gds.Tests
{
    /// <summary>
    /// Test GDS Registration and Client Pull.
    /// </summary>
    [TestFixture, Category("GDSRegistrationAndPull"), Category("GDS")]
    [SetCulture("en-us"), SetUICulture("en-us")]
    [NonParallelizable]
    public class ClientTest
    {
        #region Test Setup
        public class ConnectionProfile : IFormattable
        {
            public ConnectionProfile(string securityProfileUri, MessageSecurityMode messageSecurityMode)
            {
                SecurityProfileUri = securityProfileUri;
                MessageSecurityMode = messageSecurityMode;
            }

            public string SecurityProfileUri { get; set; }
            public MessageSecurityMode MessageSecurityMode { get; set; }

            public string ToString(string format, IFormatProvider formatProvider)
            {
                return $"{SecurityProfileUri.Split('#').Last()}:{MessageSecurityMode}";
            }
        }

        /// <summary>
        /// Set up a Global Discovery Server and Client instance and connect the session
        /// </summary>
        [OneTimeSetUp]
        protected async Task OneTimeSetUp()
        {
            // start GDS
            m_server = await TestUtils.StartGDS(true).ConfigureAwait(false);

            // load client
            m_gdsClient = new GlobalDiscoveryTestClient(true);
            await m_gdsClient.LoadClientConfiguration(m_server.BasePort).ConfigureAwait(false);

            // good applications test set
            m_appTestDataGenerator = new ApplicationTestDataGenerator(1);
            m_goodApplicationTestSet = m_appTestDataGenerator.ApplicationTestSet(kGoodApplicationsTestCount, false);
            m_invalidApplicationTestSet = m_appTestDataGenerator.ApplicationTestSet(kInvalidApplicationsTestCount, true);

            m_goodRegistrationOk = false;
            m_invalidRegistrationOk = false;
            m_goodNewKeyPairRequestOk = false;
            m_gdsRegisteredTestClient = false;
        }

        /// <summary>
        /// Tear down the Global Discovery Server and disconnect the Client
        /// </summary>
        [OneTimeTearDown]
        protected void OneTimeTearDown()
        {
            m_gdsClient.DisconnectClient();
            m_gdsClient = null;
            m_server.StopServer();
            m_server = null;
            Thread.Sleep(1000);
        }

        [SetUp]
        protected void SetUp()
        {
            m_server.ResetLogFile();
        }

        [TearDown]
        protected void TearDown()
        {
            DisconnectGDS();
            try
            {
                TestContext.AddTestAttachment(m_server.GetLogFilePath(), "GDS Client and Server logs");
            }
            catch { }
        }
        #endregion

        #region Test Methods
        /// <summary>
        /// Clean the app database from application Uri used during test.
        /// </summary>
        [Test, Order(10)]
        public void CleanGoodApplications()
        {
            ConnectGDS(true);
            foreach (var application in m_goodApplicationTestSet)
            {
                var applicationDataRecords = m_gdsClient.GDSClient.FindApplication(application.ApplicationRecord.ApplicationUri);
                if (applicationDataRecords != null)
                {
                    foreach (var applicationDataRecord in applicationDataRecords)
                    {
                        m_gdsClient.GDSClient.UnregisterApplication(applicationDataRecord.ApplicationId);
                    }
                }
            }
        }

        /// <summary>
        /// Register the good applications in the database.
        /// </summary>
        [Test, Order(100)]
        public void RegisterGoodApplications()
        {
            ConnectGDS(true);
            foreach (var application in m_goodApplicationTestSet)
            {
                NodeId id = m_gdsClient.GDSClient.RegisterApplication(application.ApplicationRecord);
                Assert.NotNull(id);
                Assert.IsFalse(id.IsNullNodeId);
                Assert.That(id.IdType == IdType.Guid || id.IdType == IdType.String);
                application.ApplicationRecord.ApplicationId = id;
            }
            m_goodRegistrationOk = true;
        }

        [Test, Order(105)]
        public void RegisterDuplicateGoodApplications()
        {
            AssertIgnoreTestWithoutGoodRegistration();
            ConnectGDS(true);
            foreach (var application in m_goodApplicationTestSet)
            {
                ApplicationRecordDataType newRecord = (ApplicationRecordDataType)application.ApplicationRecord.MemberwiseClone();
                newRecord.ApplicationId = null;
                NodeId id = m_gdsClient.GDSClient.RegisterApplication(newRecord);
                Assert.NotNull(id);
                Assert.IsFalse(id.IsNullNodeId);
                Assert.That(id.IdType == IdType.Guid || id.IdType == IdType.String);
                newRecord.ApplicationId = id;
                var applicationDataRecords = m_gdsClient.GDSClient.FindApplication(newRecord.ApplicationUri);
                Assert.NotNull(applicationDataRecords);
                bool newIdFound = false;
                bool registeredIdFound = false;
                foreach (var applicationDataRecord in applicationDataRecords)
                {
                    if (applicationDataRecord.ApplicationId == newRecord.ApplicationId)
                    {
                        m_gdsClient.GDSClient.UnregisterApplication(id);
                        newIdFound = true;
                    }
                    else if (applicationDataRecord.ApplicationId == application.ApplicationRecord.ApplicationId)
                    {
                        registeredIdFound = true;
                    }
                }
                Assert.IsTrue(newIdFound);
                Assert.IsTrue(registeredIdFound);
            }
        }

        [Test, Order(110)]
        public void RegisterInvalidApplications()
        {
            ConnectGDS(true);
            foreach (var application in m_invalidApplicationTestSet)
            {
                Assert.That(() => { _ = m_gdsClient.GDSClient.RegisterApplication(application.ApplicationRecord); }, Throws.Exception);
            }
            m_invalidRegistrationOk = true;
        }

        [Test, Order(120)]
        public void RegisterApplicationAsUser()
        {
            AssertIgnoreTestWithoutInvalidRegistration();
            ConnectGDS(false);
            foreach (var application in m_invalidApplicationTestSet)
            {
                Assert.That(() => { _ = m_gdsClient.GDSClient.RegisterApplication(application.ApplicationRecord); }, Throws.Exception);
            }
        }

        [Test, Order(200)]
        public void UpdateGoodApplications()
        {
            AssertIgnoreTestWithoutGoodRegistration();
            ConnectGDS(true);
            foreach (var application in m_goodApplicationTestSet)
            {
                var updatedApplicationRecord = (ApplicationRecordDataType)application.ApplicationRecord.MemberwiseClone();
                updatedApplicationRecord.ApplicationUri += "update";
                m_gdsClient.GDSClient.UpdateApplication(updatedApplicationRecord);
                var result = m_gdsClient.GDSClient.FindApplication(updatedApplicationRecord.ApplicationUri);
                m_gdsClient.GDSClient.UpdateApplication(application.ApplicationRecord);
                Assert.NotNull(result);
                Assert.GreaterOrEqual(1, result.Length, "Couldn't find updated application record");
            }
        }

        [Test, Order(210)]
        public void UpdateGoodApplicationsWithNewGuid()
        {
            AssertIgnoreTestWithoutGoodRegistration();
            ConnectGDS(true);
            foreach (var application in m_goodApplicationTestSet)
            {
                var testApplicationRecord = (ApplicationRecordDataType)application.ApplicationRecord.MemberwiseClone();
                testApplicationRecord.ApplicationId = new NodeId(Guid.NewGuid());
                Assert.That(() => { m_gdsClient.GDSClient.UpdateApplication(testApplicationRecord); }, Throws.Exception);
            }
        }

        [Test, Order(210)]
        public void UpdateGoodApplicationsWithNewString()
        {
            AssertIgnoreTestWithoutGoodRegistration();
            ConnectGDS(true);
            foreach (var application in m_goodApplicationTestSet)
            {
                var testApplicationRecord = (ApplicationRecordDataType)application.ApplicationRecord.MemberwiseClone();
                testApplicationRecord.ApplicationId = new NodeId("s=" + m_appTestDataGenerator.DataGenerator.GetRandomString("en"));
                Assert.That(() => { m_gdsClient.GDSClient.UpdateApplication(testApplicationRecord); }, Throws.Exception);
            }
        }

        [Test, Order(220)]
        public void UpdateInvalidApplications()
        {
            AssertIgnoreTestWithoutInvalidRegistration();
            ConnectGDS(true);
            foreach (var application in m_invalidApplicationTestSet)
            {
                Assert.That(() => { m_gdsClient.GDSClient.UpdateApplication(application.ApplicationRecord); }, Throws.Exception);
            }
        }

        [Test, Order(400)]
        public void FindGoodApplications()
        {
            AssertIgnoreTestWithoutGoodRegistration();
            ConnectGDS(false);
            foreach (var application in m_goodApplicationTestSet)
            {
                var result = m_gdsClient.GDSClient.FindApplication(application.ApplicationRecord.ApplicationUri);
                Assert.NotNull(result);
                Assert.GreaterOrEqual(result.Length, 1, "Couldn't find good application");
            }
        }

        [Test, Order(400)]
        public void FindInvalidApplications()
        {
            AssertIgnoreTestWithoutInvalidRegistration();
            ConnectGDS(true);
            foreach (var application in m_invalidApplicationTestSet)
            {
                var result = m_gdsClient.GDSClient.FindApplication(application.ApplicationRecord.ApplicationUri);
                if (result != null)
                {
                    Assert.NotNull(result);
                    Assert.AreEqual(0, result.Length, "Found invalid application on server");
                }
            }
        }

        [Test, Order(400)]
        public void GetGoodApplications()
        {
            AssertIgnoreTestWithoutGoodRegistration();
            ConnectGDS(false);
            foreach (var application in m_goodApplicationTestSet)
            {
                var result = m_gdsClient.GDSClient.GetApplication(application.ApplicationRecord.ApplicationId);
                Assert.NotNull(result);
                result.ServerCapabilities.Sort();
                application.ApplicationRecord.ServerCapabilities.Sort();
                Assert.IsTrue(Utils.IsEqual(application.ApplicationRecord, result));
            }
        }

        [Test, Order(401)]
        public void GetGoodApplicationsTestApplicationId()
        {
            AssertIgnoreTestWithoutGoodRegistration();
            ConnectGDS(false);
            foreach (var application in m_goodApplicationTestSet)
            {
                var result = m_gdsClient.GDSClient.GetApplication(application.ApplicationRecord.ApplicationId);
                Assert.NotNull(result);
                Assert.IsTrue(Utils.IsEqual(application.ApplicationRecord.ApplicationId, result.ApplicationId));
            }
        }

        [Test, Order(401)]
        public void GetGoodApplicationsTestApplicationNames()
        {
            AssertIgnoreTestWithoutGoodRegistration();
            ConnectGDS(false);
            foreach (var application in m_goodApplicationTestSet)
            {
                var result = m_gdsClient.GDSClient.GetApplication(application.ApplicationRecord.ApplicationId);
                Assert.NotNull(result);
                Assert.IsTrue(Utils.IsEqual(application.ApplicationRecord.ApplicationNames, result.ApplicationNames));
            }
        }

        [Test, Order(401)]
        public void GetGoodApplicationsTestApplicationType()
        {
            AssertIgnoreTestWithoutGoodRegistration();
            ConnectGDS(false);
            foreach (var application in m_goodApplicationTestSet)
            {
                var result = m_gdsClient.GDSClient.GetApplication(application.ApplicationRecord.ApplicationId);
                Assert.NotNull(result);
                Assert.IsTrue(Utils.IsEqual(application.ApplicationRecord.ApplicationType, result.ApplicationType));
            }
        }

        [Test, Order(401)]
        public void GetGoodApplicationsTestApplicationUri()
        {
            AssertIgnoreTestWithoutGoodRegistration();
            ConnectGDS(false);
            foreach (var application in m_goodApplicationTestSet)
            {
                var result = m_gdsClient.GDSClient.GetApplication(application.ApplicationRecord.ApplicationId);
                Assert.NotNull(result);
                Assert.IsTrue(Utils.IsEqual(application.ApplicationRecord.ApplicationUri, result.ApplicationUri));
            }
        }

        [Test, Order(401)]
        public void GetGoodApplicationsTestDiscoveryUrls()
        {
            AssertIgnoreTestWithoutGoodRegistration();
            ConnectGDS(false);
            foreach (var application in m_goodApplicationTestSet)
            {
                var result = m_gdsClient.GDSClient.GetApplication(application.ApplicationRecord.ApplicationId);
                Assert.NotNull(result);
                Assert.IsTrue(Utils.IsEqual(application.ApplicationRecord.DiscoveryUrls, result.DiscoveryUrls));
            }
        }

        [Test, Order(401)]
        public void GetGoodApplicationsTestProductUri()
        {
            AssertIgnoreTestWithoutGoodRegistration();
            ConnectGDS(false);
            foreach (var application in m_goodApplicationTestSet)
            {
                var result = m_gdsClient.GDSClient.GetApplication(application.ApplicationRecord.ApplicationId);
                Assert.NotNull(result);
                Assert.IsTrue(Utils.IsEqual(application.ApplicationRecord.ProductUri, result.ProductUri));
            }
        }

        [Test, Order(401)]
        public void GetGoodApplicationsTestServerCapabilities()
        {
            AssertIgnoreTestWithoutGoodRegistration();
            ConnectGDS(false);
            foreach (var application in m_goodApplicationTestSet)
            {
                var result = m_gdsClient.GDSClient.GetApplication(application.ApplicationRecord.ApplicationId);
                Assert.NotNull(result);
                result.ServerCapabilities.Sort();
                application.ApplicationRecord.ServerCapabilities.Sort();
                Assert.IsTrue(Utils.IsEqual(application.ApplicationRecord.ServerCapabilities, result.ServerCapabilities));
            }
        }

        [Test, Order(400)]
        public void GetInvalidApplications()
        {
            AssertIgnoreTestWithoutInvalidRegistration();
            ConnectGDS(true);
            foreach (var application in m_invalidApplicationTestSet)
            {
                Assert.That(() => { var result = m_gdsClient.GDSClient.GetApplication(application.ApplicationRecord.ApplicationId); }, Throws.Exception);
            }
        }

        [Test, Order(410)]
        public void QueryAllServers()
        {
            AssertIgnoreTestWithoutGoodRegistration();
            ConnectGDS(false);
            // get all servers
            var allServers = m_gdsClient.GDSClient.QueryServers(0, "", "", "", new List<string>());
            int totalCount = 0;
            uint firstID = uint.MaxValue, lastID = 0;
            Assert.IsNotNull(allServers);
            foreach (var server in allServers)
            {
                var oneServers = m_gdsClient.GDSClient.QueryServers(server.RecordId, 1, "", "", "", new List<string>());
                Assert.IsNotNull(oneServers);
                Assert.GreaterOrEqual(oneServers.Count, 1);
                foreach (var oneServer in oneServers)
                {
                    Assert.AreEqual(oneServer.RecordId, server.RecordId);
                }
                firstID = Math.Min(firstID, server.RecordId);
                lastID = Math.Max(lastID, server.RecordId);
                totalCount++;
            }
            Assert.GreaterOrEqual(totalCount, kGoodApplicationsTestCount);
            Assert.AreEqual(totalCount, allServers.Count);
            Assert.GreaterOrEqual(lastID, firstID);
            Assert.GreaterOrEqual(lastID, 1);
            Assert.GreaterOrEqual(firstID, 1);
        }

        [Test, Order(411)]
        public void QueryAllServersNull()
        {
            AssertIgnoreTestWithoutGoodRegistration();
            ConnectGDS(false);
            // get all servers
            var allServers = m_gdsClient.GDSClient.QueryServers(0, null, null, null, null);
            int totalCount = 0;
            uint firstID = uint.MaxValue, lastID = 0;
            Assert.IsNotNull(allServers);
            foreach (var server in allServers)
            {
                var oneServers = m_gdsClient.GDSClient.QueryServers(server.RecordId, 1, null, null, null, null);
                Assert.IsNotNull(oneServers);
                Assert.GreaterOrEqual(oneServers.Count, 1);
                foreach (var oneServer in oneServers)
                {
                    Assert.AreEqual(oneServer.RecordId, server.RecordId);
                }
                firstID = Math.Min(firstID, server.RecordId);
                lastID = Math.Max(lastID, server.RecordId);
                totalCount++;
            }
            Assert.GreaterOrEqual(totalCount, kGoodApplicationsTestCount);
            Assert.AreEqual(totalCount, allServers.Count);
            Assert.GreaterOrEqual(lastID, firstID);
            Assert.GreaterOrEqual(lastID, 1);
            Assert.GreaterOrEqual(firstID, 1);
        }

        [Test, Order(420)]
        public void QueryGoodServersBatches()
        {
            // repeating queries to get all servers
            uint nextID = 0;
            uint iterationCount = Math.Min(10, (uint)(kGoodApplicationsTestCount / 2));
            int serversOnNetwork = 0;
            int goodServersOnNetwork = GoodServersOnNetworkCount();
            while (true)
            {
                var iterServers = m_gdsClient.GDSClient.QueryServers(nextID, iterationCount, "", "", "", null);
                Assert.IsNotNull(iterServers);
                serversOnNetwork += iterServers.Count;
                if (iterServers.Count == 0)
                {
                    break;
                }
                uint previousID = nextID;
                nextID = iterServers[iterServers.Count - 1].RecordId + 1;
                Assert.Greater(nextID, previousID);
            }
            Assert.GreaterOrEqual(serversOnNetwork, goodServersOnNetwork);
        }

        [Test, Order(430)]
        public void QueryServersByName()
        {
            // search applications by name
            const int searchPatternLength = 5;
            foreach (var application in m_goodApplicationTestSet)
            {
                var atLeastOneServer = m_gdsClient.GDSClient.QueryServers(1, application.ApplicationRecord.ApplicationNames[0].Text, "", "", null);
                Assert.IsNotNull(atLeastOneServer);
                if (application.ApplicationRecord.ApplicationType != ApplicationType.Client)
                {
                    Assert.GreaterOrEqual(atLeastOneServer.Count, 1);
                }
                else
                {
                    Assert.AreEqual(atLeastOneServer.Count, 0);
                }

                string searchName = application.ApplicationRecord.ApplicationNames[0].Text.Trim();
                if (searchName.Length > searchPatternLength)
                {
                    searchName = string.Concat(searchName.Substring(0, searchPatternLength), "%");
                }
                atLeastOneServer = m_gdsClient.GDSClient.QueryServers(1, searchName, "", "", null);
                Assert.IsNotNull(atLeastOneServer);
                if (application.ApplicationRecord.ApplicationType != ApplicationType.Client)
                {
                    Assert.GreaterOrEqual(atLeastOneServer.Count, 1);
                }
            }
        }

        [Test, Order(440)]
        public void QueryServersByAppUri()
        {
            // search applications by name
            const int searchPatternLength = 5;
            foreach (var application in m_goodApplicationTestSet)
            {
                var atLeastOneServer = m_gdsClient.GDSClient.QueryServers(1, null, application.ApplicationRecord.ApplicationUri, null, null);
                Assert.IsNotNull(atLeastOneServer);
                if (application.ApplicationRecord.ApplicationType != ApplicationType.Client)
                {
                    Assert.GreaterOrEqual(atLeastOneServer.Count, 1);
                }
                else
                {
                    Assert.AreEqual(atLeastOneServer.Count, 0);
                }

                string searchName = application.ApplicationRecord.ApplicationUri;
                if (searchName.Length > searchPatternLength)
                {
                    searchName = string.Concat(searchName.Substring(0, searchPatternLength), "%");
                }
                atLeastOneServer = m_gdsClient.GDSClient.QueryServers(1, null, searchName, null, null);
                Assert.IsNotNull(atLeastOneServer);
                if (application.ApplicationRecord.ApplicationType != ApplicationType.Client)
                {
                    Assert.GreaterOrEqual(atLeastOneServer.Count, 1);
                }
            }
        }

        [Test, Order(450)]
        public void QueryServersByProductUri()
        {
            // search applications by name
            const int searchPatternLength = 5;
            foreach (var application in m_goodApplicationTestSet)
            {
                var atLeastOneServer = m_gdsClient.GDSClient.QueryServers(1, null, null, application.ApplicationRecord.ProductUri, null);
                Assert.IsNotNull(atLeastOneServer);
                if (application.ApplicationRecord.ApplicationType != ApplicationType.Client)
                {
                    Assert.GreaterOrEqual(atLeastOneServer.Count, 1);
                }
                else
                {
                    Assert.AreEqual(atLeastOneServer.Count, 0);
                }

                string searchName = application.ApplicationRecord.ProductUri;
                if (searchName.Length > searchPatternLength)
                {
                    searchName = string.Concat(searchName.Substring(0, searchPatternLength), "%");
                }
                atLeastOneServer = m_gdsClient.GDSClient.QueryServers(1, null, null, searchName, null);
                Assert.IsNotNull(atLeastOneServer);
                if (application.ApplicationRecord.ApplicationType != ApplicationType.Client)
                {
                    Assert.GreaterOrEqual(atLeastOneServer.Count, 1);
                }
            }
        }

        [Test, Order(480)]
        public void QueryAllApplications()
        {
            AssertIgnoreTestWithoutGoodRegistration();
            ConnectGDS(false);
            // get all applications
            DateTime lastResetCounterTime;
            uint nextRecordId;
            var allApplications = m_gdsClient.GDSClient.QueryApplications(0, 0, "", "", 0, "", new List<string>(), out lastResetCounterTime, out nextRecordId);
            int totalCount = 0;
            Assert.IsNotNull(allApplications);
            nextRecordId = 0;
            foreach (var application in allApplications)
            {
                var oneApplication = m_gdsClient.GDSClient.QueryApplications(nextRecordId, 1, "", "", 0, "", new List<string>(), out lastResetCounterTime, out nextRecordId);
                Assert.IsNotNull(oneApplication);
                Assert.GreaterOrEqual(oneApplication.Count, 1);
                foreach (var oneApp in oneApplication)
                {
                    //Assert.AreEqual(oneApp., server.RecordId);
                }
                totalCount++;
            }
            Assert.GreaterOrEqual(totalCount, kGoodApplicationsTestCount);
            Assert.AreEqual(totalCount, allApplications.Count);
        }


        [Test, Order(500)]
        public void StartGoodNewKeyPairRequests()
        {
            AssertIgnoreTestWithoutGoodRegistration();
            ConnectGDS(true);
            foreach (var application in m_goodApplicationTestSet)
            {
                Assert.Null(application.CertificateRequestId);
                NodeId requestId = m_gdsClient.GDSClient.StartNewKeyPairRequest(
                    application.ApplicationRecord.ApplicationId,
                    application.CertificateGroupId,
                    application.CertificateTypeId,
                    application.Subject,
                    application.DomainNames,
                    application.PrivateKeyFormat,
                    application.PrivateKeyPassword);
                Assert.NotNull(requestId);
                application.CertificateRequestId = requestId;
            }
            m_goodNewKeyPairRequestOk = true;
        }

        [Test, Order(501)]
        public void StartInvalidNewKeyPairRequests()
        {
            AssertIgnoreTestWithoutInvalidRegistration();
            ConnectGDS(true);
            foreach (var application in m_invalidApplicationTestSet)
            {
                Assert.Null(application.CertificateRequestId);
                Assert.That(() => {
                    _ = m_gdsClient.GDSClient.StartNewKeyPairRequest(
                        application.ApplicationRecord.ApplicationId,
                        application.CertificateGroupId,
                        application.CertificateTypeId,
                        application.Subject,
                        application.DomainNames,
                        application.PrivateKeyFormat,
                        application.PrivateKeyPassword);
                }, Throws.Exception);
            }
        }

        [Test, Order(510)]
        public void FinishGoodNewKeyPairRequests()
        {
            AssertIgnoreTestWithoutGoodRegistration();
            AssertIgnoreTestWithoutGoodNewKeyPairRequest();
            ConnectGDS(true);
            bool requestBusy;
            DateTime now = DateTime.UtcNow;
            do
            {
                requestBusy = false;
                foreach (var application in m_goodApplicationTestSet)
                {
                    if (application.CertificateRequestId != null)
                    {
                        try
                        {
                            byte[] certificate = m_gdsClient.GDSClient.FinishRequest(
                                application.ApplicationRecord.ApplicationId,
                                application.CertificateRequestId,
                                out byte[] privateKey,
                                out byte[][] issuerCertificates
                                );

                            if (certificate != null)
                            {
                                application.CertificateRequestId = null;

                                Assert.NotNull(certificate);
                                Assert.NotNull(privateKey);
                                Assert.NotNull(issuerCertificates);
                                application.Certificate = certificate;
                                application.PrivateKey = privateKey;
                                application.IssuerCertificates = issuerCertificates;
                                X509TestUtils.VerifySignedApplicationCert(application, certificate, issuerCertificates);
                                X509TestUtils.VerifyApplicationCertIntegrity(certificate, privateKey, application.PrivateKeyPassword, application.PrivateKeyFormat, issuerCertificates);
                            }
                            else
                            {
                                requestBusy = true;
                            }
                        }
                        catch (ServiceResultException sre)
                        {
                            if (sre.StatusCode == StatusCodes.BadNothingToDo &&
                                now.AddMinutes(5) > DateTime.UtcNow)
                            {
                                requestBusy = true;
                                Thread.Sleep(1000);
                            }
                            else
                            {
                                throw;
                            }
                        }

                    }
                }

                if (requestBusy)
                {
                    Thread.Sleep(5000);
                    Console.WriteLine("Waiting for certificate approval");
                }

            } while (requestBusy);
        }



        [Test, Order(512)]
        public void FinishInvalidNewKeyPairRequests()
        {
            AssertIgnoreTestWithoutInvalidRegistration();
            ConnectGDS(true);
            foreach (var application in m_invalidApplicationTestSet)
            {
                Assert.That(() => {
                    _ = m_gdsClient.GDSClient.FinishRequest(
                        application.ApplicationRecord.ApplicationId,
                        new NodeId(Guid.NewGuid()),
                        out byte[] privateKey,
                        out byte[][] issuerCertificates
                    );
                }, Throws.Exception);
            }
        }

        [Test, Order(520)]
        public void StartGoodSigningRequests()
        {
            AssertIgnoreTestWithoutGoodRegistration();
            AssertIgnoreTestWithoutGoodNewKeyPairRequest();
            ConnectGDS(true);
            foreach (var application in m_goodApplicationTestSet)
            {
                Assert.Null(application.CertificateRequestId);
                X509Certificate2 csrCertificate;
                if (application.PrivateKeyFormat == "PFX")
                {
                    csrCertificate = X509Utils.CreateCertificateFromPKCS12(application.PrivateKey, application.PrivateKeyPassword);
                }
                else
                {
                    csrCertificate = CertificateFactory.CreateCertificateWithPEMPrivateKey(new X509Certificate2(application.Certificate), application.PrivateKey, application.PrivateKeyPassword);
                }
                byte[] certificateRequest = CertificateFactory.CreateSigningRequest(csrCertificate, application.DomainNames);
                csrCertificate.Dispose();
                NodeId requestId = m_gdsClient.GDSClient.StartSigningRequest(
                    application.ApplicationRecord.ApplicationId,
                    application.CertificateGroupId,
                    application.CertificateTypeId,
                    certificateRequest);
                Assert.NotNull(requestId);
                application.CertificateRequestId = requestId;
            }
        }

        [Test, Order(530)]
        public void FinishGoodSigningRequests()
        {
            AssertIgnoreTestWithoutGoodRegistration();
            AssertIgnoreTestWithoutGoodNewKeyPairRequest();
            ConnectGDS(true);
            bool requestBusy;
            DateTime now = DateTime.UtcNow;
            do
            {
                requestBusy = false;

                foreach (var application in m_goodApplicationTestSet)
                {
                    if (application.CertificateRequestId != null)
                    {
                        try
                        {
                            var certificate = m_gdsClient.GDSClient.FinishRequest(
                                application.ApplicationRecord.ApplicationId,
                                application.CertificateRequestId,
                                out byte[] privateKey,
                                out byte[][] issuerCertificates
                                );

                            if (certificate != null)
                            {
                                application.CertificateRequestId = null;

                                Assert.Null(privateKey);
                                Assert.NotNull(issuerCertificates);
                                application.Certificate = certificate;
                                application.IssuerCertificates = issuerCertificates;
                                X509TestUtils.VerifySignedApplicationCert(application, certificate, issuerCertificates);
                                X509TestUtils.VerifyApplicationCertIntegrity(certificate, application.PrivateKey, application.PrivateKeyPassword, application.PrivateKeyFormat, issuerCertificates);
                            }
                            else
                            {
                                requestBusy = true;
                            }
                        }
                        catch (ServiceResultException sre)
                        {
                            if (sre.StatusCode == StatusCodes.BadNothingToDo &&
                                now.AddMinutes(5) > DateTime.UtcNow)
                            {
                                requestBusy = true;
                                Thread.Sleep(1000);
                            }
                            else
                            {
                                throw;
                            }
                        }

                    }
                }

                if (requestBusy)
                {
                    Thread.Sleep(5000);
                    Console.WriteLine("Waiting for certificate approval");
                }
            } while (requestBusy);

        }

        [Test, Order(550)]
        public void StartGoodSigningRequestWithInvalidAppURI()
        {
            AssertIgnoreTestWithoutGoodRegistration();
            AssertIgnoreTestWithoutGoodNewKeyPairRequest();
            ConnectGDS(true);
            var application = m_goodApplicationTestSet[0];
            Assert.Null(application.CertificateRequestId);
            // load csr with invalid app URI
            var testCSR = Utils.GetAbsoluteFilePath("test.csr", true, true, false);
            byte[] certificateRequest = File.ReadAllBytes(testCSR);
            Assert.That(() => {
                _ = m_gdsClient.GDSClient.StartSigningRequest(
                application.ApplicationRecord.ApplicationId,
                application.CertificateGroupId,
                application.CertificateTypeId,
                certificateRequest);
            }, Throws.Exception);
        }


        [Test, Order(600)]
        public void GetGoodCertificateGroupsNullTests()
        {
            AssertIgnoreTestWithoutGoodRegistration();
            ConnectGDS(true);

            Assert.That(() => {
                m_gdsClient.GDSClient.GetCertificateGroups(null);
            }, Throws.Exception);

            foreach (var application in m_goodApplicationTestSet)
            {
                var trustListId = m_gdsClient.GDSClient.GetTrustList(application.ApplicationRecord.ApplicationId, null);
                var trustList = m_gdsClient.GDSClient.ReadTrustList(trustListId);
                Assert.That(() => {
                    m_gdsClient.GDSClient.ReadTrustList(null);
                }, Throws.Exception);
                var certificateGroups = m_gdsClient.GDSClient.GetCertificateGroups(application.ApplicationRecord.ApplicationId);
                foreach (var certificateGroup in certificateGroups)
                {
                    Assert.That(() => {
                        m_gdsClient.GDSClient.GetTrustList(null, certificateGroup);
                    }, Throws.Exception);
                }
            }
        }

        [Test, Order(601)]
        public void GetInvalidCertificateGroupsNullTests()
        {
            AssertIgnoreTestWithoutInvalidRegistration();
            ConnectGDS(true);
            Assert.That(() => {
                m_gdsClient.GDSClient.GetCertificateGroups(null);
            }, Throws.Exception);
            Assert.That(() => {
                m_gdsClient.GDSClient.GetCertificateGroups(new NodeId(Guid.NewGuid()));
            }, Throws.Exception);

            foreach (var application in m_invalidApplicationTestSet)
            {
                Assert.That(() => {
                    _ = m_gdsClient.GDSClient.GetTrustList(application.ApplicationRecord.ApplicationId, null);
                }, Throws.Exception);
                Assert.That(() => {
                    _ = m_gdsClient.GDSClient.GetTrustList(application.ApplicationRecord.ApplicationId, new NodeId(Guid.NewGuid()));
                }, Throws.Exception);
                Assert.That(() => {
                    _ = m_gdsClient.GDSClient.GetCertificateGroups(application.ApplicationRecord.ApplicationId);
                }, Throws.Exception);
            }
        }

        [Test, Order(610)]
        public void GetGoodCertificateGroupsAndTrustLists()
        {
            AssertIgnoreTestWithoutGoodRegistration();
            ConnectGDS(true);

            foreach (var application in m_goodApplicationTestSet)
            {
                var certificateGroups = m_gdsClient.GDSClient.GetCertificateGroups(application.ApplicationRecord.ApplicationId);
                foreach (var certificateGroup in certificateGroups)
                {
                    var trustListId = m_gdsClient.GDSClient.GetTrustList(application.ApplicationRecord.ApplicationId, certificateGroup);

                    Assert.NotNull(trustListId);

                    // Opc.Ua.TrustListDataType -> not possible, this needs ApplicationUserAccess
                    var trustList = m_gdsClient.GDSClient.ReadTrustList(trustListId);
                }
            }
        }

        [Test, Order(620)]
        public void FailToGetGoodCertificateGroupsWithoutPriviledges()
        {
            AssertIgnoreTestWithoutGoodRegistration();
            AssertIgnoreTestWithoutGoodNewKeyPairRequest();

            //connect to GDS without Admin Privilege
            ConnectGDS(false);

            foreach (var application in m_goodApplicationTestSet)
            {
                if (application.Certificate != null)
                {
                    var sre = Assert.Throws<ServiceResultException>(() => m_gdsClient.GDSClient.GetCertificateGroups(application.ApplicationRecord.ApplicationId));
                    Assert.NotNull(sre);
                    Assert.AreEqual(StatusCodes.BadUserAccessDenied, sre.StatusCode, sre.Result.ToString());

                }
            }
        }

        /// <summary>
        /// use self registered application and get the group / trust lists
        /// </summary>
        [Test, Order(630)]
        public void GetGoodCertificateGroupsAsSelfAdmin()
        {
            AssertIgnoreTestWithoutGoodRegistration();
            AssertIgnoreTestWithoutGoodNewKeyPairRequest();

            // register at gds and get gds issued certificate
            var success = m_gdsClient.RegisterTestClientAtGds();

            if (success)
            {
                m_gdsRegisteredTestClient = true;
            }
            else
            {
                Assert.Fail("Registering test Client at GDS failed");
            }

            ConnectGDS(false, true);

            // ensure access to other applications is denied
            foreach (var testApplication in m_goodApplicationTestSet)
            {
                if (testApplication.Certificate != null)
                {
                    var sre = Assert.Throws<ServiceResultException>(() =>
                        m_gdsClient.GDSClient.GetCertificateGroups(testApplication.ApplicationRecord.ApplicationId)
                        );
                    Assert.NotNull(sre);
                    Assert.AreEqual(StatusCodes.BadUserAccessDenied, sre.StatusCode, sre.Result.ToString());
                }
            }

            ApplicationTestData application = m_gdsClient.OwnApplicationTestData;


            // use self registered application and get the group / trust lists
            var certificateGroups = m_gdsClient.GDSClient.GetCertificateGroups(application.ApplicationRecord.ApplicationId);

            foreach (var certificateGroup in certificateGroups)
            {
                var trustListId = m_gdsClient.GDSClient.GetTrustList(application.ApplicationRecord.ApplicationId, certificateGroup);
                // Opc.Ua.TrustListDataType
                var trustList = m_gdsClient.GDSClient.ReadTrustList(trustListId); //ToDo make it possible to read the trust List with SelfAdminPrivilege
                Assert.NotNull(trustListId);
            }
            DisconnectGDS();
        }

        /// <summary>
        /// self issue a certificate and read it back
        /// </summary>
        [Test, Order(631)]
        public void GoodSigningRequestAsSelfAdmin()
        {
            AssertIgnoreTestWithoutGdsRegisteredTestClient();
            AssertIgnoreTestWithoutGoodRegistration();
            AssertIgnoreTestWithoutGoodNewKeyPairRequest();

            ApplicationTestData application = m_gdsClient.OwnApplicationTestData;

            ConnectGDS(false, true);
            Assert.Null(application.CertificateRequestId);
            X509Certificate2 csrCertificate;
            if (application.PrivateKeyFormat == "PFX")
            {
                csrCertificate = X509Utils.CreateCertificateFromPKCS12(application.PrivateKey, application.PrivateKeyPassword);
            }
            else
            {
                csrCertificate = CertificateFactory.CreateCertificateWithPEMPrivateKey(new X509Certificate2(application.Certificate), application.PrivateKey, application.PrivateKeyPassword);
            }
            byte[] certificateRequest = CertificateFactory.CreateSigningRequest(csrCertificate, application.DomainNames);
            csrCertificate.Dispose();

            // ensure access to other applications is denied
            foreach (var testApplication in m_goodApplicationTestSet)
            {
                if (testApplication.CertificateRequestId == null)
                {
                    var sre = Assert.Throws<ServiceResultException>(() =>
                        m_gdsClient.GDSClient.StartSigningRequest(
                            testApplication.ApplicationRecord.ApplicationId,
                            testApplication.CertificateGroupId,
                            testApplication.CertificateTypeId,
                            certificateRequest)
                        );
                    Assert.NotNull(sre);
                    Assert.AreEqual(StatusCodes.BadUserAccessDenied, sre.StatusCode, sre.Result.ToString());
                }
            }

            //own Application is allowed
            NodeId requestId = m_gdsClient.GDSClient.StartSigningRequest(
                application.ApplicationRecord.ApplicationId,
                application.CertificateGroupId,
                application.CertificateTypeId,
                certificateRequest);
            Assert.NotNull(requestId);
            application.CertificateRequestId = requestId;
            bool requestBusy;
            DateTime now = DateTime.UtcNow;
            do
            {
                requestBusy = false;


                if (application.CertificateRequestId != null)
                {
                    try
                    {
                        var certificate = m_gdsClient.GDSClient.FinishRequest(
                            application.ApplicationRecord.ApplicationId,
                            application.CertificateRequestId,
                            out byte[] privateKey,
                            out byte[][] issuerCertificates
                            );

                        if (certificate != null)
                        {
                            application.CertificateRequestId = null;

                            Assert.Null(privateKey);
                            Assert.NotNull(issuerCertificates);
                            application.Certificate = certificate;
                            application.IssuerCertificates = issuerCertificates;
                            X509TestUtils.VerifySignedApplicationCert(application, certificate, issuerCertificates);
                            X509TestUtils.VerifyApplicationCertIntegrity(certificate, application.PrivateKey, application.PrivateKeyPassword, application.PrivateKeyFormat, issuerCertificates);
                        }
                        else
                        {
                            requestBusy = true;
                        }
                    }
                    catch (ServiceResultException sre)
                    {
                        if (sre.StatusCode == StatusCodes.BadNothingToDo &&
                            now.AddMinutes(5) > DateTime.UtcNow)
                        {
                            requestBusy = true;
                            Thread.Sleep(1000);
                        }
                        else
                        {
                            throw;
                        }
                    }

                }

                if (requestBusy)
                {
                    Thread.Sleep(5000);
                    Console.WriteLine("Waiting for certificate approval");
                }
            } while (requestBusy);

            DisconnectGDS();
        }

        /// <summary>
        /// self issue a public/private key pair and read it back
        /// </summary>
        [Test, Order(632)]
        public void GoodKeyPairRequestAsSelfAdmin()
        {
            AssertIgnoreTestWithoutGdsRegisteredTestClient();
            AssertIgnoreTestWithoutGoodRegistration();
            AssertIgnoreTestWithoutGoodNewKeyPairRequest();

            ApplicationTestData application = m_gdsClient.OwnApplicationTestData;


            ConnectGDS(false, true);

            // ensure access to other applications is denied
            foreach (var testApplication in m_goodApplicationTestSet)
            {
                if (testApplication.CertificateRequestId == null)
                {
                    var sre = Assert.Throws<ServiceResultException>(() =>
                        m_gdsClient.GDSClient.StartNewKeyPairRequest(
                            testApplication.ApplicationRecord.ApplicationId,
                            testApplication.CertificateGroupId,
                            testApplication.CertificateTypeId,
                            testApplication.Subject,
                            testApplication.DomainNames,
                            testApplication.PrivateKeyFormat,
                            testApplication.PrivateKeyPassword)
                        );
                    Assert.NotNull(sre);
                    Assert.AreEqual(StatusCodes.BadUserAccessDenied, sre.StatusCode, sre.Result.ToString());
                }
            }

            Assert.Null(application.CertificateRequestId);
            //Start KeyPairRequest
            NodeId requestId = m_gdsClient.GDSClient.StartNewKeyPairRequest(
                application.ApplicationRecord.ApplicationId,
                application.CertificateGroupId,
                application.CertificateTypeId,
                application.Subject,
                application.DomainNames,
                application.PrivateKeyFormat,
                application.PrivateKeyPassword);

            Assert.NotNull(requestId);
            application.CertificateRequestId = requestId;

            //Finish KeyPairRequest
            bool requestBusy;
            DateTime now = DateTime.UtcNow;
            do
            {
                requestBusy = false;
                if (application.CertificateRequestId != null)
                {
                    try
                    {
                        byte[] certificate = m_gdsClient.GDSClient.FinishRequest(
                            application.ApplicationRecord.ApplicationId,
                            application.CertificateRequestId,
                            out byte[] privateKey,
                            out byte[][] issuerCertificates
                            );

                        if (certificate != null)
                        {
                            application.CertificateRequestId = null;

                            Assert.NotNull(certificate);
                            Assert.NotNull(privateKey);
                            Assert.NotNull(issuerCertificates);
                            X509TestUtils.VerifySignedApplicationCert(application, certificate, issuerCertificates);
                            X509TestUtils.VerifyApplicationCertIntegrity(certificate, privateKey, application.PrivateKeyPassword, application.PrivateKeyFormat, issuerCertificates);
                        }
                        else
                        {
                            requestBusy = true;
                        }
                    }
                    catch (ServiceResultException sre)
                    {
                        if (sre.StatusCode == StatusCodes.BadNothingToDo &&
                            now.AddMinutes(5) > DateTime.UtcNow)
                        {
                            requestBusy = true;
                            Thread.Sleep(1000);
                        }
                        else
                        {
                            throw;
                        }
                    }

                }


                if (requestBusy)
                {
                    Thread.Sleep(5000);
                    Console.WriteLine("Waiting for certificate approval");
                }

            } while (requestBusy);

            DisconnectGDS();
        }

        /// <summary>
        /// unregister the Client at the GDS and try to read the trust List
        /// </summary>
        [Test, Order(633)]
        public void FailToGetGoodCertificateGroupsWithoutSelfAdminPrivilege()
        {
            AssertIgnoreTestWithoutGoodRegistration();
            AssertIgnoreTestWithoutGoodNewKeyPairRequest();
            AssertIgnoreTestWithoutGdsRegisteredTestClient();

            ConnectGDS(true);

            ApplicationTestData application = m_gdsClient.OwnApplicationTestData;

            //unregister GDS Client
            m_gdsClient.GDSClient.UnregisterApplication(application.ApplicationRecord.ApplicationId);

            m_gdsRegisteredTestClient = false;

            DisconnectGDS();

            //connect as self admin with revoked cert

            ConnectGDS(false, true);
            var sre = Assert.Throws<ServiceResultException>(() =>
                m_gdsClient.GDSClient.GetCertificateGroups(application.ApplicationRecord.ApplicationId)
                );
            Assert.NotNull(sre);
            Assert.AreEqual(StatusCodes.BadUserAccessDenied, sre.StatusCode, sre.Result.ToString());
        }

        [Test, Order(690)]
        public void GetGoodCertificateStatus()
        {
            AssertIgnoreTestWithoutGoodRegistration();
            ConnectGDS(true);
            foreach (var application in m_goodApplicationTestSet)
            {
                bool certificateStatus = m_gdsClient.GDSClient.GetCertificateStatus(application.ApplicationRecord.ApplicationId, null, null);
                Assert.False(certificateStatus);
            }
        }

        [Test, Order(691)]
        public void GetInvalidCertificateStatus()
        {
            AssertIgnoreTestWithoutInvalidRegistration();
            ConnectGDS(true);
            foreach (var application in m_invalidApplicationTestSet)
            {
                Assert.That(() => {
                    _ = m_gdsClient.GDSClient.GetCertificateStatus(application.ApplicationRecord.ApplicationId, null, null);
                }, Throws.Exception);
            }
        }

<<<<<<< HEAD
        [Test, Order(895)]
        public void RevokeGoodCertificates()
        {
            AssertIgnoreTestWithoutInvalidRegistration();
            AssertIgnoreTestWithoutGoodNewKeyPairRequest();
            ConnectGDS(true);
            foreach (var application in m_goodApplicationTestSet)
            {
                m_gdsClient.GDSClient.RevokeCertificate(application.ApplicationRecord.ApplicationId, application.Certificate);
            }
            foreach (var application in m_invalidApplicationTestSet)
            {
                Assert.That(() => {
                    m_gdsClient.GDSClient.RevokeCertificate(application.ApplicationRecord.ApplicationId, application.Certificate);
                }, Throws.Exception);
=======
        [Test, Order(700)]
        public void CheckGoodRevocationStatus()
        {
            AssertIgnoreTestWithoutGoodRegistration();
            ConnectGDS(false);
            foreach (var application in m_goodApplicationTestSet)
            {
                m_gdsClient.GDSClient.CheckRevocationStatus(application.Certificate, out StatusCode certificateStatus, out DateTime validityTime);
                Assert.AreEqual(StatusCodes.Good, certificateStatus.Code);
                Assert.NotNull(validityTime);
>>>>>>> 8d2be39b
            }
        }

        [Test, Order(900)]
        public void UnregisterGoodApplications()
        {
            AssertIgnoreTestWithoutGoodRegistration();
            ConnectGDS(true);
            foreach (var application in m_goodApplicationTestSet)
            {
                m_gdsClient.GDSClient.UnregisterApplication(application.ApplicationRecord.ApplicationId);
            }
        }

        [Test, Order(910)]
        public void CheckRevocationStatusUnregisteredApplications()
        {
            AssertIgnoreTestWithoutGoodRegistration();
            ConnectGDS(false);
            foreach (var application in m_goodApplicationTestSet)
            {
                m_gdsClient.GDSClient.CheckRevocationStatus(application.Certificate, out StatusCode certificateStatus, out DateTime validityTime);
                Assert.AreEqual(StatusCodes.BadCertificateRevoked, certificateStatus.Code);
                Assert.NotNull(validityTime);
            }
        }

        [Test, Order(910)]
        public void UnregisterInvalidApplications()
        {
            ConnectGDS(true);
            foreach (var application in m_invalidApplicationTestSet)
            {
                Assert.That(() => { m_gdsClient.GDSClient.UnregisterApplication(application.ApplicationRecord.ApplicationId); }, Throws.Exception);
            }
        }

        [Test, Order(915)]
        public void VerifyUnregisterGoodApplications()
        {
            AssertIgnoreTestWithoutGoodRegistration();
            ConnectGDS(true);
            foreach (var application in m_goodApplicationTestSet)
            {
                var result = m_gdsClient.GDSClient.FindApplication(application.ApplicationRecord.ApplicationUri);
                if (result != null)
                {
                    Assert.NotNull(result);
                    Assert.AreEqual(0, result.Length, "Found deleted application on server!");
                }
            }
        }


        [Test, Order(920)]
        public void UnregisterUnregisteredGoodApplications()
        {
            ConnectGDS(true);
            foreach (var application in m_goodApplicationTestSet)
            {
                Assert.That(() => { m_gdsClient.GDSClient.UnregisterApplication(application.ApplicationRecord.ApplicationId); }, Throws.Exception);
            }
        }

#if DEVOPS_LOG
        [Test, Order(9998)]
        public void ClientLogResult()
        {
            var log = _gdsClient.ReadLogFile();
            TestContext.Progress.WriteLine(log);
        }

        [Test, Order(9999)]
        public void ServerLogResult()
        {
            var log = _server.ReadLogFile();
            TestContext.Progress.WriteLine(log);
        }
#endif
        #endregion

        #region Private Methods
        private void ConnectGDS(bool admin, bool anonymous = false,
            [System.Runtime.CompilerServices.CallerMemberName] string memberName = ""
            )
        {
            if (anonymous)
            {
                m_gdsClient.GDSClient.AdminCredentials = m_gdsClient.Anonymous;
            }
            else
            {
                m_gdsClient.GDSClient.AdminCredentials = admin ? m_gdsClient.AdminUser : m_gdsClient.AppUser;
            }
            m_gdsClient.GDSClient.Connect(m_gdsClient.GDSClient.EndpointUrl).Wait();
            TestContext.Progress.WriteLine($"GDS Client({admin}) connected -- {memberName}");
        }


        private void DisconnectGDS(
            [System.Runtime.CompilerServices.CallerMemberName] string memberName = ""
            )
        {
            m_gdsClient.GDSClient.Disconnect();
            TestContext.Progress.WriteLine($"GDS Client disconnected -- {memberName}");
        }

        private void AssertIgnoreTestWithoutGoodRegistration()
        {
            if (!m_goodRegistrationOk)
            {
                Assert.Ignore("Test requires good application registrations.");
            }
        }

        private void AssertIgnoreTestWithoutGdsRegisteredTestClient()
        {
            if (!m_gdsRegisteredTestClient)
            {
                Assert.Ignore("Test requires the test client to be registered at the GDS and use a GDS signed Certificate.");
            }
        }

        private void AssertIgnoreTestWithoutInvalidRegistration()
        {
            if (!m_invalidRegistrationOk)
            {
                Assert.Ignore("Test requires invalid application registration.");
            }
        }

        private void AssertIgnoreTestWithoutGoodNewKeyPairRequest()
        {
            if (!m_goodNewKeyPairRequestOk)
            {
                Assert.Ignore("Test requires good new key pair request.");
            }
        }

        private int GoodServersOnNetworkCount()
        {
            return m_goodApplicationTestSet.Sum(a => a.ApplicationRecord.DiscoveryUrls.Count);
        }

        #endregion

        #region Private Fields
        private const int kGoodApplicationsTestCount = 10;
        private const int kInvalidApplicationsTestCount = 10;
        private ApplicationTestDataGenerator m_appTestDataGenerator;
        private GlobalDiscoveryTestServer m_server;
        private GlobalDiscoveryTestClient m_gdsClient;
        private IList<ApplicationTestData> m_goodApplicationTestSet;
        private IList<ApplicationTestData> m_invalidApplicationTestSet;
        private bool m_goodRegistrationOk;
        private bool m_invalidRegistrationOk;
        private bool m_gdsRegisteredTestClient;
        private bool m_goodNewKeyPairRequestOk;
        #endregion
    }

}<|MERGE_RESOLUTION|>--- conflicted
+++ resolved
@@ -1297,7 +1297,19 @@
             }
         }
 
-<<<<<<< HEAD
+        [Test, Order(700)]
+        public void CheckGoodRevocationStatus()
+        {
+            AssertIgnoreTestWithoutGoodRegistration();
+            ConnectGDS(false);
+            foreach (var application in m_goodApplicationTestSet)
+            {
+                m_gdsClient.GDSClient.CheckRevocationStatus(application.Certificate, out StatusCode certificateStatus, out DateTime validityTime);
+                Assert.AreEqual(StatusCodes.Good, certificateStatus.Code);
+                Assert.NotNull(validityTime);
+            }
+        }
+
         [Test, Order(895)]
         public void RevokeGoodCertificates()
         {
@@ -1313,21 +1325,9 @@
                 Assert.That(() => {
                     m_gdsClient.GDSClient.RevokeCertificate(application.ApplicationRecord.ApplicationId, application.Certificate);
                 }, Throws.Exception);
-=======
-        [Test, Order(700)]
-        public void CheckGoodRevocationStatus()
-        {
-            AssertIgnoreTestWithoutGoodRegistration();
-            ConnectGDS(false);
-            foreach (var application in m_goodApplicationTestSet)
-            {
-                m_gdsClient.GDSClient.CheckRevocationStatus(application.Certificate, out StatusCode certificateStatus, out DateTime validityTime);
-                Assert.AreEqual(StatusCodes.Good, certificateStatus.Code);
-                Assert.NotNull(validityTime);
->>>>>>> 8d2be39b
-            }
-        }
-
+            }
+        }
+     
         [Test, Order(900)]
         public void UnregisterGoodApplications()
         {
