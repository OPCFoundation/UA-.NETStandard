--- conflicted
+++ resolved
@@ -305,21 +305,14 @@
                         // build structured types
                         foreach (var item in structureList)
                         {
-<<<<<<< HEAD
-                            var structuredObject = item as Opc.Ua.Schema.Binary.StructuredType;
-                            if (structuredObject != null)
-                            {
-                                var nodeId = dictionary.DataTypes.FirstOrDefault(d => d.Value.DisplayName == item.Name).Value;
-=======
                             if (item is Opc.Ua.Schema.Binary.StructuredType structuredObject)
                             {   // note: the BrowseName contains the actual Value string of the DataType node.
-                                var nodeId = dictionary.DataTypes.Where(d => d.Value.BrowseName.Name == item.Name).FirstOrDefault().Value;
+                                var nodeId = dictionary.DataTypes.FirstOrDefault(d => d.Value.BrowseName.Name == item.Name)?.Value;
                                 if (nodeId == null)
                                 {
                                     Utils.Trace(TraceMasks.Error, $"Skip the type definition of {item.Name} because the data type node was not found.");
                                     continue;
                                 }
->>>>>>> 368049d1
 
                                 // find the data type node and the binary encoding id
                                 ExpandedNodeId typeId;
@@ -676,12 +669,7 @@
 
             if (references.Count == 1)
             {
-<<<<<<< HEAD
                 encodingId = references[0].NodeId;
-=======
-                encodingId = references.First().NodeId;
-
->>>>>>> 368049d1
                 references = m_session.NodeCache.FindReferences(
                     encodingId,
                     ReferenceTypeIds.HasEncoding,
@@ -864,18 +852,11 @@
             foreach (var item in enumList)
             {
                 Type newType = null;
-<<<<<<< HEAD
+                DataTypeNode enumDescription = null;
                 DataTypeNode enumType = enumerationTypes.FirstOrDefault(node =>
                     node.BrowseName.Name == item.Name &&
-                    (node.NodeId.NamespaceIndex == complexTypeBuilder.TargetNamespaceIndex ||
+                    (node.BrowseName.NamespaceIndex == complexTypeBuilder.TargetNamespaceIndex ||
                     complexTypeBuilder.TargetNamespaceIndex == -1))
-=======
-                DataTypeNode enumDescription = null;
-                DataTypeNode enumType = enumerationTypes.Where(node =>
-                    node.BrowseName.Name == item.Name &&
-                    (node.BrowseName.NamespaceIndex == complexTypeBuilder.TargetNamespaceIndex ||
-                    complexTypeBuilder.TargetNamespaceIndex == -1)).FirstOrDefault()
->>>>>>> 368049d1
                     as DataTypeNode;
                 if (enumType != null)
                 {
