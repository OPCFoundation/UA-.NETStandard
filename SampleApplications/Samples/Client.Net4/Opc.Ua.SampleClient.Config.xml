--- conflicted
+++ resolved
@@ -91,7 +91,6 @@
     <!-- Specifies whether the complete certificate chain should be sent for CA signed certificates. -->
     <SendCertificateChain>false</SendCertificateChain>
 
-<<<<<<< HEAD
     <!-- Where the User issuer certificates are stored -->
     <UserIssuerCertificates>
       <StoreType>Directory</StoreType>
@@ -104,9 +103,6 @@
       <StorePath>%CommonApplicationData%\OPC Foundation\pki\trustedUser</StorePath>
     </TrustedUserCertificates>
 </SecurityConfiguration>
-=======
-  </SecurityConfiguration>
->>>>>>> 68ecd9bc
 
   <TransportConfigurations></TransportConfigurations>
   
@@ -188,12 +184,6 @@
          
          The first policy in the list is assigned to base address. -->
     <SecurityPolicies>
-<<<<<<< HEAD
-      <!--Removing no secuirty option from the configuration as this is a security risk-->
-        <ServerSecurityPolicy>
-        <SecurityMode>None_1</SecurityMode>
-        <SecurityPolicyUri>http://opcfoundation.org/UA/SecurityPolicy#None</SecurityPolicyUri>
-=======
       <ServerSecurityPolicy>
         <SecurityMode>SignAndEncrypt_3</SecurityMode>
         <SecurityPolicyUri>http://opcfoundation.org/UA/SecurityPolicy#Basic256Sha256</SecurityPolicyUri>
@@ -206,7 +196,6 @@
       <ServerSecurityPolicy>
         <SecurityMode>Sign_2</SecurityMode>
         <SecurityPolicyUri>http://opcfoundation.org/UA/SecurityPolicy#Basic256Sha256</SecurityPolicyUri>
->>>>>>> 68ecd9bc
       </ServerSecurityPolicy>
       <ServerSecurityPolicy>
         <SecurityMode>Sign_2</SecurityMode>
@@ -214,9 +203,6 @@
       </ServerSecurityPolicy>
       <ServerSecurityPolicy>
         <SecurityMode>SignAndEncrypt_3</SecurityMode>
-<<<<<<< HEAD
-        <SecurityPolicyUri>http://opcfoundation.org/UA/SecurityPolicy#Basic256Sha256</SecurityPolicyUri>
-=======
         <SecurityPolicyUri>http://opcfoundation.org/UA/SecurityPolicy#Aes128_Sha256_RsaOaep</SecurityPolicyUri>
       </ServerSecurityPolicy>
       <ServerSecurityPolicy>
@@ -226,7 +212,6 @@
       <ServerSecurityPolicy>
         <SecurityMode>SignAndEncrypt_3</SecurityMode>
         <SecurityPolicyUri>http://opcfoundation.org/UA/SecurityPolicy#Aes256_Sha256_RsaPss</SecurityPolicyUri>
->>>>>>> 68ecd9bc
       </ServerSecurityPolicy>
 
     </SecurityPolicies>
