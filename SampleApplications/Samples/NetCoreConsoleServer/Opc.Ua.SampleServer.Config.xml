﻿<?xml version="1.0" encoding="utf-8"?>
<ApplicationConfiguration
  xmlns:ua="http://opcfoundation.org/UA/2008/02/Types.xsd"
  xmlns="http://opcfoundation.org/UA/SDK/Configuration.xsd"
  schemaLocation="./Schema/ApplicationConfiguration.xsd"
>
  <ApplicationName>UA Core Sample Server</ApplicationName>
  <ApplicationUri>urn:localhost:OPCFoundation:CoreSampleServer</ApplicationUri>
  <ProductUri>http://opcfoundation.org/UA/CoreSampleServer</ProductUri>
  <ApplicationType>Server_0</ApplicationType>

  <SecurityConfiguration>

    <!-- Where the application instance certificate is stored (MachineDefault) -->
    <ApplicationCertificate>
      <StoreType>X509Store</StoreType>
      <StorePath>CurrentUser\My</StorePath>
      <SubjectName>CN=UA Core Sample Server, C=US, S=Arizona, O=OPC Foundation, DC=localhost</SubjectName>
    </ApplicationCertificate>

    <!-- Where the issuer certificate are stored (certificate authorities) -->
    <TrustedIssuerCertificates>
      <StoreType>Directory</StoreType>
      <StorePath>%LocalApplicationData%/OPC Foundation/pki/issuer</StorePath>
    </TrustedIssuerCertificates>

    <!-- Where the trust list is stored (UA Applications) -->
    <TrustedPeerCertificates>
      <StoreType>Directory</StoreType>
      <StorePath>%LocalApplicationData%/OPC Foundation/pki/trusted</StorePath>
    </TrustedPeerCertificates>

    <!-- The directory used to store invalid certficates for later review by the administrator. -->
    <RejectedCertificateStore>
      <StoreType>Directory</StoreType>
      <StorePath>%LocalApplicationData%/OPC Foundation/pki/rejected</StorePath>
    </RejectedCertificateStore>

    <!-- WARNING: The following setting (to automatically accept untrusted certificates) should be used
    for easy debugging purposes ONLY and turned off for production deployments! -->
    <AutoAcceptUntrustedCertificates>false</AutoAcceptUntrustedCertificates>

  </SecurityConfiguration>

  <TransportConfigurations/>

  <TransportQuotas>
    <OperationTimeout>600000</OperationTimeout>
    <MaxStringLength>1048576</MaxStringLength>
    <MaxByteStringLength>4194304</MaxByteStringLength>
    <MaxArrayLength>65535</MaxArrayLength>
    <MaxMessageSize>4194304</MaxMessageSize>
    <MaxBufferSize>65535</MaxBufferSize>
    <ChannelLifetime>300000</ChannelLifetime>
    <SecurityTokenLifetime>3600000</SecurityTokenLifetime>
  </TransportQuotas>

  <ServerConfiguration>
    <BaseAddresses>
      <ua:String>opc.tcp://localhost:51210/UA/SampleServer</ua:String>
      <ua:String>https://localhost:51212/UA/SampleServer/</ua:String>
    </BaseAddresses>

    <!-- 
    These list the alternate addresses (via firewalls, multiple NICs etc.) that can be
    used to communicate with the server. The URL used by the client when calling
    FindServers/GetEndpoints or CreateSession will be used to filter the list of
    endpoints returned by checking for alternate base addresses that have a domain
    that matches the domain in the url provided by the client.
    
    Note that any additional domains should be listed in the server's certificate. If they
    are left out the client make refuse to connect because it has no way to know if the 
    alternate domain was authorized by the server administrator.
    -->
    <!--
    <AlternateBaseAddresses>
      <ua:String>http://mycompany.com:40000/UA/SampleServer</ua:String>
    </AlternateBaseAddresses>
    -->

    <SecurityPolicies>
<<<<<<< HEAD
=======
      <ServerSecurityPolicy>
        <SecurityMode>SignAndEncrypt_3</SecurityMode>
        <SecurityPolicyUri>http://opcfoundation.org/UA/SecurityPolicy#Basic256Sha256</SecurityPolicyUri>
      </ServerSecurityPolicy>
>>>>>>> 68ecd9bc
      <!--Removing no secuirty option from the configuration as this is a security risk
        <ServerSecurityPolicy>
        <SecurityMode>None_1</SecurityMode>
        <SecurityPolicyUri>http://opcfoundation.org/UA/SecurityPolicy#None</SecurityPolicyUri>
      </ServerSecurityPolicy>-->
      <ServerSecurityPolicy>
        <SecurityMode>Sign_2</SecurityMode>
        <SecurityPolicyUri>http://opcfoundation.org/UA/SecurityPolicy#Basic256Sha256</SecurityPolicyUri>
<<<<<<< HEAD
=======
      </ServerSecurityPolicy>
      <ServerSecurityPolicy>
        <SecurityMode>Sign_2</SecurityMode>
        <SecurityPolicyUri>http://opcfoundation.org/UA/SecurityPolicy#Aes128_Sha256_RsaOaep</SecurityPolicyUri>
      </ServerSecurityPolicy>
      <ServerSecurityPolicy>
        <SecurityMode>SignAndEncrypt_3</SecurityMode>
        <SecurityPolicyUri>http://opcfoundation.org/UA/SecurityPolicy#Aes128_Sha256_RsaOaep</SecurityPolicyUri>
      </ServerSecurityPolicy>
      <ServerSecurityPolicy>
        <SecurityMode>Sign_2</SecurityMode>
        <SecurityPolicyUri>http://opcfoundation.org/UA/SecurityPolicy#Aes256_Sha256_RsaPss</SecurityPolicyUri>
>>>>>>> 68ecd9bc
      </ServerSecurityPolicy>
      <ServerSecurityPolicy>
        <SecurityMode>SignAndEncrypt_3</SecurityMode>
        <SecurityPolicyUri>http://opcfoundation.org/UA/SecurityPolicy#Aes256_Sha256_RsaPss</SecurityPolicyUri>
      </ServerSecurityPolicy>
    </SecurityPolicies>

    <MinRequestThreadCount>5</MinRequestThreadCount>
    <MaxRequestThreadCount>100</MaxRequestThreadCount>
    <MaxQueuedRequestCount>2000</MaxQueuedRequestCount>

    <UserTokenPolicies>
      <ua:UserTokenPolicy>
        <ua:TokenType>Anonymous_0</ua:TokenType>
        <ua:SecurityPolicyUri>http://opcfoundation.org/UA/SecurityPolicy#None</ua:SecurityPolicyUri>
      </ua:UserTokenPolicy>
      <ua:UserTokenPolicy>
        <ua:TokenType>UserName_1</ua:TokenType>
      </ua:UserTokenPolicy>
      <ua:UserTokenPolicy>
        <ua:TokenType>Certificate_2</ua:TokenType>
      </ua:UserTokenPolicy>
      <!--
      <ua:UserTokenPolicy>
        <ua:TokenType>IssuedToken_3</ua:TokenType>
        <ua:IssuedTokenType>urn:oasis:names:tc:SAML:1.0:assertion:Assertion</ua:IssuedTokenType>
      </ua:UserTokenPolicy>
      -->
    </UserTokenPolicies>
    <DiagnosticsEnabled>false</DiagnosticsEnabled>
    <MaxSessionCount>100</MaxSessionCount>
    <MinSessionTimeout>10000</MinSessionTimeout>
    <MaxSessionTimeout>3600000</MaxSessionTimeout>
    <MaxBrowseContinuationPoints>10</MaxBrowseContinuationPoints>
    <MaxQueryContinuationPoints>10</MaxQueryContinuationPoints>
    <MaxHistoryContinuationPoints>100</MaxHistoryContinuationPoints>
    <MaxRequestAge>600000</MaxRequestAge>
    <MinPublishingInterval>100</MinPublishingInterval>
    <MaxPublishingInterval>3600000</MaxPublishingInterval>
    <PublishingResolution>50</PublishingResolution>
    <MaxSubscriptionLifetime>3600000</MaxSubscriptionLifetime>
    <MaxMessageQueueSize>100</MaxMessageQueueSize>
    <MaxNotificationQueueSize>100</MaxNotificationQueueSize>
    <MaxNotificationsPerPublish>1000</MaxNotificationsPerPublish>
    <MinMetadataSamplingInterval>1000</MinMetadataSamplingInterval>
    <AvailableSamplingRates />

    <RegistrationEndpoint>
      <ua:EndpointUrl>opc.tcp://localhost:4840</ua:EndpointUrl>
      <ua:Server>
        <ua:ApplicationUri>opc.tcp://localhost:4840</ua:ApplicationUri>
        <ua:ApplicationType>DiscoveryServer_3</ua:ApplicationType>
        <ua:DiscoveryUrls>
          <ua:String>opc.tcp://localhost:4840</ua:String>
        </ua:DiscoveryUrls>
      </ua:Server>
      <ua:SecurityMode>SignAndEncrypt_3</ua:SecurityMode>
      <ua:SecurityPolicyUri />
      <ua:UserIdentityTokens />
    </RegistrationEndpoint>

    <MaxRegistrationInterval>30000</MaxRegistrationInterval>
    <NodeManagerSaveFile>Opc.Ua.Server.nodes.xml</NodeManagerSaveFile>

    <MaxPublishRequestCount>20</MaxPublishRequestCount>
    <MaxSubscriptionCount>100</MaxSubscriptionCount>
    <MaxEventQueueSize>10000</MaxEventQueueSize>
    <MinSubscriptionLifetime>10000</MinSubscriptionLifetime>

    <!-- see https://opcfoundation-onlineapplications.org/profilereporting/ for list of available profiles -->
    <ServerProfileArray>
      <ua:String>Standard UA Server Profile</ua:String>
      <ua:String>Data Access Server Facet</ua:String>
      <ua:String>Method Server Facet</ua:String>
    </ServerProfileArray>
    <ShutdownDelay>5</ShutdownDelay>
    <ServerCapabilities>
      <ua:String>DA</ua:String>
    </ServerCapabilities>
    <SupportedPrivateKeyFormats>
      <ua:String>PFX</ua:String>
      <ua:String>PEM</ua:String>
    </SupportedPrivateKeyFormats>
    <MaxTrustListSize>0</MaxTrustListSize>
    <MultiCastDnsEnabled>false</MultiCastDnsEnabled>

  </ServerConfiguration>

  <Extensions>
    <ua:XmlElement>
      <MemoryBufferConfiguration xmlns="http://samples.org/UA/memorybuffer">
        <Buffers>
          <MemoryBufferInstance>
            <Name>UInt32</Name>
            <TagCount>100</TagCount>
            <DataType>UInt32</DataType>
          </MemoryBufferInstance>
          <MemoryBufferInstance>
            <Name>Double</Name>
            <TagCount>100</TagCount>
            <DataType>Double</DataType>
          </MemoryBufferInstance>
        </Buffers>
      </MemoryBufferConfiguration>
    </ua:XmlElement>
  </Extensions>

  <TraceConfiguration>
    <OutputFilePath>%LocalApplicationData%/Logs/Opc.Ua.CoreSampleServer.log.txt</OutputFilePath>
    <DeleteOnLoad>true</DeleteOnLoad>
    <!-- Show Only Errors -->
    <!-- <TraceMasks>1</TraceMasks> -->
    <!-- Show Only Security and Errors -->
    <!-- <TraceMasks>513</TraceMasks> -->
    <!-- Show Only Security, Errors and Trace -->
    <!-- <TraceMasks>515</TraceMasks> -->
    <!-- Show Only Security, COM Calls, Errors and Trace -->
    <!-- <TraceMasks>771</TraceMasks> -->
    <!-- Show Only Security, Service Calls, Errors and Trace -->
    <!-- <TraceMasks>523</TraceMasks> -->
    <!-- Show Only Security, ServiceResultExceptions, Errors and Trace -->
    <!-- <TraceMasks>519</TraceMasks> -->
  </TraceConfiguration>

  <!-- Disables the hi-res clock if the QueryPerformanceCounter does work on a particular machine. -->
  <DisableHiResClock>true</DisableHiResClock>

</ApplicationConfiguration><|MERGE_RESOLUTION|>--- conflicted
+++ resolved
@@ -79,13 +79,10 @@
     -->
 
     <SecurityPolicies>
-<<<<<<< HEAD
-=======
       <ServerSecurityPolicy>
         <SecurityMode>SignAndEncrypt_3</SecurityMode>
         <SecurityPolicyUri>http://opcfoundation.org/UA/SecurityPolicy#Basic256Sha256</SecurityPolicyUri>
       </ServerSecurityPolicy>
->>>>>>> 68ecd9bc
       <!--Removing no secuirty option from the configuration as this is a security risk
         <ServerSecurityPolicy>
         <SecurityMode>None_1</SecurityMode>
@@ -94,8 +91,6 @@
       <ServerSecurityPolicy>
         <SecurityMode>Sign_2</SecurityMode>
         <SecurityPolicyUri>http://opcfoundation.org/UA/SecurityPolicy#Basic256Sha256</SecurityPolicyUri>
-<<<<<<< HEAD
-=======
       </ServerSecurityPolicy>
       <ServerSecurityPolicy>
         <SecurityMode>Sign_2</SecurityMode>
@@ -108,7 +103,6 @@
       <ServerSecurityPolicy>
         <SecurityMode>Sign_2</SecurityMode>
         <SecurityPolicyUri>http://opcfoundation.org/UA/SecurityPolicy#Aes256_Sha256_RsaPss</SecurityPolicyUri>
->>>>>>> 68ecd9bc
       </ServerSecurityPolicy>
       <ServerSecurityPolicy>
         <SecurityMode>SignAndEncrypt_3</SecurityMode>
