--- conflicted
+++ resolved
@@ -100,14 +100,6 @@
       <ServerSecurityPolicy>
         <SecurityMode>Sign_2</SecurityMode>
         <SecurityPolicyUri>http://opcfoundation.org/UA/SecurityPolicy#Basic256Sha256</SecurityPolicyUri>
-<<<<<<< HEAD
-      </ServerSecurityPolicy>
-      <!--Removing no security option from the configuration as this is a security risk
-        <ServerSecurityPolicy>
-        <SecurityMode>None_1</SecurityMode>
-        <SecurityPolicyUri>http://opcfoundation.org/UA/SecurityPolicy#None</SecurityPolicyUri>
-      </ServerSecurityPolicy>-->
-=======
       </ServerSecurityPolicy>
       <ServerSecurityPolicy>
         <SecurityMode>Sign_2</SecurityMode>
@@ -125,7 +117,6 @@
         <SecurityMode>SignAndEncrypt_3</SecurityMode>
         <SecurityPolicyUri>http://opcfoundation.org/UA/SecurityPolicy#Aes256_Sha256_RsaPss</SecurityPolicyUri>
       </ServerSecurityPolicy>
->>>>>>> 68ecd9bc
     </SecurityPolicies>
 
     <MinRequestThreadCount>5</MinRequestThreadCount>
