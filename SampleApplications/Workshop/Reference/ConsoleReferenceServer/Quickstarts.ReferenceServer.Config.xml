﻿<?xml version="1.0" encoding="utf-8"?>
<ApplicationConfiguration
  xmlns:xsi="http://www.w3.org/2001/XMLSchema-instance"
  xmlns:ua="http://opcfoundation.org/UA/2008/02/Types.xsd"
  xmlns="http://opcfoundation.org/UA/SDK/Configuration.xsd"
>
  <ApplicationName>Quickstart Reference Server</ApplicationName>
  <ApplicationUri>urn:localhost:UA:Quickstarts:ReferenceServer</ApplicationUri>
  <ProductUri>uri:opcfoundation.org:Quickstarts:ReferenceServer</ProductUri>
  <ApplicationType>Server_0</ApplicationType>
  
  <SecurityConfiguration>

    <!-- Where the application instance certificate is stored (MachineDefault) -->
    <ApplicationCertificate>
      <StoreType>Directory</StoreType>
      <StorePath>OPC Foundation/CertificateStores/MachineDefault</StorePath>
      <SubjectName>CN=Quickstart Reference Server, C=US, S=Arizona, O=OPC Foundation, DC=localhost</SubjectName>
    </ApplicationCertificate>

    <!-- Where the issuer certificate are stored (certificate authorities) -->
    <TrustedIssuerCertificates>
      <StoreType>Directory</StoreType>
      <StorePath>OPC Foundation/CertificateStores/UA Certificate Authorities</StorePath>
    </TrustedIssuerCertificates>

    <!-- Where the trust list is stored (UA Applications) -->
    <TrustedPeerCertificates>
      <StoreType>Directory</StoreType>
      <StorePath>OPC Foundation/CertificateStores/UA Applications</StorePath>
    </TrustedPeerCertificates>

    <!-- The directory used to store invalid certficates for later review by the administrator. -->
    <RejectedCertificateStore>
      <StoreType>Directory</StoreType>
      <StorePath>OPC Foundation/CertificateStores/RejectedCertificates</StorePath>
    </RejectedCertificateStore>

    <!-- WARNING: The following setting (to automatically accept untrusted certificates) should be used
    for easy debugging purposes ONLY and turned off for production deployments! -->
    <AutoAcceptUntrustedCertificates>false</AutoAcceptUntrustedCertificates>
    
    <!-- WARNING: SHA1 signed certficates are by default rejected and should be phased out. 
    The setting below to allow them is only required for UACTT (1.02.336.244) which uses SHA-1 signed certs. -->
    <RejectSHA1SignedCertificates>false</RejectSHA1SignedCertificates>
    <MinimumCertificateKeySize>2048</MinimumCertificateKeySize>

  </SecurityConfiguration>
  
  <TransportConfigurations></TransportConfigurations>
  <TransportQuotas>
    <OperationTimeout>600000</OperationTimeout>
    <MaxStringLength>1048576</MaxStringLength>
    <MaxByteStringLength>1048576</MaxByteStringLength>
    <MaxArrayLength>65535</MaxArrayLength>
    <MaxMessageSize>4194304</MaxMessageSize>
    <MaxBufferSize>65535</MaxBufferSize>
    <ChannelLifetime>300000</ChannelLifetime>
    <SecurityTokenLifetime>3600000</SecurityTokenLifetime>
  </TransportQuotas>
  <ServerConfiguration>
    <BaseAddresses>
      <ua:String>opc.tcp://localhost:62541/Quickstarts/ReferenceServer</ua:String>
    </BaseAddresses>
    <SecurityPolicies>
      <ServerSecurityPolicy>
        <SecurityMode>SignAndEncrypt_3</SecurityMode>
        <SecurityPolicyUri>http://opcfoundation.org/UA/SecurityPolicy#Basic128Rsa15</SecurityPolicyUri>
      </ServerSecurityPolicy>
      <ServerSecurityPolicy>
        <SecurityMode>Sign_2</SecurityMode>
        <SecurityPolicyUri>http://opcfoundation.org/UA/SecurityPolicy#Basic256</SecurityPolicyUri>
      </ServerSecurityPolicy>
      <ServerSecurityPolicy>
        <SecurityMode>None_1</SecurityMode>
        <SecurityPolicyUri>http://opcfoundation.org/UA/SecurityPolicy#None</SecurityPolicyUri>
      </ServerSecurityPolicy>
      <ServerSecurityPolicy>
        <SecurityMode>Sign_2</SecurityMode>
        <SecurityPolicyUri>http://opcfoundation.org/UA/SecurityPolicy#Basic128Rsa15</SecurityPolicyUri>
      </ServerSecurityPolicy>
      <ServerSecurityPolicy>
        <SecurityMode>SignAndEncrypt_3</SecurityMode>
        <SecurityPolicyUri>http://opcfoundation.org/UA/SecurityPolicy#Basic256</SecurityPolicyUri>
      </ServerSecurityPolicy>
      <!--  CTT 1.03.341 does not support Sha256
      <ServerSecurityPolicy>
        <SecurityMode>Sign_2</SecurityMode>
        <SecurityPolicyUri>http://opcfoundation.org/UA/SecurityPolicy#Basic256Sha256</SecurityPolicyUri>
      </ServerSecurityPolicy>
      <ServerSecurityPolicy>
        <SecurityMode>SignAndEncrypt_3</SecurityMode>
        <SecurityPolicyUri>http://opcfoundation.org/UA/SecurityPolicy#Basic256Sha256</SecurityPolicyUri>
      </ServerSecurityPolicy>
      -->
    </SecurityPolicies>

    <MinRequestThreadCount>5</MinRequestThreadCount>
    <MaxRequestThreadCount>100</MaxRequestThreadCount>
    <MaxQueuedRequestCount>2000</MaxQueuedRequestCount>
    
    <!-- The SDK expects the server to support the same set of user tokens for every endpoint. -->
    <UserTokenPolicies>
      <!-- Allows anonymous users -->
      <ua:UserTokenPolicy>
        <ua:TokenType>Anonymous_0</ua:TokenType>
        <ua:SecurityPolicyUri>http://opcfoundation.org/UA/SecurityPolicy#None</ua:SecurityPolicyUri>
      </ua:UserTokenPolicy>

      <!-- Allows username/password -->
      <ua:UserTokenPolicy>
        <ua:TokenType>UserName_1</ua:TokenType>
        <!-- passwords must be encrypted - this specifies what algorithm to use -->
        <ua:SecurityPolicyUri>http://opcfoundation.org/UA/SecurityPolicy#Basic256</ua:SecurityPolicyUri>
      </ua:UserTokenPolicy>

      <!-- Allows user certificates -->
      <ua:UserTokenPolicy>
        <ua:TokenType>Certificate_2</ua:TokenType>
        <!-- certificate possession must be proven with a digital signature - this specifies what algorithm to use -->
        <ua:SecurityPolicyUri>http://opcfoundation.org/UA/SecurityPolicy#Basic256</ua:SecurityPolicyUri>
     </ua:UserTokenPolicy>
    </UserTokenPolicies>
    <DiagnosticsEnabled>true</DiagnosticsEnabled>
    <MaxSessionCount>100</MaxSessionCount>
    <MinSessionTimeout>10000</MinSessionTimeout>
    <MaxSessionTimeout>3600000</MaxSessionTimeout>
    <MaxBrowseContinuationPoints>10</MaxBrowseContinuationPoints>
    <MaxQueryContinuationPoints>10</MaxQueryContinuationPoints>
    <MaxHistoryContinuationPoints>100</MaxHistoryContinuationPoints>
    <MaxRequestAge>600000</MaxRequestAge>
    <MinPublishingInterval>100</MinPublishingInterval>
    <MaxPublishingInterval>3600000</MaxPublishingInterval>
    <PublishingResolution>50</PublishingResolution>
    <MaxSubscriptionLifetime>3600000</MaxSubscriptionLifetime>
    <MaxMessageQueueSize>100</MaxMessageQueueSize>
    <MaxNotificationQueueSize>100</MaxNotificationQueueSize>
    <MaxNotificationsPerPublish>1000</MaxNotificationsPerPublish>
    <MinMetadataSamplingInterval>1000</MinMetadataSamplingInterval>
    <AvailableSamplingRates>
      <SamplingRateGroup>
        <Start>5</Start>
        <Increment>5</Increment>
        <Count>20</Count>
      </SamplingRateGroup>
      <SamplingRateGroup>
        <Start>100</Start>
        <Increment>100</Increment>
        <Count>4</Count>
      </SamplingRateGroup>
      <SamplingRateGroup>
        <Start>500</Start>
        <Increment>250</Increment>
        <Count>2</Count>
      </SamplingRateGroup>
      <SamplingRateGroup>
        <Start>1000</Start>
        <Increment>500</Increment>
        <Count>20</Count>
      </SamplingRateGroup>
    </AvailableSamplingRates>

    <RegistrationEndpoint>
      <ua:EndpointUrl>opc.tcp://localhost:4840</ua:EndpointUrl>
      <ua:Server>
        <ua:ApplicationUri>opc.tcp://localhost:4840</ua:ApplicationUri>
        <ua:ApplicationType>DiscoveryServer_3</ua:ApplicationType>
        <ua:DiscoveryUrls>
          <ua:String>opc.tcp://localhost:4840</ua:String>
        </ua:DiscoveryUrls>
      </ua:Server>
      <ua:SecurityMode>SignAndEncrypt_3</ua:SecurityMode>
      <ua:SecurityPolicyUri />
      <ua:UserIdentityTokens />
    </RegistrationEndpoint>

    <MaxRegistrationInterval>0</MaxRegistrationInterval>
    <NodeManagerSaveFile>Quickstarts.ReferenceServer.nodes.xml</NodeManagerSaveFile>
    <MinSubscriptionLifetime>10000</MinSubscriptionLifetime>
    <MaxPublishRequestCount>20</MaxPublishRequestCount>
    <MaxSubscriptionCount>100</MaxSubscriptionCount>
    <MaxEventQueueSize>10000</MaxEventQueueSize>

    <!-- see https://opcfoundation-onlineapplications.org/profilereporting/ for list of available profiles -->
    <ServerProfileArray>
      <ua:String>Standard UA Server Profile</ua:String>
      <ua:String>Data Access Server Facet</ua:String>
      <ua:String>Method Server Facet</ua:String>
    </ServerProfileArray>

  </ServerConfiguration>

  <Extensions>
    <ua:XmlElement>
      <ReferenceServerConfiguration xmlns="http://opcfoundation.org/Quickstarts/ReferenceApplications">
<<<<<<< HEAD
        <ShutdownDelay>10</ShutdownDelay>
=======
        <ShutdownDelay>5</ShutdownDelay>
>>>>>>> 1c788976
      </ReferenceServerConfiguration>
    </ua:XmlElement>
  </Extensions>

  <TraceConfiguration>
    <OutputFilePath>./Logs/Quickstarts.ReferenceServer.log.txt</OutputFilePath>
    <DeleteOnLoad>true</DeleteOnLoad>
    <!-- Show Only Errors -->
    <!-- <TraceMasks>1</TraceMasks> -->
    <!-- Show Only Security and Errors -->
    <!-- <TraceMasks>513</TraceMasks> -->
    <!-- Show Only Security, Errors and Trace -->
    <!-- <TraceMasks>515</TraceMasks> -->
    <!-- Show Only Security, COM Calls, Errors and Trace -->
    <!-- <TraceMasks>771</TraceMasks> -->
    <!-- Show Only Security, Service Calls, Errors and Trace -->
    <!-- <TraceMasks>523</TraceMasks> -->
    <!-- Show Only Security, ServiceResultExceptions, Errors and Trace -->
    <!-- <TraceMasks>519</TraceMasks> -->
  </TraceConfiguration>
  
</ApplicationConfiguration><|MERGE_RESOLUTION|>--- conflicted
+++ resolved
@@ -193,11 +193,7 @@
   <Extensions>
     <ua:XmlElement>
       <ReferenceServerConfiguration xmlns="http://opcfoundation.org/Quickstarts/ReferenceApplications">
-<<<<<<< HEAD
-        <ShutdownDelay>10</ShutdownDelay>
-=======
         <ShutdownDelay>5</ShutdownDelay>
->>>>>>> 1c788976
       </ReferenceServerConfiguration>
     </ua:XmlElement>
   </Extensions>
