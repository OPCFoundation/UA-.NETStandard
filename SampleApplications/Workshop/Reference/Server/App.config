<?xml version="1.0" encoding="utf-8"?>
<configuration>
	<configSections>
		<section name="Quickstarts.ReferenceServer" type="Opc.Ua.ApplicationConfigurationSection,Opc.Ua.Core"/>
	</configSections>
	<system.serviceModel>
		<!-- 
      UA servers built with the SDK use the Opc.Ua.SessionEndpoint class to implement the ISessionEndpoint 
      contract. It is possible to add additional behavoirs in the configuration file by referencing this 
      service. For example, the configuration in this file turns on metadata publishing. 
    -->
		<services>
			<service name="Opc.Ua.SessionEndpoint" behaviorConfiguration="Opc.Ua.SessionEndpoint.Behavior">
				<endpoint address="mex" binding="mexHttpBinding" contract="IMetadataExchange"/>
			</service>
		</services>
		<!-- Servers deployed in production environments should turn the httpGetEnabled and includeExceptionDetailInFaults options off -->
		<behaviors>
			<serviceBehaviors>
				<behavior name="Opc.Ua.SessionEndpoint.Behavior">
					<serviceMetadata httpGetEnabled="true"/>
					<serviceDebug includeExceptionDetailInFaults="true"/>
				</behavior>
			</serviceBehaviors>
		</behaviors>
		<!--
      Uncommenting this <diagnostics> block will turn on message logging. The contents and the location of the
      log file are specified in the  <system.diagnostics> block.
    -->
		<!--
    <diagnostics>
      <messageLogging logEntireMessage="true" maxMessagesToLog="3000" logMessagesAtServiceLevel="true" logMalformedMessages="true" logMessagesAtTransportLevel="true"/>
    </diagnostics>
    -->
	</system.serviceModel>
	<!--
  <system.diagnostics>
		<sources>
			<source name="System.ServiceModel" switchValue="Verbose, ActivityTracing">
				<listeners>
					<add type="System.Diagnostics.DefaultTraceListener" name="Default"/>
					<add name="ServiceModel Listener"/>
				</listeners>
			</source>
			<source name="System.ServiceModel.MessageLogging">
				<listeners>
					<add type="System.Diagnostics.DefaultTraceListener" name="Default"/>
					<add name="ServiceModel Listener"/>
				</listeners>
			</source>
		</sources>
		<sharedListeners>
			<add initializeData="Quickstarts.ReferenceServer.svclog" type="System.Diagnostics.XmlWriterTraceListener, System, Version=2.0.0.0, Culture=neutral, PublicKeyToken=b77a5c561934e089" name="ServiceModel Listener" traceOutputOptions="LogicalOperationStack, DateTime, Timestamp, ProcessId, ThreadId, Callstack"/>
    </sharedListeners> 
  </system.diagnostics>
  -->
	<Quickstarts.ReferenceServer>
		<ConfigurationLocation xmlns="http://opcfoundation.org/UA/SDK/Configuration.xsd">
			<FilePath>Quickstarts.ReferenceServer.Config.xml</FilePath>
		</ConfigurationLocation>
	</Quickstarts.ReferenceServer>
<startup><supportedRuntime version="v4.0" sku=".NETFramework,Version=v4.6.1"/></startup>
  <runtime>
    <assemblyBinding xmlns="urn:schemas-microsoft-com:asm.v1">
      <dependentAssembly>
        <assemblyIdentity name="Microsoft.Win32.Primitives" publicKeyToken="b03f5f7f11d50a3a" culture="neutral"/>
        <bindingRedirect oldVersion="0.0.0.0-4.0.1.0" newVersion="4.0.1.0"/>
      </dependentAssembly>
      <dependentAssembly>
<<<<<<< HEAD
        <assemblyIdentity name="System.IO.Compression" publicKeyToken="b77a5c561934e089" culture="neutral"/>
        <bindingRedirect oldVersion="0.0.0.0-4.1.0.0" newVersion="4.1.0.0"/>
      </dependentAssembly>
      <dependentAssembly>
=======
>>>>>>> 0defc9c1
        <assemblyIdentity name="System.Net.Http" publicKeyToken="b03f5f7f11d50a3a" culture="neutral"/>
        <bindingRedirect oldVersion="0.0.0.0-4.1.0.0" newVersion="4.1.0.0"/>
      </dependentAssembly>
    </assemblyBinding>
  </runtime>
</configuration><|MERGE_RESOLUTION|>--- conflicted
+++ resolved
@@ -67,13 +67,6 @@
         <bindingRedirect oldVersion="0.0.0.0-4.0.1.0" newVersion="4.0.1.0"/>
       </dependentAssembly>
       <dependentAssembly>
-<<<<<<< HEAD
-        <assemblyIdentity name="System.IO.Compression" publicKeyToken="b77a5c561934e089" culture="neutral"/>
-        <bindingRedirect oldVersion="0.0.0.0-4.1.0.0" newVersion="4.1.0.0"/>
-      </dependentAssembly>
-      <dependentAssembly>
-=======
->>>>>>> 0defc9c1
         <assemblyIdentity name="System.Net.Http" publicKeyToken="b03f5f7f11d50a3a" culture="neutral"/>
         <bindingRedirect oldVersion="0.0.0.0-4.1.0.0" newVersion="4.1.0.0"/>
       </dependentAssembly>
