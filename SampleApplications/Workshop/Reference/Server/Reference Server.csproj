﻿<?xml version="1.0" encoding="utf-8"?>
<Project ToolsVersion="12.0" DefaultTargets="Build" xmlns="http://schemas.microsoft.com/developer/msbuild/2003">
  <PropertyGroup>
    <Configuration Condition=" '$(Configuration)' == '' ">Debug</Configuration>
    <Platform Condition=" '$(Platform)' == '' ">AnyCPU</Platform>
    <ProductVersion>9.0.30729</ProductVersion>
    <SchemaVersion>2.0</SchemaVersion>
    <ProjectGuid>{42EF4F25-29BF-4AB7-B403-8523694A3B36}</ProjectGuid>
    <OutputType>WinExe</OutputType>
    <AppDesignerFolder>Properties</AppDesignerFolder>
    <RootNamespace>Quickstarts.ReferenceServer</RootNamespace>
    <AssemblyName>Quickstarts.ReferenceServer</AssemblyName>
    <TargetFrameworkVersion>v4.6</TargetFrameworkVersion>
    <FileAlignment>512</FileAlignment>
    <ApplicationIcon>App.ico</ApplicationIcon>
    <ApplicationManifest>app.manifest</ApplicationManifest>
    <FileUpgradeFlags>
    </FileUpgradeFlags>
    <UpgradeBackupLocation>
    </UpgradeBackupLocation>
    <OldToolsVersion>3.5</OldToolsVersion>
    <TargetFrameworkProfile />
    <IsWebBootstrapper>false</IsWebBootstrapper>
    <PublishUrl>publish\</PublishUrl>
    <Install>true</Install>
    <InstallFrom>Disk</InstallFrom>
    <UpdateEnabled>false</UpdateEnabled>
    <UpdateMode>Foreground</UpdateMode>
    <UpdateInterval>7</UpdateInterval>
    <UpdateIntervalUnits>Days</UpdateIntervalUnits>
    <UpdatePeriodically>false</UpdatePeriodically>
    <UpdateRequired>false</UpdateRequired>
    <MapFileExtensions>true</MapFileExtensions>
    <ApplicationRevision>0</ApplicationRevision>
    <ApplicationVersion>1.0.0.%2a</ApplicationVersion>
    <UseApplicationTrust>false</UseApplicationTrust>
    <BootstrapperEnabled>true</BootstrapperEnabled>
  </PropertyGroup>
  <PropertyGroup Condition=" '$(Configuration)|$(Platform)' == 'Debug|AnyCPU' ">
    <DebugSymbols>true</DebugSymbols>
    <DebugType>full</DebugType>
    <Optimize>false</Optimize>
    <OutputPath>bin\Debug\</OutputPath>
    <DefineConstants>DEBUG;TRACE</DefineConstants>
    <ErrorReport>prompt</ErrorReport>
    <WarningLevel>4</WarningLevel>
    <UseVSHostingProcess>false</UseVSHostingProcess>
    <Prefer32Bit>false</Prefer32Bit>
  </PropertyGroup>
  <PropertyGroup Condition=" '$(Configuration)|$(Platform)' == 'Release|AnyCPU' ">
    <DebugType>pdbonly</DebugType>
    <Optimize>true</Optimize>
    <OutputPath>bin\Release\</OutputPath>
    <DefineConstants>TRACE</DefineConstants>
    <ErrorReport>prompt</ErrorReport>
    <WarningLevel>4</WarningLevel>
    <UseVSHostingProcess>false</UseVSHostingProcess>
    <Prefer32Bit>false</Prefer32Bit>
  </PropertyGroup>
  <PropertyGroup>
    <RunPostBuildEvent>Always</RunPostBuildEvent>
  </PropertyGroup>
  <ItemGroup>
    <Reference Include="Opc.Ua.Client">
      <HintPath>..\..\..\SDK\Opc.Ua.Client\bin\Debug\net46\Opc.Ua.Client.dll</HintPath>
    </Reference>
    <Reference Include="Opc.Ua.Configuration">
      <HintPath>..\..\..\SDK\Opc.Ua.Configuration\bin\Debug\net46\Opc.Ua.Configuration.dll</HintPath>
    </Reference>
    <Reference Include="Opc.Ua.Core">
      <HintPath>..\..\..\..\Stack\Opc.Ua.Core\bin\Debug\net46\Opc.Ua.Core.dll</HintPath>
    </Reference>
    <Reference Include="Opc.Ua.Server">
      <HintPath>..\..\..\SDK\Opc.Ua.Server\bin\Debug\net46\Opc.Ua.Server.dll</HintPath>
    </Reference>
    <Reference Include="System" />
    <Reference Include="System.Data" />
    <Reference Include="System.Drawing" />
    <Reference Include="System.IdentityModel" />
    <Reference Include="System.Runtime.Serialization" />
    <Reference Include="System.ServiceModel" />
    <Reference Include="System.Windows.Forms" />
    <Reference Include="System.Xml" />
  </ItemGroup>
  <ItemGroup>
    <Compile Include="MonitoredItemEventLogDlg.cs">
      <SubType>Form</SubType>
    </Compile>
    <Compile Include="MonitoredItemEventLogDlg.Designer.cs">
      <DependentUpon>MonitoredItemEventLogDlg.cs</DependentUpon>
    </Compile>
    <Compile Include="ReferenceServerConfiguration.cs" />
    <Compile Include="ReferenceNodeManager.cs" />
    <Compile Include="ReferenceServer.cs" />
    <Compile Include="Namespaces.cs" />
    <Compile Include="Program.cs" />
    <Compile Include="Properties\AssemblyInfo.cs" />
    <Compile Include="ReferenceServerUtils.cs" />
    <Content Include="libuv.dll">
      <CopyToOutputDirectory>Always</CopyToOutputDirectory>
    </Content>
    <Content Include="Readme.htm" />
    <Content Include="Resources\OPCFoundation.jpg" />
    <EmbeddedResource Include="MonitoredItemEventLogDlg.resx">
      <DependentUpon>MonitoredItemEventLogDlg.cs</DependentUpon>
      <SubType>Designer</SubType>
    </EmbeddedResource>
    <EmbeddedResource Include="Properties\Resources.resx">
      <Generator>ResXFileCodeGenerator</Generator>
      <LastGenOutput>Resources.Designer.cs</LastGenOutput>
      <SubType>Designer</SubType>
    </EmbeddedResource>
    <Compile Include="Properties\Resources.Designer.cs">
      <AutoGen>True</AutoGen>
      <DependentUpon>Resources.resx</DependentUpon>
      <DesignTime>True</DesignTime>
    </Compile>
    <Content Include="App.config" />
    <Content Include="App.ico" />
    <EmbeddedResource Include="InstallConfig.xml" />
    <Content Include="Quickstarts.ReferenceServer.Config.xml">
      <CopyToOutputDirectory>Always</CopyToOutputDirectory>
      <SubType>Designer</SubType>
    </Content>
    <None Include="app.manifest">
    </None>
<<<<<<< HEAD
=======
    <None Include="Opc.Ua.Core.Stack.Generated.Opc.Ua.PredefinedNodes.uanodes">
      <CopyToOutputDirectory>Always</CopyToOutputDirectory>
    </None>
>>>>>>> 292c2a21
    <None Include="Properties\Settings.settings">
      <Generator>SettingsSingleFileGenerator</Generator>
      <LastGenOutput>Settings.Designer.cs</LastGenOutput>
    </None>
    <Compile Include="Properties\Settings.Designer.cs">
      <AutoGen>True</AutoGen>
      <DependentUpon>Settings.settings</DependentUpon>
      <DesignTimeSharedInput>True</DesignTimeSharedInput>
    </Compile>
  </ItemGroup>
  <ItemGroup>
    <BootstrapperPackage Include="Microsoft.Net.Client.3.5">
      <Visible>False</Visible>
      <ProductName>.NET Framework 3.5 SP1 Client Profile</ProductName>
      <Install>false</Install>
    </BootstrapperPackage>
    <BootstrapperPackage Include="Microsoft.Net.Framework.3.5.SP1">
      <Visible>False</Visible>
      <ProductName>.NET Framework 3.5 SP1</ProductName>
      <Install>true</Install>
    </BootstrapperPackage>
  </ItemGroup>
  <ItemGroup>
    <ProjectReference Include="..\..\..\Samples\ServerControls.Net4\UA Server Controls.csproj">
      <Project>{80056988-44E7-4EF4-9F59-50BCF215CB03}</Project>
      <Name>UA Server Controls</Name>
    </ProjectReference>
  </ItemGroup>
  <Import Project="$(MSBuildBinPath)\Microsoft.CSharp.targets" />
  <PropertyGroup>
    <PostBuildEvent>
    </PostBuildEvent>
  </PropertyGroup>
  <!-- To modify your build process, add your task inside one of the targets below and uncomment it. 
       Other similar extension points exist, see Microsoft.Common.targets.
  <Target Name="BeforeBuild">
  </Target>
  <Target Name="AfterBuild">
  </Target>
  -->
</Project><|MERGE_RESOLUTION|>--- conflicted
+++ resolved
@@ -124,12 +124,6 @@
     </Content>
     <None Include="app.manifest">
     </None>
-<<<<<<< HEAD
-=======
-    <None Include="Opc.Ua.Core.Stack.Generated.Opc.Ua.PredefinedNodes.uanodes">
-      <CopyToOutputDirectory>Always</CopyToOutputDirectory>
-    </None>
->>>>>>> 292c2a21
     <None Include="Properties\Settings.settings">
       <Generator>SettingsSingleFileGenerator</Generator>
       <LastGenOutput>Settings.Designer.cs</LastGenOutput>
