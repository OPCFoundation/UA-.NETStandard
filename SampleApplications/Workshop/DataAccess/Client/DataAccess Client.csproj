﻿<?xml version="1.0" encoding="utf-8"?>
<Project ToolsVersion="12.0" DefaultTargets="Build" xmlns="http://schemas.microsoft.com/developer/msbuild/2003">
  <PropertyGroup>
    <Configuration Condition=" '$(Configuration)' == '' ">Debug</Configuration>
    <Platform Condition=" '$(Platform)' == '' ">AnyCPU</Platform>
    <ProductVersion>9.0.30729</ProductVersion>
    <SchemaVersion>2.0</SchemaVersion>
    <ProjectGuid>{C715BC40-D0F3-4B55-AA1F-88289F79D02A}</ProjectGuid>
    <OutputType>WinExe</OutputType>
    <AppDesignerFolder>Properties</AppDesignerFolder>
    <RootNamespace>Quickstarts.DataAccessClient</RootNamespace>
    <AssemblyName>Quickstarts.DataAccessClient</AssemblyName>
    <TargetFrameworkVersion>v4.6</TargetFrameworkVersion>
    <FileAlignment>512</FileAlignment>
    <IsWebBootstrapper>false</IsWebBootstrapper>
    <ApplicationIcon>App.ico</ApplicationIcon>
    <FileUpgradeFlags>
    </FileUpgradeFlags>
    <UpgradeBackupLocation>
    </UpgradeBackupLocation>
    <OldToolsVersion>3.5</OldToolsVersion>
    <TargetFrameworkProfile />
    <PublishUrl>publish\</PublishUrl>
    <Install>true</Install>
    <InstallFrom>Disk</InstallFrom>
    <UpdateEnabled>false</UpdateEnabled>
    <UpdateMode>Foreground</UpdateMode>
    <UpdateInterval>7</UpdateInterval>
    <UpdateIntervalUnits>Days</UpdateIntervalUnits>
    <UpdatePeriodically>false</UpdatePeriodically>
    <UpdateRequired>false</UpdateRequired>
    <MapFileExtensions>true</MapFileExtensions>
    <ApplicationRevision>0</ApplicationRevision>
    <ApplicationVersion>1.0.0.%2a</ApplicationVersion>
    <UseApplicationTrust>false</UseApplicationTrust>
    <BootstrapperEnabled>true</BootstrapperEnabled>
    <AutoGenerateBindingRedirects>true</AutoGenerateBindingRedirects>
  </PropertyGroup>
  <PropertyGroup Condition=" '$(Configuration)|$(Platform)' == 'Debug|AnyCPU' ">
    <DebugSymbols>true</DebugSymbols>
    <DebugType>full</DebugType>
    <Optimize>false</Optimize>
    <OutputPath>..\..\..\bin\Debug\</OutputPath>
    <DefineConstants>DEBUG;TRACE</DefineConstants>
    <ErrorReport>prompt</ErrorReport>
    <WarningLevel>4</WarningLevel>
    <DocumentationFile>
    </DocumentationFile>
    <UseVSHostingProcess>false</UseVSHostingProcess>
    <Prefer32Bit>false</Prefer32Bit>
  </PropertyGroup>
  <PropertyGroup Condition=" '$(Configuration)|$(Platform)' == 'Release|AnyCPU' ">
    <DebugType>pdbonly</DebugType>
    <Optimize>true</Optimize>
    <OutputPath>..\..\..\bin\Release\</OutputPath>
    <DefineConstants>TRACE</DefineConstants>
    <ErrorReport>prompt</ErrorReport>
    <WarningLevel>4</WarningLevel>
    <DocumentationFile>
    </DocumentationFile>
    <UseVSHostingProcess>false</UseVSHostingProcess>
    <Prefer32Bit>false</Prefer32Bit>
  </PropertyGroup>
  <ItemGroup>
    <Reference Include="System" />
    <Reference Include="System.Core">
      <RequiredTargetFramework>3.5</RequiredTargetFramework>
    </Reference>
    <Reference Include="System.Data" />
    <Reference Include="System.ServiceModel">
      <RequiredTargetFramework>3.0</RequiredTargetFramework>
    </Reference>
    <Reference Include="System.Drawing" />
    <Reference Include="System.Windows.Forms" />
    <Reference Include="System.Xml" />
  </ItemGroup>
  <ItemGroup>
    <Compile Include="MainForm.cs">
      <SubType>Form</SubType>
    </Compile>
    <Compile Include="MainForm.Designer.cs">
      <DependentUpon>MainForm.cs</DependentUpon>
    </Compile>
    <Compile Include="ReadHistoryDlg.cs">
      <SubType>Form</SubType>
    </Compile>
    <Compile Include="ReadHistoryDlg.Designer.cs">
      <DependentUpon>ReadHistoryDlg.cs</DependentUpon>
    </Compile>
    <Compile Include="WriteValueDlg.cs">
      <SubType>Form</SubType>
    </Compile>
    <Compile Include="WriteValueDlg.Designer.cs">
      <DependentUpon>WriteValueDlg.cs</DependentUpon>
    </Compile>
    <Compile Include="Program.cs" />
    <Compile Include="Properties\AssemblyInfo.cs" />
    <EmbeddedResource Include="MainForm.resx">
      <DependentUpon>MainForm.cs</DependentUpon>
      <SubType>Designer</SubType>
    </EmbeddedResource>
    <EmbeddedResource Include="ReadHistoryDlg.resx">
      <DependentUpon>ReadHistoryDlg.cs</DependentUpon>
      <SubType>Designer</SubType>
    </EmbeddedResource>
    <EmbeddedResource Include="WriteValueDlg.resx">
      <DependentUpon>WriteValueDlg.cs</DependentUpon>
      <SubType>Designer</SubType>
    </EmbeddedResource>
    <EmbeddedResource Include="Properties\Resources.resx">
      <Generator>ResXFileCodeGenerator</Generator>
      <LastGenOutput>Resources.Designer.cs</LastGenOutput>
      <SubType>Designer</SubType>
    </EmbeddedResource>
    <Compile Include="Properties\Resources.Designer.cs">
      <AutoGen>True</AutoGen>
      <DependentUpon>Resources.resx</DependentUpon>
      <DesignTime>True</DesignTime>
    </Compile>
    <Content Include="App.config">
    </Content>
    <None Include="Properties\Settings.settings">
      <Generator>SettingsSingleFileGenerator</Generator>
      <LastGenOutput>Settings.Designer.cs</LastGenOutput>
    </None>
    <Compile Include="Properties\Settings.Designer.cs">
      <AutoGen>True</AutoGen>
      <DependentUpon>Settings.settings</DependentUpon>
      <DesignTimeSharedInput>True</DesignTimeSharedInput>
    </Compile>
  </ItemGroup>
  <ItemGroup>
    <Content Include="DataAccessClient.Config.xml">
      <CopyToOutputDirectory>Always</CopyToOutputDirectory>
    </Content>
    <EmbeddedResource Include="App.ico">
      <CopyToOutputDirectory>Always</CopyToOutputDirectory>
    </EmbeddedResource>
<<<<<<< HEAD
    </Content>
=======
>>>>>>> 7bf9c79b
  </ItemGroup>
  <ItemGroup>
    <BootstrapperPackage Include="Microsoft.Net.Client.3.5">
      <Visible>False</Visible>
      <ProductName>.NET Framework 3.5 SP1 Client Profile</ProductName>
      <Install>false</Install>
    </BootstrapperPackage>
    <BootstrapperPackage Include="Microsoft.Net.Framework.2.0">
      <Visible>False</Visible>
      <ProductName>.NET Framework 2.0 %28x86%29</ProductName>
      <Install>false</Install>
    </BootstrapperPackage>
    <BootstrapperPackage Include="Microsoft.Net.Framework.3.0">
      <Visible>False</Visible>
      <ProductName>.NET Framework 3.0 %28x86%29</ProductName>
      <Install>false</Install>
    </BootstrapperPackage>
    <BootstrapperPackage Include="Microsoft.Net.Framework.3.5">
      <Visible>False</Visible>
      <ProductName>.NET Framework 3.5</ProductName>
      <Install>false</Install>
    </BootstrapperPackage>
    <BootstrapperPackage Include="Microsoft.Net.Framework.3.5.SP1">
      <Visible>False</Visible>
      <ProductName>.NET Framework 3.5 SP1</ProductName>
      <Install>true</Install>
    </BootstrapperPackage>
    <BootstrapperPackage Include="Microsoft.Windows.Installer.3.1">
      <Visible>False</Visible>
      <ProductName>Windows Installer 3.1</ProductName>
      <Install>true</Install>
    </BootstrapperPackage>
  </ItemGroup>
  <ItemGroup>
    <ProjectReference Include="..\..\..\..\Stack\Opc.Ua.Core\Opc.Ua.Core.csproj">
      <Project>{17b6f98c-b58c-419f-ae58-63b9883f211a}</Project>
      <Name>Opc.Ua.Core</Name>
    </ProjectReference>
    <ProjectReference Include="..\..\..\Samples\ClientControls.Net4\UA Client Controls.csproj">
      <Project>{a247d2ee-14fc-463d-a9ba-6cff1ef22b7a}</Project>
      <Name>UA Client Controls</Name>
    </ProjectReference>
    <ProjectReference Include="..\..\..\SDK\Opc.Ua.Client\Opc.Ua.Client.csproj">
      <Project>{7c7ad60d-c2de-460f-84ef-fa4a890104ef}</Project>
      <Name>Opc.Ua.Client</Name>
    </ProjectReference>
    <ProjectReference Include="..\..\..\SDK\Opc.Ua.Configuration\Opc.Ua.Configuration.csproj">
      <Project>{26f0d36f-1348-4aed-b011-234131871d35}</Project>
      <Name>Opc.Ua.Configuration</Name>
    </ProjectReference>
    <ProjectReference Include="..\..\Common\Quickstart Library.csproj">
      <Project>{D8D0F7BC-BD73-4BE4-98E1-7ABDECAE4C50}</Project>
      <Name>Quickstart Library %28Quickstart Library\Quickstart Library%29</Name>
    </ProjectReference>
  </ItemGroup>
  <Import Project="$(MSBuildBinPath)\Microsoft.CSharp.targets" />
  <!-- To modify your build process, add your task inside one of the targets below and uncomment it. 
       Other similar extension points exist, see Microsoft.Common.targets.
  <Target Name="BeforeBuild">
  </Target>
  <Target Name="AfterBuild">
  </Target>
  -->
</Project><|MERGE_RESOLUTION|>--- conflicted
+++ resolved
@@ -136,10 +136,6 @@
     <EmbeddedResource Include="App.ico">
       <CopyToOutputDirectory>Always</CopyToOutputDirectory>
     </EmbeddedResource>
-<<<<<<< HEAD
-    </Content>
-=======
->>>>>>> 7bf9c79b
   </ItemGroup>
   <ItemGroup>
     <BootstrapperPackage Include="Microsoft.Net.Client.3.5">
