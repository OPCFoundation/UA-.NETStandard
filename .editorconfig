--- conflicted
+++ resolved
@@ -161,11 +161,7 @@
 dotnet_style_namespace_match_folder                                           = false:none
 
 # Enable eventually
-<<<<<<< HEAD
-dotnet_code_quality_unused_parameters										  = all:silent
-=======
-dotnet_code_quality_unused_parameters                                         = all:suggestion
->>>>>>> 25ba2a2d
+dotnet_code_quality_unused_parameters                                         = all:silent
 
 # Style - language keyword and framework type options
 #prefer the language keyword for local variables, method parameters, and class members,
