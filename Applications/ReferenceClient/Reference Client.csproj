--- conflicted
+++ resolved
@@ -3,14 +3,16 @@
   <PropertyGroup>
     <Configuration Condition=" '$(Configuration)' == '' ">Debug</Configuration>
     <Platform Condition=" '$(Platform)' == '' ">AnyCPU</Platform>
+    <RestoreProjectStyle>PackageReference</RestoreProjectStyle>
+    <AutoGenerateBindingRedirects>true</AutoGenerateBindingRedirects>
     <ProductVersion>9.0.30729</ProductVersion>
     <SchemaVersion>2.0</SchemaVersion>
-    <ProjectGuid>{3E24E128-0D89-4D71-84A5-1013CFBC0B86}</ProjectGuid>
+    <ProjectGuid>{9C1E7F15-2EE3-440D-8E17-00C38073822A}</ProjectGuid>
     <OutputType>WinExe</OutputType>
     <AppDesignerFolder>Properties</AppDesignerFolder>
-    <RootNamespace>Quickstarts.DataTypes</RootNamespace>
-    <AssemblyName>Quickstarts.DataTypesClient</AssemblyName>
-    <TargetFrameworkVersion>v4.6</TargetFrameworkVersion>
+    <RootNamespace>Quickstarts.ReferenceClient</RootNamespace>
+    <AssemblyName>Quickstarts.ReferenceClient</AssemblyName>
+    <TargetFrameworkVersion>v4.6.2</TargetFrameworkVersion>
     <FileAlignment>512</FileAlignment>
     <ApplicationIcon>App.ico</ApplicationIcon>
     <FileUpgradeFlags>
@@ -19,6 +21,7 @@
     </UpgradeBackupLocation>
     <OldToolsVersion>3.5</OldToolsVersion>
     <TargetFrameworkProfile />
+    <IsWebBootstrapper>false</IsWebBootstrapper>
     <PublishUrl>publish\</PublishUrl>
     <Install>true</Install>
     <InstallFrom>Disk</InstallFrom>
@@ -31,7 +34,6 @@
     <MapFileExtensions>true</MapFileExtensions>
     <ApplicationRevision>0</ApplicationRevision>
     <ApplicationVersion>1.0.0.%2a</ApplicationVersion>
-    <IsWebBootstrapper>false</IsWebBootstrapper>
     <UseApplicationTrust>false</UseApplicationTrust>
     <BootstrapperEnabled>true</BootstrapperEnabled>
     <AutoGenerateBindingRedirects>true</AutoGenerateBindingRedirects>
@@ -40,7 +42,7 @@
     <DebugSymbols>true</DebugSymbols>
     <DebugType>full</DebugType>
     <Optimize>false</Optimize>
-    <OutputPath>..\..\..\bin\debug\</OutputPath>
+    <OutputPath>bin\Debug\</OutputPath>
     <DefineConstants>DEBUG;TRACE</DefineConstants>
     <ErrorReport>prompt</ErrorReport>
     <WarningLevel>4</WarningLevel>
@@ -50,7 +52,7 @@
   <PropertyGroup Condition=" '$(Configuration)|$(Platform)' == 'Release|AnyCPU' ">
     <DebugType>pdbonly</DebugType>
     <Optimize>true</Optimize>
-    <OutputPath>..\..\..\bin\Release\</OutputPath>
+    <OutputPath>bin\Release\</OutputPath>
     <DefineConstants>TRACE</DefineConstants>
     <ErrorReport>prompt</ErrorReport>
     <WarningLevel>4</WarningLevel>
@@ -59,15 +61,8 @@
   </PropertyGroup>
   <ItemGroup>
     <Reference Include="System" />
-    <Reference Include="System.Core">
-      <RequiredTargetFramework>3.5</RequiredTargetFramework>
-    </Reference>
-    <Reference Include="System.Data" />
-    <Reference Include="System.Deployment" />
     <Reference Include="System.Drawing" />
-    <Reference Include="System.ServiceProcess" />
     <Reference Include="System.Windows.Forms" />
-    <Reference Include="System.Xml" />
   </ItemGroup>
   <ItemGroup>
     <Compile Include="MainForm.cs">
@@ -92,12 +87,15 @@
       <DependentUpon>Resources.resx</DependentUpon>
       <DesignTime>True</DesignTime>
     </Compile>
-    <Content Include="App.config" />
+    <Content Include="App.config">
+      <SubType>Designer</SubType>
+    </Content>
     <EmbeddedResource Include="App.ico">
       <CopyToOutputDirectory>Always</CopyToOutputDirectory>
     </EmbeddedResource>
-    <Content Include="DataTypesClient.Config.xml">
+    <Content Include="Quickstarts.ReferenceClient.Config.xml">
       <CopyToOutputDirectory>Always</CopyToOutputDirectory>
+      <SubType>Designer</SubType>
     </Content>
     <None Include="Properties\Settings.settings">
       <Generator>SettingsSingleFileGenerator</Generator>
@@ -108,32 +106,6 @@
       <DependentUpon>Settings.settings</DependentUpon>
       <DesignTimeSharedInput>True</DesignTimeSharedInput>
     </Compile>
-  </ItemGroup>
-  <ItemGroup>
-    <ProjectReference Include="..\..\..\..\Stack\Opc.Ua.Core\Opc.Ua.Core.csproj">
-      <Project>{17b6f98c-b58c-419f-ae58-63b9883f211a}</Project>
-      <Name>Opc.Ua.Core</Name>
-    </ProjectReference>
-    <ProjectReference Include="..\..\..\Samples\ClientControls.Net4\UA Client Controls.csproj">
-      <Project>{a247d2ee-14fc-463d-a9ba-6cff1ef22b7a}</Project>
-      <Name>UA Client Controls</Name>
-    </ProjectReference>
-    <ProjectReference Include="..\..\..\SDK\Opc.Ua.Client.ComplexTypes\Opc.Ua.Client.ComplexTypes.csproj">
-      <Project>{a3c69716-df28-4626-8c18-fb70f36c81e1}</Project>
-      <Name>Opc.Ua.Client.ComplexTypes</Name>
-    </ProjectReference>
-    <ProjectReference Include="..\..\..\SDK\Opc.Ua.Client\Opc.Ua.Client.csproj">
-      <Project>{7c7ad60d-c2de-460f-84ef-fa4a890104ef}</Project>
-      <Name>Opc.Ua.Client</Name>
-    </ProjectReference>
-    <ProjectReference Include="..\..\..\SDK\Opc.Ua.Configuration\Opc.Ua.Configuration.csproj">
-      <Project>{26f0d36f-1348-4aed-b011-234131871d35}</Project>
-      <Name>Opc.Ua.Configuration</Name>
-    </ProjectReference>
-    <ProjectReference Include="..\Common\DataTypes Library.csproj">
-      <Project>{A5F4C543-387E-41C6-94A3-B2F1C866D17C}</Project>
-      <Name>DataTypes Library</Name>
-    </ProjectReference>
   </ItemGroup>
   <ItemGroup>
     <BootstrapperPackage Include="Microsoft.Net.Client.3.5">
@@ -147,8 +119,6 @@
       <Install>true</Install>
     </BootstrapperPackage>
   </ItemGroup>
-<<<<<<< HEAD
-=======
   <ItemGroup>
     <ProjectReference Include="..\..\Stack\Opc.Ua.Bindings.Https\Opc.Ua.Bindings.Https.csproj">
       <Project>{92d98d3d-2a7d-4f4b-8c72-1a98908d0221}</Project>
@@ -175,8 +145,11 @@
     <RuntimeIdentifier>win7-x64</RuntimeIdentifier>
     <BaseNuGetRuntimeIdentifier>win7-x64</BaseNuGetRuntimeIdentifier>
   </PropertyGroup>
->>>>>>> 8c0291b5
   <Import Project="$(MSBuildBinPath)\Microsoft.CSharp.targets" />
+  <PropertyGroup>
+    <PostBuildEvent>
+    </PostBuildEvent>
+  </PropertyGroup>
   <!-- To modify your build process, add your task inside one of the targets below and uncomment it. 
        Other similar extension points exist, see Microsoft.Common.targets.
   <Target Name="BeforeBuild">
