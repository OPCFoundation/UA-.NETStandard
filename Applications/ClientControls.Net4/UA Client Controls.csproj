﻿<?xml version="1.0" encoding="utf-8"?>
<Project DefaultTargets="Build" xmlns="http://schemas.microsoft.com/developer/msbuild/2003" ToolsVersion="12.0">
  <PropertyGroup>
    <Configuration Condition=" '$(Configuration)' == '' ">Debug</Configuration>
    <Platform Condition=" '$(Platform)' == '' ">AnyCPU</Platform>
    <ProductVersion>9.0.30729</ProductVersion>
    <SchemaVersion>2.0</SchemaVersion>
    <ProjectGuid>{A247D2EE-14FC-463D-A9BA-6CFF1EF22B7A}</ProjectGuid>
    <OutputType>Library</OutputType>
    <AppDesignerFolder>Properties</AppDesignerFolder>
    <RootNamespace>Opc.Ua.Client.Controls</RootNamespace>
    <AssemblyName>Opc.Ua.ClientControls</AssemblyName>
    <SignAssembly>false</SignAssembly>
    <AssemblyOriginatorKeyFile>
    </AssemblyOriginatorKeyFile>
    <FileUpgradeFlags>
    </FileUpgradeFlags>
    <OldToolsVersion>3.5</OldToolsVersion>
    <UpgradeBackupLocation>
    </UpgradeBackupLocation>
    <TargetFrameworkVersion>v4.6.2</TargetFrameworkVersion>
    <TargetFrameworkProfile />
    <PublishUrl>publish\</PublishUrl>
    <Install>true</Install>
    <InstallFrom>Disk</InstallFrom>
    <UpdateEnabled>false</UpdateEnabled>
    <UpdateMode>Foreground</UpdateMode>
    <UpdateInterval>7</UpdateInterval>
    <UpdateIntervalUnits>Days</UpdateIntervalUnits>
    <UpdatePeriodically>false</UpdatePeriodically>
    <UpdateRequired>false</UpdateRequired>
    <MapFileExtensions>true</MapFileExtensions>
    <ApplicationRevision>0</ApplicationRevision>
    <ApplicationVersion>1.0.0.%2a</ApplicationVersion>
    <IsWebBootstrapper>false</IsWebBootstrapper>
    <UseApplicationTrust>false</UseApplicationTrust>
    <BootstrapperEnabled>true</BootstrapperEnabled>
  </PropertyGroup>
  <PropertyGroup Condition=" '$(Configuration)|$(Platform)' == 'Debug|AnyCPU' ">
    <DebugSymbols>true</DebugSymbols>
    <DebugType>full</DebugType>
    <Optimize>false</Optimize>
    <OutputPath>bin\Debug\</OutputPath>
    <DefineConstants>DEBUG;TRACE</DefineConstants>
    <ErrorReport>prompt</ErrorReport>
    <WarningLevel>4</WarningLevel>
    <PlatformTarget>AnyCPU</PlatformTarget>
    <DocumentationFile>
    </DocumentationFile>
    <Prefer32Bit>false</Prefer32Bit>
  </PropertyGroup>
  <PropertyGroup Condition=" '$(Configuration)|$(Platform)' == 'Release|AnyCPU' ">
    <DebugType>pdbonly</DebugType>
    <Optimize>true</Optimize>
    <OutputPath>bin\Release\</OutputPath>
    <DefineConstants>TRACE</DefineConstants>
    <ErrorReport>prompt</ErrorReport>
    <WarningLevel>4</WarningLevel>
    <PlatformTarget>AnyCPU</PlatformTarget>
    <DocumentationFile>
    </DocumentationFile>
    <Prefer32Bit>false</Prefer32Bit>
  </PropertyGroup>
  <ItemGroup>
    <Reference Include="System" />
    <Reference Include="System.Data" />
    <Reference Include="System.Drawing" />
    <Reference Include="System.Runtime.Serialization">
      <RequiredTargetFramework>3.0</RequiredTargetFramework>
    </Reference>
    <Reference Include="System.ServiceProcess" />
    <Reference Include="System.Windows.Forms" />
    <Reference Include="System.Xml" />
  </ItemGroup>
  <ItemGroup>
    <Compile Include="Browse\AttrbuteListCtrl.Designer.cs">
      <DependentUpon>AttributeListCtrl.cs</DependentUpon>
    </Compile>
    <Compile Include="Browse\AttributeListCtrl.cs">
      <SubType>UserControl</SubType>
    </Compile>
    <Compile Include="Browse\BrowseListCtrl.cs">
      <SubType>UserControl</SubType>
    </Compile>
    <Compile Include="Browse\BrowseListCtrl.Designer.cs">
      <DependentUpon>BrowseListCtrl.cs</DependentUpon>
    </Compile>
    <Compile Include="Browse\BrowseTreeCtrl.cs">
      <SubType>UserControl</SubType>
    </Compile>
    <Compile Include="Browse\BrowseTreeCtrl.Designer.cs">
      <DependentUpon>BrowseTreeCtrl.cs</DependentUpon>
    </Compile>
    <Compile Include="Browse\NodeListCtrl.cs">
      <SubType>UserControl</SubType>
    </Compile>
    <Compile Include="Browse\NodeListCtrl.Designer.cs">
      <DependentUpon>NodeListCtrl.cs</DependentUpon>
    </Compile>
    <Compile Include="Browse\SelectNodesDlg.cs">
      <SubType>Form</SubType>
    </Compile>
    <Compile Include="Browse\SelectNodesDlg.Designer.cs">
      <DependentUpon>SelectNodesDlg.cs</DependentUpon>
    </Compile>
    <Compile Include="ClientUtils.cs">
      <SubType>UserControl</SubType>
    </Compile>
    <Compile Include="Common\ClientUtils.cs">
      <SubType>UserControl</SubType>
    </Compile>
    <Compile Include="Common\ClientUtils.Designer.cs">
      <DependentUpon>ClientUtils.cs</DependentUpon>
    </Compile>
    <Compile Include="Common\Client\AttrributesListViewCtrl.cs">
      <SubType>UserControl</SubType>
    </Compile>
    <Compile Include="Common\Client\AttrributesListViewCtrl.Designer.cs">
      <DependentUpon>AttrributesListViewCtrl.cs</DependentUpon>
    </Compile>
    <Compile Include="Common\Client\BrowseNodeCtrl.cs">
      <SubType>UserControl</SubType>
    </Compile>
    <Compile Include="Common\Client\BrowseNodeCtrl.Designer.cs">
      <DependentUpon>BrowseNodeCtrl.cs</DependentUpon>
    </Compile>
    <Compile Include="Common\Client\BrowseTreeViewCtrl.cs">
      <SubType>UserControl</SubType>
    </Compile>
    <Compile Include="Common\Client\BrowseTreeViewCtrl.Designer.cs">
      <DependentUpon>BrowseTreeViewCtrl.cs</DependentUpon>
    </Compile>
    <Compile Include="Common\Client\CallRequestDlg.cs">
      <SubType>Form</SubType>
    </Compile>
    <Compile Include="Common\Client\CallRequestDlg.Designer.cs">
      <DependentUpon>CallRequestDlg.cs</DependentUpon>
    </Compile>
    <Compile Include="Common\Client\CallRequestListViewCtrl.cs">
      <SubType>UserControl</SubType>
    </Compile>
    <Compile Include="Common\Client\CallRequestListViewCtrl.Designer.cs">
      <DependentUpon>CallRequestListViewCtrl.cs</DependentUpon>
    </Compile>
    <Compile Include="Common\Client\ConnectServerCtrl.cs">
      <SubType>UserControl</SubType>
    </Compile>
    <Compile Include="Common\Client\ConnectServerCtrl.Designer.cs">
      <DependentUpon>ConnectServerCtrl.cs</DependentUpon>
    </Compile>
    <Compile Include="Common\Client\EditAnnotationDlg.cs">
      <SubType>Form</SubType>
    </Compile>
    <Compile Include="Common\Client\EditAnnotationDlg.Designer.cs">
      <DependentUpon>EditAnnotationDlg.cs</DependentUpon>
    </Compile>
    <Compile Include="Common\Client\EditComplexValue2Dlg.cs">
      <SubType>Form</SubType>
    </Compile>
    <Compile Include="Common\Client\EditComplexValue2Dlg.Designer.cs">
      <DependentUpon>EditComplexValue2Dlg.cs</DependentUpon>
    </Compile>
    <Compile Include="Common\Client\EditComplexValueCtrl.cs">
      <SubType>UserControl</SubType>
    </Compile>
    <Compile Include="Common\Client\EditComplexValueCtrl.Designer.cs">
      <DependentUpon>EditComplexValueCtrl.cs</DependentUpon>
    </Compile>
    <Compile Include="Common\Client\EditComplexValueDlg.cs">
      <SubType>Form</SubType>
    </Compile>
    <Compile Include="Common\Client\EditComplexValueDlg.Designer.cs">
      <DependentUpon>EditComplexValueDlg.cs</DependentUpon>
    </Compile>
    <Compile Include="Common\Client\EditMonitoredItemDlg.cs">
      <SubType>Form</SubType>
    </Compile>
    <Compile Include="Common\Client\EditMonitoredItemDlg.Designer.cs">
      <DependentUpon>EditMonitoredItemDlg.cs</DependentUpon>
    </Compile>
    <Compile Include="Common\Client\EditReadValueIdDlg.cs">
      <SubType>Form</SubType>
    </Compile>
    <Compile Include="Common\Client\EditReadValueIdDlg.Designer.cs">
      <DependentUpon>EditReadValueIdDlg.cs</DependentUpon>
    </Compile>
    <Compile Include="Common\Client\EditSubscriptionDlg.cs">
      <SubType>Form</SubType>
    </Compile>
    <Compile Include="Common\Client\EditSubscriptionDlg.Designer.cs">
      <DependentUpon>EditSubscriptionDlg.cs</DependentUpon>
    </Compile>
    <Compile Include="Common\Client\EditValueCtrl.cs">
      <SubType>UserControl</SubType>
    </Compile>
    <Compile Include="Common\Client\EditValueCtrl.Designer.cs">
      <DependentUpon>EditValueCtrl.cs</DependentUpon>
    </Compile>
    <Compile Include="Common\Client\EditWriteValueDlg.cs">
      <SubType>Form</SubType>
    </Compile>
    <Compile Include="Common\Client\EditWriteValueDlg.Designer.cs">
      <DependentUpon>EditWriteValueDlg.cs</DependentUpon>
    </Compile>
    <Compile Include="Common\Client\EventFilterListViewCtrl.cs">
      <SubType>UserControl</SubType>
    </Compile>
    <Compile Include="Common\Client\EventFilterListViewCtrl.Designer.cs">
      <DependentUpon>EventFilterListViewCtrl.cs</DependentUpon>
    </Compile>
    <Compile Include="Common\Client\EventListViewCtrl.cs">
      <SubType>UserControl</SubType>
    </Compile>
    <Compile Include="Common\Client\EventListViewCtrl.Designer.cs">
      <DependentUpon>EventListViewCtrl.cs</DependentUpon>
    </Compile>
    <Compile Include="Common\Client\GdsDiscoverServersDlg.cs">
      <SubType>Form</SubType>
    </Compile>
    <Compile Include="Common\Client\GdsDiscoverServersDlg.Designer.cs">
      <DependentUpon>GdsDiscoverServersDlg.cs</DependentUpon>
    </Compile>
    <Compile Include="Common\Client\HistoryDataDlg.cs">
      <SubType>Form</SubType>
    </Compile>
    <Compile Include="Common\Client\HistoryDataDlg.Designer.cs">
      <DependentUpon>HistoryDataDlg.cs</DependentUpon>
    </Compile>
    <Compile Include="Common\Client\HistoryDataListView.cs">
      <SubType>UserControl</SubType>
    </Compile>
    <Compile Include="Common\Client\HistoryDataListView.Designer.cs">
      <DependentUpon>HistoryDataListView.cs</DependentUpon>
    </Compile>
    <Compile Include="Common\Client\HistoryEventCtrl.cs">
      <SubType>UserControl</SubType>
    </Compile>
    <Compile Include="Common\Client\HistoryEventCtrl.Designer.cs">
      <DependentUpon>HistoryEventCtrl.cs</DependentUpon>
    </Compile>
    <Compile Include="Common\Client\ISessionForm.cs" />
    <Compile Include="Common\Client\ReadRequestDlg.cs">
      <SubType>Form</SubType>
    </Compile>
    <Compile Include="Common\Client\ReadRequestDlg.Designer.cs">
      <DependentUpon>ReadRequestDlg.cs</DependentUpon>
    </Compile>
    <Compile Include="Common\Client\ReadRequestListViewCtrl.cs">
      <SubType>UserControl</SubType>
    </Compile>
    <Compile Include="Common\Client\ReadRequestListViewCtrl.Designer.cs">
      <DependentUpon>ReadRequestListViewCtrl.cs</DependentUpon>
    </Compile>
    <Compile Include="Common\Client\SelectLocaleDlg.cs">
      <SubType>Form</SubType>
    </Compile>
    <Compile Include="Common\Client\SelectLocaleDlg.Designer.cs">
      <DependentUpon>SelectLocaleDlg.cs</DependentUpon>
    </Compile>
    <Compile Include="Common\Client\SelectNodeCtrl.cs">
      <SubType>UserControl</SubType>
    </Compile>
    <Compile Include="Common\Client\SelectNodeCtrl.Designer.cs">
      <DependentUpon>SelectNodeCtrl.cs</DependentUpon>
    </Compile>
    <Compile Include="Common\Client\SelectNodeDlg.cs">
      <SubType>Form</SubType>
    </Compile>
    <Compile Include="Common\Client\SelectNodeDlg.Designer.cs">
      <DependentUpon>SelectNodeDlg.cs</DependentUpon>
    </Compile>
    <Compile Include="Common\Client\SetFilterOperatorDlg.cs">
      <SubType>Form</SubType>
    </Compile>
    <Compile Include="Common\Client\SetFilterOperatorDlg.Designer.cs">
      <DependentUpon>SetFilterOperatorDlg.cs</DependentUpon>
    </Compile>
    <Compile Include="Common\Client\SetTypeDlg.cs">
      <SubType>Form</SubType>
    </Compile>
    <Compile Include="Common\Client\SetTypeDlg.Designer.cs">
      <DependentUpon>SetTypeDlg.cs</DependentUpon>
    </Compile>
    <Compile Include="Common\Client\SubscribeDataDlg.cs">
      <SubType>Form</SubType>
    </Compile>
    <Compile Include="Common\Client\SubscribeDataDlg.Designer.cs">
      <DependentUpon>SubscribeDataDlg.cs</DependentUpon>
    </Compile>
    <Compile Include="Common\Client\SubscribeDataListViewCtrl.cs">
      <SubType>UserControl</SubType>
    </Compile>
    <Compile Include="Common\Client\SubscribeDataListViewCtrl.Designer.cs">
      <DependentUpon>SubscribeDataListViewCtrl.cs</DependentUpon>
    </Compile>
    <Compile Include="Common\Client\SubscribeEventsDlg.cs">
      <SubType>Form</SubType>
    </Compile>
    <Compile Include="Common\Client\SubscribeEventsDlg.Designer.cs">
      <DependentUpon>SubscribeEventsDlg.cs</DependentUpon>
    </Compile>
    <Compile Include="Common\Client\TypeFieldsListViewCtrl.cs">
      <SubType>UserControl</SubType>
    </Compile>
    <Compile Include="Common\Client\TypeFieldsListViewCtrl.Designer.cs">
      <DependentUpon>TypeFieldsListViewCtrl.cs</DependentUpon>
    </Compile>
    <Compile Include="Common\Client\UserNamePasswordDlg.cs">
      <SubType>Form</SubType>
    </Compile>
    <Compile Include="Common\Client\UserNamePasswordDlg.Designer.cs">
      <DependentUpon>UserNamePasswordDlg.cs</DependentUpon>
    </Compile>
    <Compile Include="Common\Client\ViewEventDetailsDlg.cs">
      <SubType>Form</SubType>
    </Compile>
    <Compile Include="Common\Client\ViewEventDetailsDlg.Designer.cs">
      <DependentUpon>ViewEventDetailsDlg.cs</DependentUpon>
    </Compile>
    <Compile Include="Common\Client\WriteRequestDlg.cs">
      <SubType>Form</SubType>
    </Compile>
    <Compile Include="Common\Client\WriteRequestDlg.Designer.cs">
      <DependentUpon>WriteRequestDlg.cs</DependentUpon>
    </Compile>
    <Compile Include="Common\Client\WriteRequestListViewCtrl.cs">
      <SubType>UserControl</SubType>
    </Compile>
    <Compile Include="Common\Client\WriteRequestListViewCtrl.Designer.cs">
      <DependentUpon>WriteRequestListViewCtrl.cs</DependentUpon>
    </Compile>
    <Compile Include="Common\DiscoveredServerOnNetworkListCtrl.cs">
      <SubType>UserControl</SubType>
    </Compile>
    <Compile Include="Common\DiscoveredServerOnNetworkListCtrl.Designer.cs">
      <DependentUpon>DiscoveredServerOnNetworkListCtrl.cs</DependentUpon>
    </Compile>
    <Compile Include="Common\DiscoveredServerOnNetworkListDlg.cs">
      <SubType>Form</SubType>
    </Compile>
    <Compile Include="Common\DiscoveredServerOnNetworkListDlg.Designer.cs">
      <DependentUpon>DiscoveredServerOnNetworkListDlg.cs</DependentUpon>
    </Compile>
    <Compile Include="Common\SelectHostCtrl.cs">
      <SubType>UserControl</SubType>
    </Compile>
    <Compile Include="Common\SelectHostCtrl.Designer.cs">
      <DependentUpon>SelectHostCtrl.cs</DependentUpon>
    </Compile>
    <Compile Include="Common\DiscoveredServerListCtrl.cs">
      <SubType>UserControl</SubType>
    </Compile>
    <Compile Include="Common\DiscoveredServerListCtrl.Designer.cs">
      <DependentUpon>DiscoveredServerListCtrl.cs</DependentUpon>
    </Compile>
    <Compile Include="Common\DiscoveredServerListDlg.cs">
      <SubType>Form</SubType>
    </Compile>
    <Compile Include="Common\DiscoveredServerListDlg.Designer.cs">
      <DependentUpon>DiscoveredServerListDlg.cs</DependentUpon>
    </Compile>
    <Compile Include="Common\HostListCtrl.cs">
      <SubType>UserControl</SubType>
    </Compile>
    <Compile Include="Common\HostListCtrl.Designer.cs">
      <DependentUpon>HostListCtrl.cs</DependentUpon>
    </Compile>
    <Compile Include="Common\HostListDlg.cs">
      <SubType>Form</SubType>
    </Compile>
    <Compile Include="Common\HostListDlg.Designer.cs">
      <DependentUpon>HostListDlg.cs</DependentUpon>
    </Compile>
    <Compile Include="Common\FilterDeclaration.cs">
      <SubType>Code</SubType>
    </Compile>
    <Compile Include="Configuration\Common %28OLD%29\GuiUtils.cs">
      <SubType>UserControl</SubType>
    </Compile>
    <Compile Include="Configuration\Common %28OLD%29\GuiUtils.Designer.cs">
      <DependentUpon>GuiUtils.cs</DependentUpon>
    </Compile>
    <Compile Include="Common\EditArrayDlg.cs">
      <SubType>Form</SubType>
    </Compile>
    <Compile Include="Common\EditArrayDlg.Designer.cs">
      <DependentUpon>EditArrayDlg.cs</DependentUpon>
    </Compile>
    <Compile Include="Common\DiscoverServerDlg.cs">
      <SubType>Form</SubType>
    </Compile>
    <Compile Include="Common\DiscoverServerDlg.Designer.cs">
      <DependentUpon>DiscoverServerDlg.cs</DependentUpon>
    </Compile>
    <Compile Include="Common\EditDataValueCtrl.cs">
      <SubType>UserControl</SubType>
    </Compile>
    <Compile Include="Common\EditDataValueCtrl.Designer.cs">
      <DependentUpon>EditDataValueCtrl.cs</DependentUpon>
    </Compile>
    <Compile Include="Common\EditDataValueDlg.cs">
      <SubType>Form</SubType>
    </Compile>
    <Compile Include="Common\EditDataValueDlg.Designer.cs">
      <DependentUpon>EditDataValueDlg.cs</DependentUpon>
    </Compile>
    <Compile Include="Common\EditValueCtrl.cs">
      <SubType>UserControl</SubType>
    </Compile>
    <Compile Include="Common\EditValueCtrl.Designer.cs">
      <DependentUpon>EditValueCtrl.cs</DependentUpon>
    </Compile>
    <Compile Include="Common\EventListView.cs">
      <SubType>UserControl</SubType>
    </Compile>
    <Compile Include="Common\EventListView.Designer.cs">
      <DependentUpon>EventListView.cs</DependentUpon>
    </Compile>
    <Compile Include="Common\ReferenceListCtrl.cs">
      <SubType>UserControl</SubType>
    </Compile>
    <Compile Include="Common\ReferenceListCtrl.Designer.cs">
      <DependentUpon>ReferenceListCtrl.cs</DependentUpon>
    </Compile>
    <Compile Include="Common\ViewNodeStateDlg.cs">
      <SubType>Form</SubType>
    </Compile>
    <Compile Include="Common\ViewNodeStateDlg.Designer.cs">
      <DependentUpon>ViewNodeStateDlg.cs</DependentUpon>
    </Compile>
    <Compile Include="Configuration\Common %28OLD%29\BaseListCtrl.cs">
      <SubType>UserControl</SubType>
    </Compile>
    <Compile Include="Configuration\Common %28OLD%29\BaseListCtrl.Designer.cs">
      <DependentUpon>BaseListCtrl.cs</DependentUpon>
    </Compile>
    <Compile Include="Configuration\Common %28OLD%29\BaseTreeCtrl.cs">
      <SubType>UserControl</SubType>
    </Compile>
    <Compile Include="Configuration\Common %28OLD%29\BaseTreeCtrl.Designer.cs">
      <DependentUpon>BaseTreeCtrl.cs</DependentUpon>
    </Compile>
    <Compile Include="Configuration\Common %28OLD%29\ClipboardHack.cs">
      <SubType>Code</SubType>
    </Compile>
    <Compile Include="Configuration\Common %28OLD%29\ComplexValueEditDlg.cs">
      <SubType>Form</SubType>
    </Compile>
    <Compile Include="Configuration\Common %28OLD%29\ComplexValueEditDlg.Designer.cs">
      <DependentUpon>ComplexValueEditDlg.cs</DependentUpon>
    </Compile>
    <Compile Include="Configuration\Common %28OLD%29\DataListCtrl.cs">
      <SubType>UserControl</SubType>
    </Compile>
    <Compile Include="Configuration\Common %28OLD%29\DataListCtrl.Designer.cs">
      <DependentUpon>DataListCtrl.cs</DependentUpon>
    </Compile>
    <Compile Include="Configuration\Common %28OLD%29\DateTimeValueEditDlg.cs">
      <SubType>Form</SubType>
    </Compile>
    <Compile Include="Configuration\Common %28OLD%29\DateTimeValueEditDlg.Designer.cs">
      <DependentUpon>DateTimeValueEditDlg.cs</DependentUpon>
    </Compile>
    <Compile Include="Configuration\Common %28OLD%29\NodeIdCtrl.cs">
      <SubType>UserControl</SubType>
    </Compile>
    <Compile Include="Configuration\Common %28OLD%29\NodeIdCtrl.Designer.cs">
      <DependentUpon>NodeIdCtrl.cs</DependentUpon>
    </Compile>
    <Compile Include="Configuration\Common %28OLD%29\NodeIdValueEditDlg.cs">
      <SubType>Form</SubType>
    </Compile>
    <Compile Include="Configuration\Common %28OLD%29\NodeIdValueEditDlg.Designer.cs">
      <DependentUpon>NodeIdValueEditDlg.cs</DependentUpon>
    </Compile>
    <Compile Include="Configuration\Common %28OLD%29\NumericValueEditDlg.cs">
      <SubType>Form</SubType>
    </Compile>
    <Compile Include="Configuration\Common %28OLD%29\NumericValueEditDlg.Designer.cs">
      <DependentUpon>NumericValueEditDlg.cs</DependentUpon>
    </Compile>
    <Compile Include="Configuration\Common %28OLD%29\ReferenceTypeCtrl.cs">
      <SubType>UserControl</SubType>
    </Compile>
    <Compile Include="Configuration\Common %28OLD%29\ReferenceTypeCtrl.Designer.cs">
      <DependentUpon>ReferenceTypeCtrl.cs</DependentUpon>
    </Compile>
    <Compile Include="Configuration\Common %28OLD%29\SimpleValueEditDlg.cs">
      <SubType>Form</SubType>
    </Compile>
    <Compile Include="Configuration\Common %28OLD%29\SimpleValueEditDlg.Designer.cs">
      <DependentUpon>SimpleValueEditDlg.cs</DependentUpon>
    </Compile>
    <Compile Include="Configuration\Common %28OLD%29\StringValueEditDlg.cs">
      <SubType>Form</SubType>
    </Compile>
    <Compile Include="Configuration\Common %28OLD%29\StringValueEditDlg.Designer.cs">
      <DependentUpon>StringValueEditDlg.cs</DependentUpon>
    </Compile>
    <Compile Include="Configuration\CertificateDlg.cs">
      <SubType>Form</SubType>
    </Compile>
    <Compile Include="Configuration\CertificateDlg.Designer.cs">
      <DependentUpon>CertificateDlg.cs</DependentUpon>
    </Compile>
    <Compile Include="Configuration\CertificateListCtrl.cs">
      <SubType>UserControl</SubType>
    </Compile>
    <Compile Include="Configuration\CertificateListCtrl.Designer.cs">
      <DependentUpon>CertificateListCtrl.cs</DependentUpon>
    </Compile>
    <Compile Include="Configuration\CertificateListDlg.cs">
      <SubType>Form</SubType>
    </Compile>
    <Compile Include="Configuration\CertificateListDlg.Designer.cs">
      <DependentUpon>CertificateListDlg.cs</DependentUpon>
    </Compile>
    <Compile Include="Configuration\CertificateListFilter.cs" />
    <Compile Include="Configuration\CertificatePropertiesListCtrl.cs">
      <SubType>UserControl</SubType>
    </Compile>
    <Compile Include="Configuration\CertificatePropertiesListCtrl.Designer.cs">
      <DependentUpon>CertificatePropertiesListCtrl.cs</DependentUpon>
    </Compile>
    <Compile Include="Configuration\CertificateStoreCtrl.cs">
      <SubType>UserControl</SubType>
    </Compile>
    <Compile Include="Configuration\CertificateStoreCtrl.Designer.cs">
      <DependentUpon>CertificateStoreCtrl.cs</DependentUpon>
    </Compile>
    <Compile Include="Configuration\CertificateStoreDlg.cs">
      <SubType>Form</SubType>
    </Compile>
    <Compile Include="Configuration\CertificateStoreDlg.Designer.cs">
      <DependentUpon>CertificateStoreDlg.cs</DependentUpon>
    </Compile>
    <Compile Include="Configuration\CertificateStoreTreeCtrl.cs">
      <SubType>UserControl</SubType>
    </Compile>
    <Compile Include="Configuration\CertificateStoreTreeCtrl.Designer.cs">
      <DependentUpon>CertificateStoreTreeCtrl.cs</DependentUpon>
    </Compile>
    <Compile Include="Configuration\CertificateStoreTreeDlg.cs">
      <SubType>Form</SubType>
    </Compile>
    <Compile Include="Configuration\CertificateStoreTreeDlg.Designer.cs">
      <DependentUpon>CertificateStoreTreeDlg.cs</DependentUpon>
    </Compile>
    <Compile Include="Configuration\SelectUrlsCtrl.cs">
      <SubType>UserControl</SubType>
    </Compile>
    <Compile Include="Configuration\SelectUrlsCtrl.Designer.cs">
      <DependentUpon>SelectUrlsCtrl.cs</DependentUpon>
    </Compile>
    <Compile Include="Configuration\SelectProfileDlg.cs">
      <SubType>Form</SubType>
    </Compile>
    <Compile Include="Configuration\SelectProfileDlg.Designer.cs">
      <DependentUpon>SelectProfileDlg.cs</DependentUpon>
    </Compile>
    <Compile Include="Configuration\SelectProfileCtrl.cs">
      <SubType>UserControl</SubType>
    </Compile>
    <Compile Include="Configuration\SelectProfileCtrl.Designer.cs">
      <DependentUpon>SelectProfileCtrl.cs</DependentUpon>
    </Compile>
    <Compile Include="Configuration\SelectCertificateStoreCtrl.cs">
      <SubType>UserControl</SubType>
    </Compile>
    <Compile Include="Configuration\SelectCertificateStoreCtrl.Designer.cs">
      <DependentUpon>SelectCertificateStoreCtrl.cs</DependentUpon>
    </Compile>
    <Compile Include="Configuration\SelectFileCtrl.cs">
      <SubType>UserControl</SubType>
    </Compile>
    <Compile Include="Configuration\SelectFileCtrl.Designer.cs">
      <DependentUpon>SelectFileCtrl.cs</DependentUpon>
    </Compile>
    <Compile Include="Configuration\ViewCertificateDlg.cs">
      <SubType>Form</SubType>
    </Compile>
    <Compile Include="Configuration\ViewCertificateDlg.Designer.cs">
      <DependentUpon>ViewCertificateDlg.cs</DependentUpon>
    </Compile>
    <Compile Include="Configuration\YesNoDlg.cs">
      <SubType>Form</SubType>
    </Compile>
    <Compile Include="Configuration\YesNoDlg.Designer.cs">
      <DependentUpon>YesNoDlg.cs</DependentUpon>
    </Compile>
    <Compile Include="Endpoints\ConfiguredServerDlg.cs">
      <SubType>Form</SubType>
    </Compile>
    <Compile Include="Endpoints\ConfiguredServerDlg.Designer.cs">
      <DependentUpon>ConfiguredServerDlg.cs</DependentUpon>
    </Compile>
    <Compile Include="Endpoints\ConfiguredServerListCtrl.cs">
      <SubType>UserControl</SubType>
    </Compile>
    <Compile Include="Endpoints\ConfiguredServerListCtrl.Designer.cs">
      <DependentUpon>ConfiguredServerListCtrl.cs</DependentUpon>
    </Compile>
    <Compile Include="Endpoints\ConfiguredServerListDlg.cs">
      <SubType>Form</SubType>
    </Compile>
    <Compile Include="Endpoints\ConfiguredServerListDlg.Designer.cs">
      <DependentUpon>ConfiguredServerListDlg.cs</DependentUpon>
    </Compile>
    <Compile Include="Endpoints\EndpointSelectorCtrl.cs">
      <SubType>UserControl</SubType>
    </Compile>
    <Compile Include="Endpoints\EndpointSelectorCtrl.Designer.cs">
      <DependentUpon>EndpointSelectorCtrl.cs</DependentUpon>
    </Compile>
    <Compile Include="Endpoints\UsernameTokenDlg.cs">
      <SubType>Form</SubType>
    </Compile>
    <Compile Include="Endpoints\UsernameTokenDlg.Designer.cs">
      <DependentUpon>UsernameTokenDlg.cs</DependentUpon>
    </Compile>
    <Compile Include="ExceptionDlg.cs">
      <SubType>Form</SubType>
    </Compile>
    <Compile Include="ExceptionDlg.designer.cs">
      <DependentUpon>ExceptionDlg.cs</DependentUpon>
    </Compile>
    <Compile Include="HeaderBranding.cs">
      <SubType>UserControl</SubType>
    </Compile>
    <Compile Include="HeaderBranding.designer.cs">
      <DependentUpon>HeaderBranding.cs</DependentUpon>
    </Compile>
    <Compile Include="MessageDlg.cs" />
    <Compile Include="Properties\AssemblyInfo.cs" />
    <Compile Include="Properties\AssemblyVersionInfo.cs" />
    <Compile Include="Properties\Resources.Designer.cs">
      <AutoGen>True</AutoGen>
      <DesignTime>True</DesignTime>
      <DependentUpon>Resources.resx</DependentUpon>
    </Compile>
  </ItemGroup>
  <ItemGroup>
    <EmbeddedResource Include="Browse\BrowseTreeCtrl.resx">
      <DependentUpon>BrowseTreeCtrl.cs</DependentUpon>
      <SubType>Designer</SubType>
    </EmbeddedResource>
    <EmbeddedResource Include="Browse\NodeListCtrl.resx">
      <DependentUpon>NodeListCtrl.cs</DependentUpon>
      <SubType>Designer</SubType>
    </EmbeddedResource>
    <EmbeddedResource Include="Browse\SelectNodesDlg.resx">
      <DependentUpon>SelectNodesDlg.cs</DependentUpon>
      <SubType>Designer</SubType>
    </EmbeddedResource>
    <EmbeddedResource Include="Common\ClientUtils.resx">
      <DependentUpon>ClientUtils.cs</DependentUpon>
      <SubType>Designer</SubType>
    </EmbeddedResource>
    <EmbeddedResource Include="Common\Client\AttrributesListViewCtrl.resx">
      <DependentUpon>AttrributesListViewCtrl.cs</DependentUpon>
      <SubType>Designer</SubType>
    </EmbeddedResource>
    <EmbeddedResource Include="Common\Client\BrowseNodeCtrl.resx">
      <DependentUpon>BrowseNodeCtrl.cs</DependentUpon>
      <SubType>Designer</SubType>
    </EmbeddedResource>
    <EmbeddedResource Include="Common\Client\BrowseTreeViewCtrl.resx">
      <DependentUpon>BrowseTreeViewCtrl.cs</DependentUpon>
      <SubType>Designer</SubType>
    </EmbeddedResource>
    <EmbeddedResource Include="Common\Client\CallRequestDlg.resx">
      <DependentUpon>CallRequestDlg.cs</DependentUpon>
      <SubType>Designer</SubType>
    </EmbeddedResource>
    <EmbeddedResource Include="Common\Client\CallRequestListViewCtrl.resx">
      <DependentUpon>CallRequestListViewCtrl.cs</DependentUpon>
      <SubType>Designer</SubType>
    </EmbeddedResource>
    <EmbeddedResource Include="Common\Client\ConnectServerCtrl.resx">
      <DependentUpon>ConnectServerCtrl.cs</DependentUpon>
      <SubType>Designer</SubType>
    </EmbeddedResource>
    <EmbeddedResource Include="Common\Client\EditAnnotationDlg.resx">
      <DependentUpon>EditAnnotationDlg.cs</DependentUpon>
      <SubType>Designer</SubType>
    </EmbeddedResource>
    <EmbeddedResource Include="Common\Client\EditComplexValue2Dlg.resx">
      <DependentUpon>EditComplexValue2Dlg.cs</DependentUpon>
      <SubType>Designer</SubType>
    </EmbeddedResource>
    <EmbeddedResource Include="Common\Client\EditComplexValueCtrl.resx">
      <DependentUpon>EditComplexValueCtrl.cs</DependentUpon>
      <SubType>Designer</SubType>
    </EmbeddedResource>
    <EmbeddedResource Include="Common\Client\EditComplexValueDlg.resx">
      <DependentUpon>EditComplexValueDlg.cs</DependentUpon>
      <SubType>Designer</SubType>
    </EmbeddedResource>
    <EmbeddedResource Include="Common\Client\EditMonitoredItemDlg.resx">
      <DependentUpon>EditMonitoredItemDlg.cs</DependentUpon>
      <SubType>Designer</SubType>
    </EmbeddedResource>
    <EmbeddedResource Include="Common\Client\EditReadValueIdDlg.resx">
      <DependentUpon>EditReadValueIdDlg.cs</DependentUpon>
      <SubType>Designer</SubType>
    </EmbeddedResource>
    <EmbeddedResource Include="Common\Client\EditSubscriptionDlg.resx">
      <DependentUpon>EditSubscriptionDlg.cs</DependentUpon>
      <SubType>Designer</SubType>
    </EmbeddedResource>
    <EmbeddedResource Include="Common\Client\EditValueCtrl.resx">
      <DependentUpon>EditValueCtrl.cs</DependentUpon>
      <SubType>Designer</SubType>
    </EmbeddedResource>
    <EmbeddedResource Include="Common\Client\EditWriteValueDlg.resx">
      <DependentUpon>EditWriteValueDlg.cs</DependentUpon>
      <SubType>Designer</SubType>
    </EmbeddedResource>
    <EmbeddedResource Include="Common\Client\EventFilterListViewCtrl.resx">
      <DependentUpon>EventFilterListViewCtrl.cs</DependentUpon>
      <SubType>Designer</SubType>
    </EmbeddedResource>
    <EmbeddedResource Include="Common\Client\EventListViewCtrl.resx">
      <DependentUpon>EventListViewCtrl.cs</DependentUpon>
      <SubType>Designer</SubType>
    </EmbeddedResource>
    <EmbeddedResource Include="Common\Client\GdsDiscoverServersDlg.resx">
      <DependentUpon>GdsDiscoverServersDlg.cs</DependentUpon>
      <SubType>Designer</SubType>
    </EmbeddedResource>
    <EmbeddedResource Include="Common\Client\HistoryDataDlg.resx">
      <DependentUpon>HistoryDataDlg.cs</DependentUpon>
      <SubType>Designer</SubType>
    </EmbeddedResource>
    <EmbeddedResource Include="Common\Client\HistoryDataListView.resx">
      <DependentUpon>HistoryDataListView.cs</DependentUpon>
      <SubType>Designer</SubType>
    </EmbeddedResource>
    <EmbeddedResource Include="Common\Client\HistoryEventCtrl.resx">
      <DependentUpon>HistoryEventCtrl.cs</DependentUpon>
      <SubType>Designer</SubType>
    </EmbeddedResource>
    <EmbeddedResource Include="Common\Client\ReadRequestDlg.resx">
      <DependentUpon>ReadRequestDlg.cs</DependentUpon>
      <SubType>Designer</SubType>
    </EmbeddedResource>
    <EmbeddedResource Include="Common\Client\ReadRequestListViewCtrl.resx">
      <DependentUpon>ReadRequestListViewCtrl.cs</DependentUpon>
      <SubType>Designer</SubType>
    </EmbeddedResource>
    <EmbeddedResource Include="Common\Client\SelectLocaleDlg.resx">
      <DependentUpon>SelectLocaleDlg.cs</DependentUpon>
      <SubType>Designer</SubType>
    </EmbeddedResource>
    <EmbeddedResource Include="Common\Client\SelectNodeCtrl.resx">
      <DependentUpon>SelectNodeCtrl.cs</DependentUpon>
      <SubType>Designer</SubType>
    </EmbeddedResource>
    <EmbeddedResource Include="Common\Client\SelectNodeDlg.resx">
      <DependentUpon>SelectNodeDlg.cs</DependentUpon>
      <SubType>Designer</SubType>
    </EmbeddedResource>
    <EmbeddedResource Include="Common\Client\SetFilterOperatorDlg.resx">
      <DependentUpon>SetFilterOperatorDlg.cs</DependentUpon>
      <SubType>Designer</SubType>
    </EmbeddedResource>
    <EmbeddedResource Include="Common\Client\SetTypeDlg.resx">
      <DependentUpon>SetTypeDlg.cs</DependentUpon>
      <SubType>Designer</SubType>
    </EmbeddedResource>
    <EmbeddedResource Include="Common\Client\SubscribeDataDlg.resx">
      <DependentUpon>SubscribeDataDlg.cs</DependentUpon>
      <SubType>Designer</SubType>
    </EmbeddedResource>
    <EmbeddedResource Include="Common\Client\SubscribeDataListViewCtrl.resx">
      <DependentUpon>SubscribeDataListViewCtrl.cs</DependentUpon>
      <SubType>Designer</SubType>
    </EmbeddedResource>
    <EmbeddedResource Include="Common\Client\SubscribeEventsDlg.resx">
      <DependentUpon>SubscribeEventsDlg.cs</DependentUpon>
      <SubType>Designer</SubType>
    </EmbeddedResource>
    <EmbeddedResource Include="Common\Client\TypeFieldsListViewCtrl.resx">
      <DependentUpon>TypeFieldsListViewCtrl.cs</DependentUpon>
      <SubType>Designer</SubType>
    </EmbeddedResource>
    <EmbeddedResource Include="Common\Client\UserNamePasswordDlg.resx">
      <DependentUpon>UserNamePasswordDlg.cs</DependentUpon>
      <SubType>Designer</SubType>
    </EmbeddedResource>
    <EmbeddedResource Include="Common\Client\ViewEventDetailsDlg.resx">
      <DependentUpon>ViewEventDetailsDlg.cs</DependentUpon>
      <SubType>Designer</SubType>
    </EmbeddedResource>
    <EmbeddedResource Include="Common\Client\WriteRequestDlg.resx">
      <DependentUpon>WriteRequestDlg.cs</DependentUpon>
      <SubType>Designer</SubType>
    </EmbeddedResource>
    <EmbeddedResource Include="Common\Client\WriteRequestListViewCtrl.resx">
      <DependentUpon>WriteRequestListViewCtrl.cs</DependentUpon>
      <SubType>Designer</SubType>
    </EmbeddedResource>
    <EmbeddedResource Include="Common\DiscoveredServerOnNetworkListCtrl.resx">
      <DependentUpon>DiscoveredServerOnNetworkListCtrl.cs</DependentUpon>
    </EmbeddedResource>
    <EmbeddedResource Include="Common\DiscoveredServerOnNetworkListDlg.resx">
      <DependentUpon>DiscoveredServerOnNetworkListDlg.cs</DependentUpon>
    </EmbeddedResource>
    <EmbeddedResource Include="Common\SelectHostCtrl.resx">
      <DependentUpon>SelectHostCtrl.cs</DependentUpon>
      <SubType>Designer</SubType>
    </EmbeddedResource>
    <EmbeddedResource Include="Common\DiscoveredServerListCtrl.resx">
      <DependentUpon>DiscoveredServerListCtrl.cs</DependentUpon>
      <SubType>Designer</SubType>
    </EmbeddedResource>
    <EmbeddedResource Include="Common\DiscoveredServerListDlg.resx">
      <DependentUpon>DiscoveredServerListDlg.cs</DependentUpon>
      <SubType>Designer</SubType>
    </EmbeddedResource>
    <EmbeddedResource Include="Common\HostListCtrl.resx">
      <DependentUpon>HostListCtrl.cs</DependentUpon>
      <SubType>Designer</SubType>
    </EmbeddedResource>
    <EmbeddedResource Include="Common\HostListDlg.resx">
      <DependentUpon>HostListDlg.cs</DependentUpon>
      <SubType>Designer</SubType>
    </EmbeddedResource>
    <EmbeddedResource Include="Configuration\Common %28OLD%29\GuiUtils.resx">
      <DependentUpon>GuiUtils.cs</DependentUpon>
      <SubType>Designer</SubType>
    </EmbeddedResource>
    <EmbeddedResource Include="Common\EditArrayDlg.resx">
      <DependentUpon>EditArrayDlg.cs</DependentUpon>
      <SubType>Designer</SubType>
    </EmbeddedResource>
    <EmbeddedResource Include="Common\DiscoverServerDlg.resx">
      <DependentUpon>DiscoverServerDlg.cs</DependentUpon>
      <SubType>Designer</SubType>
    </EmbeddedResource>
    <EmbeddedResource Include="Common\EditDataValueCtrl.resx">
      <DependentUpon>EditDataValueCtrl.cs</DependentUpon>
      <SubType>Designer</SubType>
    </EmbeddedResource>
    <EmbeddedResource Include="Common\EditDataValueDlg.resx">
      <DependentUpon>EditDataValueDlg.cs</DependentUpon>
      <SubType>Designer</SubType>
    </EmbeddedResource>
    <EmbeddedResource Include="Common\EditValueCtrl.resx">
      <DependentUpon>EditValueCtrl.cs</DependentUpon>
      <SubType>Designer</SubType>
    </EmbeddedResource>
    <EmbeddedResource Include="Common\EventListView.resx">
      <DependentUpon>EventListView.cs</DependentUpon>
      <SubType>Designer</SubType>
    </EmbeddedResource>
    <EmbeddedResource Include="Common\ReferenceListCtrl.resx">
      <DependentUpon>ReferenceListCtrl.cs</DependentUpon>
      <SubType>Designer</SubType>
    </EmbeddedResource>
    <EmbeddedResource Include="Common\ViewNodeStateDlg.resx">
      <DependentUpon>ViewNodeStateDlg.cs</DependentUpon>
      <SubType>Designer</SubType>
    </EmbeddedResource>
    <EmbeddedResource Include="Configuration\Common %28OLD%29\BaseListCtrl.resx">
      <DependentUpon>BaseListCtrl.cs</DependentUpon>
      <SubType>Designer</SubType>
    </EmbeddedResource>
    <EmbeddedResource Include="Configuration\Common %28OLD%29\BaseTreeCtrl.resx">
      <DependentUpon>BaseTreeCtrl.cs</DependentUpon>
      <SubType>Designer</SubType>
    </EmbeddedResource>
    <EmbeddedResource Include="Configuration\Common %28OLD%29\ComplexValueEditDlg.resx">
      <DependentUpon>ComplexValueEditDlg.cs</DependentUpon>
      <SubType>Designer</SubType>
    </EmbeddedResource>
    <EmbeddedResource Include="Configuration\Common %28OLD%29\DataListCtrl.resx">
      <DependentUpon>DataListCtrl.cs</DependentUpon>
      <SubType>Designer</SubType>
    </EmbeddedResource>
    <EmbeddedResource Include="Configuration\Common %28OLD%29\DateTimeValueEditDlg.resx">
      <DependentUpon>DateTimeValueEditDlg.cs</DependentUpon>
      <SubType>Designer</SubType>
    </EmbeddedResource>
    <EmbeddedResource Include="Configuration\Common %28OLD%29\NodeIdCtrl.resx">
      <DependentUpon>NodeIdCtrl.cs</DependentUpon>
      <SubType>Designer</SubType>
    </EmbeddedResource>
    <EmbeddedResource Include="Configuration\Common %28OLD%29\NodeIdValueEditDlg.resx">
      <DependentUpon>NodeIdValueEditDlg.cs</DependentUpon>
      <SubType>Designer</SubType>
    </EmbeddedResource>
    <EmbeddedResource Include="Configuration\Common %28OLD%29\NumericValueEditDlg.resx">
      <DependentUpon>NumericValueEditDlg.cs</DependentUpon>
      <SubType>Designer</SubType>
    </EmbeddedResource>
    <EmbeddedResource Include="Configuration\Common %28OLD%29\ReferenceTypeCtrl.resx">
      <DependentUpon>ReferenceTypeCtrl.cs</DependentUpon>
      <SubType>Designer</SubType>
    </EmbeddedResource>
    <EmbeddedResource Include="Configuration\Common %28OLD%29\SimpleValueEditDlg.resx">
      <DependentUpon>SimpleValueEditDlg.cs</DependentUpon>
    </EmbeddedResource>
    <EmbeddedResource Include="Configuration\Common %28OLD%29\StringValueEditDlg.resx">
      <DependentUpon>StringValueEditDlg.cs</DependentUpon>
      <SubType>Designer</SubType>
    </EmbeddedResource>
    <EmbeddedResource Include="Configuration\CertificateDlg.resx">
      <DependentUpon>CertificateDlg.cs</DependentUpon>
      <SubType>Designer</SubType>
    </EmbeddedResource>
    <EmbeddedResource Include="Configuration\CertificateListCtrl.resx">
      <DependentUpon>CertificateListCtrl.cs</DependentUpon>
      <SubType>Designer</SubType>
    </EmbeddedResource>
    <EmbeddedResource Include="Configuration\CertificateListDlg.resx">
      <DependentUpon>CertificateListDlg.cs</DependentUpon>
      <SubType>Designer</SubType>
    </EmbeddedResource>
    <EmbeddedResource Include="Configuration\CertificateStoreCtrl.resx">
      <DependentUpon>CertificateStoreCtrl.cs</DependentUpon>
      <SubType>Designer</SubType>
    </EmbeddedResource>
    <EmbeddedResource Include="Configuration\CertificateStoreDlg.resx">
      <DependentUpon>CertificateStoreDlg.cs</DependentUpon>
      <SubType>Designer</SubType>
    </EmbeddedResource>
    <EmbeddedResource Include="Configuration\CertificateStoreTreeCtrl.resx">
      <DependentUpon>CertificateStoreTreeCtrl.cs</DependentUpon>
      <SubType>Designer</SubType>
    </EmbeddedResource>
    <EmbeddedResource Include="Configuration\CertificateStoreTreeDlg.resx">
      <DependentUpon>CertificateStoreTreeDlg.cs</DependentUpon>
      <SubType>Designer</SubType>
    </EmbeddedResource>
    <EmbeddedResource Include="Configuration\SelectUrlsCtrl.resx">
      <DependentUpon>SelectUrlsCtrl.cs</DependentUpon>
      <SubType>Designer</SubType>
    </EmbeddedResource>
    <EmbeddedResource Include="Configuration\SelectProfileDlg.resx">
      <DependentUpon>SelectProfileDlg.cs</DependentUpon>
      <SubType>Designer</SubType>
    </EmbeddedResource>
    <EmbeddedResource Include="Configuration\SelectProfileCtrl.resx">
      <DependentUpon>SelectProfileCtrl.cs</DependentUpon>
      <SubType>Designer</SubType>
    </EmbeddedResource>
    <EmbeddedResource Include="Configuration\SelectCertificateStoreCtrl.resx">
      <DependentUpon>SelectCertificateStoreCtrl.cs</DependentUpon>
      <SubType>Designer</SubType>
    </EmbeddedResource>
    <EmbeddedResource Include="Configuration\SelectFileCtrl.resx">
      <DependentUpon>SelectFileCtrl.cs</DependentUpon>
      <SubType>Designer</SubType>
    </EmbeddedResource>
    <EmbeddedResource Include="Configuration\ViewCertificateDlg.resx">
      <DependentUpon>ViewCertificateDlg.cs</DependentUpon>
      <SubType>Designer</SubType>
    </EmbeddedResource>
    <EmbeddedResource Include="Configuration\YesNoDlg.resx">
      <DependentUpon>YesNoDlg.cs</DependentUpon>
      <SubType>Designer</SubType>
    </EmbeddedResource>
    <EmbeddedResource Include="Endpoints\ConfiguredServerDlg.resx">
      <DependentUpon>ConfiguredServerDlg.cs</DependentUpon>
      <SubType>Designer</SubType>
    </EmbeddedResource>
    <EmbeddedResource Include="Endpoints\ConfiguredServerListCtrl.resx">
      <DependentUpon>ConfiguredServerListCtrl.cs</DependentUpon>
      <SubType>Designer</SubType>
    </EmbeddedResource>
    <EmbeddedResource Include="Endpoints\ConfiguredServerListDlg.resx">
      <DependentUpon>ConfiguredServerListDlg.cs</DependentUpon>
      <SubType>Designer</SubType>
    </EmbeddedResource>
    <EmbeddedResource Include="Endpoints\EndpointSelectorCtrl.resx">
      <DependentUpon>EndpointSelectorCtrl.cs</DependentUpon>
      <SubType>Designer</SubType>
    </EmbeddedResource>
    <EmbeddedResource Include="Endpoints\UsernameTokenDlg.resx">
      <DependentUpon>UsernameTokenDlg.cs</DependentUpon>
      <SubType>Designer</SubType>
    </EmbeddedResource>
    <EmbeddedResource Include="ExceptionDlg.resx">
      <DependentUpon>ExceptionDlg.cs</DependentUpon>
    </EmbeddedResource>
    <EmbeddedResource Include="HeaderBranding.resx">
      <DependentUpon>HeaderBranding.cs</DependentUpon>
    </EmbeddedResource>
    <EmbeddedResource Include="Properties\Resources.resx">
      <Generator>ResXFileCodeGenerator</Generator>
      <LastGenOutput>Resources.Designer.cs</LastGenOutput>
      <SubType>Designer</SubType>
    </EmbeddedResource>
  </ItemGroup>
  <ItemGroup>
    <Folder Include="Images\" />
  </ItemGroup>
  <ItemGroup>
    <BootstrapperPackage Include="Microsoft.Net.Client.3.5">
      <Visible>False</Visible>
      <ProductName>.NET Framework 3.5 SP1 Client Profile</ProductName>
      <Install>false</Install>
    </BootstrapperPackage>
    <BootstrapperPackage Include="Microsoft.Net.Framework.3.5.SP1">
      <Visible>False</Visible>
      <ProductName>.NET Framework 3.5 SP1</ProductName>
      <Install>true</Install>
    </BootstrapperPackage>
  </ItemGroup>
  <ItemGroup>
    <None Include="app.config">
      <SubType>Designer</SubType>
    </None>
  </ItemGroup>
  <ItemGroup>
    <ProjectReference Include="..\..\Libraries\Opc.Ua.Security.Certificates\Opc.Ua.Security.Certificates.csproj">
      <Project>{4b72937f-5a57-4cea-b9fe-b4c45cf7b284}</Project>
      <Name>Opc.Ua.Security.Certificates</Name>
    </ProjectReference>
    <ProjectReference Include="..\..\Stack\Opc.Ua.Core\Opc.Ua.Core.csproj">
      <Project>{d918c0f6-39bd-4ed0-8323-e5a2eb9a85da}</Project>
      <Name>Opc.Ua.Core</Name>
    </ProjectReference>
    <ProjectReference Include="..\..\Libraries\Opc.Ua.Client.ComplexTypes\Opc.Ua.Client.ComplexTypes.csproj">
      <Project>{fe9eeb39-0698-4a19-b770-e66836ce0002}</Project>
      <Name>Opc.Ua.Client.ComplexTypes</Name>
    </ProjectReference>
    <ProjectReference Include="..\..\Libraries\Opc.Ua.Client\Opc.Ua.Client.csproj">
      <Project>{15100583-bfef-431b-a1ea-1e5a843a39b1}</Project>
      <Name>Opc.Ua.Client</Name>
    </ProjectReference>
    <ProjectReference Include="..\..\Libraries\Opc.Ua.Configuration\Opc.Ua.Configuration.csproj">
      <Project>{a39614ca-8ebe-4408-a9d2-38c7e5ae2a1d}</Project>
      <Name>Opc.Ua.Configuration</Name>
    </ProjectReference>
  </ItemGroup>
  <ItemGroup>
    <PackageReference Include="Microsoft.Extensions.Logging.Abstractions">
<<<<<<< HEAD
      <Version>6.0.1</Version>
=======
      <Version>3.1.28</Version>
>>>>>>> 1fec89b0
    </PackageReference>
  </ItemGroup>
  <Import Project="$(MSBuildBinPath)\Microsoft.CSharp.targets" />
  <!-- To modify your build process, add your task inside one of the targets below and uncomment it. 
       Other similar extension points exist, see Microsoft.Common.targets.
  <Target Name="BeforeBuild">
  </Target>
  <Target Name="AfterBuild">
  </Target>
  -->
  <PropertyGroup>
    <PostBuildEvent>
    </PostBuildEvent>
    <PreBuildEvent>
    </PreBuildEvent>
  </PropertyGroup>
</Project><|MERGE_RESOLUTION|>--- conflicted
+++ resolved
@@ -1037,11 +1037,7 @@
   </ItemGroup>
   <ItemGroup>
     <PackageReference Include="Microsoft.Extensions.Logging.Abstractions">
-<<<<<<< HEAD
-      <Version>6.0.1</Version>
-=======
-      <Version>3.1.28</Version>
->>>>>>> 1fec89b0
+      <Version>6.0.2</Version>
     </PackageReference>
   </ItemGroup>
   <Import Project="$(MSBuildBinPath)\Microsoft.CSharp.targets" />
