--- conflicted
+++ resolved
@@ -302,13 +302,9 @@
 
         #region Private Fields
         private object m_lock = new object();
-        private ApplicationConfiguration m_configuration;
-<<<<<<< HEAD
+        private ApplicationConfiguration m_configuration;        
+        private SessionReconnectHandler m_reconnectHandler;
         private ISession m_session;
-=======
-        private Session m_session;
-        private SessionReconnectHandler m_reconnectHandler;
->>>>>>> b42d3774
         private readonly TextWriter m_output;
         private readonly Action<IList, IList> m_validateResponse;
         #endregion
