--- conflicted
+++ resolved
@@ -888,13 +888,8 @@
                     MonitoredItem monitoredItem = new MonitoredItem(subscription.DefaultItem) {
                         StartNodeId = item.NodeId,
                         AttributeId = Attributes.Value,
-<<<<<<< HEAD
-                        DisplayName = displayName,
                         SamplingInterval = samplingInterval,
-=======
                         DisplayName = item.DisplayName.Text ?? item.BrowseName.Name,
-                        SamplingInterval = 1000,
->>>>>>> c2d81c91
                         QueueSize = queueSize,
                         DiscardOldest = true,
                         MonitoringMode = MonitoringMode.Reporting,
