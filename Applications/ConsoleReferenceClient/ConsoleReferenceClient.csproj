--- conflicted
+++ resolved
@@ -20,15 +20,9 @@
   </ItemGroup>
 
   <ItemGroup>
-<<<<<<< HEAD
-    <PackageReference Include="Microsoft.Extensions.Logging" Version="8.0.1" />
-    <PackageReference Include="Microsoft.Extensions.Configuration" Version="8.0.0" />
-    <PackageReference Include="Microsoft.Extensions.Configuration.EnvironmentVariables" Version="8.0.0" />
-=======
     <PackageReference Include="Microsoft.Extensions.Logging" Version="9.0.0" />
     <PackageReference Include="Microsoft.Extensions.Configuration" Version="9.0.0" />
     <PackageReference Include="Microsoft.Extensions.Configuration.EnvironmentVariables" Version="9.0.0" />
->>>>>>> 67a0df19
     <PackageReference Include="Mono.Options" Version="6.12.0.148" />
     <PackageReference Include="Serilog" Version="4.1.0" />
     <PackageReference Include="Serilog.Expressions" Version="5.0.0" />
