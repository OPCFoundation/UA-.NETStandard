--- conflicted
+++ resolved
@@ -483,11 +483,7 @@
             // get user certificate with matching thumbprint
             X509Certificate2Collection userCertifiactesWithMatchingThumbprint =
                 (await trustedUserCertificates
-<<<<<<< HEAD
                 .GetCertificatesAsync().ConfigureAwait(false))
-=======
-                .GetCertificates().ConfigureAwait(true))
->>>>>>> f4607365
                 .Find(X509FindType.FindByThumbprint, thumbprint, false);
 
             // create Certificate Identifier
