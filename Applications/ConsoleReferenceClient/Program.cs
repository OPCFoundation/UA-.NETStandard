/* ========================================================================
 * Copyright (c) 2005-2021 The OPC Foundation, Inc. All rights reserved.
 *
 * OPC Foundation MIT License 1.00
 * 
 * Permission is hereby granted, free of charge, to any person
 * obtaining a copy of this software and associated documentation
 * files (the "Software"), to deal in the Software without
 * restriction, including without limitation the rights to use,
 * copy, modify, merge, publish, distribute, sublicense, and/or sell
 * copies of the Software, and to permit persons to whom the
 * Software is furnished to do so, subject to the following
 * conditions:
 * 
 * The above copyright notice and this permission notice shall be
 * included in all copies or substantial portions of the Software.
 * THE SOFTWARE IS PROVIDED "AS IS", WITHOUT WARRANTY OF ANY KIND,
 * EXPRESS OR IMPLIED, INCLUDING BUT NOT LIMITED TO THE WARRANTIES
 * OF MERCHANTABILITY, FITNESS FOR A PARTICULAR PURPOSE AND
 * NONINFRINGEMENT. IN NO EVENT SHALL THE AUTHORS OR COPYRIGHT
 * HOLDERS BE LIABLE FOR ANY CLAIM, DAMAGES OR OTHER LIABILITY,
 * WHETHER IN AN ACTION OF CONTRACT, TORT OR OTHERWISE, ARISING
 * FROM, OUT OF OR IN CONNECTION WITH THE SOFTWARE OR THE USE OR
 * OTHER DEALINGS IN THE SOFTWARE.
 *
 * The complete license agreement can be found here:
 * http://opcfoundation.org/License/MIT/1.00/
 * ======================================================================*/

using System;
using System.Collections.Generic;
using System.Globalization;
using System.IO;
using System.Linq;
using System.Threading;
using System.Threading.Tasks;
using Microsoft.Extensions.Logging;
using Opc.Ua;
using Opc.Ua.Configuration;

namespace Quickstarts.ConsoleReferenceClient
{
    /// <summary>
    /// The program.
    /// </summary>
    public static class Program
    {
        /// <summary>
        /// Main entry point.
        /// </summary>
        public static async Task Main(string[] args)
        {
            TextWriter output = Console.Out;
            output.WriteLine("OPC UA Console Reference Client");

            output.WriteLine("OPC UA library: {0} @ {1} -- {2}",
                Utils.GetAssemblyBuildNumber(),
                Utils.GetAssemblyTimestamp().ToString("G", CultureInfo.InvariantCulture),
                Utils.GetAssemblySoftwareVersion());

            // The application name and config file names
            var applicationName = "ConsoleReferenceClient";
            var configSectionName = "Quickstarts.ReferenceClient";
            var usage = $"Usage: dotnet {applicationName}.dll [OPTIONS]";

            // command line options
            bool showHelp = false;
            bool autoAccept = false;
            string username = null;
            string userpassword = null;
            bool logConsole = false;
            bool appLog = false;
            bool renewCertificate = false;
            bool loadTypes = false;
            bool browseall = false;
            bool fetchall = false;
            bool jsonvalues = false;
            bool verbose = false;
            bool subscribe = false;
            string password = null;
            int timeout = Timeout.Infinite;
            string logFile = null;

            Mono.Options.OptionSet options = new Mono.Options.OptionSet {
                usage,
                { "h|help", "show this message and exit", h => showHelp = h != null },
                { "a|autoaccept", "auto accept certificates (for testing only)", a => autoAccept = a != null },
                { "un|username=", "the name of the user identity for the connection", (string u) => username = u },
                { "up|userpassword=", "the password of the user identity for the connection", (string u) => userpassword = u },
                { "c|console", "log to console", c => logConsole = c != null },
                { "l|log", "log app output", c => appLog = c != null },
                { "p|password=", "optional password for private key", (string p) => password = p },
                { "r|renew", "renew application certificate", r => renewCertificate = r != null },
                { "t|timeout=", "timeout in seconds to exit application", (int t) => timeout = t * 1000 },
                { "logfile=", "custom file name for log output", l => { if (l != null) { logFile = l; } } },
                { "lt|loadtypes", "Load custom types", lt => { if (lt != null) loadTypes = true; } },
                { "b|browseall", "Browse all references", b => { if (b != null) browseall = true; } },
                { "f|fetchall", "Fetch all nodes", f => { if (f != null) fetchall = true; } },
                { "j|json", "Output all Values as JSON", j => { if (j != null) jsonvalues = true; } },
                { "v|verbose", "Verbose output", v => { if (v != null) verbose = true; } },
                { "s|subscribe", "Subscribe", s => { if (s != null) subscribe = true; } },
            };

            try
            {
                // parse command line and set options
                var extraArg = ConsoleUtils.ProcessCommandLine(output, args, options, ref showHelp, "REFCLIENT", false);

                // connect Url?
                Uri serverUrl = new Uri("opc.tcp://localhost:62541/Quickstarts/ReferenceServer");
                if (!string.IsNullOrEmpty(extraArg))
                {
                    serverUrl = new Uri(extraArg);
                }

                // log console output to logger
                if (logConsole && appLog)
                {
                    output = new LogWriter();
                }

                // Define the UA Client application
                ApplicationInstance.MessageDlg = new ApplicationMessageDlg(output);
                CertificatePasswordProvider PasswordProvider = new CertificatePasswordProvider(password);
                ApplicationInstance application = new ApplicationInstance {
                    ApplicationName = applicationName,
                    ApplicationType = ApplicationType.Client,
                    ConfigSectionName = configSectionName,
                    CertificatePasswordProvider = PasswordProvider
                };

                // load the application configuration.
                var config = await application.LoadApplicationConfiguration(silent: false);

                // override logfile
                if (logFile != null)
                {
                    var logFilePath = config.TraceConfiguration.OutputFilePath;
                    var filename = Path.GetFileNameWithoutExtension(logFilePath);
                    config.TraceConfiguration.OutputFilePath = logFilePath.Replace(filename, logFile);
                    config.TraceConfiguration.DeleteOnLoad = true;
                    config.TraceConfiguration.ApplySettings();
                }

                // setup the logging
                ConsoleUtils.ConfigureLogging(config, applicationName, logConsole, LogLevel.Information);

                // delete old certificate
                if (renewCertificate)
                {
                    await application.DeleteApplicationInstanceCertificate().ConfigureAwait(false);
                }

                // check the application certificate.
                bool haveAppCertificate = await application.CheckApplicationInstanceCertificate(false, minimumKeySize: 0).ConfigureAwait(false);
                if (!haveAppCertificate)
                {
                    throw new ErrorExitException("Application instance certificate invalid!", ExitCode.ErrorCertificate);
                }

                // wait for timeout or Ctrl-C
                var quitEvent = ConsoleUtils.CtrlCHandler();

                // connect to a server until application stops
                bool quit = false;
                DateTime start = DateTime.UtcNow;
                int waitTime = int.MaxValue;
                do
                {
                    if (timeout > 0)
                    {
                        waitTime = timeout - (int)DateTime.UtcNow.Subtract(start).TotalMilliseconds;
                        if (waitTime <= 0)
                        {
                            break;
                        }
                    }

                    // create the UA Client object and connect to configured server.
                    using (UAClient uaClient = new UAClient(
                        application.ApplicationConfiguration, output, ClientBase.ValidateResponse) {
                        AutoAccept = autoAccept,
                        SessionLifeTime = 60000,
                    })
                    {
                        // set user identity
                        if (!String.IsNullOrEmpty(username))
                        {
                            uaClient.UserIdentity = new UserIdentity(username, userpassword ?? string.Empty);
                        }

                        bool connected = await uaClient.ConnectAsync(serverUrl.ToString(), false);
                        if (connected)
                        {
                            output.WriteLine("Connected! Ctrl-C to quit.");

                            // enable subscription transfer
                            uaClient.ReconnectPeriod = 1000;
                            uaClient.Session.TransferSubscriptionsOnReconnect = true;

                            var samples = new ClientSamples(output, ClientBase.ValidateResponse, quitEvent, verbose);
                            if (loadTypes)
                            {
                                await samples.LoadTypeSystem(uaClient.Session).ConfigureAwait(false);
                            }

                            if (browseall || fetchall || jsonvalues)
                            {
                                NodeIdCollection variableIds = null;
                                ReferenceDescriptionCollection referenceDescriptions = null;
                                if (browseall)
                                {
                                    referenceDescriptions =
                                        samples.BrowseFullAddressSpace(uaClient, Objects.RootFolder);
                                    variableIds = new NodeIdCollection(referenceDescriptions
                                        .Where(r => r.NodeClass == NodeClass.Variable && r.TypeDefinition.NamespaceIndex != 0)
                                        .Select(r => ExpandedNodeId.ToNodeId(r.NodeId, uaClient.Session.NamespaceUris)));
                                }

                                IList<INode> allNodes = null;
                                if (fetchall)
                                {
                                    allNodes = samples.FetchAllNodesNodeCache(
                                        uaClient, Objects.RootFolder, true, true, false);
                                    variableIds = new NodeIdCollection(allNodes
                                        .Where(r => r.NodeClass == NodeClass.Variable && r is VariableNode && ((VariableNode)r).DataType.NamespaceIndex != 0)
                                        .Select(r => ExpandedNodeId.ToNodeId(r.NodeId, uaClient.Session.NamespaceUris)));
                                }

                                if (jsonvalues && variableIds != null)
                                {
                                    await samples.ReadAllValuesAsync(uaClient, variableIds);
                                }

                                if (subscribe)
                                {
                                    const int MaxVariables = 100;
                                    NodeCollection variables = new NodeCollection();
                                    Random random = new Random(62541);
                                    if (fetchall)
                                    {
                                        variables.AddRange(allNodes
                                            .Where(r => r.NodeClass == NodeClass.Variable && r.NodeId.NamespaceIndex > 1)
                                            .Select(r => ((VariableNode)r))
                                            .OrderBy(o => random.Next())
                                            .Take(MaxVariables));
                                    }
                                    else if (browseall)
                                    {
                                        var variableReferences = referenceDescriptions
                                            .Where(r => r.NodeClass == NodeClass.Variable && r.NodeId.NamespaceIndex > 1)
                                            .Select(r => r.NodeId)
                                            .OrderBy(o => random.Next())
                                            .Take(MaxVariables)
                                            .ToList();
                                        variables.AddRange(uaClient.Session.NodeCache.Find(variableReferences).Cast<Node>());
                                    }

<<<<<<< HEAD
                                    await samples.SubscribeAllValuesAsync(uaClient, variables, 1000, 1000, 5, 12, 2);
=======
                                    await samples.SubscribeAllValuesAsync(uaClient, new NodeCollection(variables.Take(100)), 1000, 60, 2);
>>>>>>> c2d81c91

                                    for (int ii = 0; ii < 10; ii++)
                                    {
                                        await Task.Delay(1000);
                                    }
                                }

                                // Wait for some DataChange notifications from MonitoredItems
                                quit = quitEvent.WaitOne(timeout > 0 ? waitTime : 3600_000);

                            }
                            else
                            {
                                // Run tests for available methods on reference server.
                                samples.ReadNodes(uaClient.Session);
                                samples.WriteNodes(uaClient.Session);
                                samples.Browse(uaClient.Session);
                                samples.CallMethod(uaClient.Session);
                                samples.SubscribeToDataChanges(uaClient.Session, 120_000);

                                output.WriteLine("Waiting...");

                                // Wait for some DataChange notifications from MonitoredItems
                                quit = quitEvent.WaitOne(timeout > 0 ? waitTime : 30_000);
                            }

                            output.WriteLine("Client disconnected.");

                            uaClient.Disconnect();
                        }
                        else
                        {
                            output.WriteLine("Could not connect to server! Retry in 10 seconds or Ctrl-C to quit.");
                            quit = quitEvent.WaitOne(Math.Min(10_000, waitTime));
                        }
                    }

                } while (!quit);

                output.WriteLine("Client stopped.");
            }
            catch (Exception ex)
            {
                output.WriteLine(ex.Message);
            }
        }
    }
}<|MERGE_RESOLUTION|>--- conflicted
+++ resolved
@@ -256,11 +256,7 @@
                                         variables.AddRange(uaClient.Session.NodeCache.Find(variableReferences).Cast<Node>());
                                     }
 
-<<<<<<< HEAD
-                                    await samples.SubscribeAllValuesAsync(uaClient, variables, 1000, 1000, 5, 12, 2);
-=======
-                                    await samples.SubscribeAllValuesAsync(uaClient, new NodeCollection(variables.Take(100)), 1000, 60, 2);
->>>>>>> c2d81c91
+                                    await samples.SubscribeAllValuesAsync(uaClient, new NodeCollection(variables.Take(100)), 1000, 1000, 60, 12, 2);
 
                                     for (int ii = 0; ii < 10; ii++)
                                     {
