/* ========================================================================
 * Copyright (c) 2005-2019 The OPC Foundation, Inc. All rights reserved.
 *
 * OPC Foundation MIT License 1.00
 *
 * Permission is hereby granted, free of charge, to any person
 * obtaining a copy of this software and associated documentation
 * files (the "Software"), to deal in the Software without
 * restriction, including without limitation the rights to use,
 * copy, modify, merge, publish, distribute, sublicense, and/or sell
 * copies of the Software, and to permit persons to whom the
 * Software is furnished to do so, subject to the following
 * conditions:
 *
 * The above copyright notice and this permission notice shall be
 * included in all copies or substantial portions of the Software.
 * THE SOFTWARE IS PROVIDED "AS IS", WITHOUT WARRANTY OF ANY KIND,
 * EXPRESS OR IMPLIED, INCLUDING BUT NOT LIMITED TO THE WARRANTIES
 * OF MERCHANTABILITY, FITNESS FOR A PARTICULAR PURPOSE AND
 * NONINFRINGEMENT. IN NO EVENT SHALL THE AUTHORS OR COPYRIGHT
 * HOLDERS BE LIABLE FOR ANY CLAIM, DAMAGES OR OTHER LIABILITY,
 * WHETHER IN AN ACTION OF CONTRACT, TORT OR OTHERWISE, ARISING
 * FROM, OUT OF OR IN CONNECTION WITH THE SOFTWARE OR THE USE OR
 * OTHER DEALINGS IN THE SOFTWARE.
 *
 * The complete license agreement can be found here:
 * http://opcfoundation.org/License/MIT/1.00/
 * ======================================================================*/

using System;
using System.Collections.Generic;
using Opc.Ua.Server;

namespace Opc.Ua.Sample
{
    /// <summary>
    /// Provides a basic monitored item implementation which does not support queuing.
    /// </summary>
    public class DataChangeMonitoredItem : IDataChangeMonitoredItem2
    {
        #region Constructors
        /// <summary>
        /// Constructs a new instance.
        /// </summary>
        public DataChangeMonitoredItem(
            MonitoredNode source,
            uint id,
            uint attributeId,
            NumericRange indexRange,
            QualifiedName dataEncoding,
            DiagnosticsMasks diagnosticsMasks,
            TimestampsToReturn timestampsToReturn,
            MonitoringMode monitoringMode,
            uint clientHandle,
            double samplingInterval,
            bool alwaysReportUpdates)
        {
            m_source = source;
            Id = id;
            AttributeId = attributeId;
            m_indexRange = indexRange;
            DataEncoding = dataEncoding;
            m_timestampsToReturn = timestampsToReturn;
            m_diagnosticsMasks = diagnosticsMasks;
            m_monitoringMode = monitoringMode;
            m_clientHandle = clientHandle;
            m_samplingInterval = samplingInterval;
            m_nextSampleTime = DateTime.UtcNow.Ticks;
            m_readyToPublish = false;
            m_readyToTrigger = false;
            m_resendData = false;
<<<<<<< HEAD
            AlwaysReportUpdates = alwaysReportUpdates;
=======
            m_alwaysReportUpdates = alwaysReportUpdates;
            m_nodeId = source.Node.NodeId;
>>>>>>> 1cce7686
        }

        /// <summary>
        /// Constructs a new instance.
        /// </summary>
        public DataChangeMonitoredItem(
            IMonitoredItemQueueFactory monitoredItemQueueFactory,
            MonitoredNode source,
            uint id,
            uint attributeId,
            NumericRange indexRange,
            QualifiedName dataEncoding,
            DiagnosticsMasks diagnosticsMasks,
            TimestampsToReturn timestampsToReturn,
            MonitoringMode monitoringMode,
            uint clientHandle,
            double samplingInterval,
            uint queueSize,
            bool discardOldest,
            DataChangeFilter filter,
            Range range,
            bool alwaysReportUpdates)
        {
            m_source = source;
            m_monitoredItemQueueFactory = monitoredItemQueueFactory;
            Id = id;
            AttributeId = attributeId;
            m_indexRange = indexRange;
            DataEncoding = dataEncoding;
            m_timestampsToReturn = timestampsToReturn;
            m_diagnosticsMasks = diagnosticsMasks;
            m_monitoringMode = monitoringMode;
            m_clientHandle = clientHandle;
            m_samplingInterval = samplingInterval;
            m_nextSampleTime = DateTime.UtcNow.Ticks;
            m_readyToPublish = false;
            m_readyToTrigger = false;
            m_resendData = false;
            m_queue = null;
            m_queueSize = queueSize;
            m_filter = filter;
            m_range = 0;
<<<<<<< HEAD
            AlwaysReportUpdates = alwaysReportUpdates;
=======
            m_alwaysReportUpdates = alwaysReportUpdates;
            m_nodeId = source.Node.NodeId;
>>>>>>> 1cce7686

            if (range != null)
            {
                m_range = range.High - range.Low;
            }

            if (queueSize > 1)
            {
                m_queue = new DataChangeQueueHandler(id, false, m_monitoredItemQueueFactory);
                m_queue.SetQueueSize(queueSize, discardOldest, diagnosticsMasks);
                m_queue.SetSamplingInterval(samplingInterval);
            }
        }

        /// <summary>
        /// Constructs a new instance from a template.
        /// </summary>
        public DataChangeMonitoredItem(
            ISubscriptionStore subscriptionStore,
            IMonitoredItemQueueFactory monitoredItemQueueFactory,
            MonitoredNode source,
            IStoredMonitoredItem storedMonitoredItem)
        {
            m_source = source;
            m_monitoredItemQueueFactory = monitoredItemQueueFactory;
            Id = storedMonitoredItem.Id;
            AttributeId = storedMonitoredItem.AttributeId;
            m_indexRange = storedMonitoredItem.ParsedIndexRange;
            DataEncoding = storedMonitoredItem.Encoding;
            m_timestampsToReturn = storedMonitoredItem.TimestampsToReturn;
            m_diagnosticsMasks = storedMonitoredItem.DiagnosticsMasks;
            m_monitoringMode = storedMonitoredItem.MonitoringMode;
            m_clientHandle = storedMonitoredItem.ClientHandle;
            m_samplingInterval = storedMonitoredItem.SamplingInterval;
            m_nextSampleTime = DateTime.UtcNow.Ticks;
            m_readyToPublish = false;
            m_readyToTrigger = false;
            m_resendData = false;
            m_queue = null;
            m_queueSize = storedMonitoredItem.QueueSize;
            m_filter = storedMonitoredItem.FilterToUse as DataChangeFilter;
            m_range = storedMonitoredItem.Range;
            AlwaysReportUpdates = storedMonitoredItem.AlwaysReportUpdates;
            m_lastValue = storedMonitoredItem.LastValue;
            m_lastError = storedMonitoredItem.LastError;
            m_nodeId = storedMonitoredItem.NodeId;

            if (storedMonitoredItem.QueueSize > 1)
            {
                IDataChangeMonitoredItemQueue queue = subscriptionStore.RestoreDataChangeMonitoredItemQueue(storedMonitoredItem.Id);

                if (queue != null)
                {
                    m_queue = new DataChangeQueueHandler(queue, storedMonitoredItem.DiscardOldest, storedMonitoredItem.SamplingInterval);
                }
                else
                {
                    m_queue = new DataChangeQueueHandler(storedMonitoredItem.Id, false, m_monitoredItemQueueFactory);
                    m_queue.SetQueueSize(storedMonitoredItem.QueueSize, storedMonitoredItem.DiscardOldest, storedMonitoredItem.DiagnosticsMasks);
                    m_queue.SetSamplingInterval(storedMonitoredItem.SamplingInterval);
                }
            }
        }
        #endregion

        #region Public Members
        /// <summary>
        /// Gets the id for the attribute being monitored.
        /// </summary>
        public uint AttributeId { get; }

        /// <summary>
        /// Gets the index range used to selected a subset of the value.
        /// </summary>
        public NumericRange IndexRange
        {
            get { return m_indexRange; }
        }

        /// <summary>
        /// Gets the data encoding to use when returning the value.
        /// </summary>
        public QualifiedName DataEncoding { get; }

        /// <summary>
        /// Whether the monitored item should report a value without checking if it was changed.
        /// </summary>
        public bool AlwaysReportUpdates { get; set; }

        /// <summary>
        /// The number of milliseconds until the next sample.
        /// </summary>
        public int TimeToNextSample
        {
            get
            {
                lock (m_lock)
                {
                    if (m_monitoringMode == MonitoringMode.Disabled)
                    {
                        return int.MaxValue;
                    }

                    DateTime now = DateTime.UtcNow;

                    if (m_nextSampleTime <= now.Ticks)
                    {
                        return 0;
                    }

                    return (int)((m_nextSampleTime - now.Ticks) / TimeSpan.TicksPerMillisecond);
                }
            }
        }

        /// <summary>
        /// The monitoring mode.
        /// </summary>
        public MonitoringMode MonitoringMode
        {
            get
            {
                return m_monitoringMode;
            }
        }

        /// <summary>
        /// The sampling interval.
        /// </summary>
        public double SamplingInterval
        {
            get
            {
                lock (m_lock)
                {
                    return m_samplingInterval;
                }
            }
        }

        /// <summary>
        /// Modifies the monitored item parameters,
        /// </summary>
        public ServiceResult Modify(
            DiagnosticsMasks diagnosticsMasks,
            TimestampsToReturn timestampsToReturn,
            uint clientHandle,
            double samplingInterval)
        {
            return Modify(diagnosticsMasks, timestampsToReturn, clientHandle, samplingInterval, 0, false, null, null);
        }

        /// <summary>
        /// Modifies the monitored item parameters,
        /// </summary>
        public ServiceResult Modify(
            DiagnosticsMasks diagnosticsMasks,
            TimestampsToReturn timestampsToReturn,
            uint clientHandle,
            double samplingInterval,
            uint queueSize,
            bool discardOldest,
            DataChangeFilter filter,
            Range range)
        {
            lock (m_lock)
            {
                m_diagnosticsMasks = diagnosticsMasks;
                m_timestampsToReturn = timestampsToReturn;
                m_clientHandle = clientHandle;
                m_queueSize = queueSize;

                // subtract the previous sampling interval.
                long oldSamplingInterval = (long)(m_samplingInterval * TimeSpan.TicksPerMillisecond);

                if (oldSamplingInterval < m_nextSampleTime)
                {
                    m_nextSampleTime -= oldSamplingInterval;
                }

                m_samplingInterval = samplingInterval;

                // calculate the next sampling interval.
                long newSamplingInterval = (long)(m_samplingInterval * TimeSpan.TicksPerMillisecond);

                if (m_samplingInterval > 0)
                {
                    m_nextSampleTime += newSamplingInterval;
                }
                else
                {
                    m_nextSampleTime = 0;
                }

                // update the filter and the range.
                m_filter = filter;
                m_range = 0;

                if (range != null)
                {
                    m_range = range.High - range.Low;
                }

                // update the queue size.
                if (queueSize > 1)
                {
                    (m_queue ??= new DataChangeQueueHandler(Id, false, m_monitoredItemQueueFactory)).SetQueueSize(queueSize, discardOldest, diagnosticsMasks);
                    m_queue.SetSamplingInterval(samplingInterval);
                }
                else
                {
                    m_queue = null;
                }

                return ServiceResult.Good;
            }
        }

        /// <summary>
        /// Called when the attribute being monitored changed. Reads and queues the value.
        /// </summary>
        public void ValueChanged(ISystemContext context)
        {
            var value = new DataValue();

            ServiceResult error = m_source.Node.ReadAttribute(context, AttributeId, NumericRange.Empty, null, value);

            if (ServiceResult.IsBad(error))
            {
                value = new DataValue(error.StatusCode);
            }

            value.ServerTimestamp = DateTime.UtcNow;

            QueueValue(value, error, false);
        }
        #endregion

        #region IMonitoredItem Members
        /// <summary>
        /// The node manager for the monitored item.
        /// </summary>
        public INodeManager NodeManager
        {
            get { return m_source.NodeManager; }
        }

        /// <summary>
        /// The session for the monitored item.
        /// </summary>
        public ISession Session
        {
            get
            {
                ISubscription subscription = SubscriptionCallback;

                if (subscription != null)
                {
                    return subscription.Session;
                }

                return null;
            }
        }

        /// <summary>
        /// The monitored items owner identity.
        /// </summary>
        public IUserIdentity EffectiveIdentity
        {
            get
            {
                ISubscription subscription = SubscriptionCallback;
                return subscription?.EffectiveIdentity;
            }
        }

        /// <summary>
        /// The identifier for the subscription that the monitored item belongs to.
        /// </summary>
        public uint SubscriptionId
        {
            get
            {
                ISubscription subscription = SubscriptionCallback;

                if (subscription != null)
                {
                    return subscription.Id;
                }

                return 0;
            }
        }

        /// <summary>
        /// The unique identifier for the monitored item.
        /// </summary>
        public uint Id { get; }

        /// <summary>
        /// The client handle.
        /// </summary>
        public uint ClientHandle
        {
            get { return m_clientHandle; }
        }

        /// <summary>
        /// The callback to use to notify the subscription when values are ready to publish.
        /// </summary>
        public ISubscription SubscriptionCallback { get; set; }

        /// <summary>
        /// The handle assigned to the monitored item by the node manager.
        /// </summary>
        public object ManagerHandle
        {
            get { return m_source; }
        }

        /// <summary>
        /// The type of monitor item.
        /// </summary>
        public int MonitoredItemType
        {
            get { return MonitoredItemTypeMask.DataChange; }
        }

        /// <summary>
        /// Returns true if the item is ready to publish.
        /// </summary>
        public bool IsReadyToPublish
        {
            get
            {
                lock (m_lock)
                {
                    // check if not ready to publish.
                    if (!m_readyToPublish)
                    {
                        return false;
                    }

                    // check if monitoring was turned off.
                    if (m_monitoringMode != MonitoringMode.Reporting)
                    {
                        return false;
                    }

                    // re-queue if too little time has passed since the last publish.
                    long now = DateTime.UtcNow.Ticks;

                    return m_nextSampleTime <= now;
                }
            }
        }

        /// <summary>
        /// Gets or Sets a value indicating whether the item is ready to trigger in case it has some linked items.
        /// </summary>
        public bool IsReadyToTrigger
        {
            get
            {
                lock (m_lock)
                {
                    // only allow to trigger if sampling or reporting.
                    if (m_monitoringMode == MonitoringMode.Disabled)
                    {
                        return false;
                    }

                    return m_readyToTrigger;
                }
            }

            set
            {
                lock (m_lock)
                {
                    m_readyToTrigger = value;
                }
            }
        }

        /// <inheritdoc/>
        public bool IsResendData
        {
            get
            {
                lock (m_lock)
                {
                    return m_resendData;
                }
            }
        }

        /// <summary>
        /// Returns the results for the create request.
        /// </summary>
        public ServiceResult GetCreateResult(out MonitoredItemCreateResult result)
        {
            lock (m_lock)
            {
                result = new MonitoredItemCreateResult();

                result.MonitoredItemId = Id;
                result.StatusCode = StatusCodes.Good;
                result.RevisedSamplingInterval = m_samplingInterval;
                result.RevisedQueueSize = 0;
                result.FilterResult = null;

                if (m_queue != null)
                {
                    result.RevisedQueueSize = m_queueSize;
                }

                return ServiceResult.Good;
            }
        }

        /// <summary>
        /// Returns the results for the modify request.
        /// </summary>
        public ServiceResult GetModifyResult(out MonitoredItemModifyResult result)
        {
            lock (m_lock)
            {
                result = new MonitoredItemModifyResult();

                result.StatusCode = StatusCodes.Good;
                result.RevisedSamplingInterval = m_samplingInterval;
                result.RevisedQueueSize = 0;
                result.FilterResult = null;

                if (m_queue != null)
                {
                    result.RevisedQueueSize = m_queueSize;
                }

                return ServiceResult.Good;
            }
        }

        /// <inheritdoc/>
        public void SetupResendDataTrigger()
        {
            lock (m_lock)
            {
                if (m_monitoringMode == MonitoringMode.Reporting)
                {
                    m_resendData = true;
                }
            }
        }

        /// <inheritdoc/>
        public IStoredMonitoredItem ToStorableMonitoredItem()
        {
            return new StoredMonitoredItem {
                SamplingInterval = m_samplingInterval,
                SubscriptionId = SubscriptionCallback.Id,
                QueueSize = m_queueSize,
                AlwaysReportUpdates = AlwaysReportUpdates,
                AttributeId = AttributeId,
                ClientHandle = m_clientHandle,
                DiagnosticsMasks = m_diagnosticsMasks,
                IsDurable = false,
                Encoding = DataEncoding,
                FilterToUse = m_filter,
                Id = Id,
                LastError = m_lastError,
                LastValue = m_lastValue,
                MonitoringMode = m_monitoringMode,
                NodeId = m_source.Node.NodeId,
                OriginalFilter = m_filter,
                Range = m_range,
                TimestampsToReturn = m_timestampsToReturn,
                ParsedIndexRange = m_indexRange
            };
        }
        #endregion

        #region IDataChangeMonitoredItem Members
        /// <inheritdoc/>
        public void QueueValue(DataValue value, ServiceResult error)
        {
            QueueValue(value, error, false);
        }
        #endregion

        #region IDataChangeMonitoredItem2 Members
        /// <inheritdoc/>
        public void QueueValue(DataValue value, ServiceResult error, bool ignoreFilters)
        {
            lock (m_lock)
            {
                // check if value has changed.
                if (!AlwaysReportUpdates && !ignoreFilters && !Opc.Ua.Server.MonitoredItem.ValueChanged(value, error, m_lastValue, m_lastError, m_filter, m_range))
                {
                    return;
                }

                // make a shallow copy of the value.
                if (value != null)
                {
                    var copy = new DataValue();

                    copy.WrappedValue = value.WrappedValue;
                    copy.StatusCode = value.StatusCode;
                    copy.SourceTimestamp = value.SourceTimestamp;
                    copy.SourcePicoseconds = value.SourcePicoseconds;
                    copy.ServerTimestamp = value.ServerTimestamp;
                    copy.ServerPicoseconds = value.ServerPicoseconds;

                    value = copy;

                    // ensure the data value matches the error status code.
                    if (error != null && error.StatusCode.Code != 0)
                    {
                        value.StatusCode = error.StatusCode;
                    }
                }

                m_lastValue = value;
                m_lastError = error;

                // queue value.
                if (m_queue != null)
                {
                    m_queue.QueueValue(value, error);
                }

                // flag the item as ready to publish.
                m_readyToPublish = true;
                m_readyToTrigger = true;
            }
        }

        /// <summary>
        /// Sets a flag indicating that the semantics for the monitored node have changed.
        /// </summary>
        /// <remarks>
        /// The StatusCode for next value reported by the monitored item will have the SemanticsChanged bit set.
        /// </remarks>
        public void SetSemanticsChanged()
        {
            lock (m_lock)
            {
                m_semanticsChanged = true;
            }
        }

        /// <summary>
        /// Sets a flag indicating that the structure of the monitored node has changed.
        /// </summary>
        /// <remarks>
        /// The StatusCode for next value reported by the monitored item will have the StructureChanged bit set.
        /// </remarks>
        public void SetStructureChanged()
        {
            lock (m_lock)
            {
                m_structureChanged = true;
            }
        }

        /// <summary>
        /// Changes the monitoring mode.
        /// </summary>
        public MonitoringMode SetMonitoringMode(MonitoringMode monitoringMode)
        {
            lock (m_lock)
            {
                MonitoringMode previousMode = m_monitoringMode;

                if (previousMode == monitoringMode)
                {
                    return previousMode;
                }

                if (previousMode == MonitoringMode.Disabled)
                {
                    m_nextSampleTime = DateTime.UtcNow.Ticks;
                    m_lastError = null;
                    m_lastValue = null;
                }

                m_monitoringMode = monitoringMode;

                if (monitoringMode == MonitoringMode.Disabled)
                {
                    m_readyToPublish = false;
                    m_readyToTrigger = false;
                }

                return previousMode;
            }
        }

        /// <summary>
        /// No filters supported.
        /// </summary>
        public DataChangeFilter DataChangeFilter
        {
            get { return m_filter; }
        }

        public bool IsDurable => false;

        public NodeId NodeId => m_nodeId;

        /// <summary>
        /// Increments the sample time to the next interval.
        /// </summary>
        private void IncrementSampleTime()
        {
            // update next sample time.
            long now = DateTime.UtcNow.Ticks;
            long samplingInterval = (long)(m_samplingInterval * TimeSpan.TicksPerMillisecond);

            if (m_nextSampleTime > 0)
            {
                long delta = now - m_nextSampleTime;

                if (samplingInterval > 0 && delta >= 0)
                {
                    m_nextSampleTime += ((delta / samplingInterval) + 1) * samplingInterval;
                }
            }

            // set sampling time based on current time.
            else
            {
                m_nextSampleTime = now + samplingInterval;
            }
        }

        /// <summary>
        /// Called by the subscription to publish any notification.
        /// </summary>
        public bool Publish(OperationContext context, Queue<MonitoredItemNotification> notifications, Queue<DiagnosticInfo> diagnostics, uint maxNotificationsPerPublish)
        {
            lock (m_lock)
            {
                // check if not ready to publish.
                if (!IsReadyToPublish)
                {
                    if (!m_resendData)
                    {
                        return false;
                    }
                }
                else
                {
                    // update sample time.
                    IncrementSampleTime();
                }

                // check if queuing is enabled.
                if (m_queue != null && (!m_resendData || m_queue.ItemsInQueue != 0))
                {
                    DataValue value = null;
                    ServiceResult error = null;

                    uint notificationCount = 0;
                    while (notificationCount < maxNotificationsPerPublish && m_queue.PublishSingleValue(out value, out error))
                    {
                        Publish(context, value, error, notifications, diagnostics);
                        notificationCount++;

                        if (m_resendData)
                        {
                            break;
                        }
                    }
                }
                else
                {
                    Publish(context, m_lastValue, m_lastError, notifications, diagnostics);
                }

                bool moreValuesToPublish = m_queue?.ItemsInQueue > 0;

                // update flags
                m_readyToPublish = moreValuesToPublish;
                m_readyToTrigger = moreValuesToPublish;
                m_resendData = false;

                return moreValuesToPublish;
            }
        }

        /// <summary>
        /// Publishes a value.
        /// </summary>
        private void Publish(
            OperationContext context,
            DataValue value,
            ServiceResult error,
            Queue<MonitoredItemNotification> notifications,
            Queue<DiagnosticInfo> diagnostics)
        {
            // set semantics changed bit.
            if (m_semanticsChanged)
            {
                if (value != null)
                {
                    value.StatusCode = value.StatusCode.SetSemanticsChanged(true);
                }

                if (error != null)
                {
                    error = new ServiceResult(
                        error.StatusCode.SetSemanticsChanged(true),
                        error.SymbolicId,
                        error.NamespaceUri,
                        error.LocalizedText,
                        error.AdditionalInfo,
                        error.InnerResult);
                }

                m_semanticsChanged = false;
            }

            // set structure changed bit.
            if (m_structureChanged)
            {
                if (value != null)
                {
                    value.StatusCode = value.StatusCode.SetStructureChanged(true);
                }

                if (error != null)
                {
                    error = new ServiceResult(
                        error.StatusCode.SetStructureChanged(true),
                        error.SymbolicId,
                        error.NamespaceUri,
                        error.LocalizedText,
                        error.AdditionalInfo,
                        error.InnerResult);
                }

                m_structureChanged = false;
            }

            // copy data value.
            var item = new MonitoredItemNotification();

            item.ClientHandle = m_clientHandle;
            item.Value = value;

            // apply timestamp filter.
            if (m_timestampsToReturn != TimestampsToReturn.Server && m_timestampsToReturn != TimestampsToReturn.Both)
            {
                item.Value.ServerTimestamp = DateTime.MinValue;
            }

            if (m_timestampsToReturn != TimestampsToReturn.Source && m_timestampsToReturn != TimestampsToReturn.Both)
            {
                item.Value.SourceTimestamp = DateTime.MinValue;
            }

            notifications.Enqueue(item);

            // update diagnostic info.
            DiagnosticInfo diagnosticInfo = null;

            if (m_lastError != null && (m_diagnosticsMasks & DiagnosticsMasks.OperationAll) != 0)
            {
                diagnosticInfo = ServerUtils.CreateDiagnosticInfo(m_source.Server, context, m_lastError);
            }

            diagnostics.Enqueue(diagnosticInfo);
        }

        /// <inheritdoc/>
        public void Dispose()
        {
            Dispose(true);
            GC.SuppressFinalize(this);
        }

        /// <summary>
        /// An overrideable version of the Dispose.
        /// </summary>
        protected virtual void Dispose(bool disposing)
        {
            //only durable queues need to be disposed
        }
        #endregion

        #region Private Fields
        private readonly object m_lock = new object();
        private readonly IMonitoredItemQueueFactory m_monitoredItemQueueFactory;
        private readonly MonitoredNode m_source;
        private DataValue m_lastValue;
        private ServiceResult m_lastError;
        private NumericRange m_indexRange;
        private TimestampsToReturn m_timestampsToReturn;
        private DiagnosticsMasks m_diagnosticsMasks;
        private uint m_clientHandle;
        private double m_samplingInterval;
        private DataChangeQueueHandler m_queue;
        private uint m_queueSize;
        private DataChangeFilter m_filter;
        private double m_range;
        private MonitoringMode m_monitoringMode;
        private long m_nextSampleTime;
        private bool m_readyToPublish;
        private bool m_readyToTrigger;
        private bool m_semanticsChanged;
        private bool m_structureChanged;
        private bool m_resendData;
        private NodeId m_nodeId;
        #endregion
    }
}<|MERGE_RESOLUTION|>--- conflicted
+++ resolved
@@ -69,12 +69,8 @@
             m_readyToPublish = false;
             m_readyToTrigger = false;
             m_resendData = false;
-<<<<<<< HEAD
             AlwaysReportUpdates = alwaysReportUpdates;
-=======
-            m_alwaysReportUpdates = alwaysReportUpdates;
             m_nodeId = source.Node.NodeId;
->>>>>>> 1cce7686
         }
 
         /// <summary>
@@ -117,12 +113,8 @@
             m_queueSize = queueSize;
             m_filter = filter;
             m_range = 0;
-<<<<<<< HEAD
             AlwaysReportUpdates = alwaysReportUpdates;
-=======
-            m_alwaysReportUpdates = alwaysReportUpdates;
             m_nodeId = source.Node.NodeId;
->>>>>>> 1cce7686
 
             if (range != null)
             {
