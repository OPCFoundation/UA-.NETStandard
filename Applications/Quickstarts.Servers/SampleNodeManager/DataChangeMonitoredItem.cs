--- conflicted
+++ resolved
@@ -729,12 +729,7 @@
                     ServiceResult error = null;
 
                     uint notificationCount = 0;
-<<<<<<< HEAD
                     while (notificationCount < maxNotificationsPerPublish && m_queue.PublishSingleValue(out value, out error))
-=======
-
-                    while (notificationCount < maxNotificationsPerPublish && m_queue.Publish(out value, out error))
->>>>>>> ff23131f
                     {
                         Publish(context, value, error, notifications, diagnostics);
                         notificationCount++;
