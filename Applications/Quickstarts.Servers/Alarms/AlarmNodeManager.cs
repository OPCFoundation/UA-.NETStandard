/* ========================================================================
 * Copyright (c) 2005-2022 The OPC Foundation, Inc. All rights reserved.
 *
 * OPC Foundation MIT License 1.00
 * 
 * Permission is hereby granted, free of charge, to any person
 * obtaining a copy of this software and associated documentation
 * files (the "Software"), to deal in the Software without
 * restriction, including without limitation the rights to use,
 * copy, modify, merge, publish, distribute, sublicense, and/or sell
 * copies of the Software, and to permit persons to whom the
 * Software is furnished to do so, subject to the following
 * conditions:
 * 
 * The above copyright notice and this permission notice shall be
 * included in all copies or substantial portions of the Software.
 * THE SOFTWARE IS PROVIDED "AS IS", WITHOUT WARRANTY OF ANY KIND,
 * EXPRESS OR IMPLIED, INCLUDING BUT NOT LIMITED TO THE WARRANTIES
 * OF MERCHANTABILITY, FITNESS FOR A PARTICULAR PURPOSE AND
 * NONINFRINGEMENT. IN NO EVENT SHALL THE AUTHORS OR COPYRIGHT
 * HOLDERS BE LIABLE FOR ANY CLAIM, DAMAGES OR OTHER LIABILITY,
 * WHETHER IN AN ACTION OF CONTRACT, TORT OR OTHERWISE, ARISING
 * FROM, OUT OF OR IN CONNECTION WITH THE SOFTWARE OR THE USE OR
 * OTHER DEALINGS IN THE SOFTWARE.
 *
 * The complete license agreement can be found here:
 * http://opcfoundation.org/License/MIT/1.00/
 * ======================================================================*/

using System;
using System.Collections.Generic;
using System.Globalization;
using System.Threading;
using Opc.Ua;
using Opc.Ua.Server;

namespace Alarms
{
    /// <summary>
    /// The factory for the Alarm Node Manager.
    /// </summary>
    public class AlarmNodeManagerFactory : INodeManagerFactory
    {
        /// <inheritdoc/>
        public INodeManager Create(IServerInternal server, ApplicationConfiguration configuration)
        {
            return new AlarmNodeManager(server, configuration, NamespacesUris.ToArray());
        }

        /// <inheritdoc/>
        public StringCollection NamespacesUris
        {
            get
            {
                const string uri = Namespaces.Alarms;
                const string instanceUri = uri + "Instance";
                return new StringCollection { uri, instanceUri };
            }
        }
    }

    /// <summary>
    /// A node manager for a server that exposes several variables.
    /// </summary>
    public class AlarmNodeManager : CustomNodeManager2
    {
        #region Constructors
        /// <summary>
        /// Initializes the node manager.
        /// </summary>
        public AlarmNodeManager(IServerInternal server, ApplicationConfiguration configuration, string[] namespaceUris) :
            base(server, configuration, namespaceUris)
        {
        }
        #endregion

        #region IDisposable Members
        /// <summary>
        /// An overrideable version of the Dispose.
        /// </summary>
        protected override void Dispose(bool disposing)
        {
            if (disposing)
            {
                DisposeTimer();
            }
        }

        #endregion

        #region INodeIdFactory Members
        /// <summary>
        /// Creates the NodeId for the specified node.
        /// </summary>
        public override NodeId New(ISystemContext context, NodeState node)
        {
            var instance = node as BaseInstanceState;

            if (instance != null && instance.Parent != null)
            {
                string id = instance.Parent.NodeId.Identifier as string;

                if (id != null)
                {
                    return new NodeId(id + "_" + instance.SymbolicName, instance.Parent.NodeId.NamespaceIndex);
                }
            }

            return node.NodeId;
        }
        #endregion

        #region INodeManager Members
        /// <summary>
        /// Does any initialization required before the address space can be used.
        /// </summary>
        /// <remarks>
        /// The externalReferences is an out parameter that allows the node manager to link to nodes
        /// in other node managers. For example, the 'Objects' node is managed by the CoreNodeManager and
        /// should have a reference to the root folder node(s) exposed by this node manager.
        /// </remarks>
        public override void CreateAddressSpace(IDictionary<NodeId, IList<IReference>> externalReferences)
        {
            lock (Lock)
            {
                #region Setup

                IList<IReference> references = null;

                if (!externalReferences.TryGetValue(ObjectIds.ObjectsFolder, out references))
                {
                    externalReferences[ObjectIds.ObjectsFolder] = references = new List<IReference>();
                }

                #endregion

                try
                {
                    #region Initialize

                    const string alarmsName = "Alarms";
                    const string alarmsNodeName = alarmsName;

                    var alarmControllerType = Type.GetType("Alarms.AlarmController");
                    const int interval = 1000;
                    string intervalString = interval.ToString(CultureInfo.InvariantCulture);

                    int conditionTypeIndex = 0;
                    #endregion

                    #region Create Alarm Folder

                    FolderState alarmsFolder = CreateFolder(null, alarmsNodeName, alarmsName);
                    alarmsFolder.AddReference(ReferenceTypes.Organizes, true, ObjectIds.ObjectsFolder);
                    references.Add(new NodeStateReference(ReferenceTypes.Organizes, false, alarmsFolder.NodeId));
                    alarmsFolder.EventNotifier = EventNotifiers.SubscribeToEvents;
                    AddRootNotifier(alarmsFolder);

                    #endregion

                    #region Create Methods
                    const string startMethodName = "Start";
                    const string startMethodNodeName = alarmsNodeName + "." + startMethodName;
                    MethodState startMethod = AlarmHelpers.CreateMethod(alarmsFolder, NamespaceIndex, startMethodNodeName, startMethodName);
                    AlarmHelpers.AddStartInputParameters(startMethod, NamespaceIndex);
                    startMethod.OnCallMethod = new GenericMethodCalledEventHandler(OnStart);

                    const string startBranchMethodName = "StartBranch";
                    const string startBranchMethodNodeName = alarmsNodeName + "." + startBranchMethodName;
                    MethodState startBranchMethod = AlarmHelpers.CreateMethod(alarmsFolder, NamespaceIndex, startBranchMethodNodeName, startBranchMethodName);
                    AlarmHelpers.AddStartInputParameters(startBranchMethod, NamespaceIndex);
                    startBranchMethod.OnCallMethod = new GenericMethodCalledEventHandler(OnStartBranch);

                    const string endMethodName = "End";
                    const string endMethodNodeName = alarmsNodeName + "." + endMethodName;
                    MethodState endMethod = AlarmHelpers.CreateMethod(alarmsFolder, NamespaceIndex, endMethodNodeName, endMethodName);
                    endMethod.OnCallMethod = new GenericMethodCalledEventHandler(OnEnd);
                    #endregion

                    #region Create Variables

                    const string analogTriggerName = "AnalogSource";
                    const string analogTriggerNodeName = alarmsNodeName + "." + analogTriggerName;
                    BaseDataVariableState analogTrigger = AlarmHelpers.CreateVariable(alarmsFolder,
                        NamespaceIndex, analogTriggerNodeName, analogTriggerName);
                    analogTrigger.OnWriteValue = OnWriteAlarmTrigger;
                    var analogAlarmController = (AlarmController)Activator.CreateInstance(alarmControllerType, analogTrigger, interval, false);
                    var analogSourceController = new SourceController(analogTrigger, analogAlarmController);
                    m_triggerMap.Add("Analog", analogSourceController);

                    const string booleanTriggerName = "BooleanSource";
                    const string booleanTriggerNodeName = alarmsNodeName + "." + booleanTriggerName;
                    BaseDataVariableState booleanTrigger = AlarmHelpers.CreateVariable(alarmsFolder,
                        NamespaceIndex, booleanTriggerNodeName, booleanTriggerName, boolValue: true);
                    booleanTrigger.OnWriteValue = OnWriteAlarmTrigger;
                    var booleanAlarmController = (AlarmController)Activator.CreateInstance(alarmControllerType, booleanTrigger, interval, true);
                    var booleanSourceController = new SourceController(booleanTrigger, booleanAlarmController);
                    m_triggerMap.Add("Boolean", booleanSourceController);

                    #endregion

                    #region Create Alarms

                    AlarmHolder mandatoryExclusiveLevel = new ExclusiveLevelHolder(
                        this,
                        alarmsFolder,
                        analogSourceController,
                        intervalString,
                        GetSupportedAlarmConditionType(ref conditionTypeIndex),
                        alarmControllerType,
                        interval,
                        optional: false);

                    m_alarms.Add(mandatoryExclusiveLevel.AlarmNodeName, mandatoryExclusiveLevel);

                    AlarmHolder mandatoryNonExclusiveLevel = new NonExclusiveLevelHolder(
                        this,
                        alarmsFolder,
                        analogSourceController,
                        intervalString,
                        GetSupportedAlarmConditionType(ref conditionTypeIndex),
                        alarmControllerType,
                        interval,
                        optional: false);
                    m_alarms.Add(mandatoryNonExclusiveLevel.AlarmNodeName, mandatoryNonExclusiveLevel);

                    AlarmHolder offNormal = new OffNormalAlarmTypeHolder(
                        this,
                        alarmsFolder,
                        booleanSourceController,
                        intervalString,
                        GetSupportedAlarmConditionType(ref conditionTypeIndex),
                        alarmControllerType,
                        interval,
                        optional: false);
                    m_alarms.Add(offNormal.AlarmNodeName, offNormal);

                    #endregion

                    AddPredefinedNode(SystemContext, alarmsFolder);
                    StartTimer();
                    m_allowEntry = true;
                }
                catch (Exception e)
                {
                    Utils.LogError(e, "Error creating the AlarmNodeManager address space.");
                }
            }
        }

        /// <summary>
        /// Creates a new folder.
        /// </summary>
        private FolderState CreateFolder(NodeState parent, string path, string name)
        {
            var folder = new FolderState(parent) {
                SymbolicName = name,
                ReferenceTypeId = ReferenceTypes.Organizes,
                TypeDefinitionId = ObjectTypeIds.FolderType,
                NodeId = new NodeId(path, NamespaceIndex),
                BrowseName = new QualifiedName(path, NamespaceIndex),
                DisplayName = new LocalizedText("en", name),
                WriteMask = AttributeWriteMask.None,
                UserWriteMask = AttributeWriteMask.None,
                EventNotifier = EventNotifiers.None
            };

            if (parent != null)
            {
                parent.AddChild(folder);
            }

            return folder;
        }

        private void DoSimulation(object state)
        {
            if (m_allowEntry)
            {
                m_allowEntry = false;

                lock (m_alarms)
                {
                    m_success++;
                    try
                    {
                        foreach (SourceController controller in m_triggerMap.Values)
                        {
                            bool updated = controller.Controller.Update(SystemContext);

                            IList<IReference> references = new List<IReference>();
                            controller.Source.GetReferences(SystemContext, references, ReferenceTypes.HasCondition, false);
                            foreach (IReference reference in references)
                            {
                                string identifier = reference.TargetId.ToString();
                                if (m_alarms.TryGetValue(identifier, out AlarmHolder holder))
                                {
                                    holder.Update(updated);
                                }
                            }
                        }
                    }
                    catch (Exception ex)
                    {
                        Utils.LogInfo(ex, "Alarm Loop Exception");
                    }
                }
                m_allowEntry = true;
            }
            else if (m_success > 0)
            {
                m_missed++;
                Utils.LogInfo("Alarms: Missed Loop {0} Success {1}", m_missed, m_success);
            }
        }

        #region Methods

        public ServiceResult OnStart(
            ISystemContext context,
            NodeState node,
            IList<object> inputArguments,
            IList<object> outputArguments)
        {
            // all arguments must be provided.
            uint seconds;
            if (inputArguments.Count < 1)
            {
                return StatusCodes.BadArgumentsMissing;
            }

            try
            {
                seconds = (uint)inputArguments[0];
            }
            catch
            {
                return new ServiceResult(StatusCodes.BadInvalidArgument);
            }

            ServiceResult result = ServiceResult.Good;

            Dictionary<string, SourceController> sourceControllers = GetUnitAlarms(node);
            if (sourceControllers == null)
            {
                result = StatusCodes.BadNodeIdUnknown;
            }

            if (sourceControllers != null)
            {
                Utils.LogInfo("Starting up alarm group {0}", GetUnitFromNodeId(node.NodeId));

                lock (m_alarms)
                {
                    foreach (SourceController sourceController in sourceControllers.Values)
                    {
                        IList<IReference> references = new List<IReference>();
                        sourceController.Source.GetReferences(SystemContext, references, ReferenceTypes.HasCondition, false);
                        foreach (IReference reference in references)
                        {
                            string identifier = reference.TargetId.ToString();
                            if (m_alarms.TryGetValue(identifier, out AlarmHolder holder))
                            {
                                holder.SetBranching(false);
                                holder.Start(seconds);
                                bool updated = holder.Controller.Update(SystemContext);
                                holder.Update(updated);
                            }
                        }
                    }
                }
            }

            return result;
        }

        public ServiceResult OnStartBranch(
            ISystemContext context,
            NodeState node,
            IList<object> inputArguments,
            IList<object> outputArguments)
        {
            // all arguments must be provided.
            uint seconds;
            if (inputArguments.Count < 1)
            {
                return StatusCodes.BadArgumentsMissing;
            }

            try
            {
                seconds = (uint)inputArguments[0];
            }
            catch
            {
                return new ServiceResult(StatusCodes.BadInvalidArgument);
            }

            ServiceResult result = ServiceResult.Good;

            Dictionary<string, SourceController> sourceControllers = GetUnitAlarms(node);
            if (sourceControllers == null)
            {
                result = StatusCodes.BadNodeIdUnknown;
            }

            if (sourceControllers != null)
            {
                Utils.LogInfo("Starting up Branch for alarm group {0}", GetUnitFromNodeId(node.NodeId));

                lock (m_alarms)
                {
                    foreach (SourceController sourceController in sourceControllers.Values)
                    {
                        IList<IReference> references = new List<IReference>();
                        sourceController.Source.GetReferences(SystemContext, references, ReferenceTypes.HasCondition, false);
                        foreach (IReference reference in references)
                        {
                            string identifier = reference.TargetId.ToString();
                            if (m_alarms.TryGetValue(identifier, out AlarmHolder holder))
                            {
                                holder.SetBranching(true);
                                holder.Start(seconds);
                                bool updated = holder.Controller.Update(SystemContext);
                                holder.Update(updated);
                            }
                        }
                    }
                }
            }

            return result;
        }

        public ServiceResult OnEnd(
            ISystemContext context,
            NodeState node,
            IList<object> inputArguments,
            IList<object> outputArguments)
        {
            ServiceResult result = ServiceResult.Good;

            Dictionary<string, SourceController> sourceControllers = GetUnitAlarms(node);
            if (sourceControllers == null)
            {
                result = StatusCodes.BadNodeIdUnknown;
            }

            if (sourceControllers != null)
            {
                Utils.LogInfo("Stopping alarm group {0}", GetUnitFromNodeId(node.NodeId));

                lock (m_alarms)
                {
                    foreach (SourceController sourceController in sourceControllers.Values)
                    {
                        IList<IReference> references = new List<IReference>();
                        sourceController.Source.GetReferences(SystemContext, references, ReferenceTypes.HasCondition, false);
                        foreach (IReference reference in references)
                        {
                            string identifier = reference.TargetId.ToString();
                            if (m_alarms.TryGetValue(identifier, out AlarmHolder holder))
                            {
                                holder.ClearBranches();
                            }
                        }

                        sourceController.Controller.Stop();
                    }
                }
            }

            return result;
        }

        public ServiceResult OnWriteAlarmTrigger(
            ISystemContext context,
            NodeState node,
            NumericRange indexRange,
            QualifiedName dataEncoding,
            ref object value,
            ref StatusCode statusCode,
            ref DateTime timestamp)
        {
            Dictionary<string, SourceController> sourceControllers = GetUnitAlarms(node);
            if (sourceControllers == null)
            {
                return StatusCodes.BadNodeIdUnknown;
            }

            if (sourceControllers != null)
            {
                SourceController sourceController = GetSourceControllerFromNodeState(node, sourceControllers);

                if (sourceController == null)
                {
                    return StatusCodes.BadNodeIdUnknown;
                }

                Utils.LogInfo("Manual Write {0} to {1}", value, node.NodeId);

                lock (m_alarms)
                {
                    sourceController.Source.Value = value;
                    Type valueType = value.GetType();
                    sourceController.Controller.ManualWrite(value);
                    IList<IReference> references = new List<IReference>();
                    sourceController.Source.GetReferences(SystemContext, references, ReferenceTypes.HasCondition, false);
                    foreach (IReference reference in references)
                    {
                        string identifier = reference.TargetId.ToString();
                        if (m_alarms.TryGetValue(identifier, out AlarmHolder holder))
                        {
                            holder.Update(true);
                        }
                    }
                }
            }

            return StatusCodes.Good;
        }

        #endregion

        #region Helpers

        private AlarmHolder GetAlarmHolder(NodeId node)
        {
            AlarmHolder alarmHolder = null;

            Type nodeIdType = node.Identifier.GetType();
            if (nodeIdType.Name == "String")
            {
                string unmodifiedName = node.Identifier.ToString();

                // This is bad, but I'm not sure why the NodeName is being attached with an underscore, it messes with this lookup.
#if NETSTANDARD2_1_OR_GREATER || NET5_0_OR_GREATER
                string name = unmodifiedName.Replace("Alarms_", "Alarms.", StringComparison.Ordinal);
#else
                string name = unmodifiedName.Replace("Alarms_", "Alarms.");
#endif

                string mapName = name;
                if (name.EndsWith(AlarmDefines.TRIGGER_EXTENSION) || name.EndsWith(AlarmDefines.ALARM_EXTENSION))
                {
                    int lastDot = name.LastIndexOf(".");
                    mapName = name[..lastDot];
                }

                if (m_alarms.TryGetValue(mapName, out AlarmHolder value))
                {
                    alarmHolder = value;
                }
            }

            return alarmHolder;
        }

        public ServiceResult OnEnableDisableAlarm(
            ISystemContext context,
            ConditionState condition,
            bool enabling)
        {
            return ServiceResult.Good;
        }

        public Dictionary<string, SourceController> GetUnitAlarms(NodeState nodeState)
        {
            return m_triggerMap;
        }

        public string GetUnitFromNodeState(NodeState nodeState)
        {
            return GetUnitFromNodeId(nodeState.NodeId);
        }

        public string GetUnitFromNodeId(NodeId nodeId)
        {
            string unit = "";

            if (nodeId.IdType == IdType.String)
            {
                string nodeIdString = (string)nodeId.Identifier;
                string[] splitString = nodeIdString.Split('.');
                // Alarms.UnitName.MethodName
                if (splitString.Length >= 1)
                {
                    unit = splitString[1];
                }
            }

            return unit;
        }

        public SourceController GetSourceControllerFromNodeState(NodeState nodeState, Dictionary<string, SourceController> map)
        {
            SourceController sourceController = null;

            string name = GetSourceNameFromNodeState(nodeState);
            if (map.TryGetValue(name, out SourceController value))
            {
                sourceController = value;
            }

            return sourceController;
        }

        public string GetSourceNameFromNodeState(NodeState nodeState)
        {
            return GetSourceNameFromNodeId(nodeState.NodeId);
        }

        public string GetSourceNameFromNodeId(NodeId nodeId)
        {
            string sourceName = "";

            if (nodeId.IdType == IdType.String)
            {
                string nodeIdString = (string)nodeId.Identifier;
                string[] splitString = nodeIdString.Split('.');
                // Alarms.UnitName.AnalogSource
                if (splitString.Length >= 2)
                {
#if NETSTANDARD2_1_OR_GREATER || NET5_0_OR_GREATER
                    sourceName = splitString[splitString.Length - 1].Replace("Source", "", StringComparison.Ordinal);
#else
                    sourceName = splitString[splitString.Length - 1].Replace("Source", "");
#endif
                }
            }

            return sourceName;
        }

        public SupportedAlarmConditionType GetSupportedAlarmConditionType(ref int index)
        {
            SupportedAlarmConditionType conditionType = m_ConditionTypes[index];
            index++;
            if (index >= m_ConditionTypes.Length)
            {
                index = 0;
            }
            return conditionType;
        }
        #endregion

        #endregion

        #region Overrides
        /// <summary>
        /// Frees any resources allocated for the address space.
        /// </summary>
        public override void DeleteAddressSpace()
        {
            lock (Lock)
            {
                // TBD
            }
        }

        /// <summary>
        /// Calls a method on the specified nodes.
        /// </summary>
        public override void Call(
            OperationContext context,
            IList<CallMethodRequest> methodsToCall,
            IList<CallMethodResult> results,
            IList<ServiceResult> errors)
        {
            ServerSystemContext systemContext = SystemContext.Copy(context);
            IDictionary<NodeId, NodeState> operationCache = new NodeIdDictionary<NodeState>();

            bool didRefresh = false;

            for (int ii = 0; ii < methodsToCall.Count; ii++)
            {
                CallMethodRequest methodToCall = methodsToCall[ii];

                bool refreshMethod = methodToCall.MethodId.Equals(MethodIds.ConditionType_ConditionRefresh) ||
                    methodToCall.MethodId.Equals(MethodIds.ConditionType_ConditionRefresh2);

                if (refreshMethod)
                {
                    if (didRefresh)
                    {
                        errors[ii] = StatusCodes.BadRefreshInProgress;
                        methodToCall.Processed = true;
                        continue;
                    }
                    else
                    {
                        didRefresh = true;
                    }
                }

                bool ackMethod = methodToCall.MethodId.Equals(MethodIds.AcknowledgeableConditionType_Acknowledge);
                bool confirmMethod = methodToCall.MethodId.Equals(MethodIds.AcknowledgeableConditionType_Confirm);
                bool commentMethod = methodToCall.MethodId.Equals(MethodIds.ConditionType_AddComment);
                bool ackConfirmMethod = ackMethod || confirmMethod || commentMethod;

                // Need to try to capture any calls to ConditionType::Acknowledge
                if (methodToCall.ObjectId.Equals(ObjectTypeIds.ConditionType) && ackConfirmMethod)
                {
                    // Mantis Issue 6944 which is a duplicate of 5544 - result is Confirm should be Bad_NodeIdInvalid
                    // Override any other errors that may be there, even if this is 'Processed'
                    errors[ii] = StatusCodes.BadNodeIdInvalid;
                    methodToCall.Processed = true;
                    continue;
                }

                // skip items that have already been processed.
                if (methodToCall.Processed)
                {
                    continue;
                }

                MethodState method = null;

                lock (Lock)
                {
                    // check for valid handle.
                    NodeHandle initialHandle = GetManagerHandle(systemContext, methodToCall.ObjectId, operationCache);

                    if (initialHandle == null)
                    {
                        if (ackConfirmMethod)
                        {
                            // Mantis 6944
                            errors[ii] = StatusCodes.BadNodeIdUnknown;
                            methodToCall.Processed = true;
                        }

                        continue;
                    }

                    // owned by this node manager.
                    methodToCall.Processed = true;

                    // Look for an alarm branchId to operate on.
                    NodeHandle handle = FindBranchNodeHandle(systemContext, initialHandle, methodToCall);

                    // validate the source node.
                    NodeState source = ValidateNode(systemContext, handle, operationCache);

                    if (source == null)
                    {
                        errors[ii] = StatusCodes.BadNodeIdUnknown;
                        continue;
                    }

                    // find the method.
                    method = source.FindMethod(systemContext, methodToCall.MethodId);

                    if (method == null)
                    {
                        // check for loose coupling.
                        if (source.ReferenceExists(ReferenceTypeIds.HasComponent, false, methodToCall.MethodId))
                        {
                            method = (MethodState)FindPredefinedNode(methodToCall.MethodId, typeof(MethodState));
                        }

                        if (method == null)
                        {
                            errors[ii] = StatusCodes.BadMethodInvalid;
                            continue;
                        }
                    }
                }

                // call the method.
                CallMethodResult result = results[ii] = new CallMethodResult();

                errors[ii] = Call(
                    systemContext,
                    methodToCall,
                    method,
                    result);
            }
        }

        /// <summary>
        /// Override ConditionRefresh.
        /// </summary>
        public override ServiceResult ConditionRefresh(
            OperationContext context,
            IList<IEventMonitoredItem> monitoredItems)
        {
            ServerSystemContext systemContext = SystemContext.Copy(context);

            for (int ii = 0; ii < monitoredItems.Count; ii++)
            {
<<<<<<< HEAD
                // the IEventMonitoredItem should always be MonitoredItems since they are created by the MasterNodeManager.
                if (!(monitoredItems[ii] is MonitoredItem monitoredItem))
=======
                IEventMonitoredItem monitoredItem = monitoredItems[ii];

                if (monitoredItem == null)
>>>>>>> 1cce7686
                {
                    continue;
                }

                var events = new List<IFilterTarget>();
                var nodesToRefresh = new List<NodeState>();

                lock (Lock)
                {
                    // check for server subscription.
                    if (monitoredItem.NodeId == ObjectIds.Server)
                    {
                        if (RootNotifiers != null)
                        {
                            nodesToRefresh.AddRange(RootNotifiers);
                        }
                    }
                    else
                    {
                        // check if monitored Item is managed by this node manager
                        if (!MonitoredItems.ContainsKey(monitoredItem.Id))
                        {
                            continue;
                        }

                        // get the refresh events.
                        nodesToRefresh.Add(((NodeHandle)monitoredItem.ManagerHandle).Node);
                    }
                }

                // block and wait for the refresh.
                for (int jj = 0; jj < nodesToRefresh.Count; jj++)
                {
                    nodesToRefresh[jj].ConditionRefresh(systemContext, events, true);
                }

                lock (Lock)
                {
                    // This is where I can add branch events
                    GetBranchesForConditionRefresh(events);
                }

                // queue the events.
                for (int jj = 0; jj < events.Count; jj++)
                {
                    monitoredItem.QueueEvent(events[jj]);
                }
            }

            // all done.
            return ServiceResult.Good;
        }
        #endregion

        #region Public Methods
        public NodeHandle FindBranchNodeHandle(ISystemContext systemContext, NodeHandle initialHandle, CallMethodRequest methodToCall)
        {
            NodeHandle nodeHandle = initialHandle;

            if (AlarmNodeManager.IsAckConfirm(methodToCall.MethodId))
            {
                AlarmHolder holder = GetAlarmHolder(methodToCall.ObjectId);

                if (holder != null && holder.HasBranches())
                {
                    byte[] eventId = AlarmNodeManager.GetEventIdFromAckConfirmMethod(methodToCall);

                    if (eventId != null)
                    {
                        BaseEventState state = holder.GetBranch(eventId);

                        if (state != null)
                        {
                            nodeHandle = new NodeHandle();

                            nodeHandle.NodeId = methodToCall.ObjectId;
                            nodeHandle.Node = state;
                            nodeHandle.Validated = true;
                        }
                    }
                }
            }

            return nodeHandle;
        }

        public void GetBranchesForConditionRefresh(List<IFilterTarget> events)
        {
            // Don't look at Certificates, they won't have branches
            foreach (AlarmHolder alarmHolder in m_alarms.Values)
            {
                alarmHolder.GetBranchesForConditionRefresh(events);
            }
        }
        #endregion

        #region Private Methods
        private static bool IsAckConfirm(NodeId methodId)
        {
            bool isAckConfirm = false;
            if (methodId.Equals(MethodIds.AcknowledgeableConditionType_Acknowledge) ||
                 methodId.Equals(MethodIds.AcknowledgeableConditionType_Confirm))
            {
                isAckConfirm = true;
            }
            return isAckConfirm;
        }

        private static byte[] GetEventIdFromAckConfirmMethod(CallMethodRequest request)
        {
            byte[] eventId = null;

            // Bad magic Numbers here
            if (request.InputArguments != null && request.InputArguments.Count == 2 && request.InputArguments[0].TypeInfo.BuiltInType.Equals(BuiltInType.ByteString))
            {
                eventId = (byte[])request.InputArguments[0].Value;
            }
            return eventId;
        }

        /// <summary>
        /// Starts the timer to detect Alarms.
        /// </summary>
        private void StartTimer()
        {
            Utils.SilentDispose(m_simulationTimer);
            m_simulationTimer = new Timer(DoSimulation, null, kSimulationInterval, kSimulationInterval);
        }

        /// <summary>
        /// Disposes the timer.
        /// </summary>
        private void DisposeTimer()
        {
            Utils.SilentDispose(m_simulationTimer);
            m_simulationTimer = null;
        }
        #endregion

        #region Private Fields
        private readonly Dictionary<string, AlarmHolder> m_alarms = new Dictionary<string, AlarmHolder>();
        private readonly Dictionary<string, SourceController> m_triggerMap =
            new Dictionary<string, SourceController>();
        private bool m_allowEntry;
        private uint m_success;
        private uint m_missed;

        private readonly SupportedAlarmConditionType[] m_ConditionTypes = {
                    new SupportedAlarmConditionType( "Process", "ProcessConditionClassType",  ObjectTypeIds.ProcessConditionClassType ),
                    new SupportedAlarmConditionType( "Maintenance", "MaintenanceConditionClassType",  ObjectTypeIds.MaintenanceConditionClassType ),
                    new SupportedAlarmConditionType( "System", "SystemConditionClassType",  ObjectTypeIds.SystemConditionClassType ) };

        private const ushort kSimulationInterval = 100;
        private Timer m_simulationTimer;
        #endregion

    }
}<|MERGE_RESOLUTION|>--- conflicted
+++ resolved
@@ -789,14 +789,9 @@
 
             for (int ii = 0; ii < monitoredItems.Count; ii++)
             {
-<<<<<<< HEAD
-                // the IEventMonitoredItem should always be MonitoredItems since they are created by the MasterNodeManager.
-                if (!(monitoredItems[ii] is MonitoredItem monitoredItem))
-=======
                 IEventMonitoredItem monitoredItem = monitoredItems[ii];
 
                 if (monitoredItem == null)
->>>>>>> 1cce7686
                 {
                     continue;
                 }
