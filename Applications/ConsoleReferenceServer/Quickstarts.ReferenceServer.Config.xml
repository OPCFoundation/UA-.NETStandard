﻿<?xml version="1.0" encoding="utf-8"?>
<ApplicationConfiguration
  xmlns:xsi="http://www.w3.org/2001/XMLSchema-instance"
  xmlns:ua="http://opcfoundation.org/UA/2008/02/Types.xsd"
  xmlns="http://opcfoundation.org/UA/SDK/Configuration.xsd"
> 
<!-- xsi:schemaLocation="http://opcfoundation.org/UA/SDK/Configuration.xsd ./Configuration.xsd" -->
  <ApplicationName>Quickstart Reference Server</ApplicationName>
  <ApplicationUri>urn:localhost:UA:Quickstarts:ReferenceServer</ApplicationUri>
  <ProductUri>uri:opcfoundation.org:Quickstarts:ReferenceServer</ProductUri>
  <ApplicationType>Server_0</ApplicationType>

  <SecurityConfiguration>
    <!-- Which certificate types are supported  -->
    <ApplicationCertificates>
      <CertificateIdentifier>
        <StoreType>Directory</StoreType>
        <StorePath>%LocalApplicationData%/OPC Foundation/pki/own</StorePath>
        <SubjectName>CN=Quickstart Reference Server, C=US, S=Arizona, O=OPC Foundation, DC=localhost</SubjectName>
        <CertificateTypeString>RsaSha256</CertificateTypeString>
      </CertificateIdentifier>
      <CertificateIdentifier>
        <!-- <TypeId>NistP256</TypeId> -->
        <StoreType>Directory</StoreType>
        <StorePath>%LocalApplicationData%/OPC Foundation/pki/own</StorePath>
        <SubjectName>CN=Quickstart Reference Server, C=US, S=Arizona, O=OPC Foundation, DC=localhost</SubjectName>
        <CertificateTypeString>NistP256</CertificateTypeString>
      </CertificateIdentifier>
      <CertificateIdentifier>
        <!-- <TypeId>NistP384</TypeId> -->
        <StoreType>Directory</StoreType>
        <StorePath>%LocalApplicationData%/OPC Foundation/pki/own</StorePath>
        <SubjectName>CN=Quickstart Reference Server, C=US, S=Arizona, O=OPC Foundation, DC=localhost</SubjectName>
        <CertificateTypeString>NistP384</CertificateTypeString>
      </CertificateIdentifier>
      <CertificateIdentifier>
        <!-- <TypeId>BrainpoolP256r1</TypeId> -->
        <StoreType>Directory</StoreType>
        <StorePath>%LocalApplicationData%/OPC Foundation/pki/own</StorePath>
        <SubjectName>CN=Quickstart Reference Server, C=US, S=Arizona, O=OPC Foundation, DC=localhost</SubjectName>
        <CertificateTypeString>BrainpoolP256r1</CertificateTypeString>
      </CertificateIdentifier>
      <CertificateIdentifier>
        <!-- <TypeId>BrainpoolP384r1</TypeId> -->
        <StoreType>Directory</StoreType>
        <StorePath>%LocalApplicationData%/OPC Foundation/pki/own</StorePath>
        <SubjectName>CN=Quickstart Reference Server, C=US, S=Arizona, O=OPC Foundation, DC=localhost</SubjectName>
        <CertificateTypeString>BrainpoolP384r1</CertificateTypeString>
      </CertificateIdentifier>
    </ApplicationCertificates>

    <!-- Where the other application certificates are stored -->

    <!-- Where the issuer certificate are stored (certificate authorities) -->
    <TrustedIssuerCertificates>
      <StoreType>Directory</StoreType>
      <StorePath>%LocalApplicationData%/OPC Foundation/pki/issuer</StorePath>
    </TrustedIssuerCertificates>

    <!-- Where the trust list is stored -->
    <TrustedPeerCertificates>
      <StoreType>Directory</StoreType>
      <StorePath>%LocalApplicationData%/OPC Foundation/pki/trusted</StorePath>
    </TrustedPeerCertificates>

    <!-- The directory used to store invalid certificates for later review by the administrator. -->
    <RejectedCertificateStore>
      <StoreType>Directory</StoreType>
      <StorePath>%LocalApplicationData%/OPC Foundation/pki/rejected</StorePath>
    </RejectedCertificateStore>

    <!-- WARNING: The following setting (to automatically accept untrusted certificates) should be used
    for easy debugging purposes ONLY and turned off for production deployments! -->
    <AutoAcceptUntrustedCertificates>false</AutoAcceptUntrustedCertificates>

    <!-- WARNING: SHA1 signed certificates are by default rejected and should be phased out. 
       only nano and embedded profiles are allowed to use sha1 signed certificates. -->
    <RejectSHA1SignedCertificates>true</RejectSHA1SignedCertificates>
    <RejectUnknownRevocationStatus>true</RejectUnknownRevocationStatus>
    <MinimumCertificateKeySize>2048</MinimumCertificateKeySize>
    <MinimumECCertificateKeySize>256</MinimumECCertificateKeySize>
    <AddAppCertToTrustedStore>false</AddAppCertToTrustedStore>
    <SendCertificateChain>true</SendCertificateChain>

    <!-- Where the User issuer certificates are stored -->
    <UserIssuerCertificates>
      <StoreType>Directory</StoreType>
      <StorePath>%LocalApplicationData%/OPC Foundation/pki/issuerUser</StorePath>
    </UserIssuerCertificates>

    <!-- Where the User trust list is stored-->
    <TrustedUserCertificates>
      <StoreType>Directory</StoreType>
      <StorePath>%LocalApplicationData%/OPC Foundation/pki/trustedUser</StorePath>
    </TrustedUserCertificates>
  </SecurityConfiguration>

  <TransportConfigurations></TransportConfigurations>
  <TransportQuotas>
    <OperationTimeout>120000</OperationTimeout>
    <MaxStringLength>1048576</MaxStringLength>
    <MaxByteStringLength>1048576</MaxByteStringLength>
    <MaxArrayLength>65535</MaxArrayLength>
    <MaxMessageSize>4194304</MaxMessageSize>
    <MaxBufferSize>65535</MaxBufferSize>
    <ChannelLifetime>30000</ChannelLifetime>
    <SecurityTokenLifetime>3600000</SecurityTokenLifetime>
  </TransportQuotas>
  <ServerConfiguration>
    <BaseAddresses>
      <ua:String>opc.https://localhost:62540/Quickstarts/ReferenceServer</ua:String>
      <ua:String>opc.tcp://localhost:62541/Quickstarts/ReferenceServer</ua:String>
    </BaseAddresses>
    <!-- 
    These list the alternate addresses (via firewalls, multiple NICs etc.) that can be
    used to communicate with the server. The URL used by the client when calling
    FindServers/GetEndpoints or CreateSession will be used to filter the list of
    endpoints returned by checking for alternate base addresses that have a domain
    that matches the domain in the url provided by the client.
    
    Note that any additional domains should be listed in the server's certificate. If they
    are left out the client make refuse to connect because it has no way to know if the 
    alternate domain was authorized by the server administrator.
    -->
    <!--
    <AlternateBaseAddresses>
      <ua:String>opc.tcp://AlternateHostName/Quickstarts/ReferenceServer</ua:String>
      <ua:String>opc.tcp://10.10.103.150/Quickstarts/ReferenceServer</ua:String>
      <ua:String>opc.tcp://[2a01::626d]/Quickstarts/ReferenceServer</ua:String>
    </AlternateBaseAddresses>
    -->
    <SecurityPolicies>
      <!-- the first policy is used for the https endpoint -->
      <ServerSecurityPolicy>
        <SecurityMode>SignAndEncrypt_3</SecurityMode>
        <SecurityPolicyUri>http://opcfoundation.org/UA/SecurityPolicy#Basic256Sha256</SecurityPolicyUri>
      </ServerSecurityPolicy>
      <ServerSecurityPolicy>
        <SecurityMode>Sign_2</SecurityMode>
        <SecurityPolicyUri></SecurityPolicyUri>
      </ServerSecurityPolicy>
      <ServerSecurityPolicy>
        <SecurityMode>SignAndEncrypt_3</SecurityMode>
        <SecurityPolicyUri></SecurityPolicyUri>
      </ServerSecurityPolicy>
      <ServerSecurityPolicy>
        <SecurityMode>Sign_2</SecurityMode>
        <SecurityPolicyUri>http://opcfoundation.org/UA/SecurityPolicy#ECC_nistP256</SecurityPolicyUri>
      </ServerSecurityPolicy>
      <ServerSecurityPolicy>
        <SecurityMode>Sign_2</SecurityMode>
        <SecurityPolicyUri>http://opcfoundation.org/UA/SecurityPolicy#ECC_nistP384</SecurityPolicyUri>
      </ServerSecurityPolicy>
      <ServerSecurityPolicy>
        <SecurityMode>Sign_2</SecurityMode>
        <SecurityPolicyUri>http://opcfoundation.org/UA/SecurityPolicy#ECC_brainpoolP256r1</SecurityPolicyUri>
      </ServerSecurityPolicy>
      <ServerSecurityPolicy>
        <SecurityMode>Sign_2</SecurityMode>
        <SecurityPolicyUri>http://opcfoundation.org/UA/SecurityPolicy#ECC_brainpoolP384r1</SecurityPolicyUri>
      </ServerSecurityPolicy>
      <ServerSecurityPolicy>
        <SecurityMode>SignAndEncrypt_3</SecurityMode>
        <SecurityPolicyUri>http://opcfoundation.org/UA/SecurityPolicy#ECC_nistP256</SecurityPolicyUri>
      </ServerSecurityPolicy>
      <ServerSecurityPolicy>
        <SecurityMode>SignAndEncrypt_3</SecurityMode>
        <SecurityPolicyUri>http://opcfoundation.org/UA/SecurityPolicy#ECC_nistP384</SecurityPolicyUri>
      </ServerSecurityPolicy>
      <ServerSecurityPolicy>
        <SecurityMode>SignAndEncrypt_3</SecurityMode>
        <SecurityPolicyUri>http://opcfoundation.org/UA/SecurityPolicy#ECC_brainpoolP256r1</SecurityPolicyUri>
      </ServerSecurityPolicy>
      <ServerSecurityPolicy>
        <SecurityMode>SignAndEncrypt_3</SecurityMode>
        <SecurityPolicyUri>http://opcfoundation.org/UA/SecurityPolicy#ECC_brainpoolP384r1</SecurityPolicyUri>
      </ServerSecurityPolicy>
      <ServerSecurityPolicy>
        <SecurityMode>None_1</SecurityMode>
        <SecurityPolicyUri>http://opcfoundation.org/UA/SecurityPolicy#None</SecurityPolicyUri>
      </ServerSecurityPolicy>
      <!-- deprecated security policies for reference only -->
      <ServerSecurityPolicy>
        <SecurityMode>Sign_2</SecurityMode>
        <SecurityPolicyUri>http://opcfoundation.org/UA/SecurityPolicy#Basic256</SecurityPolicyUri>
      </ServerSecurityPolicy>
      <ServerSecurityPolicy>
        <SecurityMode>SignAndEncrypt_3</SecurityMode>
        <SecurityPolicyUri>http://opcfoundation.org/UA/SecurityPolicy#Basic256</SecurityPolicyUri>
      </ServerSecurityPolicy>
<<<<<<< HEAD
      <ServerSecurityPolicy>
        <SecurityMode>Sign_2</SecurityMode>
        <SecurityPolicyUri>http://opcfoundation.org/UA/SecurityPolicy#Basic128Rsa15</SecurityPolicyUri>
      </ServerSecurityPolicy>
      <ServerSecurityPolicy>
        <SecurityMode>SignAndEncrypt_3</SecurityMode>
        <SecurityPolicyUri>http://opcfoundation.org/UA/SecurityPolicy#Basic128Rsa15</SecurityPolicyUri>
      </ServerSecurityPolicy>
      <!-- -->
=======
      -->
>>>>>>> 6dcee7eb
    </SecurityPolicies>

    <MinRequestThreadCount>5</MinRequestThreadCount>
    <MaxRequestThreadCount>100</MaxRequestThreadCount>
    <MaxQueuedRequestCount>2000</MaxQueuedRequestCount>

    <!-- The SDK expects the server to support the same set of user tokens for every endpoint. -->
    <UserTokenPolicies>
      <!-- Allows anonymous users -->
      <ua:UserTokenPolicy>
        <ua:TokenType>Anonymous_0</ua:TokenType>
        <!-- <ua:SecurityPolicyUri>http://opcfoundation.org/UA/SecurityPolicy#None</ua:SecurityPolicyUri> -->
      </ua:UserTokenPolicy>

      <!-- Allows username/password -->
      <ua:UserTokenPolicy>
        <ua:TokenType>UserName_1</ua:TokenType>
        <!-- passwords must be encrypted - this specifies what algorithm to use -->
        <!-- if no algorithm is specified, the active security policy is used -->
        <!-- <ua:SecurityPolicyUri>http://opcfoundation.org/UA/SecurityPolicy#Basic256Sha256</ua:SecurityPolicyUri> -->
      </ua:UserTokenPolicy>

      <!-- Allows user certificates -->
      <ua:UserTokenPolicy>
        <ua:TokenType>Certificate_2</ua:TokenType>
        <!-- certificate possession must be proven with a digital signature - this specifies what algorithm to use -->
        <!-- if no algorithm is specified, the active security policy is used -->
        <!-- <ua:SecurityPolicyUri>http://opcfoundation.org/UA/SecurityPolicy#Basic256Sha256</ua:SecurityPolicyUri> -->
      </ua:UserTokenPolicy>
    </UserTokenPolicies>
    <DiagnosticsEnabled>true</DiagnosticsEnabled>
    <!-- Settings for CTT testing -->
    <MaxSessionCount>75</MaxSessionCount>
    <MaxChannelCount>1000</MaxChannelCount>
    <MinSessionTimeout>10000</MinSessionTimeout>
    <MaxSessionTimeout>3600000</MaxSessionTimeout>
    <MaxBrowseContinuationPoints>10</MaxBrowseContinuationPoints>
    <MaxQueryContinuationPoints>10</MaxQueryContinuationPoints>
    <MaxHistoryContinuationPoints>100</MaxHistoryContinuationPoints>
    <MaxRequestAge>600000</MaxRequestAge>
    <MinPublishingInterval>50</MinPublishingInterval>
    <MaxPublishingInterval>3600000</MaxPublishingInterval>
    <PublishingResolution>50</PublishingResolution>
    <MaxSubscriptionLifetime>3600000</MaxSubscriptionLifetime>
    <MaxMessageQueueSize>100</MaxMessageQueueSize>
    <MaxNotificationQueueSize>100</MaxNotificationQueueSize>
    <MaxNotificationsPerPublish>1000</MaxNotificationsPerPublish>
    <MinMetadataSamplingInterval>1000</MinMetadataSamplingInterval>
    <AvailableSamplingRates>
      <SamplingRateGroup>
        <Start>5</Start>
        <Increment>5</Increment>
        <Count>20</Count>
      </SamplingRateGroup>
      <SamplingRateGroup>
        <Start>100</Start>
        <Increment>100</Increment>
        <Count>4</Count>
      </SamplingRateGroup>
      <SamplingRateGroup>
        <Start>500</Start>
        <Increment>250</Increment>
        <Count>2</Count>
      </SamplingRateGroup>
      <SamplingRateGroup>
        <Start>1000</Start>
        <Increment>500</Increment>
        <Count>20</Count>
      </SamplingRateGroup>
    </AvailableSamplingRates>

    <RegistrationEndpoint>
      <ua:EndpointUrl>opc.tcp://localhost:4840</ua:EndpointUrl>
      <ua:Server>
        <ua:ApplicationUri>opc.tcp://localhost:4840</ua:ApplicationUri>
        <ua:ApplicationType>DiscoveryServer_3</ua:ApplicationType>
        <ua:DiscoveryUrls>
          <ua:String>opc.tcp://localhost:4840</ua:String>
        </ua:DiscoveryUrls>
      </ua:Server>
      <ua:SecurityMode>SignAndEncrypt_3</ua:SecurityMode>
      <ua:SecurityPolicyUri />
      <ua:UserIdentityTokens />
    </RegistrationEndpoint>

    <MaxRegistrationInterval>0</MaxRegistrationInterval>
    <NodeManagerSaveFile>Quickstarts.ReferenceServer.nodes.xml</NodeManagerSaveFile>
    <MinSubscriptionLifetime>10000</MinSubscriptionLifetime>
    <MaxPublishRequestCount>20</MaxPublishRequestCount>
    <MaxSubscriptionCount>100</MaxSubscriptionCount>
    <MaxEventQueueSize>10000</MaxEventQueueSize>

    <!-- see https://opcfoundation-onlineapplications.org/profilereporting/ for list of available profiles -->
    <ServerProfileArray>
      <ua:String>http://opcfoundation.org/UA-Profile/Server/StandardUA2017</ua:String>
      <ua:String>http://opcfoundation.org/UA-Profile/Server/DataAccess</ua:String>
      <ua:String>http://opcfoundation.org/UA-Profile/Server/Methods</ua:String>
      <ua:String>http://opcfoundation.org/UA-Profile/Server/ReverseConnect</ua:String>
      <ua:String>http://opcfoundation.org/UA-Profile/Server/ClientRedundancy</ua:String>
    </ServerProfileArray>

    <ShutdownDelay>5</ShutdownDelay>
    <ServerCapabilities>
      <ua:String>DA</ua:String>
    </ServerCapabilities>
    <SupportedPrivateKeyFormats>
      <ua:String>PFX</ua:String>
      <ua:String>PEM</ua:String>
    </SupportedPrivateKeyFormats>
    <MaxTrustListSize>0</MaxTrustListSize>
    <MultiCastDnsEnabled>false</MultiCastDnsEnabled>

    <!--  Reverse connection parameters for aggregation server sample -->
    <!--
    <ReverseConnect>
      <Clients>
        <ReverseConnectClient>
          <EndpointUrl>opc.tcp://localhost:65300</EndpointUrl>
          <MaxSessionCount>0</MaxSessionCount>
          <Enabled>true</Enabled>
        </ReverseConnectClient>
      </Clients>
      <ConnectInterval>15000</ConnectInterval>
      <ConnectTimeout>30000</ConnectTimeout>
      <RejectTimeout>60000</RejectTimeout>
    </ReverseConnect>
    -->

    <OperationLimits>
      <MaxNodesPerRead>2500</MaxNodesPerRead>
      <MaxNodesPerHistoryReadData>1000</MaxNodesPerHistoryReadData>
      <MaxNodesPerWrite>2500</MaxNodesPerWrite>
      <MaxNodesPerMethodCall>2500</MaxNodesPerMethodCall>
      <MaxNodesPerBrowse>2500</MaxNodesPerBrowse>
      <MaxNodesPerRegisterNodes>2500</MaxNodesPerRegisterNodes>
      <MaxNodesPerTranslateBrowsePathsToNodeIds>2500</MaxNodesPerTranslateBrowsePathsToNodeIds>
      <MaxNodesPerNodeManagement>2500</MaxNodesPerNodeManagement>
      <MaxMonitoredItemsPerCall>2500</MaxMonitoredItemsPerCall>
    </OperationLimits>

    <AuditingEnabled>true</AuditingEnabled>
  </ServerConfiguration>

  <Extensions>
    <ua:XmlElement>
      <MemoryBufferConfiguration xmlns="http://samples.org/UA/MemoryBuffer">
        <Buffers>
          <MemoryBufferInstance>
            <Name>UInt32</Name>
            <TagCount>100</TagCount>
            <DataType>UInt32</DataType>
          </MemoryBufferInstance>
          <MemoryBufferInstance>
            <Name>Double</Name>
            <TagCount>100</TagCount>
            <DataType>Double</DataType>
          </MemoryBufferInstance>
        </Buffers>
      </MemoryBufferConfiguration>
    </ua:XmlElement>
  </Extensions>

  <TraceConfiguration>
    <OutputFilePath>%LocalApplicationData%/OPC Foundation/Logs/Quickstarts.ReferenceServer.log.txt</OutputFilePath>
    <DeleteOnLoad>true</DeleteOnLoad>
    <!-- Show Only Errors -->
    <!-- <TraceMasks>1</TraceMasks> -->
    <!-- Show Only Security and Errors -->
    <!-- <TraceMasks>513</TraceMasks> -->
    <!-- Show Only Security, Errors and Trace -->
    <!-- <TraceMasks>515</TraceMasks> -->
    <!-- Show Only Security, COM Calls, Errors and Trace -->
    <!-- <TraceMasks>771</TraceMasks> -->
    <!-- Show Only Security, Service Calls, Errors and Trace -->
    <!-- <TraceMasks>523</TraceMasks> -->
    <!-- Show Only Security, ServiceResultExceptions, Errors and Trace -->
    <TraceMasks>519</TraceMasks>
  </TraceConfiguration>

</ApplicationConfiguration><|MERGE_RESOLUTION|>--- conflicted
+++ resolved
@@ -179,7 +179,7 @@
         <SecurityMode>None_1</SecurityMode>
         <SecurityPolicyUri>http://opcfoundation.org/UA/SecurityPolicy#None</SecurityPolicyUri>
       </ServerSecurityPolicy>
-      <!-- deprecated security policies for reference only -->
+      <!-- deprecated security policies for reference only 
       <ServerSecurityPolicy>
         <SecurityMode>Sign_2</SecurityMode>
         <SecurityPolicyUri>http://opcfoundation.org/UA/SecurityPolicy#Basic256</SecurityPolicyUri>
@@ -188,7 +188,6 @@
         <SecurityMode>SignAndEncrypt_3</SecurityMode>
         <SecurityPolicyUri>http://opcfoundation.org/UA/SecurityPolicy#Basic256</SecurityPolicyUri>
       </ServerSecurityPolicy>
-<<<<<<< HEAD
       <ServerSecurityPolicy>
         <SecurityMode>Sign_2</SecurityMode>
         <SecurityPolicyUri>http://opcfoundation.org/UA/SecurityPolicy#Basic128Rsa15</SecurityPolicyUri>
@@ -197,10 +196,7 @@
         <SecurityMode>SignAndEncrypt_3</SecurityMode>
         <SecurityPolicyUri>http://opcfoundation.org/UA/SecurityPolicy#Basic128Rsa15</SecurityPolicyUri>
       </ServerSecurityPolicy>
-      <!-- -->
-=======
       -->
->>>>>>> 6dcee7eb
     </SecurityPolicies>
 
     <MinRequestThreadCount>5</MinRequestThreadCount>
