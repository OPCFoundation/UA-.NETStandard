--- conflicted
+++ resolved
@@ -49,16 +49,7 @@
       </CertificateIdentifier>
     </ApplicationCertificates>
 
-<<<<<<< HEAD
     <!-- Where the other application certificates are stored -->
-=======
-    <!-- Where the application instance certificate is stored (MachineDefault) -->
-    <ApplicationCertificate>
-      <StoreType>Directory</StoreType>
-      <StorePath>%LocalApplicationData%/OPC Foundation/pki/own</StorePath>      
-      <SubjectName>CN=Quickstart Reference Server, C=US, S=Arizona, O=OPC Foundation, DC=localhost</SubjectName>
-    </ApplicationCertificate>
->>>>>>> 3672ebef
 
     <!-- Where the issuer certificate are stored (certificate authorities) -->
     <TrustedIssuerCertificates>
@@ -197,14 +188,6 @@
       <ServerSecurityPolicy>
         <SecurityMode>SignAndEncrypt_3</SecurityMode>
         <SecurityPolicyUri>http://opcfoundation.org/UA/SecurityPolicy#Basic256</SecurityPolicyUri>
-      </ServerSecurityPolicy>
-      <ServerSecurityPolicy>
-        <SecurityMode>Sign_2</SecurityMode>
-        <SecurityPolicyUri>http://opcfoundation.org/UA/SecurityPolicy#Basic128Rsa15</SecurityPolicyUri>
-      </ServerSecurityPolicy>
-      <ServerSecurityPolicy>
-        <SecurityMode>SignAndEncrypt_3</SecurityMode>
-        <SecurityPolicyUri>http://opcfoundation.org/UA/SecurityPolicy#Basic128Rsa15</SecurityPolicyUri>
       </ServerSecurityPolicy>
       -->
     </SecurityPolicies>
