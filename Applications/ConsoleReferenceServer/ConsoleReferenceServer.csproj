--- conflicted
+++ resolved
@@ -28,8 +28,6 @@
     <ProjectReference Include="..\Quickstarts.Servers\Quickstarts.Servers.csproj" />
   </ItemGroup>
 
-<<<<<<< HEAD
-=======
   <Choose>
     <!-- Note: Due to incompatibilities of Microsoft.Extensions Nuget packages between versions 3.x and 6.0,
          use latest versions only on .NET 5/6, otherwise 3.1.x -->
@@ -46,9 +44,7 @@
     </Otherwise>
   </Choose>
 
->>>>>>> 1fec89b0
   <ItemGroup>
-    <PackageReference Include="Microsoft.Extensions.Logging" Version="6.0.0" />
     <PackageReference Include="Mono.Options" Version="6.12.0.148" />
     <PackageReference Include="Serilog" Version="2.12.0" />
     <PackageReference Include="Serilog.Expressions" Version="3.4.0" />
