--- conflicted
+++ resolved
@@ -45,14 +45,8 @@
 - **Thread Safety and Locking**: Improved thread safety and reduced locking in secure channel operations.
 - **Audit and Redaction**: New interfaces for auditing and redacting sensitive information.
 
-<<<<<<< HEAD
-#### **New in 1.05.374 January release**
-* Nodeset for Version 1.05.04 
-* Final version of JsonEncoder Compact and Verbose profiles
-=======
 #### **New in 1.05.375**
 * Support for [ECC Certificates](Docs/EccProfiles.md).
->>>>>>> cf828479
 
 #### **New in 1.05.374.70**
 * CRL Support for the X509Store on Windows
