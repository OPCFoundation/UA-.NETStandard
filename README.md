--- conflicted
+++ resolved
@@ -29,14 +29,10 @@
 * Sessions and Subscriptions.
 * A [PubSub](Docs/PubSub.md) library with samples.
 
-<<<<<<< HEAD
 #### **New in 1.05.xxx**
 * Support for [Durable Subscriptions](Docs/DurableSubscription.md)
 
 #### **New in 1.05.374.70**
-=======
-#### **New in 1.5.374.70
->>>>>>> 3479eb68
 * CRL Support for the X509Store on Windows
 
 #### **New in 1.05.373**
