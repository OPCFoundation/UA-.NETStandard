--- conflicted
+++ resolved
@@ -1,12 +1,7 @@
 {
   "$schema": "https://raw.githubusercontent.com/AArnott/Nerdbank.GitVersioning/master/src/NerdBank.GitVersioning/version.schema.json",
-<<<<<<< HEAD
-  "version": "1.4.363-preview",
-  "versionHeightOffset": 100,
-=======
   "version": "1.4.364-preview",
   "versionHeightOffset": 10,
->>>>>>> c2c2801d
   "nugetPackageVersion": {
     "semVer": 2
   },
