--- conflicted
+++ resolved
@@ -114,8 +114,6 @@
       jobnamesuffix: net462
       agents: '@{ windows = "windows-2022" }'
       customtestarget: net462
-<<<<<<< HEAD
-=======
 - stage: testnet472
   dependsOn: [build]
   displayName: 'Test .NET 4.7.2'
@@ -128,7 +126,6 @@
       jobnamesuffix: net472
       agents: '@{ windows = "windows-2022" }'
       customtestarget: net472
->>>>>>> 91ef7536
 - stage: testnetstandard20
   dependsOn: [build]
   displayName: 'Test .NETStandard 2.0'
